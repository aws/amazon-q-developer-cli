--- conflicted
+++ resolved
@@ -81,8 +81,11 @@
 
 #[cfg(windows)]
 pub async fn update_check() {
-<<<<<<< HEAD
     use std::os::windows::process::CommandExt;
+    use tracing::{
+        error,
+        info,
+    };
 
     let installer = directories::fig_data_dir().unwrap().join("fig_installer.exe");
 
@@ -94,14 +97,7 @@
     }
 
     info!("Checking for updates...");
-=======
-    use tracing::{
-        error,
-        info,
-    };
 
-    info!("checking for updates...");
->>>>>>> 55b7fb83
     match fig_update::check_for_updates(env!("CARGO_PKG_VERSION")).await {
         Ok(Some(package)) => {
             info!("Updating Fig...");
