--- conflicted
+++ resolved
@@ -30,14 +30,10 @@
 # Declare ENVIRONMENT variables
 ############################################
 
-<<<<<<< HEAD
-      - name: "SET: VERSIONS_BRANCH"
+      - name: "SET: VERSIONS_BRANCH and APPCAST_PREFIX"
         env:
           REF: ${{ github.ref }}
           ACTIONS_ALLOW_UNSECURE_COMMANDS: true
-=======
-      - name: "SET: VERSIONS_BRANCH and APPCAST_PREFIX"
->>>>>>> df5271c4
         run: |
           if [[ $REF == 'refs/heads/master' ]]; then
               echo "::set-env name=VERSIONS_BRANCH::main"
