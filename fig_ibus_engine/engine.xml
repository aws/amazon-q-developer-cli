--- conflicted
+++ resolved
@@ -6,11 +6,7 @@
     <license>MIT</license>
     <author>Fig</author>
     <homepage>https://fig.io</homepage>
-<<<<<<< HEAD
-    <exec>/home/grant/fig/macos/target/debug/fig_ibus_engine</exec>
-=======
     <exec>~/.fig/bin/fig_ibus_engine</exec>
->>>>>>> c9373549
     <textdomain></textdomain>
     <engines>
         <engine>
