<<<<<<< HEAD
use glib::{
    g_log,
    LogLevel,
    StaticType,
};
use ibus::traits::{
    BusExt,
    FactoryExt,
};

mod imp {
    use std::os::unix::net::UnixStream;
    use std::time::{
        Duration,
        Instant,
    };

    use glib::subclass::prelude::*;
    use glib::{
        g_log,
        LogLevel,
    };
    use ibus::traits::EngineExt;
    use parking_lot::Mutex;

    pub struct FigIBusEngine {
        cursor_position: Mutex<(i32, i32, i32, i32)>,
        socket_connection: Mutex<Option<Result<UnixStream, Instant>>>,
    }

    #[glib::object_subclass]
    impl ObjectSubclass for FigIBusEngine {
        type ParentType = ibus::Engine;
        type Type = super::FigIBusEngine;

        const NAME: &'static str = "FigIBusEngine";

        fn new() -> Self {
            Self {
                cursor_position: Mutex::default(),
                socket_connection: Mutex::new(None),
            }
        }
    }

    impl ObjectImpl for FigIBusEngine {
        fn constructed(&self, obj: &Self::Type) {
            self.parent_constructed(obj);
            g_log!("Fig", LogLevel::Info, "Engine constructed");
            obj.connect_set_cursor_location(|engine, x, y, w, h| {
                *engine.imp().cursor_position.lock() = (x, y, w, h);
            });
            obj.connect_process_key_event(|engine, _, _, _| {
                use fig_proto::local::*;
                let imp = engine.imp();
                let cursor_position = *imp.cursor_position.lock();
                send_hook(imp, Hook {
                    hook: Some(hook::Hook::CursorPosition(CursorPositionHook {
                        x: cursor_position.0,
                        y: cursor_position.1,
                        width: cursor_position.2,
                        height: cursor_position.3,
                    })),
                });

                false
            });
            obj.connect_focus_in(handle_focus_change);
            obj.connect_focus_out(handle_focus_change);
        }
    }

    fn handle_focus_change(engine: &super::FigIBusEngine) {
        use fig_proto::local::*;
        send_hook(engine.imp(), Hook {
            hook: Some(hook::Hook::FocusChange(FocusChangeHook {})),
        });
    }

    fn send_hook(imp: &FigIBusEngine, hook: fig_proto::local::Hook) {
        use fig_proto::local::*;

        g_log!("Fig", LogLevel::Debug, "Sending hook: {hook:?}");

        if let Some(mut handle) = imp.socket_connection.try_lock() {
            if match &*handle {
                Some(Err(time)) => {
                    if Instant::now() - *time > Duration::new(10, 0) {
                        *handle = Some(get_stream());
                        true
                    } else {
                        false
                    }
                },
                None => {
                    *handle = Some(get_stream());
                    true
                },
                _ => true,
            } {}

            if let Some(Ok(stream)) = &mut *handle {
                if let Err(err) = fig_ipc::send_message_sync(stream, LocalMessage {
                    r#type: Some(local_message::Type::Hook(hook)),
                }) {
                    *handle = None;
                    g_log!("Fig", LogLevel::Warning, "Failed sending message: {err:?}",);
                }
            }
        };
    }

    fn get_stream() -> Result<UnixStream, Instant> {
        fig_ipc::connect_sync(fig_ipc::get_fig_socket_path()).map_err(|err| {
            g_log!("Fig", LogLevel::Warning, "Failed connecting to socket: {err:?}",);
            Instant::now()
        })
=======
use std::ffi::CString;
use std::os::raw::c_char;
use std::os::unix::net::UnixStream;
use std::time::{
    Duration,
    Instant,
};

use parking_lot::lock_api::RawMutex as _;
use parking_lot::{
    Mutex,
    RawMutex,
};

static SOCKET_CONNECTION: Mutex<Option<Result<UnixStream, Instant>>> = Mutex::const_new(RawMutex::INIT, None);

fn send_hook(hook: fig_proto::local::Hook) {
    use fig_proto::local::*;
    if let Some(mut handle) = SOCKET_CONNECTION.try_lock() {
        if match &*handle {
            Some(Err(time)) => {
                if time.elapsed() > Duration::new(5, 0) {
                    *handle = Some(get_stream());
                    true
                } else {
                    false
                }
            },
            None => {
                *handle = Some(get_stream());
                true
            },
            _ => true,
        } {}

        if let Some(Ok(stream)) = &mut *handle {
            if let Err(err) = fig_ipc::send_message_sync(stream, LocalMessage {
                r#type: Some(local_message::Type::Hook(hook)),
            }) {
                *handle = None;
                log_warning(format!("Failed sending message: {err:?}"));
            }
        }
    };
}

fn get_stream() -> Result<UnixStream, Instant> {
    fig_ipc::connect_sync(fig_ipc::get_fig_socket_path()).map_err(|err| {
        log_warning(format!("Failed connecting to socket: {err:?}"));
        Instant::now()
    })
}

extern "C" {
    fn fig_engine_main(started_by_ibus: bool, cursor_callback: extern "C" fn(i32, i32, i32, i32));

    fn fig_log_warning(message: *const c_char);
}

fn log_warning(message: String) {
    let cstring = CString::new(message).unwrap();
    unsafe {
        fig_log_warning(cstring.as_ptr());
>>>>>>> c9373549
    }
}

extern "C" fn cursor_callback(x: i32, y: i32, w: i32, h: i32) {
    use fig_proto::local::*;
    send_hook(Hook {
        hook: Some(hook::Hook::CursorPosition(CursorPositionHook {
            x,
            y,
            width: w,
            height: h,
        })),
    });
}

fn main() {
    unsafe {
        fig_engine_main(std::env::args().any(|x| x == "ibus"), cursor_callback);
    }
}<|MERGE_RESOLUTION|>--- conflicted
+++ resolved
@@ -1,122 +1,3 @@
-<<<<<<< HEAD
-use glib::{
-    g_log,
-    LogLevel,
-    StaticType,
-};
-use ibus::traits::{
-    BusExt,
-    FactoryExt,
-};
-
-mod imp {
-    use std::os::unix::net::UnixStream;
-    use std::time::{
-        Duration,
-        Instant,
-    };
-
-    use glib::subclass::prelude::*;
-    use glib::{
-        g_log,
-        LogLevel,
-    };
-    use ibus::traits::EngineExt;
-    use parking_lot::Mutex;
-
-    pub struct FigIBusEngine {
-        cursor_position: Mutex<(i32, i32, i32, i32)>,
-        socket_connection: Mutex<Option<Result<UnixStream, Instant>>>,
-    }
-
-    #[glib::object_subclass]
-    impl ObjectSubclass for FigIBusEngine {
-        type ParentType = ibus::Engine;
-        type Type = super::FigIBusEngine;
-
-        const NAME: &'static str = "FigIBusEngine";
-
-        fn new() -> Self {
-            Self {
-                cursor_position: Mutex::default(),
-                socket_connection: Mutex::new(None),
-            }
-        }
-    }
-
-    impl ObjectImpl for FigIBusEngine {
-        fn constructed(&self, obj: &Self::Type) {
-            self.parent_constructed(obj);
-            g_log!("Fig", LogLevel::Info, "Engine constructed");
-            obj.connect_set_cursor_location(|engine, x, y, w, h| {
-                *engine.imp().cursor_position.lock() = (x, y, w, h);
-            });
-            obj.connect_process_key_event(|engine, _, _, _| {
-                use fig_proto::local::*;
-                let imp = engine.imp();
-                let cursor_position = *imp.cursor_position.lock();
-                send_hook(imp, Hook {
-                    hook: Some(hook::Hook::CursorPosition(CursorPositionHook {
-                        x: cursor_position.0,
-                        y: cursor_position.1,
-                        width: cursor_position.2,
-                        height: cursor_position.3,
-                    })),
-                });
-
-                false
-            });
-            obj.connect_focus_in(handle_focus_change);
-            obj.connect_focus_out(handle_focus_change);
-        }
-    }
-
-    fn handle_focus_change(engine: &super::FigIBusEngine) {
-        use fig_proto::local::*;
-        send_hook(engine.imp(), Hook {
-            hook: Some(hook::Hook::FocusChange(FocusChangeHook {})),
-        });
-    }
-
-    fn send_hook(imp: &FigIBusEngine, hook: fig_proto::local::Hook) {
-        use fig_proto::local::*;
-
-        g_log!("Fig", LogLevel::Debug, "Sending hook: {hook:?}");
-
-        if let Some(mut handle) = imp.socket_connection.try_lock() {
-            if match &*handle {
-                Some(Err(time)) => {
-                    if Instant::now() - *time > Duration::new(10, 0) {
-                        *handle = Some(get_stream());
-                        true
-                    } else {
-                        false
-                    }
-                },
-                None => {
-                    *handle = Some(get_stream());
-                    true
-                },
-                _ => true,
-            } {}
-
-            if let Some(Ok(stream)) = &mut *handle {
-                if let Err(err) = fig_ipc::send_message_sync(stream, LocalMessage {
-                    r#type: Some(local_message::Type::Hook(hook)),
-                }) {
-                    *handle = None;
-                    g_log!("Fig", LogLevel::Warning, "Failed sending message: {err:?}",);
-                }
-            }
-        };
-    }
-
-    fn get_stream() -> Result<UnixStream, Instant> {
-        fig_ipc::connect_sync(fig_ipc::get_fig_socket_path()).map_err(|err| {
-            g_log!("Fig", LogLevel::Warning, "Failed connecting to socket: {err:?}",);
-            Instant::now()
-        })
-=======
 use std::ffi::CString;
 use std::os::raw::c_char;
 use std::os::unix::net::UnixStream;
@@ -180,7 +61,6 @@
     let cstring = CString::new(message).unwrap();
     unsafe {
         fig_log_warning(cstring.as_ptr());
->>>>>>> c9373549
     }
 }
 
