--- conflicted
+++ resolved
@@ -13,13 +13,8 @@
 import ModalContext from "./context/modal";
 import { useEffect, useRef, useState } from "react";
 import Modal from "./components/modal";
-<<<<<<< HEAD
-import { Auth, State, Telemetry } from "@withfig/api-bindings";
+import { Auth, State, Telemetry, Event } from "@withfig/api-bindings";
 import InstallModal from "./components/installs/modal";
-=======
-import { Auth, State, Telemetry, Event } from "@withfig/api-bindings";
-import InstallModal, { LoginModal } from "./components/installs/modal";
->>>>>>> aa4ce1b8
 import { getIconFromName } from "./lib/icons";
 import { StoreContext } from "./context/zustand";
 import { createStore } from "./lib/store";
@@ -45,14 +40,7 @@
     }
   }, [location]);
 
-<<<<<<< HEAD
   useEffect(() => {
-=======
-  console.log(0, "new render", { onboardingComplete, loggedIn });
-
-  useEffect(() => {
-    console.log(1, "state changed", { onboardingComplete, loggedIn });
->>>>>>> aa4ce1b8
     if (onboardingComplete === null) {
       State.get("desktop.completedOnboarding")
         .then((r) => {
@@ -67,36 +55,16 @@
     }
 
     if (onboardingComplete === false) {
-<<<<<<< HEAD
       setModal(<InstallModal />);
       return;
     }
-=======
-      console.log(2, "state changed", { onboardingComplete, loggedIn });
-      setModal(<InstallModal />);
-      return;
-    }
-
-    if (onboardingComplete === true && loggedIn === false) {
-      console.log(3, "state changed", { onboardingComplete, loggedIn });
-      setModal(<LoginModal next={() => setModal(null)} />);
-    }
->>>>>>> aa4ce1b8
   }, [onboardingComplete, loggedIn]);
 
   useEffect(() => {
     Auth.status().then((r) => setLoggedIn(r.builderId));
   }, [loggedIn]);
 
-<<<<<<< HEAD
-=======
-  useEffect(() => {
-    if (loggedIn === false) {
-      setModal(<LoginModal next={() => setModal(null)} />);
-    }
-  }, [loggedIn]);
-
-  useEffect(() => {
+useEffect(() => {
     let unsubscribe: () => void;
     let isStale = false;
     Event.subscribe("dashboard.navigate", (request) => {
@@ -122,7 +90,6 @@
     };
   }, [navigate]);
 
->>>>>>> aa4ce1b8
   return (
     <StoreContext.Provider value={store}>
       <ListenerContext.Provider value={{ listening, setListening }}>
