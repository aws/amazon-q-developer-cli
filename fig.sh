#!/usr/bin/env bash

<<<<<<< HEAD
if [[ -d /Applications/fig.app ]] || [[ -d ~/Applications/fig.app ]] && command -v fig 1> /dev/null 2> /dev/null
=======
pathadd() {
    if [ -d "$1" ] && [[ ":$PATH:" != *":$1:"* ]]; then
        PATH="${PATH:+"$PATH:"}$1"
    fi
}

pathadd ~/.fig/bin

if [[ -d /Applications/fig.app ]] && command -v fig 1> /dev/null 2> /dev/null
>>>>>>> 273723fb
then
    if [ -z "$FIG_ENV_VAR" ]
    then
        # Gives fig context for cwd in each window
        fig bg:init $$ $(tty)

        # Run aliases shell script
        [ -s ~/.fig/user/aliases/_myaliases.sh ] && source ~/.fig/user/aliases/*.sh

        # Check for prompts or onboarding
        [ -s ~/.fig/tools/prompts.sh ] && source ~/.fig/tools/prompts.sh


        export TTY=$(tty)
        export FIG_ENV_VAR=1

    fi


    # We use a shell variable to make sure this doesn't load twice
    if [ -z "$FIG_SHELL_VAR" ]
    then
        if [[ $BASH ]]
        then
            # Set environment VAR

            if [[ ! $PROMPT_COMMAND == *"fig bg:prompt"* ]]
            then
                export PROMPT_COMMAND='(fig bg:prompt $$ $TTY &); '$PROMPT_COMMAND
            fi

            # https://superuser.com/a/181182
            trap '$(fig bg:exec $$ $(tty) &)' DEBUG 

        elif [[ $ZSH_NAME ]]
        then
            (fig bg:new_zsh_session $$ $TTY &)
            autoload -Uz add-zsh-hook

            function fig_precmd_hook() { (fig bg:prompt $$ $TTY &); }
            add-zsh-hook precmd fig_precmd_hook

            function fig_preexec_hook() { (fig bg:exec $$ $TTY &); }
            add-zsh-hook preexec fig_preexec_hook

        fi
        FIG_SHELL_VAR=1
    fi
fi<|MERGE_RESOLUTION|>--- conflicted
+++ resolved
@@ -1,8 +1,5 @@
 #!/usr/bin/env bash
 
-<<<<<<< HEAD
-if [[ -d /Applications/fig.app ]] || [[ -d ~/Applications/fig.app ]] && command -v fig 1> /dev/null 2> /dev/null
-=======
 pathadd() {
     if [ -d "$1" ] && [[ ":$PATH:" != *":$1:"* ]]; then
         PATH="${PATH:+"$PATH:"}$1"
@@ -11,8 +8,7 @@
 
 pathadd ~/.fig/bin
 
-if [[ -d /Applications/fig.app ]] && command -v fig 1> /dev/null 2> /dev/null
->>>>>>> 273723fb
+if [[ -d /Applications/fig.app ]] || [[ -d ~/Applications/fig.app ]]  && command -v fig 1> /dev/null 2> /dev/null
 then
     if [ -z "$FIG_ENV_VAR" ]
     then
