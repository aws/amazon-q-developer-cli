use std::fs;
use std::path::Path;

use serde_json::Value;

use crate::error::{
    MemoryBankError,
    Result,
};
use crate::types::FileType;

/// Chunk text into smaller pieces with overlap
///
/// # Arguments
///
/// * `text` - The text to chunk
/// * `chunk_size` - The size of each chunk in words
/// * `overlap` - The number of words to overlap between chunks
///
/// # Returns
///
/// A vector of string chunks
pub fn chunk_text(text: &str, chunk_size: usize, overlap: usize) -> Vec<String> {
    let mut chunks = Vec::new();
    let words: Vec<&str> = text.split_whitespace().collect();

    if words.is_empty() {
        return chunks;
    }

    let mut i = 0;
    while i < words.len() {
        let end = (i + chunk_size).min(words.len());
        let chunk = words[i..end].join(" ");
        chunks.push(chunk);

        // Move forward by chunk_size - overlap
        i += chunk_size - overlap;
        if i >= words.len() || i == 0 {
            break;
        }
    }

    chunks
}

/// Determine the file type based on extension
pub fn get_file_type(path: &Path) -> FileType {
    match path.extension().and_then(|ext| ext.to_str()) {
        Some("txt") => FileType::Text,
        Some("md" | "markdown") => FileType::Markdown,
        Some("json") => FileType::Json,
        // Code file extensions
<<<<<<< HEAD
        Some(
            "rs" | "py" | "js" | "ts" | "java" | "c" | "cpp" | "h" | "hpp" | "go" | "rb" | "php" | "cs" | "swift"
            | "kt" | "scala" | "sh" | "bash" | "html" | "css" | "sql",
        ) => FileType::Code,
=======
        Some("rs" | "py" | "js" | "ts" | "java" | "c" | "cpp" | "h" | "hpp" | "go" | "rb" | "php" | "cs" | 
             "swift" | "kt" | "scala" | "sh" | "bash" | "html" | "css" | "sql") => FileType::Code,
>>>>>>> e98a4e13
        _ => FileType::Unknown,
    }
}

/// Process a file and extract its content
///
/// # Arguments
///
/// * `path` - Path to the file
///
/// # Returns
///
/// A vector of JSON objects representing the file content
pub fn process_file(path: &Path) -> Result<Vec<Value>> {
    if !path.exists() {
        return Err(MemoryBankError::InvalidPath(format!(
            "File does not exist: {}",
            path.display()
        )));
    }

    let file_type = get_file_type(path);
    let content = fs::read_to_string(path).map_err(|e| {
        MemoryBankError::IoError(std::io::Error::new(
            e.kind(),
            format!("Failed to read file {}: {}", path.display(), e),
        ))
    })?;

    match file_type {
        FileType::Text | FileType::Markdown | FileType::Code => {
            // For text-based files, chunk the content and create multiple data points
            // IMPORTANT: This is the balance between context or tokens utilization,
            // this needs to be tuned.
            let chunks = chunk_text(&content, 500, 128);
            let path_str = path.to_string_lossy().to_string();
            let file_type_str = format!("{:?}", file_type);

            let mut results = Vec::new();

            for (i, chunk) in chunks.iter().enumerate() {
                let mut metadata = serde_json::Map::new();
                metadata.insert("text".to_string(), Value::String(chunk.clone()));
                metadata.insert("path".to_string(), Value::String(path_str.clone()));
                metadata.insert("file_type".to_string(), Value::String(file_type_str.clone()));
                metadata.insert("chunk_index".to_string(), Value::Number((i as u64).into()));
                metadata.insert("total_chunks".to_string(), Value::Number((chunks.len() as u64).into()));

                // For code files, add additional metadata
                if file_type == FileType::Code {
                    metadata.insert(
                        "language".to_string(),
                        Value::String(
                            path.extension()
                                .and_then(|ext| ext.to_str())
                                .unwrap_or("unknown")
                                .to_string(),
                        ),
                    );
                }

                results.push(Value::Object(metadata));
            }

            // If no chunks were created (empty file), create at least one entry
            if results.is_empty() {
                let mut metadata = serde_json::Map::new();
                metadata.insert("text".to_string(), Value::String(String::new()));
                metadata.insert("path".to_string(), Value::String(path_str));
                metadata.insert("file_type".to_string(), Value::String(file_type_str));
                metadata.insert("chunk_index".to_string(), Value::Number(0.into()));
                metadata.insert("total_chunks".to_string(), Value::Number(1.into()));

                results.push(Value::Object(metadata));
            }

            Ok(results)
        },
        FileType::Json => {
            // For JSON files, parse the content
            let json: Value = serde_json::from_str(&content).map_err(MemoryBankError::SerializationError)?;

            match json {
                Value::Array(items) => {
                    // If it's an array, return each item
                    Ok(items)
                },
                _ => {
                    // Otherwise, return the whole object
                    Ok(vec![json])
                },
            }
        },
        FileType::Unknown => {
            // For unknown file types, just store the path
            let mut metadata = serde_json::Map::new();
            metadata.insert("path".to_string(), Value::String(path.to_string_lossy().to_string()));
            metadata.insert("file_type".to_string(), Value::String("Unknown".to_string()));

            Ok(vec![Value::Object(metadata)])
        },
    }
}

/// Process a directory and extract content from all files
///
/// # Arguments
///
/// * `dir_path` - Path to the directory
///
/// # Returns
///
/// A vector of JSON objects representing the content of all files
pub fn process_directory(dir_path: &Path) -> Result<Vec<Value>> {
    let mut results = Vec::new();

    for entry in walkdir::WalkDir::new(dir_path)
        .follow_links(true)
        .into_iter()
        .filter_map(|e| e.ok())
        .filter(|e| e.file_type().is_file())
    {
        let path = entry.path();

        // Skip hidden files
        if path
            .file_name()
            .and_then(|n| n.to_str())
            .is_some_and(|s| s.starts_with('.'))
        {
            continue;
        }

        // Process the file
        match process_file(path) {
            Ok(mut items) => results.append(&mut items),
            Err(_) => continue, // Skip files that fail to process
        }
    }

    Ok(results)
}<|MERGE_RESOLUTION|>--- conflicted
+++ resolved
@@ -51,15 +51,8 @@
         Some("md" | "markdown") => FileType::Markdown,
         Some("json") => FileType::Json,
         // Code file extensions
-<<<<<<< HEAD
-        Some(
-            "rs" | "py" | "js" | "ts" | "java" | "c" | "cpp" | "h" | "hpp" | "go" | "rb" | "php" | "cs" | "swift"
-            | "kt" | "scala" | "sh" | "bash" | "html" | "css" | "sql",
-        ) => FileType::Code,
-=======
         Some("rs" | "py" | "js" | "ts" | "java" | "c" | "cpp" | "h" | "hpp" | "go" | "rb" | "php" | "cs" | 
              "swift" | "kt" | "scala" | "sh" | "bash" | "html" | "css" | "sql") => FileType::Code,
->>>>>>> e98a4e13
         _ => FileType::Unknown,
     }
 }
