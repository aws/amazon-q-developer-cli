[package]
name = "q_cli"
authors.workspace = true
edition.workspace = true
homepage.workspace = true
publish.workspace = true
version.workspace = true
license.workspace = true

[lints]
workspace = true

[features]
default = []
wayland = ["arboard/wayland-data-control"]

[dependencies]
amzn-codewhisperer-client.workspace = true
amzn-codewhisperer-streaming-client.workspace = true
anstream.workspace = true
appkit-nsworkspace-bindings.workspace = true
arboard = { version = "3.5.0", default-features = false }
async-trait.workspace = true
base64.workspace = true
bitflags.workspace = true
bytes.workspace = true
cfg-if.workspace = true
clap.workspace = true
clap_complete = "4.5.46"
clap_complete_fig = "4.4.0"
color-eyre = "0.6.2"
color-print = "0.3.5"
convert_case.workspace = true
crossterm.workspace = true
ctrlc = "3.4.6"
dialoguer = { version = "0.11.0", features = ["fuzzy-select"] }
eyre.workspace = true
fig_api_client.workspace = true
fig_auth.workspace = true
fig_diagnostic.workspace = true
fig_install.workspace = true
fig_integrations.workspace = true
fig_ipc.workspace = true
fig_log.workspace = true
fig_os_shim.workspace = true
fig_proto.workspace = true
fig_remote_ipc.workspace = true
fig_request.workspace = true
fig_settings.workspace = true
fig_telemetry.workspace = true
fig_util.workspace = true
flume.workspace = true
futures.workspace = true
glob.workspace = true
globset.workspace = true
indicatif.workspace = true
indoc.workspace = true
mcp_client.workspace = true
mimalloc.workspace = true
owo-colors = "4.2.0"
parking_lot.workspace = true
q_chat.workspace = true
rand.workspace = true
regex.workspace = true
semver.workspace = true
serde.workspace = true
serde_json.workspace = true
<<<<<<< HEAD
shlex.workspace = true
shellexpand.workspace = true
shell-words = "1.1"
similar.workspace = true
spinners = "4.1.0"
=======
spinners.workspace = true
>>>>>>> d1794d9d
sysinfo.workspace = true
tempfile.workspace = true
thiserror.workspace = true
time.workspace = true
tokio-tungstenite.workspace = true
tokio-util.workspace = true
tokio.workspace = true
tracing-subscriber.workspace = true
tracing.workspace = true
unicode-width.workspace = true
url.workspace = true
uuid.workspace = true
walkdir.workspace = true
which.workspace = true
whoami.workspace = true

[target.'cfg(unix)'.dependencies]
nix.workspace = true

[target.'cfg(target_os = "macos")'.dependencies]
macos-utils = { path = "../macos-utils" }
objc2.workspace = true
objc2-app-kit = { workspace = true, features = ["NSRunningApplication"] }
objc2-foundation.workspace = true

[target.'cfg(target_os = "linux")'.dependencies]
dbus = { path = "../dbus" }

[target.'cfg(target_os = "windows")'.dependencies]
windows = { version = "0.58.0", features = ["Win32_System_Threading"] }
winapi = { version = "0.3", features = ["consoleapi"] }

[dev-dependencies]
assert_cmd = "2.0"
criterion = "0.5.1"
insta.workspace = true
paste = "1.0.11"
predicates = "3.0"<|MERGE_RESOLUTION|>--- conflicted
+++ resolved
@@ -65,15 +65,7 @@
 semver.workspace = true
 serde.workspace = true
 serde_json.workspace = true
-<<<<<<< HEAD
-shlex.workspace = true
-shellexpand.workspace = true
-shell-words = "1.1"
-similar.workspace = true
-spinners = "4.1.0"
-=======
 spinners.workspace = true
->>>>>>> d1794d9d
 sysinfo.workspace = true
 tempfile.workspace = true
 thiserror.workspace = true
