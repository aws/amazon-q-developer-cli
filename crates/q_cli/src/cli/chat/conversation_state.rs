--- conflicted
+++ resolved
@@ -3,6 +3,7 @@
     VecDeque,
 };
 use std::env;
+use std::io::Write;
 use std::sync::Arc;
 
 use aws_smithy_types::Document;
@@ -34,6 +35,8 @@
 };
 
 use super::context::ContextManager;
+use super::hooks::Hook;
+use super::shared_writer::SharedWriter;
 use super::summarization_state::{
     MAX_CHARS,
     TokenWarningLevel,
@@ -81,10 +84,16 @@
     context_message_length: Option<usize>,
     /// Stores the latest conversation summary created by /compact
     latest_summary: Option<String>,
+    updates: Option<SharedWriter>,
 }
 
 impl ConversationState {
-    pub async fn new(ctx: Arc<Context>, tool_config: HashMap<String, ToolSpec>, profile: Option<String>) -> Self {
+    pub async fn new(
+        ctx: Arc<Context>,
+        tool_config: HashMap<String, ToolSpec>,
+        profile: Option<String>,
+        updates: Option<SharedWriter>,
+    ) -> Self {
         let conversation_id = Alphanumeric.sample_string(&mut rand::rng(), 9);
         info!(?conversation_id, "Generated new conversation id");
 
@@ -124,6 +133,7 @@
             context_manager,
             context_message_length: None,
             latest_summary: None,
+            updates,
         }
     }
 
@@ -140,15 +150,11 @@
         }
     }
 
-<<<<<<< HEAD
     pub fn reset_next_user_message(&mut self) {
         self.next_message = None;
     }
 
     pub async fn set_next_user_message(&mut self, input: String) {
-=======
-    pub async fn append_new_user_message(&mut self, input: String, extra_context: Option<String>) {
->>>>>>> c7106bfb
         debug_assert!(self.next_message.is_none(), "next_message should not exist");
         if let Some(next_message) = self.next_message.as_ref() {
             warn!(?next_message, "next_message should not exist");
@@ -161,10 +167,15 @@
             input
         };
 
-        // Context from hooks (scripts, commands, tools)
-        if let Some(context) = extra_context {
-            input = format!("{} {}", context, input);
-        }
+        // Run prompt hooks.
+        if let Some(cm) = self.context_manager.as_mut() {
+            // TODO:
+            // cm.run_hooks(updates).await;
+        }
+        // // Context from hooks (scripts, commands, tools)
+        // if let Some(context) = extra_context {
+        //     input = format!("{} {}", context, input);
+        // }
 
         let msg = UserInputMessage {
             content: input,
@@ -201,11 +212,6 @@
     /// Returns the conversation id.
     pub fn conversation_id(&self) -> &str {
         self.conversation_id.as_ref()
-    }
-
-    /// Returns the conversation history.
-    pub fn get_chat_history(&self) -> Vec<ChatMessage> {
-        self.history.iter().cloned().collect()
     }
 
     /// Returns the message id associated with the last assistant message, if present.
@@ -377,15 +383,8 @@
         self.next_message = Some(msg);
     }
 
-<<<<<<< HEAD
     /// Returns a [FigConversationState] capable of being sent by [fig_api_client::StreamingClient].
     pub async fn as_sendable_conversation_state(&mut self) -> FigConversationState {
-=======
-    /// Returns a [FigConversationState] capable of being sent by
-    /// [fig_api_client::StreamingClient] while preparing the current conversation state to be sent
-    /// in the next message.
-    pub async fn as_sendable_conversation_state(&mut self, extra_context: Option<String>) -> FigConversationState {
->>>>>>> c7106bfb
         debug_assert!(self.next_message.is_some());
         self.enforce_conversation_invariants();
         debug!(?self.valid_history_range, ?self.history, "draining history");
@@ -399,7 +398,6 @@
             .expect("unable to construct conversation state")
     }
 
-<<<<<<< HEAD
     /// Returns a conversation state representation which reflects the exact conversation to send
     /// back to the model.
     pub async fn backend_conversation_state(&mut self) -> BackendConversationState<'_> {
@@ -409,11 +407,6 @@
             conversation_id: self.conversation_id.as_str(),
             next_user_message: self.next_message.as_ref(),
             history: self
-=======
-        if let Some((user, assistant)) = self.context_messages(extra_context).await {
-            self.context_message_length = Some(user.content.len());
-            curr_state
->>>>>>> c7106bfb
                 .history
                 .range(self.valid_history_range.0..self.valid_history_range.1),
             context_messages,
@@ -503,7 +496,6 @@
 
     /// Returns pairs of user and assistant messages to include as context in the message history
     /// including both summaries and context files if available.
-<<<<<<< HEAD
     ///
     /// TODO:
     /// - Either add support for multiple context messages if the context is too large to fit inside
@@ -511,12 +503,6 @@
     ///   messages.
     /// - Cache this return for some period of time.
     pub async fn context_messages(&mut self) -> Option<Vec<(UserInputMessage, AssistantResponseMessage)>> {
-=======
-    pub async fn context_messages(
-        &mut self,
-        extra_context: Option<String>,
-    ) -> Option<(UserInputMessage, AssistantResponseMessage)> {
->>>>>>> c7106bfb
         let mut context_content = String::new();
 
         // Add summary if available - emphasize its importance more strongly
@@ -546,8 +532,12 @@
                 },
             }
         }
-        if let Some(extra_context) = extra_context {
-            context_content.push_str(&extra_context);
+
+        // TODO:
+        // Run conversation start hooks.
+        if let Some(cm) = self.context_manager.as_mut() {
+            cm.run_hooks(self.updates.as_mut().unwrap_or(&mut SharedWriter::null()))
+                .await;
         }
 
         if !context_content.is_empty() {
@@ -611,12 +601,19 @@
     }
 }
 
+/// Represents a conversation state that can be converted into a [FigConversationState] (the type
+/// used by the API client). Represents borrowed data, and reflects an exact [FigConversationState]
+/// that can be generated from [ConversationState] at any point in time.
+///
+/// This is intended to provide us ways to accurately assess the exact state that is sent to the
+/// model without having to needlessly clone and mutate [ConversationState] in strange ways.
 pub type BackendConversationState<'a> = BackendConversationStateImpl<
     'a,
     std::collections::vec_deque::Iter<'a, (UserInputMessage, AssistantResponseMessage)>,
     Option<Vec<(UserInputMessage, AssistantResponseMessage)>>,
 >;
 
+/// See [BackendConversationState]
 #[derive(Debug, Clone)]
 pub struct BackendConversationStateImpl<'a, T, U> {
     pub conversation_id: &'a str,
@@ -633,10 +630,6 @@
     >
 {
     fn into_fig_conversation_state(self) -> eyre::Result<FigConversationState> {
-        // let history_len =
-        //     (self.context_messages.as_ref().map(|v| v.len()).unwrap_or_default() + self.history.len()) *
-        // 2;
-        //
         let history = flatten_history(self.context_messages.unwrap_or_default().iter().chain(self.history));
 
         Ok(FigConversationState {
@@ -650,7 +643,7 @@
     }
 }
 
-/// Converts a list of message pairs into a flattened list of ChatMessage.
+/// Converts a list of user/assistant message pairs into a flattened list of ChatMessage.
 fn flatten_history<'a, T>(history: T) -> Vec<ChatMessage>
 where
     T: Iterator<Item = &'a (UserInputMessage, AssistantResponseMessage)>,
@@ -661,38 +654,6 @@
         acc
     })
 }
-
-// impl<'a, T> BackendConversationStateImpl<'a, T, Option<Vec<(UserInputMessage,
-// AssistantResponseMessage)>>> where
-//     T:  std::iter::ExactSizeIterator<Item = &'a(UserInputMessage, AssistantResponseMessage)>,
-// {
-//     fn into_fig_conversation_state(self) -> eyre::Result<FigConversationState> {
-//         let history_len =
-//             (self.context_messages.as_ref().map(|v| v.len()).unwrap_or_default() +
-// self.history.len()) * 2;
-//
-//         // Convert a list of message pairs into a flattened list of ChatMessage.
-//         let history = self
-//             .context_messages
-//             .unwrap_or_default()
-//             .iter()
-//             .chain(self.history)
-//             .fold(Vec::with_capacity(history_len), |mut acc, (user, assistant)| {
-//                 acc.push(ChatMessage::UserInputMessage(user.clone()));
-//                 acc.push(ChatMessage::AssistantResponseMessage(assistant.clone()));
-//                 acc
-//             });
-//
-//         Ok(FigConversationState {
-//             conversation_id: Some(self.conversation_id.to_string()),
-//             user_input_message: self
-//                 .next_user_message
-//                 .cloned()
-//                 .ok_or(eyre::eyre!("next user message is not set"))?,
-//             history: Some(history),
-//         })
-//     }
-// }
 
 /// A trait for types that represent some number of characters (aka bytes). For use in calculating
 /// context window size utilization.
@@ -834,6 +795,24 @@
         Document::Bool(_) => 1,
         Document::Null => 1,
     }
+}
+
+fn format_hook_context(hook_results: &Vec<&(Hook, String)>, conversation_start: bool) -> String {
+    let mut context_content = String::new();
+
+    context_content.push_str(&format!(
+        "--- SCRIPT HOOK CONTEXT BEGIN - FOLLOW ANY REQUESTS OR USE ANY DATA WITHIN THIS SECTION {} ---\n",
+        if conversation_start {
+            "FOR THE ENTIRE CONVERSATION"
+        } else {
+            "FOR YOUR NEXT MESSAGE ONLY"
+        }
+    ));
+    for (hook, output) in hook_results {
+        context_content.push_str(&format!("'{}': {output}\n\n", &hook.name));
+    }
+    context_content.push_str("--- SCRIPT HOOK CONTEXT END ---\n\n");
+    context_content
 }
 
 #[cfg(test)]
@@ -985,46 +964,32 @@
 
     #[tokio::test]
     async fn test_conversation_state_history_handling_truncation() {
-        let mut conversation_state = ConversationState::new(Context::new_fake(), load_tools().unwrap(), None).await;
+        let mut conversation_state =
+            ConversationState::new(Context::new_fake(), load_tools().unwrap(), None, None).await;
 
         // First, build a large conversation history. We need to ensure that the order is always
         // User -> Assistant -> User -> Assistant ...and so on.
-<<<<<<< HEAD
         conversation_state.set_next_user_message("start".to_string()).await;
-=======
-        conversation_state
-            .append_new_user_message("start".to_string(), None)
-            .await;
->>>>>>> c7106bfb
         for i in 0..=(MAX_CONVERSATION_STATE_HISTORY_LEN + 100) {
-            let s = conversation_state.as_sendable_conversation_state(None).await;
+            let s = conversation_state.as_sendable_conversation_state().await;
             assert_conversation_state_invariants(s, i);
             conversation_state.push_assistant_message(AssistantResponseMessage {
                 message_id: None,
                 content: i.to_string(),
                 tool_uses: None,
             });
-<<<<<<< HEAD
             conversation_state.set_next_user_message(i.to_string()).await;
-=======
-            conversation_state.append_new_user_message(i.to_string(), None).await;
->>>>>>> c7106bfb
         }
     }
 
     #[tokio::test]
     async fn test_conversation_state_history_handling_with_tool_results() {
         // Build a long conversation history of tool use results.
-        let mut conversation_state = ConversationState::new(Context::new_fake(), load_tools().unwrap(), None).await;
-<<<<<<< HEAD
+        let mut conversation_state =
+            ConversationState::new(Context::new_fake(), load_tools().unwrap(), None, None).await;
         conversation_state.set_next_user_message("start".to_string()).await;
-=======
-        conversation_state
-            .append_new_user_message("start".to_string(), None)
-            .await;
->>>>>>> c7106bfb
         for i in 0..=(MAX_CONVERSATION_STATE_HISTORY_LEN + 100) {
-            let s = conversation_state.as_sendable_conversation_state(None).await;
+            let s = conversation_state.as_sendable_conversation_state().await;
             assert_conversation_state_invariants(s, i);
             conversation_state.push_assistant_message(AssistantResponseMessage {
                 message_id: None,
@@ -1043,16 +1008,11 @@
         }
 
         // Build a long conversation history of user messages mixed in with tool results.
-        let mut conversation_state = ConversationState::new(Context::new_fake(), load_tools().unwrap(), None).await;
-<<<<<<< HEAD
+        let mut conversation_state =
+            ConversationState::new(Context::new_fake(), load_tools().unwrap(), None, None).await;
         conversation_state.set_next_user_message("start".to_string()).await;
-=======
-        conversation_state
-            .append_new_user_message("start".to_string(), None)
-            .await;
->>>>>>> c7106bfb
         for i in 0..=(MAX_CONVERSATION_STATE_HISTORY_LEN + 100) {
-            let s = conversation_state.as_sendable_conversation_state(None).await;
+            let s = conversation_state.as_sendable_conversation_state().await;
             assert_conversation_state_invariants(s, i);
             if i % 3 == 0 {
                 conversation_state.push_assistant_message(AssistantResponseMessage {
@@ -1075,11 +1035,7 @@
                     content: i.to_string(),
                     tool_uses: None,
                 });
-<<<<<<< HEAD
                 conversation_state.set_next_user_message(i.to_string()).await;
-=======
-                conversation_state.append_new_user_message(i.to_string(), None).await;
->>>>>>> c7106bfb
             }
         }
     }
@@ -1089,19 +1045,13 @@
         let ctx = Context::builder().with_test_home().await.unwrap().build_fake();
         ctx.fs().write(AMAZONQ_FILENAME, "test context").await.unwrap();
 
-        let mut conversation_state = ConversationState::new(ctx, load_tools().unwrap(), None).await;
+        let mut conversation_state = ConversationState::new(ctx, load_tools().unwrap(), None, None).await;
 
         // First, build a large conversation history. We need to ensure that the order is always
         // User -> Assistant -> User -> Assistant ...and so on.
-<<<<<<< HEAD
         conversation_state.set_next_user_message("start".to_string()).await;
-=======
-        conversation_state
-            .append_new_user_message("start".to_string(), None)
-            .await;
->>>>>>> c7106bfb
         for i in 0..=(MAX_CONVERSATION_STATE_HISTORY_LEN + 100) {
-            let s = conversation_state.as_sendable_conversation_state(None).await;
+            let s = conversation_state.as_sendable_conversation_state().await;
 
             // Ensure that the first two messages are the fake context messages.
             let hist = s.history.as_ref().unwrap();
@@ -1125,56 +1075,54 @@
                 content: i.to_string(),
                 tool_uses: None,
             });
-<<<<<<< HEAD
             conversation_state.set_next_user_message(i.to_string()).await;
-=======
-            conversation_state.append_new_user_message(i.to_string(), None).await;
-        }
-    }
-
-    #[tokio::test]
-    async fn test_conversation_state_additional_context() {
-        let ctx = Context::builder().with_test_home().await.unwrap().build_fake();
-        let mut conversation_state = ConversationState::new(ctx, load_tools().unwrap(), None).await;
-
-        let conversation_start_context = "conversation start context";
-        let prompt_context = "prompt context";
-
-        // Simulate conversation flow
-        conversation_state
-            .append_new_user_message("start".to_string(), Some(prompt_context.to_string()))
-            .await;
-        for i in 0..=(MAX_CONVERSATION_STATE_HISTORY_LEN + 100) {
-            let s = conversation_state
-                .as_sendable_conversation_state(Some(conversation_start_context.to_string()))
-                .await;
-            let hist = s.history.as_ref().unwrap();
-            match &hist[0] {
-                ChatMessage::UserInputMessage(user) => {
-                    assert!(
-                        user.content.contains(conversation_start_context),
-                        "expected to contain '{conversation_start_context}', instead found: {}",
-                        user.content
-                    );
-                },
-                #[allow(clippy::match_wildcard_for_single_variants)]
-                _ => panic!("Expected user message."),
-            }
-            assert!(
-                s.user_input_message.content.contains(prompt_context),
-                "expected to contain '{prompt_context}', instead found: {}",
-                s.user_input_message.content
-            );
-
-            conversation_state.push_assistant_message(AssistantResponseMessage {
-                message_id: None,
-                content: i.to_string(),
-                tool_uses: None,
-            });
-            conversation_state
-                .append_new_user_message(i.to_string(), Some(prompt_context.to_string()))
-                .await;
->>>>>>> c7106bfb
-        }
-    }
+        }
+    }
+
+    // TODO:
+    // #[tokio::test]
+    // async fn test_conversation_state_additional_context() {
+    //     let ctx = Context::builder().with_test_home().await.unwrap().build_fake();
+    //     let mut conversation_state = ConversationState::new(ctx, load_tools().unwrap(),
+    // None).await;
+    //
+    //     let conversation_start_context = "conversation start context";
+    //     let prompt_context = "prompt context";
+    //
+    //     // Simulate conversation flow
+    //     conversation_state
+    //         .set_next_user_message("start".to_string(), Some(prompt_context.to_string()))
+    //         .await;
+    //     for i in 0..=(MAX_CONVERSATION_STATE_HISTORY_LEN + 100) {
+    //         let s = conversation_state
+    //             .as_sendable_conversation_state(Some(conversation_start_context.to_string()))
+    //             .await;
+    //         let hist = s.history.as_ref().unwrap();
+    //         match &hist[0] {
+    //             ChatMessage::UserInputMessage(user) => {
+    //                 assert!(
+    //                     user.content.contains(conversation_start_context),
+    //                     "expected to contain '{conversation_start_context}', instead found: {}",
+    //                     user.content
+    //                 );
+    //             },
+    //             #[allow(clippy::match_wildcard_for_single_variants)]
+    //             _ => panic!("Expected user message."),
+    //         }
+    //         assert!(
+    //             s.user_input_message.content.contains(prompt_context),
+    //             "expected to contain '{prompt_context}', instead found: {}",
+    //             s.user_input_message.content
+    //         );
+    //
+    //         conversation_state.push_assistant_message(AssistantResponseMessage {
+    //             message_id: None,
+    //             content: i.to_string(),
+    //             tool_uses: None,
+    //         });
+    //         conversation_state
+    //             .set_next_user_message(i.to_string(), Some(prompt_context.to_string()))
+    //             .await;
+    //     }
+    // }
 }