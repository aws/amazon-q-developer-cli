--- conflicted
+++ resolved
@@ -847,8 +847,6 @@
             ("/issue \"there was an error in the chat\"", Command::Issue {
                 prompt: Some("\"there was an error in the chat\"".to_string()),
             }),
-<<<<<<< HEAD
-=======
             (
                 "/context hooks",
                 context!(ContextSubcommand::Hooks { subcommand: None }),
@@ -918,78 +916,6 @@
 
     #[test]
     fn test_common_command_suggestions() {
-        let mut stdout = std::io::stdout();
-        let test_cases = vec![
->>>>>>> cc66436d
-            (
-                "/context hooks",
-                context!(ContextSubcommand::Hooks { subcommand: None }),
-            ),
-            (
-                "/context hooks add test --trigger per_prompt --command 'echo 1' --global",
-                context!(ContextSubcommand::Hooks {
-                    subcommand: Some(HooksSubcommand::Add {
-                        name: "test".to_string(),
-                        global: true,
-                        trigger: "per_prompt".to_string(),
-                        command: "echo 1".to_string()
-                    })
-                }),
-            ),
-            (
-                "/context hooks rm test --global",
-                context!(ContextSubcommand::Hooks {
-                    subcommand: Some(HooksSubcommand::Remove {
-                        name: "test".to_string(),
-                        global: true
-                    })
-                }),
-            ),
-            (
-                "/context hooks enable test --global",
-                context!(ContextSubcommand::Hooks {
-                    subcommand: Some(HooksSubcommand::Enable {
-                        name: "test".to_string(),
-                        global: true
-                    })
-                }),
-            ),
-            (
-                "/context hooks disable test",
-                context!(ContextSubcommand::Hooks {
-                    subcommand: Some(HooksSubcommand::Disable {
-                        name: "test".to_string(),
-                        global: false
-                    })
-                }),
-            ),
-            (
-                "/context hooks enable-all --global",
-                context!(ContextSubcommand::Hooks {
-                    subcommand: Some(HooksSubcommand::EnableAll { global: true })
-                }),
-            ),
-            (
-                "/context hooks disable-all",
-                context!(ContextSubcommand::Hooks {
-                    subcommand: Some(HooksSubcommand::DisableAll { global: false })
-                }),
-            ),
-            (
-                "/context hooks help",
-                context!(ContextSubcommand::Hooks {
-                    subcommand: Some(HooksSubcommand::Help)
-                }),
-            ),
-        ];
-
-        for (input, parsed) in tests {
-            assert_eq!(&Command::parse(input, &mut stdout).unwrap(), parsed, "{}", input);
-        }
-    }
-
-    #[test]
-    fn test_common_command_suggestions() {
         // This test is no longer needed since we've removed the check_common_command function
         // and no longer return errors for common commands without slash prefix
     }
