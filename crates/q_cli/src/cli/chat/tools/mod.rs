pub mod custom_tool;
pub mod execute_bash;
pub mod fs_read;
pub mod fs_write;
pub mod gh_issue;
pub mod use_aws;

use std::collections::HashMap;
use std::io::Write;
use std::path::{
    Path,
    PathBuf,
};

use aws_smithy_types::{
    Document,
    Number as SmithyNumber,
};
use custom_tool::CustomTool;
use execute_bash::ExecuteBash;
use eyre::Result;
use fig_os_shim::Context;
use fs_read::FsRead;
use fs_write::FsWrite;
use gh_issue::GhIssue;
use serde::Deserialize;
use use_aws::UseAws;

pub const MAX_TOOL_RESPONSE_SIZE: usize = 800000;

/// Represents an executable tool use.
#[derive(Debug, Clone)]
pub enum Tool {
    FsRead(FsRead),
    FsWrite(FsWrite),
    ExecuteBash(ExecuteBash),
    UseAws(UseAws),
    Custom(CustomTool),
    GhIssue(GhIssue),
}

impl Tool {
    /// The display name of a tool
    pub fn display_name(&self) -> String {
        match self {
            Tool::FsRead(_) => "Read from filesystem",
            Tool::FsWrite(_) => "Write to filesystem",
            Tool::ExecuteBash(_) => "Execute shell command",
            Tool::UseAws(_) => "Use AWS CLI",
            Tool::Custom(custom_tool) => &custom_tool.name,
            Tool::GhIssue(_) => "Prepare GitHub issue",
        }
        .to_owned()
    }

    // TODO: Remove, just roll with it for now ya?
    pub fn display_name_action(&self) -> String {
        match self {
            Tool::FsRead(_) => "Reading from filesystem",
            Tool::FsWrite(_) => "Writing to filesystem",
            Tool::ExecuteBash(execute_bash) => return format!("Executing `{}`", execute_bash.command),
            Tool::UseAws(_) => "Using AWS CLI",
            Tool::Custom(custom_tool) => &custom_tool.name,
            Tool::GhIssue(_) => "Preparing GitHub issue",
        }
        .to_owned()
    }

    /// Whether or not the tool should prompt the user to accept before [Self::invoke] is called.
    pub fn requires_acceptance(&self, _ctx: &Context) -> bool {
        match self {
            Tool::FsRead(_) => false,
            Tool::FsWrite(_) => true,
            Tool::ExecuteBash(execute_bash) => execute_bash.requires_acceptance(),
            Tool::UseAws(use_aws) => use_aws.requires_acceptance(),
            Tool::Custom(_) => false,
            Tool::GhIssue(_) => false,
        }
    }

    /// Invokes the tool asynchronously
    pub async fn invoke(&self, context: &Context, updates: &mut impl Write) -> Result<InvokeOutput> {
        match self {
            Tool::FsRead(fs_read) => fs_read.invoke(context, updates).await,
            Tool::FsWrite(fs_write) => fs_write.invoke(context, updates).await,
            Tool::ExecuteBash(execute_bash) => execute_bash.invoke(updates).await,
            Tool::UseAws(use_aws) => use_aws.invoke(context, updates).await,
            Tool::Custom(custom_tool) => custom_tool.invoke(context, updates).await,
            Tool::GhIssue(gh_issue) => gh_issue.invoke(updates).await,
        }
    }

    /// Queues up a tool's intention in a human readable format
    pub async fn queue_description(&self, ctx: &Context, updates: &mut impl Write) -> Result<()> {
        match self {
            Tool::FsRead(fs_read) => fs_read.queue_description(ctx, updates).await,
            Tool::FsWrite(fs_write) => fs_write.queue_description(ctx, updates),
            Tool::ExecuteBash(execute_bash) => execute_bash.queue_description(updates),
            Tool::UseAws(use_aws) => use_aws.queue_description(updates),
            Tool::Custom(custom_tool) => custom_tool.queue_description(updates),
            Tool::GhIssue(gh_issue) => gh_issue.queue_description(updates),
        }
    }

    /// Validates the tool with the arguments supplied
    pub async fn validate(&mut self, ctx: &Context) -> Result<()> {
        match self {
            Tool::FsRead(fs_read) => fs_read.validate(ctx).await,
            Tool::FsWrite(fs_write) => fs_write.validate(ctx).await,
            Tool::ExecuteBash(execute_bash) => execute_bash.validate(ctx).await,
            Tool::UseAws(use_aws) => use_aws.validate(ctx).await,
            Tool::Custom(custom_tool) => custom_tool.validate(ctx).await,
            Tool::GhIssue(gh_issue) => gh_issue.validate(ctx).await,
        }
    }
}

<<<<<<< HEAD
=======
impl TryFrom<ToolUse> for Tool {
    type Error = ToolResult;

    fn try_from(value: ToolUse) -> std::result::Result<Self, Self::Error> {
        let map_err = |parse_error| ToolResult {
            tool_use_id: value.id.clone(),
            content: vec![ToolResultContentBlock::Text(format!(
                "Failed to validate tool parameters: {parse_error}. The model has either suggested tool parameters which are incompatible with the existing tools, or has suggested one or more tool that does not exist in the list of known tools."
            ))],
            status: ToolResultStatus::Error,
        };

        Ok(match value.name.as_str() {
            "fs_read" => Self::FsRead(serde_json::from_value::<FsRead>(value.args).map_err(map_err)?),
            "fs_write" => Self::FsWrite(serde_json::from_value::<FsWrite>(value.args).map_err(map_err)?),
            "execute_bash" => Self::ExecuteBash(serde_json::from_value::<ExecuteBash>(value.args).map_err(map_err)?),
            "use_aws" => Self::UseAws(serde_json::from_value::<UseAws>(value.args).map_err(map_err)?),
            "report_issue" => Self::GhIssue(serde_json::from_value::<GhIssue>(value.args).map_err(map_err)?),
            unknown => {
                return Err(ToolResult {
                    tool_use_id: value.id,
                    content: vec![ToolResultContentBlock::Text(format!(
                        "The tool, \"{unknown}\" is not supported by the client"
                    ))],
                    status: ToolResultStatus::Error,
                });
            },
        })
    }
}

#[derive(Debug, Clone)]
pub struct ToolPermission {
    pub trusted: bool,
}

#[derive(Debug, Clone)]
/// Holds overrides for tool permissions.
/// Tools that do not have an associated ToolPermission should use
/// their default logic to determine to permission.
pub struct ToolPermissions {
    pub permissions: HashMap<String, ToolPermission>,
}

impl ToolPermissions {
    pub fn new(capacity: usize) -> Self {
        Self {
            permissions: HashMap::with_capacity(capacity),
        }
    }

    pub fn is_trusted(&self, tool_name: &str) -> bool {
        self.permissions.get(tool_name).is_some_and(|perm| perm.trusted)
    }

    /// Returns a label to describe the permission status for a given tool.
    pub fn display_label(&self, tool_name: &str) -> String {
        if self.has(tool_name) {
            if self.is_trusted(tool_name) {
                "Trusted".to_string()
            } else {
                "Per-request".to_string()
            }
        } else {
            Self::default_permission_label(tool_name)
        }
    }

    pub fn trust_tool(&mut self, tool_name: &str) {
        self.permissions
            .insert(tool_name.to_string(), ToolPermission { trusted: true });
    }

    pub fn untrust_tool(&mut self, tool_name: &str) {
        self.permissions
            .insert(tool_name.to_string(), ToolPermission { trusted: false });
    }

    pub fn reset(&mut self) {
        self.permissions.clear();
    }

    pub fn has(&self, tool_name: &str) -> bool {
        self.permissions.contains_key(tool_name)
    }

    /// Provide default permission labels for the built-in set of tools.
    /// Unknown tools are assumed to be "Per-request"
    // This "static" way avoids needing to construct a tool instance.
    fn default_permission_label(tool_name: &str) -> String {
        let label = match tool_name {
            "fs_read" => "Trusted",
            "fs_write" => "Per-request",
            "execute_bash" => "Read-only commands",
            "use_aws" => "Read-only commands",
            "report_issue" => "Trusted",
            _ => "Per-request",
        };

        format!("{label} [Default] ")
    }
}

>>>>>>> 9ae9239e
/// A tool specification to be sent to the model as part of a conversation. Maps to
/// [BedrockToolSpecification].
#[derive(Debug, Clone, Deserialize)]
pub struct ToolSpec {
    pub name: String,
    pub description: String,
    #[serde(alias = "inputSchema")]
    pub input_schema: InputSchema,
}

#[derive(Debug, Clone)]
pub struct QueuedTool {
    pub id: String,
    pub name: String,
    pub accepted: bool,
    pub tool: Tool,
}

/// The schema specification describing a tool's fields.
#[derive(Debug, Clone, Deserialize)]
pub struct InputSchema(pub serde_json::Value);

/// The output received from invoking a [Tool].
#[derive(Debug, Default)]
pub struct InvokeOutput {
    pub output: OutputKind,
}

#[non_exhaustive]
#[derive(Debug)]
pub enum OutputKind {
    Text(String),
    Json(serde_json::Value),
}

impl Default for OutputKind {
    fn default() -> Self {
        Self::Text(String::new())
    }
}

pub fn serde_value_to_document(value: serde_json::Value) -> Document {
    match value {
        serde_json::Value::Null => Document::Null,
        serde_json::Value::Bool(bool) => Document::Bool(bool),
        serde_json::Value::Number(number) => {
            if let Some(num) = number.as_u64() {
                Document::Number(SmithyNumber::PosInt(num))
            } else if number.as_i64().is_some_and(|n| n < 0) {
                Document::Number(SmithyNumber::NegInt(number.as_i64().unwrap()))
            } else {
                Document::Number(SmithyNumber::Float(number.as_f64().unwrap_or_default()))
            }
        },
        serde_json::Value::String(string) => Document::String(string),
        serde_json::Value::Array(vec) => {
            Document::Array(vec.clone().into_iter().map(serde_value_to_document).collect::<_>())
        },
        serde_json::Value::Object(map) => Document::Object(
            map.into_iter()
                .map(|(k, v)| (k, serde_value_to_document(v)))
                .collect::<_>(),
        ),
    }
}

/// Performs tilde expansion and other required sanitization modifications for handling tool use
/// path arguments.
///
/// Required since path arguments are defined by the model.
#[allow(dead_code)]
fn sanitize_path_tool_arg(ctx: &Context, path: impl AsRef<Path>) -> PathBuf {
    let mut res = PathBuf::new();
    // Expand `~` only if it is the first part.
    let mut path = path.as_ref().components();
    match path.next() {
        Some(p) if p.as_os_str() == "~" => {
            res.push(ctx.env().home().unwrap_or_default());
        },
        Some(p) => res.push(p),
        None => return res,
    }
    for p in path {
        res.push(p);
    }
    // For testing scenarios, we need to make sure paths are appropriately handled in chroot test
    // file systems since they are passed directly from the model.
    ctx.fs().chroot_path(res)
}

/// Converts `path` to a relative path according to the current working directory `cwd`.
fn absolute_to_relative(cwd: impl AsRef<Path>, path: impl AsRef<Path>) -> Result<PathBuf> {
    let cwd = cwd.as_ref().canonicalize()?;
    let path = path.as_ref().canonicalize()?;
    let mut cwd_parts = cwd.components().peekable();
    let mut path_parts = path.components().peekable();

    // Skip common prefix
    while let (Some(a), Some(b)) = (cwd_parts.peek(), path_parts.peek()) {
        if a == b {
            cwd_parts.next();
            path_parts.next();
        } else {
            break;
        }
    }

    // ".." for any uncommon parts, then just append the rest of the path.
    let mut relative = PathBuf::new();
    for _ in cwd_parts {
        relative.push("..");
    }
    for part in path_parts {
        relative.push(part);
    }

    Ok(relative)
}

/// Small helper for formatting the path as a relative path, if able.
fn format_path(cwd: impl AsRef<Path>, path: impl AsRef<Path>) -> String {
    absolute_to_relative(cwd, path.as_ref())
        .map(|p| p.to_string_lossy().to_string())
        // If we have three consecutive ".." then it should probably just stay as an absolute path.
        .map(|p| {
            if p.starts_with("../../..") {
                path.as_ref().to_string_lossy().to_string()
            } else {
                p
            }
        })
        .unwrap_or(path.as_ref().to_string_lossy().to_string())
}

fn supports_truecolor(ctx: &Context) -> bool {
    // Simple override to disable truecolor since shell_color doesn't use Context.
    !ctx.env().get("Q_DISABLE_TRUECOLOR").is_ok_and(|s| !s.is_empty())
        && shell_color::get_color_support().contains(shell_color::ColorSupport::TERM24BIT)
}

#[cfg(test)]
mod tests {
    use fig_os_shim::EnvProvider;

    use super::*;

    #[tokio::test]
    async fn test_tilde_path_expansion() {
        let ctx = Context::builder().with_test_home().await.unwrap().build_fake();

        let actual = sanitize_path_tool_arg(&ctx, "~");
        assert_eq!(
            actual,
            ctx.fs().chroot_path(ctx.env().home().unwrap()),
            "tilde should expand"
        );
        let actual = sanitize_path_tool_arg(&ctx, "~/hello");
        assert_eq!(
            actual,
            ctx.fs().chroot_path(ctx.env().home().unwrap().join("hello")),
            "tilde should expand"
        );
        let actual = sanitize_path_tool_arg(&ctx, "/~");
        assert_eq!(
            actual,
            ctx.fs().chroot_path("/~"),
            "tilde should not expand when not the first component"
        );
    }

    #[tokio::test]
    async fn test_format_path() {
        async fn assert_paths(cwd: &str, path: &str, expected: &str) {
            let ctx = Context::builder().with_test_home().await.unwrap().build_fake();
            let fs = ctx.fs();
            let cwd = sanitize_path_tool_arg(&ctx, cwd);
            let path = sanitize_path_tool_arg(&ctx, path);
            fs.create_dir_all(&cwd).await.unwrap();
            fs.create_dir_all(&path).await.unwrap();
            // Using `contains` since the chroot test directory will prefix the formatted path with a tmpdir
            // path.
            assert!(format_path(cwd, path).contains(expected));
        }
        assert_paths("/Users/testuser/src", "/Users/testuser/Downloads", "../Downloads").await;
        assert_paths(
            "/Users/testuser/projects/MyProject/src",
            "/Volumes/projects/MyProject/src",
            "/Volumes/projects/MyProject/src",
        )
        .await;
    }
}<|MERGE_RESOLUTION|>--- conflicted
+++ resolved
@@ -115,39 +115,6 @@
     }
 }
 
-<<<<<<< HEAD
-=======
-impl TryFrom<ToolUse> for Tool {
-    type Error = ToolResult;
-
-    fn try_from(value: ToolUse) -> std::result::Result<Self, Self::Error> {
-        let map_err = |parse_error| ToolResult {
-            tool_use_id: value.id.clone(),
-            content: vec![ToolResultContentBlock::Text(format!(
-                "Failed to validate tool parameters: {parse_error}. The model has either suggested tool parameters which are incompatible with the existing tools, or has suggested one or more tool that does not exist in the list of known tools."
-            ))],
-            status: ToolResultStatus::Error,
-        };
-
-        Ok(match value.name.as_str() {
-            "fs_read" => Self::FsRead(serde_json::from_value::<FsRead>(value.args).map_err(map_err)?),
-            "fs_write" => Self::FsWrite(serde_json::from_value::<FsWrite>(value.args).map_err(map_err)?),
-            "execute_bash" => Self::ExecuteBash(serde_json::from_value::<ExecuteBash>(value.args).map_err(map_err)?),
-            "use_aws" => Self::UseAws(serde_json::from_value::<UseAws>(value.args).map_err(map_err)?),
-            "report_issue" => Self::GhIssue(serde_json::from_value::<GhIssue>(value.args).map_err(map_err)?),
-            unknown => {
-                return Err(ToolResult {
-                    tool_use_id: value.id,
-                    content: vec![ToolResultContentBlock::Text(format!(
-                        "The tool, \"{unknown}\" is not supported by the client"
-                    ))],
-                    status: ToolResultStatus::Error,
-                });
-            },
-        })
-    }
-}
-
 #[derive(Debug, Clone)]
 pub struct ToolPermission {
     pub trusted: bool,
@@ -220,7 +187,6 @@
     }
 }
 
->>>>>>> 9ae9239e
 /// A tool specification to be sent to the model as part of a conversation. Maps to
 /// [BedrockToolSpecification].
 #[derive(Debug, Clone, Deserialize)]
