--- conflicted
+++ resolved
@@ -38,11 +38,7 @@
 const COMMANDS: &[&str] = &[
     "/clear",
     "/help",
-<<<<<<< HEAD
-    "/acceptall",
     "/editor",
-=======
->>>>>>> 9ae9239e
     "/issue",
     // "/acceptall", /// Functional, but deprecated in favor of /tools trustall
     "/quit",
