mod command;
mod conversation_state;
mod input_source;
mod parse;
mod parser;
mod prompt;
mod tools;
use std::borrow::Cow;
use std::collections::HashMap;
use std::io::{
    IsTerminal,
    Read,
    Write,
};
use std::process::ExitCode;
use std::sync::Arc;
use std::time::Duration;

use command::Command;
use conversation_state::ConversationState;
use crossterm::style::{
    Attribute,
    Color,
    Stylize,
};
use crossterm::{
    cursor,
    execute,
    queue,
    style,
    terminal,
};
use eyre::{
    Result,
    bail,
};
use fig_api_client::StreamingClient;
use fig_api_client::clients::SendMessageOutput;
use fig_api_client::model::{
    ChatResponseStream,
    ToolResult,
    ToolResultContentBlock,
    ToolResultStatus,
};
use fig_os_shim::Context;
use fig_util::CLI_BINARY_NAME;
use input_source::InputSource;
use parser::{
    RecvError,
    ResponseParser,
    ToolUse,
};
use serde_json::Map;
use spinners::{
    Spinner,
    Spinners,
};
use thiserror::Error;
use tokio::signal::unix::{
    SignalKind,
    signal,
};
use tools::{
    Tool,
    ToolSpec,
};
use tracing::{
    debug,
    error,
    trace,
};
use winnow::Partial;
use winnow::stream::Offset;

use crate::cli::chat::parse::{
    ParseState,
    interpret_markdown,
};
use crate::util::region_check;

const HELP_TEXT: &str = color_print::cstr! {"

<magenta,em>q</magenta,em> (Amazon Q Chat)

<em>/clear</em>        <black!>Clear the conversation history</black!>
<em>/help</em>         <black!>Show this help dialogue</black!>
<em>/quit</em>         <black!>Quit the application</black!>

<em>!{command}</em>    <black!>Quickly execute a command in your current session</black!>

"};

pub async fn chat(input: Option<String>) -> Result<ExitCode> {
    if !fig_util::system_info::in_cloudshell() && !fig_auth::is_logged_in().await {
        bail!(
            "You are not logged in, please log in with {}",
            format!("{CLI_BINARY_NAME} login",).bold()
        );
    }

    region_check("chat")?;

    let ctx = Context::new();
    let output = std::io::stderr();

    let stdin = std::io::stdin();
    let interactive = stdin.is_terminal();
    let input = if !interactive {
        // append to input string any extra info that was provided.
        let mut input = input.unwrap_or_default();
        stdin.lock().read_to_string(&mut input)?;
        Some(input)
    } else {
        input
    };

    let client = match ctx.env().get("Q_MOCK_CHAT_RESPONSE") {
        Ok(json) => create_stream(serde_json::from_str(std::fs::read_to_string(json)?.as_str())?),
        _ => StreamingClient::new().await?,
    };

    let mut chat = ChatContext::new(ctx, output, input, InputSource::new()?, interactive, client, || {
        terminal::window_size().map(|s| s.columns.into()).ok()
    })?;

    let result = chat.try_chat().await.map(|_| ExitCode::SUCCESS);
    drop(chat); // Explicit drop for clarity

    result
}

/// Enum used to denote the origin of a tool use event
enum ToolUseStatus {
    /// Variant denotes that the tool use event associated with chat context is a direct result of
    /// a user request
    Idle,
    /// Variant denotes that the tool use event associated with the chat context is a result of a
    /// retry for one or more previously attempted tool use. The tuple is the utterance id
    /// associated with the original user request that necessitated the tool use
    RetryInProgress(String),
}

#[derive(Debug, Error)]
pub enum ChatError {
    #[error("{0}")]
    Client(#[from] fig_api_client::Error),
    #[error("{0}")]
    ResponseStream(#[from] parser::RecvError),
    #[error("{0}")]
    Std(#[from] std::io::Error),
    #[error("{0}")]
    Readline(#[from] rustyline::error::ReadlineError),
    #[error("{0}")]
    Custom(Cow<'static, str>),
    #[error("interrupted")]
    Interrupted { tool_uses: Option<Vec<QueuedTool>> },
}

pub struct ChatContext<W: Write> {
    ctx: Arc<Context>,
    /// The [Write] destination for printing conversation text.
    output: W,
    initial_input: Option<String>,
    input_source: InputSource,
    interactive: bool,
    /// The client to use to interact with the model.
    client: StreamingClient,
    /// Width of the terminal, required for [ParseState].
    terminal_width_provider: fn() -> Option<usize>,
    spinner: Option<Spinner>,
    /// [ConversationState].
    conversation_state: ConversationState,
    /// Telemetry events to be sent as part of the conversation.
    tool_use_telemetry_events: HashMap<String, ToolUseEventBuilder>,
    /// State used to keep track of tool use relation
    tool_use_status: ToolUseStatus,
}

impl<W: Write> ChatContext<W> {
    pub fn new(
        ctx: Arc<Context>,
        output: W,
        input: Option<String>,
        input_source: InputSource,
        interactive: bool,
        client: StreamingClient,
        terminal_width_provider: fn() -> Option<usize>,
    ) -> Result<Self> {
        Ok(Self {
            ctx,
            output,
            initial_input: input,
            input_source,
            interactive,
            client,
            terminal_width_provider,
            spinner: None,
            conversation_state: ConversationState::new(load_tools()?),
            tool_use_telemetry_events: HashMap::new(),
            tool_use_status: ToolUseStatus::Idle,
        })
    }
}

impl<W: Write> Drop for ChatContext<W> {
    fn drop(&mut self) {
        if let Some(spinner) = &mut self.spinner {
            spinner.stop();
        }

        if self.interactive {
            queue!(
                self.output,
                cursor::MoveToColumn(0),
                style::SetAttribute(Attribute::Reset),
                style::ResetColor,
                cursor::Show
            )
            .ok();
        }

        self.output.flush().ok();
    }
}

/// An executable `(tool_use_id, Tool)` tuple.
type QueuedTool = (String, Tool);

/// The chat execution state.
///
/// Intended to provide more robust handling around state transitions while dealing with, e.g.,
/// tool validation, execution, response stream handling, etc.
#[derive(Debug)]
enum ChatState {
    /// Prompt the user with `tool_uses`, if available.
    PromptUser { tool_uses: Option<Vec<QueuedTool>> },
    /// Handle the user input, depending on if any tools require execution.
    HandleInput {
        input: String,
        tool_uses: Option<Vec<QueuedTool>>,
    },
    /// Validate the list of tool uses provided by the model.
    ValidateTools(Vec<ToolUse>),
    /// Execute the list of tools.
    ExecuteTools(Vec<QueuedTool>),
    /// Consume the response stream and display to the user.
    HandleResponseStream(SendMessageOutput),
    /// Exit the chat.
    Exit,
}

impl Default for ChatState {
    fn default() -> Self {
        Self::PromptUser { tool_uses: None }
    }
}

impl<W> ChatContext<W>
where
    W: Write,
{
    async fn try_chat(&mut self) -> Result<()> {
        if self.interactive {
            execute!(
                self.output,
                style::Print(color_print::cstr! {"
Hi, I'm <g>Amazon Q</g>, your AI Developer Assistant.
\n<yellow>Try asking me:</yellow>\n\n\
                <green>• 🔍 What tools do you have?\n\
                • 🛠️ Fix the build failures in this project\n\
                • ✅ Write unit tests and markdown docs for my application\n\
 • ☁️ List the s3 buckets I have in us-west-2</green>

<<<<<<< HEAD
<em>@history</em> to pass your shell history
<em>@git</em> to pass information about your current git repository
<em>@env</em> to pass your shell environment
\n<dim>Type <green>exit</green> to quit</dim>\n

=======
>>>>>>> e977cfd4
"
                })
            )?;
        }

        let mut ctrl_c_stream = signal(SignalKind::interrupt())?;

        let mut next_state = Some(ChatState::PromptUser { tool_uses: None });

        if let Some(user_input) = self.initial_input.take() {
            execute!(
                self.output,
                style::SetForegroundColor(Color::Magenta),
                style::Print("> "),
                style::SetAttribute(Attribute::Reset),
                style::Print(&user_input),
                style::Print("\n")
            )?;
            next_state = Some(ChatState::HandleInput {
                input: user_input,
                tool_uses: None,
            });
        }

        loop {
            debug_assert!(next_state.is_some());
            let chat_state = next_state.take().unwrap_or_default();
            debug!(?chat_state, "changing to state");

            let result = match chat_state {
                ChatState::PromptUser { tool_uses } => self.prompt_user(tool_uses).await,
                ChatState::HandleInput { input, tool_uses } => self.handle_input(input, tool_uses).await,
                ChatState::ExecuteTools(tool_uses) => {
                    let tool_uses_clone = tool_uses.clone();
                    tokio::select! {
                        res = self.tool_use_execute(tool_uses) => res,
                        Some(_) = ctrl_c_stream.recv() => Err(ChatError::Interrupted { tool_uses: Some(tool_uses_clone) })
                    }
                },
                ChatState::ValidateTools(tool_uses) => {
                    tokio::select! {
                        res = self.validate_tools(tool_uses) => res,
                        Some(_) = ctrl_c_stream.recv() => Err(ChatError::Interrupted { tool_uses: None })
                    }
                },
                ChatState::HandleResponseStream(response) => tokio::select! {
                    res = self.handle_response(response) => res,
                    Some(_) = ctrl_c_stream.recv() => Err(ChatError::Interrupted { tool_uses: None })
                },
                ChatState::Exit => return Ok(()),
            };

            match result {
                Ok(state) => next_state = Some(state),
                Err(e) => {
                    fn print_error<W: Write>(
                        output: &mut W,
                        prepend_msg: &str,
                        report: Option<eyre::Report>,
                    ) -> Result<(), std::io::Error> {
                        queue!(
                            output,
                            style::SetAttribute(Attribute::Bold),
                            style::SetForegroundColor(Color::Red),
                        )?;

                        match report {
                            Some(report) => queue!(output, style::Print(format!("{}: {:?}\n", prepend_msg, report)),)?,
                            None => queue!(output, style::Print(prepend_msg), style::Print("\n"))?,
                        }

                        execute!(
                            output,
                            style::SetAttribute(Attribute::Reset),
                            style::SetForegroundColor(Color::Reset),
                        )
                    }

                    error!(?e, "An error occurred processing the current state");
                    if self.interactive && self.spinner.is_some() {
                        drop(self.spinner.take());
                        queue!(
                            self.output,
                            terminal::Clear(terminal::ClearType::CurrentLine),
                            cursor::MoveToColumn(0),
                        )?;
                    }
                    let mut tool_uses = None;
                    match e {
                        ChatError::Interrupted { tool_uses: inter } => {
                            execute!(self.output, style::Print("\n"))?;
                            tool_uses = inter;
                        },
                        ChatError::Client(err) => {
                            if let fig_api_client::Error::QuotaBreach(msg) = err {
                                print_error(&mut self.output, msg, None)?;
                            } else {
                                print_error(
                                    &mut self.output,
                                    "Amazon Q is having trouble responding right now",
                                    Some(err.into()),
                                )?;
                            }
                        },
                        _ => {
                            print_error(
                                &mut self.output,
                                "Amazon Q is having trouble responding right now",
                                Some(e.into()),
                            )?;
                        },
                    }
                    self.conversation_state.fix_history();
                    next_state = Some(ChatState::PromptUser { tool_uses });
                },
            }
        }
    }

    /// Read input from the user.
    async fn prompt_user(&mut self, mut tool_uses: Option<Vec<QueuedTool>>) -> Result<ChatState, ChatError> {
        if self.interactive {
            execute!(self.output, cursor::Show)?;
        }
        let tool_uses = tool_uses.take().unwrap_or_default();
        if !tool_uses.is_empty() {
            let terminal_width = self.terminal_width();
            for (i, (_, tool)) in tool_uses.iter().enumerate() {
                queue!(
                    self.output,
                    style::SetForegroundColor(Color::Cyan),
                    style::Print(format!("{}. {}\n", i + 1, tool.display_name())),
                    style::SetForegroundColor(Color::Reset),
                    style::SetForegroundColor(Color::DarkGrey),
                    style::Print(format!("{}\n", "▔".repeat(terminal_width))),
                    style::SetForegroundColor(Color::Reset),
                )?;
                tool.queue_description(&self.ctx, &mut self.output)
                    .map_err(|e| ChatError::Custom(format!("failed to print tool: {}", e).into()))?;
                queue!(self.output, style::Print("\n"))?;
            }

            execute!(
                self.output,
                style::SetForegroundColor(Color::DarkGrey),
                style::Print("▁".repeat(terminal_width)),
                style::ResetColor,
                style::Print("\n\nEnter "),
                style::SetForegroundColor(Color::Green),
                style::Print("y"),
                style::ResetColor,
                style::Print(format!(
                    " to run {}, or otherwise continue your conversation.\n\n",
                    match tool_uses.len() == 1 {
                        true => "this tool",
                        false => "these tools",
                    }
                )),
            )?;
        }
        let user_input = match self.input_source.read_line(Some("> "))? {
            Some(line) => line,
            None => return Ok(ChatState::Exit),
        };
        Ok(ChatState::HandleInput {
            input: user_input,
            tool_uses: Some(tool_uses),
        })
    }

    async fn handle_input(
        &mut self,
        user_input: String,
        tool_uses: Option<Vec<QueuedTool>>,
    ) -> Result<ChatState, ChatError> {
        let Ok(command) = Command::parse(&user_input) else {
            return Ok(ChatState::PromptUser { tool_uses });
        };

        let tool_uses = tool_uses.unwrap_or_default();
        Ok(match command {
            Command::Ask { prompt } => {
                if ["y", "Y"].contains(&prompt.as_str()) {
                    return Ok(ChatState::ExecuteTools(tool_uses));
                }

                self.tool_use_status = ToolUseStatus::Idle;
                if self.interactive {
                    queue!(self.output, style::SetForegroundColor(Color::Magenta))?;
                    queue!(self.output, style::SetForegroundColor(Color::Reset))?;
                    queue!(self.output, cursor::Hide)?;
                    execute!(self.output, style::Print("\n"))?;
                    self.spinner = Some(Spinner::new(Spinners::Dots, "Thinking...".to_owned()));
                }

                if !tool_uses.is_empty() {
                    self.conversation_state.abandon_tool_use(tool_uses, user_input);
                } else {
                    self.conversation_state.append_new_user_message(user_input).await;
                }

                self.send_tool_use_telemetry().await;

                ChatState::HandleResponseStream(
                    self.client
                        .send_message(self.conversation_state.as_sendable_conversation_state())
                        .await?,
                )
            },
            Command::Execute { command } => {
                queue!(self.output, style::Print('\n'))?;
                std::process::Command::new("bash").args(["-c", &command]).status().ok();
                queue!(self.output, style::Print('\n'))?;
                ChatState::PromptUser { tool_uses: None }
            },
            Command::Clear => {
                self.conversation_state.clear();

                execute!(
                    self.output,
                    style::SetForegroundColor(Color::Green),
                    style::Print("\nConversation history cleared\n\n"),
                    style::SetForegroundColor(Color::Reset)
                )?;

                ChatState::PromptUser { tool_uses: None }
            },
            Command::Help => {
                execute!(self.output, style::Print(HELP_TEXT))?;
                ChatState::PromptUser { tool_uses: None }
            },
            Command::Quit => ChatState::Exit,
        })
    }

    async fn tool_use_execute(&mut self, tool_uses: Vec<QueuedTool>) -> Result<ChatState, ChatError> {
        // Execute the requested tools.
        let terminal_width = self.terminal_width();
        let mut tool_results = vec![];
        for tool in tool_uses {
            let mut tool_telemetry = self.tool_use_telemetry_events.entry(tool.0.clone());
            tool_telemetry = tool_telemetry.and_modify(|ev| ev.is_accepted = true);

            let tool_start = std::time::Instant::now();
            queue!(
                self.output,
                style::Print("\n\nExecuting "),
                style::SetForegroundColor(Color::Cyan),
                style::Print(format!("{}...\n", tool.1.display_name())),
                style::SetForegroundColor(Color::DarkGrey),
                style::Print(format!("{}\n", "▔".repeat(terminal_width))),
                style::SetForegroundColor(Color::Reset),
            )?;
            let invoke_result = tool.1.invoke(&self.ctx, &mut self.output).await;

            if self.interactive && self.spinner.is_some() {
                queue!(
                    self.output,
                    terminal::Clear(terminal::ClearType::CurrentLine),
                    cursor::MoveToColumn(0),
                    cursor::Show
                )?;
            }
            execute!(self.output, style::Print("\n"))?;

            let tool_time = std::time::Instant::now().duration_since(tool_start);
            let tool_time = format!("{}.{}", tool_time.as_secs(), tool_time.subsec_millis());

            match invoke_result {
                Ok(result) => {
                    debug!("tool result output: {:#?}", result);
                    execute!(
                        self.output,
                        style::SetForegroundColor(Color::Green),
                        style::Print(format!("🟢 Completed in {}s", tool_time)),
                        style::SetForegroundColor(Color::Reset),
                        style::Print("\n"),
                    )?;

                    tool_telemetry.and_modify(|ev| ev.is_success = Some(true));
                    tool_results.push(ToolResult {
                        tool_use_id: tool.0,
                        content: vec![result.into()],
                        status: ToolResultStatus::Success,
                    });
                },
                Err(err) => {
                    error!(?err, "An error occurred processing the tool");
                    execute!(
                        self.output,
                        style::SetAttribute(Attribute::Bold),
                        style::SetForegroundColor(Color::Red),
                        style::Print(format!("🔴 Execution failed after {}s:\n", tool_time)),
                        style::SetAttribute(Attribute::Reset),
                        style::SetForegroundColor(Color::Red),
                        style::Print(&err),
                        style::SetAttribute(Attribute::Reset),
                        style::Print("\n\n"),
                    )?;

                    tool_telemetry.and_modify(|ev| ev.is_success = Some(false));
                    tool_results.push(ToolResult {
                        tool_use_id: tool.0,
                        content: vec![ToolResultContentBlock::Text(format!(
                            "An error occurred processing the tool: \n{}",
                            &err
                        ))],
                        status: ToolResultStatus::Error,
                    });
                    if let ToolUseStatus::Idle = self.tool_use_status {
                        self.tool_use_status = ToolUseStatus::RetryInProgress(
                            self.conversation_state
                                .message_id()
                                .map_or("No utterance id found".to_string(), |v| v.to_string()),
                        );
                    }
                },
            }
        }

        self.conversation_state.add_tool_results(tool_results);
        self.send_tool_use_telemetry().await;
        return Ok(ChatState::HandleResponseStream(
            self.client
                .send_message(self.conversation_state.as_sendable_conversation_state())
                .await?,
        ));
    }

    async fn handle_response(&mut self, response: SendMessageOutput) -> Result<ChatState, ChatError> {
        let mut buf = String::new();
        let mut offset = 0;
        let mut ended = false;
        let mut parser = ResponseParser::new(response);
        let mut state = ParseState::new(Some(self.terminal_width()));

        let mut tool_uses = Vec::new();
        let mut tool_name_being_recvd: Option<String> = None;
        loop {
            match parser.recv().await {
                Ok(msg_event) => {
                    trace!("Consumed: {:?}", msg_event);
                    match msg_event {
                        parser::ResponseEvent::ToolUseStart { name } => {
                            // We need to flush the buffer here, otherwise text will not be
                            // printed while we are receiving tool use events.
                            buf.push('\n');
                            tool_name_being_recvd = Some(name);
                        },
                        parser::ResponseEvent::AssistantText(text) => {
                            buf.push_str(&text);
                        },
                        parser::ResponseEvent::ToolUse(tool_use) => {
                            if self.interactive && self.spinner.is_some() {
                                drop(self.spinner.take());
                                queue!(
                                    self.output,
                                    terminal::Clear(terminal::ClearType::CurrentLine),
                                    cursor::MoveToColumn(0),
                                    cursor::Show
                                )?;
                            }
                            tool_uses.push(tool_use);
                            tool_name_being_recvd = None;
                        },
                        parser::ResponseEvent::EndStream { message } => {
                            self.conversation_state.push_assistant_message(message);
                            ended = true;
                        },
                    }
                },
                Err(RecvError::UnexpectedToolUseEos {
                    tool_use_id,
                    name,
                    message,
                }) => {
                    error!(
                        tool_use_id,
                        name, "The response stream ended before the entire tool use was received"
                    );
                    if self.interactive {
                        execute!(self.output, cursor::Hide)?;
                        self.spinner = Some(Spinner::new(
                            Spinners::Dots,
                            "The generated tool use was too large, trying to divide up the work...".to_string(),
                        ));
                    }

                    self.conversation_state.push_assistant_message(*message);
                    let tool_results = vec![ToolResult {
                            tool_use_id,
                            content: vec![ToolResultContentBlock::Text(
                                "The generated tool was too large, try again but this time split up the work between multiple tool uses".to_string(),
                            )],
                            status: ToolResultStatus::Error,
                        }];
                    self.conversation_state.add_tool_results(tool_results);
                    self.send_tool_use_telemetry().await;
                    return Ok(ChatState::HandleResponseStream(
                        self.client
                            .send_message(self.conversation_state.as_sendable_conversation_state())
                            .await?,
                    ));
                },
                Err(err) => return Err(err.into()),
            }

            // Fix for the markdown parser copied over from q chat:
            // this is a hack since otherwise the parser might report Incomplete with useful data
            // still left in the buffer. I'm not sure how this is intended to be handled.
            if ended {
                buf.push('\n');
            }

            if tool_name_being_recvd.is_none() && !buf.is_empty() && self.interactive && self.spinner.is_some() {
                drop(self.spinner.take());
                queue!(
                    self.output,
                    terminal::Clear(terminal::ClearType::CurrentLine),
                    cursor::MoveToColumn(0),
                    cursor::Show
                )?;
            }

            // Print the response
            loop {
                let input = Partial::new(&buf[offset..]);
                match interpret_markdown(input, &mut self.output, &mut state) {
                    Ok(parsed) => {
                        offset += parsed.offset_from(&input);
                        self.output.flush()?;
                        state.newline = state.set_newline;
                        state.set_newline = false;
                    },
                    Err(err) => match err.into_inner() {
                        Some(err) => return Err(ChatError::Custom(err.to_string().into())),
                        None => break, // Data was incomplete
                    },
                }

                // TODO: We should buffer output based on how much we have to parse, not as a constant
                // Do not remove unless you are nabochay :)
                std::thread::sleep(Duration::from_millis(8));
            }

            // Set spinner after showing all of the assistant text content so far.
            if let (Some(name), true) = (&tool_name_being_recvd, self.interactive) {
                queue!(
                    self.output,
                    style::SetForegroundColor(Color::Blue),
                    style::Print(format!("\n{name}: ")),
                    style::SetForegroundColor(Color::Reset),
                    cursor::Hide,
                )?;
                self.spinner = Some(Spinner::new(Spinners::Dots, "Thinking...".to_string()));
            }

            if ended {
                if let Some(message_id) = self.conversation_state.message_id() {
                    fig_telemetry::send_chat_added_message(
                        self.conversation_state.conversation_id().to_owned(),
                        message_id.to_owned(),
                    )
                    .await;
                }
                if self.interactive {
                    queue!(self.output, style::ResetColor, style::SetAttribute(Attribute::Reset))?;
                    execute!(self.output, style::Print("\n"))?;

                    for (i, citation) in &state.citations {
                        queue!(
                            self.output,
                            style::Print("\n"),
                            style::SetForegroundColor(Color::Blue),
                            style::Print(format!("[^{i}]: ")),
                            style::SetForegroundColor(Color::DarkGrey),
                            style::Print(format!("{citation}\n")),
                            style::SetForegroundColor(Color::Reset)
                        )?;
                    }
                }

                break;
            }
        }

        if !tool_uses.is_empty() {
            Ok(ChatState::ValidateTools(tool_uses))
        } else {
            Ok(ChatState::PromptUser { tool_uses: None })
        }
    }

    async fn validate_tools(&mut self, tool_uses: Vec<ToolUse>) -> Result<ChatState, ChatError> {
        let conv_id = self.conversation_state.conversation_id().to_owned();
        debug!(?tool_uses, "Validating tool uses");
        let mut queued_tools: Vec<QueuedTool> = Vec::new();
        let mut tool_results = Vec::new();
        for tool_use in tool_uses {
            let tool_use_id = tool_use.id.clone();
            let mut tool_telemetry = ToolUseEventBuilder::new(conv_id.clone(), tool_use.id.clone())
                .set_tool_use_id(tool_use_id.clone())
                .set_tool_name(tool_use.name.clone())
                .utterance_id(self.conversation_state.message_id().map(|s| s.to_string()));
            match Tool::try_from(tool_use) {
                Ok(mut tool) => {
                    match tool.validate(&self.ctx).await {
                        Ok(()) => {
                            tool_telemetry.is_valid = Some(true);
                            queued_tools.push((tool_use_id.clone(), tool));
                        },
                        Err(err) => {
                            tool_telemetry.is_valid = Some(false);
                            tool_results.push(ToolResult {
                                tool_use_id: tool_use_id.clone(),
                                content: vec![ToolResultContentBlock::Text(format!(
                                    "Failed to validate tool parameters: {err}"
                                ))],
                                status: ToolResultStatus::Error,
                            });
                        },
                    };
                },
                Err(err) => {
                    tool_telemetry.is_valid = Some(false);
                    tool_results.push(err);
                },
            }
            self.tool_use_telemetry_events.insert(tool_use_id, tool_telemetry);
        }

        // If we have any validation errors, then return them immediately to the model.
        if !tool_results.is_empty() {
            debug!(?tool_results, "Error found in the model tools");
            queue!(
                self.output,
                style::SetAttribute(Attribute::Bold),
                style::Print("Tool validation failed: "),
                style::SetAttribute(Attribute::Reset),
            )?;
            for tool_result in &tool_results {
                for block in &tool_result.content {
                    let content = match block {
                        ToolResultContentBlock::Text(t) => Some(t.as_str()),
                        ToolResultContentBlock::Json(d) => d.as_string(),
                    };
                    if let Some(content) = content {
                        queue!(
                            self.output,
                            style::Print("\n"),
                            style::SetForegroundColor(Color::Red),
                            style::Print(format!("{}\n", content)),
                            style::SetForegroundColor(Color::Reset),
                        )?;
                    }
                }
            }
            self.conversation_state.add_tool_results(tool_results);
            self.send_tool_use_telemetry().await;
            if let ToolUseStatus::Idle = self.tool_use_status {
                self.tool_use_status = ToolUseStatus::RetryInProgress(
                    self.conversation_state
                        .message_id()
                        .map_or("No utterance id found".to_string(), |v| v.to_string()),
                );
            }

            let response = self
                .client
                .send_message(self.conversation_state.as_sendable_conversation_state())
                .await?;
            return Ok(ChatState::HandleResponseStream(response));
        }

        let skip_consent = self
            .ctx
            .env()
            .get("Q_CHAT_SKIP_TOOL_CONSENT")
            .is_ok_and(|s| !s.is_empty() && !queued_tools.is_empty())
            || queued_tools.iter().all(|tool| !tool.1.requires_consent(&self.ctx));

        if skip_consent {
            Ok(ChatState::ExecuteTools(queued_tools))
        } else {
            Ok(ChatState::PromptUser {
                tool_uses: Some(queued_tools),
            })
        }
    }

    async fn send_tool_use_telemetry(&mut self) {
        for (_, mut event) in self.tool_use_telemetry_events.drain() {
            event.user_input_id = match self.tool_use_status {
                ToolUseStatus::Idle => self.conversation_state.message_id(),
                ToolUseStatus::RetryInProgress(ref id) => Some(id.as_str()),
            }
            .map(|v| v.to_string());
            let event: fig_telemetry::EventType = event.into();
            let app_event = fig_telemetry::AppTelemetryEvent::new(event).await;
            fig_telemetry::dispatch_or_send_event(app_event).await;
        }
    }

    fn terminal_width(&self) -> usize {
        (self.terminal_width_provider)().unwrap_or(80)
    }
}

#[derive(Debug)]
struct ToolUseEventBuilder {
    pub conversation_id: String,
    pub utterance_id: Option<String>,
    pub user_input_id: Option<String>,
    pub tool_use_id: Option<String>,
    pub tool_name: Option<String>,
    pub is_accepted: bool,
    pub is_success: Option<bool>,
    pub is_valid: Option<bool>,
}

impl ToolUseEventBuilder {
    pub fn new(conv_id: String, tool_use_id: String) -> Self {
        Self {
            conversation_id: conv_id,
            utterance_id: None,
            user_input_id: None,
            tool_use_id: Some(tool_use_id),
            tool_name: None,
            is_accepted: false,
            is_success: None,
            is_valid: None,
        }
    }

    pub fn utterance_id(mut self, id: Option<String>) -> Self {
        self.utterance_id = id;
        self
    }

    pub fn set_tool_use_id(mut self, id: String) -> Self {
        self.tool_use_id.replace(id);
        self
    }

    pub fn set_tool_name(mut self, name: String) -> Self {
        self.tool_name.replace(name);
        self
    }
}

impl From<ToolUseEventBuilder> for fig_telemetry::EventType {
    fn from(val: ToolUseEventBuilder) -> Self {
        fig_telemetry::EventType::ToolUseSuggested {
            conversation_id: val.conversation_id,
            utterance_id: val.utterance_id,
            user_input_id: val.user_input_id,
            tool_use_id: val.tool_use_id,
            tool_name: val.tool_name,
            is_accepted: val.is_accepted,
            is_success: val.is_success,
            is_valid: val.is_valid,
        }
    }
}

/// Testing helper
fn split_tool_use_event(value: &Map<String, serde_json::Value>) -> Vec<ChatResponseStream> {
    let tool_use_id = value.get("tool_use_id").unwrap().as_str().unwrap().to_string();
    let name = value.get("name").unwrap().as_str().unwrap().to_string();
    let args_str = value.get("args").unwrap().to_string();
    let split_point = args_str.len() / 2;
    vec![
        ChatResponseStream::ToolUseEvent {
            tool_use_id: tool_use_id.clone(),
            name: name.clone(),
            input: None,
            stop: None,
        },
        ChatResponseStream::ToolUseEvent {
            tool_use_id: tool_use_id.clone(),
            name: name.clone(),
            input: Some(args_str.split_at(split_point).0.to_string()),
            stop: None,
        },
        ChatResponseStream::ToolUseEvent {
            tool_use_id: tool_use_id.clone(),
            name: name.clone(),
            input: Some(args_str.split_at(split_point).1.to_string()),
            stop: None,
        },
        ChatResponseStream::ToolUseEvent {
            tool_use_id: tool_use_id.clone(),
            name: name.clone(),
            input: None,
            stop: Some(true),
        },
    ]
}

/// Testing helper
fn create_stream(model_responses: serde_json::Value) -> StreamingClient {
    let mut mock = Vec::new();
    for response in model_responses.as_array().unwrap() {
        let mut stream = Vec::new();
        for event in response.as_array().unwrap() {
            match event {
                serde_json::Value::String(assistant_text) => {
                    stream.push(ChatResponseStream::AssistantResponseEvent {
                        content: assistant_text.to_string(),
                    });
                },
                serde_json::Value::Object(tool_use) => {
                    stream.append(&mut split_tool_use_event(tool_use));
                },
                other => panic!("Unexpected value: {:?}", other),
            }
        }
        mock.push(stream);
    }
    StreamingClient::mock(mock)
}

/// Returns all tools supported by Q chat.
fn load_tools() -> Result<HashMap<String, ToolSpec>> {
    Ok(serde_json::from_str(include_str!("tools/tool_index.json"))?)
}

#[cfg(test)]
mod tests {
    use super::*;

    #[tokio::test]
    async fn test_flow() {
        let ctx = Context::builder().with_test_home().await.unwrap().build_fake();
        let test_client = create_stream(serde_json::json!([
            [
                "Sure, I'll create a file for you",
                {
                    "tool_use_id": "1",
                    "name": "fs_write",
                    "args": {
                        "command": "create",
                        "file_text": "Hello, world!",
                        "path": "/file.txt",
                    }
                }
            ],
            [
                "Hope that looks good to you!",
            ],
        ]));

        ChatContext::new(
            Arc::clone(&ctx),
            std::io::stdout(),
            None,
            InputSource::new_mock(vec![
                "create a new file".to_string(),
                "y".to_string(),
                "exit".to_string(),
            ]),
            true,
            test_client,
            || Some(80),
        )
        .unwrap()
        .try_chat()
        .await
        .unwrap();

        assert_eq!(ctx.fs().read_to_string("/file.txt").await.unwrap(), "Hello, world!");
    }
}<|MERGE_RESOLUTION|>--- conflicted
+++ resolved
@@ -271,14 +271,10 @@
                 • ✅ Write unit tests and markdown docs for my application\n\
  • ☁️ List the s3 buckets I have in us-west-2</green>
 
-<<<<<<< HEAD
 <em>@history</em> to pass your shell history
 <em>@git</em> to pass information about your current git repository
 <em>@env</em> to pass your shell environment
 \n<dim>Type <green>exit</green> to quit</dim>\n
-
-=======
->>>>>>> e977cfd4
 "
                 })
             )?;
