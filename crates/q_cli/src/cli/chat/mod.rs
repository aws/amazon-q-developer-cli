mod command;
mod context;
mod conversation_state;
mod input_source;
mod parse;
mod parser;
mod prompt;
mod skim_integration;
mod summarization_state;
mod tools;

use std::borrow::Cow;
use std::collections::{
    HashMap,
    HashSet,
};
use std::io::{
    IsTerminal,
    Read,
    Write,
};
use std::process::{
    Command as ProcessCommand,
    ExitCode,
};
use std::sync::Arc;
use std::time::Duration;
use std::{
    env,
    fs,
};

use command::{
    Command,
    ToolsSubcommand,
};
use context::ContextManager;
use conversation_state::ConversationState;
use crossterm::style::{
    Attribute,
    Color,
    Stylize,
};
use crossterm::{
    cursor,
    execute,
    queue,
    style,
    terminal,
};
use eyre::{
    Result,
    bail,
};
use fig_api_client::StreamingClient;
use fig_api_client::clients::SendMessageOutput;
use fig_api_client::model::{
    AssistantResponseMessage,
    ChatMessage,
    ChatResponseStream,
    Tool as FigTool,
    ToolResult,
    ToolResultContentBlock,
    ToolResultStatus,
};
use fig_os_shim::Context;
use fig_settings::Settings;
use fig_util::CLI_BINARY_NAME;
use summarization_state::{
    SummarizationState,
    TokenWarningLevel,
};

/// Help text for the compact command
fn compact_help_text() -> String {
    color_print::cformat!(
        r#"
<magenta,em>Conversation Compaction</magenta,em>

The <em>/compact</em> command summarizes the conversation history to free up context space
while preserving essential information. This is useful for long-running conversations
that may eventually reach memory constraints.

<cyan!>Usage</cyan!>
  <em>/compact</em>                   <black!>Summarize the conversation and clear history</black!>
  <em>/compact [prompt]</em>          <black!>Provide custom guidance for summarization</black!>
  <em>/compact --summary</em>         <black!>Show the summary after compacting</black!>

<cyan!>When to use</cyan!>
• When you see the memory constraint warning message
• When a conversation has been running for a long time
• Before starting a new topic within the same session
• After completing complex tool operations

<cyan!>How it works</cyan!>
• Creates an AI-generated summary of your conversation
• Retains key information, code, and tool executions in the summary
• Clears the conversation history to free up space
• The assistant will reference the summary context in future responses
"#
    )
}
use input_source::InputSource;
use parser::{
    RecvErrorKind,
    ResponseParser,
    ToolUse,
};
use regex::Regex;
use serde_json::Map;
use spinners::{
    Spinner,
    Spinners,
};
use thiserror::Error;
use tokio::signal::unix::{
    SignalKind,
    signal,
};
use tools::gh_issue::GhIssueContext;
use tools::{
    QueuedTool,
    Tool,
    ToolPermissions,
    ToolSpec,
};
use tracing::{
    debug,
    error,
    trace,
    warn,
};
use uuid::Uuid;
use winnow::Partial;
use winnow::stream::Offset;

use crate::cli::chat::parse::{
    ParseState,
    interpret_markdown,
};
use crate::util::region_check;
use crate::util::spinner::play_notification_bell;
use crate::util::token_counter::TokenCounter;

const WELCOME_TEXT: &str = color_print::cstr! {"

<em>Hi, I'm <magenta,em>Amazon Q</magenta,em>. Ask me anything.</em>

<cyan!>Things to try</cyan!>
• Fix the build failures in this project.
• List my s3 buckets in us-west-2.
• Write unit tests for my application.
• Help me understand my git status.

<em>/tools</em>        <black!>View and manage tools and permissions</black!>
<em>/issue</em>        <black!>Report an issue or make a feature request</black!>
<em>/profile</em>      <black!>(Beta) Manage profiles for the chat session</black!>
<em>/context</em>      <black!>(Beta) Manage context files for a profile</black!>
<em>/compact</em>      <black!>Summarize the conversation to free up context space</black!>
<em>/help</em>         <black!>Show the help dialogue</black!>
<em>/quit</em>         <black!>Quit the application</black!>

<cyan!>Use Ctrl(^) + j to provide multi-line prompts.</cyan!>

"};

const HELP_TEXT: &str = color_print::cstr! {"

<magenta,em>q</magenta,em> (Amazon Q Chat)

<cyan,em>Commands:</cyan,em>
<em>/clear</em>        <black!>Clear the conversation history</black!>
<em>/issue</em>        <black!>Report an issue or make a feature request</black!>
<em>/editor</em>       <black!>Open $EDITOR (defaults to vi) to compose a prompt</black!>
<em>/help</em>         <black!>Show this help dialogue</black!>
<em>/quit</em>         <black!>Quit the application</black!>
<em>/compact</em>      <black!>Summarize the conversation to free up context space</black!>
  <em>help</em>        <black!>Show help for the compact command</black!>
  <em>[prompt]</em>    <black!>Optional custom prompt to guide summarization</black!>
  <em>--summary</em>   <black!>Display the summary after compacting</black!>
<em>/tools</em>        <black!>View and manage tools and permissions</black!>
  <em>help</em>        <black!>Show an explanation for the trust command</black!>
  <em>trust</em>       <black!>Trust a specific tool for the session</black!>
  <em>untrust</em>     <black!>Revert a tool to per-request confirmation</black!>
  <em>trustall</em>    <black!>Trust all tools (equivalent to deprecated /acceptall)</black!>
  <em>reset</em>       <black!>Reset all tools to default permission levels</black!>
<em>/profile</em>      <black!>Manage profiles</black!>
  <em>help</em>        <black!>Show profile help</black!>
  <em>list</em>        <black!>List profiles</black!>
  <em>set</em>         <black!>Set the current profile</black!>
  <em>create</em>      <black!>Create a new profile</black!>
  <em>delete</em>      <black!>Delete a profile</black!>
  <em>rename</em>      <black!>Rename a profile</black!>
<em>/context</em>      <black!>Manage context files for the chat session</black!>
  <em>help</em>        <black!>Show context help</black!>
  <em>show</em>        <black!>Display current context rules configuration [--expand]</black!>
  <em>add</em>         <black!>Add file(s) to context [--global] [--force]</black!>
  <em>rm</em>          <black!>Remove file(s) from context [--global]</black!>
  <em>clear</em>       <black!>Clear all files from current context [--global]</black!>

<cyan,em>Tips:</cyan,em>
<em>!{command}</em>            <black!>Quickly execute a command in your current session</black!>
<em>Ctrl(^) + j</em>           <black!>Insert new-line to provide multi-line prompt. Alternatively, [Alt(⌥) + Enter(⏎)]</black!>

"};

const RESPONSE_TIMEOUT_CONTENT: &str = "Response timed out - message took too long to generate";

pub async fn chat(
    input: Option<String>,
    no_interactive: bool,
    accept_all: bool,
    profile: Option<String>,
    trust_all_tools: bool,
    trust_tools: Option<Vec<String>>,
) -> Result<ExitCode> {
    if !fig_util::system_info::in_cloudshell() && !fig_auth::is_logged_in().await {
        bail!(
            "You are not logged in, please log in with {}",
            format!("{CLI_BINARY_NAME} login",).bold()
        );
    }

    region_check("chat")?;

    let ctx = Context::new();

    let stdin = std::io::stdin();
    // no_interactive flag or part of a pipe
    let interactive = !no_interactive && stdin.is_terminal();
    let input = if !interactive && !stdin.is_terminal() {
        // append to input string any extra info that was provided, e.g. via pipe
        let mut input = input.unwrap_or_default();
        stdin.lock().read_to_string(&mut input)?;
        Some(input)
    } else {
        input
    };

    let mut output: Box<dyn Write> = match interactive {
        true => Box::new(std::io::stderr()),
        false => Box::new(std::io::stdout()),
    };

    let client = match ctx.env().get("Q_MOCK_CHAT_RESPONSE") {
        Ok(json) => create_stream(serde_json::from_str(std::fs::read_to_string(json)?.as_str())?),
        _ => StreamingClient::new().await?,
    };

    // If profile is specified, verify it exists before starting the chat
    if let Some(ref profile_name) = profile {
        // Create a temporary context manager to check if the profile exists
        match ContextManager::new(Arc::clone(&ctx)).await {
            Ok(context_manager) => {
                let profiles = context_manager.list_profiles().await?;
                if !profiles.contains(profile_name) {
                    bail!(
                        "Profile '{}' does not exist. Available profiles: {}",
                        profile_name,
                        profiles.join(", ")
                    );
                }
            },
            Err(e) => {
                warn!("Failed to initialize context manager to verify profile: {}", e);
                // Continue without verification if context manager can't be initialized
            },
        }
    }

    let tool_config = load_tools()?;
    let mut tool_permissions = ToolPermissions::new(tool_config.len());
    if accept_all || trust_all_tools {
        for tool in tool_config.values() {
            tool_permissions.trust_tool(&tool.name);
        }

        // Deprecation notice for --accept-all users
        if accept_all && interactive {
            queue!(
                output,
                style::SetForegroundColor(Color::Yellow),
                style::Print("\n--accept-all, -a is deprecated. Use --trust-all-tools instead."),
                style::SetForegroundColor(Color::Reset),
            )?;
        }
    } else if let Some(trusted) = trust_tools.map(|vec| vec.into_iter().collect::<HashSet<_>>()) {
        // --trust-all-tools takes precedence over --trust-tools=...
        for tool in tool_config.values() {
            if trusted.contains(&tool.name) {
                tool_permissions.trust_tool(&tool.name);
            } else {
                tool_permissions.untrust_tool(&tool.name);
            }
        }
    }

    let mut chat = ChatContext::new(
        ctx,
        Settings::new(),
        output,
        input,
        InputSource::new()?,
        interactive,
        client,
        || terminal::window_size().map(|s| s.columns.into()).ok(),
        profile,
        tool_config,
        tool_permissions,
    )
    .await?;

    let result = chat.try_chat().await.map(|_| ExitCode::SUCCESS);
    drop(chat); // Explicit drop for clarity

    result
}

/// Enum used to denote the origin of a tool use event
enum ToolUseStatus {
    /// Variant denotes that the tool use event associated with chat context is a direct result of
    /// a user request
    Idle,
    /// Variant denotes that the tool use event associated with the chat context is a result of a
    /// retry for one or more previously attempted tool use. The tuple is the utterance id
    /// associated with the original user request that necessitated the tool use
    RetryInProgress(String),
}

#[derive(Debug, Error)]
pub enum ChatError {
    #[error("{0}")]
    Client(#[from] fig_api_client::Error),
    #[error("{0}")]
    ResponseStream(#[from] parser::RecvError),
    #[error("{0}")]
    Std(#[from] std::io::Error),
    #[error("{0}")]
    Readline(#[from] rustyline::error::ReadlineError),
    #[error("{0}")]
    Custom(Cow<'static, str>),
    #[error("interrupted")]
    Interrupted { tool_uses: Option<Vec<QueuedTool>> },
    #[error(
        "Tool approval required but --no-interactive was specified. Use --trust-all-tools to automatically approve tools."
    )]
    NonInteractiveToolApproval,
}

pub struct ChatContext<W: Write> {
    ctx: Arc<Context>,
    settings: Settings,
    /// The [Write] destination for printing conversation text.
    output: W,
    initial_input: Option<String>,
    input_source: InputSource,
    interactive: bool,
    /// The client to use to interact with the model.
    client: StreamingClient,
    /// Width of the terminal, required for [ParseState].
    terminal_width_provider: fn() -> Option<usize>,
    spinner: Option<Spinner>,
    /// [ConversationState].
    conversation_state: ConversationState,
    /// State to track tools that need confirmation.
    tool_permissions: ToolPermissions,
    /// Telemetry events to be sent as part of the conversation.
    tool_use_telemetry_events: HashMap<String, ToolUseEventBuilder>,
    /// State used to keep track of tool use relation
    tool_use_status: ToolUseStatus,
    /// Any failed requests that could be useful for error report/debugging
    failed_request_ids: Vec<String>,
    /// Track the current summarization state if we're in the middle of a /compact operation
    summarization_state: Option<SummarizationState>,
}

impl<W: Write> ChatContext<W> {
    #[allow(clippy::too_many_arguments)]
    pub async fn new(
        ctx: Arc<Context>,
        settings: Settings,
        output: W,
        input: Option<String>,
        input_source: InputSource,
        interactive: bool,
        client: StreamingClient,
        terminal_width_provider: fn() -> Option<usize>,
        profile: Option<String>,
        tool_config: HashMap<String, ToolSpec>,
        tool_permissions: ToolPermissions,
    ) -> Result<Self> {
        let ctx_clone = Arc::clone(&ctx);
        Ok(Self {
            ctx,
            settings,
            output,
            initial_input: input,
            input_source,
            interactive,
            client,
            terminal_width_provider,
            spinner: None,
            tool_permissions,
            conversation_state: ConversationState::new(ctx_clone, tool_config, profile).await,
            tool_use_telemetry_events: HashMap::new(),
            tool_use_status: ToolUseStatus::Idle,
            failed_request_ids: Vec::new(),
            summarization_state: None,
        })
    }
}

impl<W: Write> Drop for ChatContext<W> {
    fn drop(&mut self) {
        if let Some(spinner) = &mut self.spinner {
            spinner.stop();
        }

        if self.interactive {
            queue!(
                self.output,
                cursor::MoveToColumn(0),
                style::SetAttribute(Attribute::Reset),
                style::ResetColor,
                cursor::Show
            )
            .ok();
        }

        self.output.flush().ok();
    }
}

/// The chat execution state.
///
/// Intended to provide more robust handling around state transitions while dealing with, e.g.,
/// tool validation, execution, response stream handling, etc.
#[derive(Debug)]
enum ChatState {
    /// Prompt the user with `tool_uses`, if available.
    PromptUser {
        /// Tool uses to present to the user.
        tool_uses: Option<Vec<QueuedTool>>,
        /// Tracks the next tool in tool_uses that needs user acceptance.
        pending_tool_index: Option<usize>,
        /// Used to avoid displaying the tool info at inappropriate times, e.g. after clear or help
        /// commands.
        skip_printing_tools: bool,
    },
    /// Handle the user input, depending on if any tools require execution.
    HandleInput {
        input: String,
        tool_uses: Option<Vec<QueuedTool>>,
        pending_tool_index: Option<usize>,
    },
    /// Validate the list of tool uses provided by the model.
    ValidateTools(Vec<ToolUse>),
    /// Execute the list of tools.
    ExecuteTools(Vec<QueuedTool>),
    /// Consume the response stream and display to the user.
    HandleResponseStream(SendMessageOutput),
    /// Exit the chat.
    Exit,
}

impl Default for ChatState {
    fn default() -> Self {
        Self::PromptUser {
            tool_uses: None,
            pending_tool_index: None,
            skip_printing_tools: false,
        }
    }
}

impl<W> ChatContext<W>
where
    W: Write,
{
    /// Opens the user's preferred editor to compose a prompt
    fn open_editor(initial_text: Option<String>) -> Result<String, ChatError> {
        // Create a temporary file with a unique name
        let temp_dir = std::env::temp_dir();
        let file_name = format!("q_prompt_{}.md", Uuid::new_v4());
        let temp_file_path = temp_dir.join(file_name);

        // Get the editor from environment variable or use a default
        let editor = env::var("EDITOR").unwrap_or_else(|_| "vi".to_string());

        // Write initial content to the file if provided
        let initial_content = initial_text.unwrap_or_default();
        fs::write(&temp_file_path, &initial_content)
            .map_err(|e| ChatError::Custom(format!("Failed to create temporary file: {}", e).into()))?;

        // Open the editor
        let status = ProcessCommand::new(editor)
            .arg(&temp_file_path)
            .status()
            .map_err(|e| ChatError::Custom(format!("Failed to open editor: {}", e).into()))?;

        if !status.success() {
            return Err(ChatError::Custom("Editor exited with non-zero status".into()));
        }

        // Read the content back
        let content = fs::read_to_string(&temp_file_path)
            .map_err(|e| ChatError::Custom(format!("Failed to read temporary file: {}", e).into()))?;

        // Clean up the temporary file
        let _ = fs::remove_file(&temp_file_path);

        Ok(content.trim().to_string())
    }

    async fn try_chat(&mut self) -> Result<()> {
        if self.interactive && self.settings.get_bool_or("chat.greeting.enabled", true) {
            execute!(self.output, style::Print(WELCOME_TEXT))?;
        }

        let mut ctrl_c_stream = signal(SignalKind::interrupt())?;

        let mut next_state = Some(ChatState::PromptUser {
            tool_uses: None,
            pending_tool_index: None,
            skip_printing_tools: true,
        });

        if let Some(user_input) = self.initial_input.take() {
            if self.interactive {
                execute!(
                    self.output,
                    style::SetForegroundColor(Color::Magenta),
                    style::Print("> "),
                    style::SetAttribute(Attribute::Reset),
                    style::Print(&user_input),
                    style::Print("\n")
                )?;
            }
            next_state = Some(ChatState::HandleInput {
                input: user_input,
                tool_uses: None,
                pending_tool_index: None,
            });
        }

        // Remove non-ASCII and ANSI characters.
        let re = Regex::new(r"((\x9B|\x1B\[)[0-?]*[ -\/]*[@-~])|([^\x00-\x7F]+)").unwrap();

        loop {
            debug_assert!(next_state.is_some());
            let chat_state = next_state.take().unwrap_or_default();
            debug!(?chat_state, "changing to state");

            let result = match chat_state {
                ChatState::PromptUser {
                    tool_uses,
                    pending_tool_index,
                    skip_printing_tools,
                } => {
                    // Cannot prompt in non-interactive mode no matter what.
                    if !self.interactive {
                        return Ok(());
                    }
                    self.prompt_user(tool_uses, pending_tool_index, skip_printing_tools)
                        .await
                },
                ChatState::HandleInput {
                    input,
                    tool_uses,
                    pending_tool_index,
                } => {
                    let tool_uses_clone = tool_uses.clone();
                    tokio::select! {
                        res = self.handle_input(input, tool_uses, pending_tool_index) => res,
                        Some(_) = ctrl_c_stream.recv() => Err(ChatError::Interrupted { tool_uses: tool_uses_clone })
                    }
                },
                ChatState::ExecuteTools(tool_uses) => {
                    let tool_uses_clone = tool_uses.clone();
                    tokio::select! {
                        res = self.tool_use_execute(tool_uses) => res,
                        Some(_) = ctrl_c_stream.recv() => Err(ChatError::Interrupted { tool_uses: Some(tool_uses_clone) })
                    }
                },
                ChatState::ValidateTools(tool_uses) => {
                    tokio::select! {
                        res = self.validate_tools(tool_uses) => res,
                        Some(_) = ctrl_c_stream.recv() => Err(ChatError::Interrupted { tool_uses: None })
                    }
                },
                ChatState::HandleResponseStream(response) => tokio::select! {
                    res = self.handle_response(response) => res,
                    Some(_) = ctrl_c_stream.recv() => Err(ChatError::Interrupted { tool_uses: None })
                },
                ChatState::Exit => return Ok(()),
            };

            match result {
                Ok(state) => next_state = Some(state),
                Err(e) => {
                    let mut print_error = |output: &mut W,
                                           prepend_msg: &str,
                                           report: Option<eyre::Report>|
                     -> Result<(), std::io::Error> {
                        queue!(
                            output,
                            style::SetAttribute(Attribute::Bold),
                            style::SetForegroundColor(Color::Red),
                        )?;

                        match report {
                            Some(report) => {
                                let text = re
                                    .replace_all(&format!("{}: {:?}\n", prepend_msg, report), "")
                                    .into_owned();

                                queue!(output, style::Print(&text),)?;
                                self.conversation_state.append_transcript(text);
                            },
                            None => {
                                queue!(output, style::Print(prepend_msg), style::Print("\n"))?;
                                self.conversation_state.append_transcript(prepend_msg.to_string());
                            },
                        }

                        execute!(
                            output,
                            style::SetAttribute(Attribute::Reset),
                            style::SetForegroundColor(Color::Reset),
                        )
                    };

                    error!(?e, "An error occurred processing the current state");
                    if self.interactive && self.spinner.is_some() {
                        drop(self.spinner.take());
                        queue!(
                            self.output,
                            terminal::Clear(terminal::ClearType::CurrentLine),
                            cursor::MoveToColumn(0),
                        )?;
                    }
                    match e {
                        ChatError::Interrupted { tool_uses: inter } => {
                            execute!(self.output, style::Print("\n\n"))?;
                            // If there was an interrupt during tool execution, then we add fake
                            // messages to "reset" the chat state.
                            if let Some(tool_uses) = inter {
                                self.conversation_state.abandon_tool_use(
                                    tool_uses,
                                    "The user interrupted the tool execution.".to_string(),
                                );
                                let _ = self.conversation_state.as_sendable_conversation_state().await;
                                self.conversation_state
                                    .push_assistant_message(AssistantResponseMessage {
                                        message_id: None,
                                        content: "Tool uses were interrupted, waiting for the next user prompt"
                                            .to_string(),
                                        tool_uses: None,
                                    });
                            }
                        },
                        ChatError::Client(err) => {
                            if let fig_api_client::Error::QuotaBreach(msg) = err {
                                print_error(&mut self.output, msg, None)?;
                            } else {
                                print_error(
                                    &mut self.output,
                                    "Amazon Q is having trouble responding right now",
                                    Some(err.into()),
                                )?;
                            }
                        },
                        _ => {
                            print_error(
                                &mut self.output,
                                "Amazon Q is having trouble responding right now",
                                Some(e.into()),
                            )?;
                        },
                    }
                    self.conversation_state.fix_history();
                    next_state = Some(ChatState::PromptUser {
                        tool_uses: None,
                        pending_tool_index: None,
                        skip_printing_tools: false,
                    });
                },
            }
        }
    }

    /// Read input from the user.
    async fn prompt_user(
        &mut self,
        mut tool_uses: Option<Vec<QueuedTool>>,
        pending_tool_index: Option<usize>,
        skip_printing_tools: bool,
    ) -> Result<ChatState, ChatError> {
        execute!(self.output, cursor::Show)?;
        let tool_uses = tool_uses.take().unwrap_or_default();

        // Check token usage and display warnings if needed
        if pending_tool_index.is_none() {
            // Only display warnings when not waiting for tool approval
            if let Err(e) = self.display_char_warnings() {
                warn!("Failed to display character limit warnings: {}", e);
            }
        }

        if !skip_printing_tools && pending_tool_index.is_some() {
            execute!(
                self.output,
                style::SetForegroundColor(Color::DarkGrey),
                style::Print("\nAllow this action? Use '"),
                style::SetForegroundColor(Color::Green),
                style::Print("t"),
                style::SetForegroundColor(Color::DarkGrey),
                style::Print("' to trust (always allow) this tool for the session. ["),
                style::SetForegroundColor(Color::Green),
                style::Print("y"),
                style::SetForegroundColor(Color::DarkGrey),
                style::Print("/"),
                style::SetForegroundColor(Color::Green),
                style::Print("n"),
                style::SetForegroundColor(Color::DarkGrey),
                style::Print("/"),
                style::SetForegroundColor(Color::Green),
                style::Print("t"),
                style::SetForegroundColor(Color::DarkGrey),
                style::Print("]:\n\n"),
                style::SetForegroundColor(Color::Reset),
            )?;
        }

        // Require two consecutive sigint's to exit.
        let mut ctrl_c = false;
        let user_input = loop {
            let all_tools_trusted = self.conversation_state.tools.iter().all(|t| match t {
                FigTool::ToolSpecification(t) => self.tool_permissions.is_trusted(&t.name),
            });

            // Update the context manager in the input source for skim integration
            if let Some(context_manager) = self.conversation_state.context_manager.clone() {
                let arc_context_manager = Arc::new(context_manager);
                self.input_source.update_context_manager(Some(arc_context_manager));
            }

            // Generate prompt based on active context profile and trusted tools
            let prompt = prompt::generate_prompt(self.conversation_state.current_profile(), all_tools_trusted);

            match (self.input_source.read_line(Some(&prompt))?, ctrl_c) {
                (Some(line), _) => {
                    // Handle empty line case - reprompt the user
                    if line.trim().is_empty() {
                        continue;
                    }
                    break line;
                },
                (None, false) => {
                    execute!(
                        self.output,
                        style::Print(format!(
                            "\n(To exit, press Ctrl+C or Ctrl+D again or type {})\n\n",
                            "/quit".green()
                        ))
                    )?;
                    ctrl_c = true;
                },
                (None, true) => return Ok(ChatState::Exit),
            }
        };

        self.conversation_state.append_user_transcript(&user_input);
        Ok(ChatState::HandleInput {
            input: user_input,
            tool_uses: Some(tool_uses),
            pending_tool_index,
        })
    }

    async fn handle_input(
        &mut self,
        user_input: String,
        tool_uses: Option<Vec<QueuedTool>>,
        pending_tool_index: Option<usize>,
    ) -> Result<ChatState, ChatError> {
        let command_result = Command::parse(&user_input, &mut self.output);

        if let Err(error_message) = &command_result {
            // Display error message for command parsing errors
            execute!(
                self.output,
                style::SetForegroundColor(Color::Red),
                style::Print(format!("\nError: {}\n\n", error_message)),
                style::SetForegroundColor(Color::Reset)
            )?;

            return Ok(ChatState::PromptUser {
                tool_uses,
                pending_tool_index,
                skip_printing_tools: true,
            });
        }

        let command = command_result.unwrap();
        let mut tool_uses: Vec<QueuedTool> = tool_uses.unwrap_or_default();

        Ok(match command {
            Command::Ask { prompt } => {
                // Check for a pending tool approval
                if let Some(index) = pending_tool_index {
                    let tool_use = &mut tool_uses[index];

                    let is_trust = ["t", "T"].contains(&prompt.as_str());
                    if ["y", "Y"].contains(&prompt.as_str()) || is_trust {
                        if is_trust {
                            self.tool_permissions.trust_tool(&tool_use.name);
                        }
                        tool_use.accepted = true;

                        return Ok(ChatState::ExecuteTools(tool_uses));
                    }
                }

                // Otherwise continue with normal chat on 'n' or other responses
                self.tool_use_status = ToolUseStatus::Idle;
                if self.interactive {
                    queue!(self.output, style::SetForegroundColor(Color::Magenta))?;
                    queue!(self.output, style::SetForegroundColor(Color::Reset))?;
                    queue!(self.output, cursor::Hide)?;
                    execute!(self.output, style::Print("\n"))?;
                    self.spinner = Some(Spinner::new(Spinners::Dots, "Thinking...".to_owned()));
                }

                if pending_tool_index.is_some() {
                    self.conversation_state.abandon_tool_use(tool_uses, user_input);
                } else {
                    self.conversation_state.append_new_user_message(user_input).await;
                }

                self.send_tool_use_telemetry().await;

                ChatState::HandleResponseStream(
                    self.client
                        .send_message(self.conversation_state.as_sendable_conversation_state().await)
                        .await?,
                )
            },
            Command::Execute { command } => {
                queue!(self.output, style::Print('\n'))?;
                std::process::Command::new("bash").args(["-c", &command]).status().ok();
                queue!(self.output, style::Print('\n'))?;
                ChatState::PromptUser {
                    tool_uses: None,
                    pending_tool_index: None,
                    skip_printing_tools: false,
                }
            },
            Command::Clear => {
                // Clear the conversation including summary
                self.conversation_state.clear(false);

                execute!(
                    self.output,
                    style::SetForegroundColor(Color::Green),
                    style::Print("\nConversation history cleared.\n\n"),
                    style::SetForegroundColor(Color::Reset)
                )?;

                ChatState::PromptUser {
                    tool_uses: None,
                    pending_tool_index: None,
                    skip_printing_tools: true,
                }
            },
            Command::Compact {
                prompt,
                show_summary,
                help,
            } => {
                // If help flag is set, show compact command help
                if help {
                    execute!(
                        self.output,
                        style::Print("\n"),
                        style::Print(compact_help_text()),
                        style::Print("\n")
                    )?;

                    return Ok(ChatState::PromptUser {
                        tool_uses: Some(tool_uses),
                        pending_tool_index,
                        skip_printing_tools: true,
                    });
                }

                // Check if conversation history is long enough to compact
                if self.conversation_state.history().len() <= 3 {
                    execute!(
                        self.output,
                        style::SetForegroundColor(Color::Yellow),
                        style::Print("\nConversation too short to compact.\n\n"),
                        style::SetForegroundColor(Color::Reset)
                    )?;

                    return Ok(ChatState::PromptUser {
                        tool_uses: Some(tool_uses),
                        pending_tool_index,
                        skip_printing_tools: true,
                    });
                }

                // Set up summarization state with history, custom prompt, and show_summary flag
                let mut summarization_state = SummarizationState::with_prompt(prompt.clone());
                summarization_state.original_history = Some(self.conversation_state.history().clone());
                summarization_state.show_summary = show_summary; // Store the show_summary flag
                self.summarization_state = Some(summarization_state);

                // Create a summary request based on user input or default
                let summary_request = match prompt {
                    Some(custom_prompt) => {
                        // Make the custom instructions much more prominent and directive
                        format!(
                            "[SYSTEM NOTE: This is an automated summarization request, not from the user]\n\n\
                            FORMAT REQUIREMENTS: Create a structured, concise summary in bullet-point format. DO NOT respond conversationally. DO NOT address the user directly.\n\n\
                            IMPORTANT CUSTOM INSTRUCTION: {}\n\n\
                            Your task is to create a structured summary document containing:\n\
                            1) A bullet-point list of key topics/questions covered\n\
                            2) Bullet points for all significant tools executed and their results\n\
                            3) Bullet points for any code or technical information shared\n\
                            4) A section of key insights gained\n\n\
                            FORMAT THE SUMMARY IN THIRD PERSON, NOT AS A DIRECT RESPONSE. Example format:\n\n\
                            ## CONVERSATION SUMMARY\n\
                            * Topic 1: Key information\n\
                            * Topic 2: Key information\n\n\
                            ## TOOLS EXECUTED\n\
                            * Tool X: Result Y\n\n\
                            Remember this is a DOCUMENT not a chat response. The custom instruction above modifies what to prioritize.\n\
                            FILTER OUT CHAT CONVENTIONS (greetings, offers to help, etc).",
                            custom_prompt
                        )
                    },
                    None => {
                        // Default prompt
                        "[SYSTEM NOTE: This is an automated summarization request, not from the user]\n\n\
                        FORMAT REQUIREMENTS: Create a structured, concise summary in bullet-point format. DO NOT respond conversationally. DO NOT address the user directly.\n\n\
                        Your task is to create a structured summary document containing:\n\
                        1) A bullet-point list of key topics/questions covered\n\
                        2) Bullet points for all significant tools executed and their results\n\
                        3) Bullet points for any code or technical information shared\n\
                        4) A section of key insights gained\n\n\
                        FORMAT THE SUMMARY IN THIRD PERSON, NOT AS A DIRECT RESPONSE. Example format:\n\n\
                        ## CONVERSATION SUMMARY\n\
                        * Topic 1: Key information\n\
                        * Topic 2: Key information\n\n\
                        ## TOOLS EXECUTED\n\
                        * Tool X: Result Y\n\n\
                        Remember this is a DOCUMENT not a chat response.\n\
                        FILTER OUT CHAT CONVENTIONS (greetings, offers to help, etc).".to_string()
                    },
                };

                // Add the summarization request
                self.conversation_state.append_new_user_message(summary_request).await;

                // Use spinner while we wait
                if self.interactive {
                    execute!(self.output, cursor::Hide, style::Print("\n"))?;
                    self.spinner = Some(Spinner::new(Spinners::Dots, "Creating summary...".to_string()));
                }

                // Return to handle response stream state
                return Ok(ChatState::HandleResponseStream(
                    self.client
                        .send_message(self.conversation_state.as_sendable_conversation_state().await)
                        .await?,
                ));
            },
            Command::Help => {
                execute!(self.output, style::Print(HELP_TEXT))?;
                ChatState::PromptUser {
                    tool_uses: Some(tool_uses),
                    pending_tool_index,
                    skip_printing_tools: true,
                }
            },
            Command::Issue { prompt } => {
                let input = "I would like to report an issue or make a feature request";
                ChatState::HandleInput {
                    input: if let Some(prompt) = prompt {
                        format!("{input}: {prompt}")
                    } else {
                        input.to_string()
                    },
                    tool_uses: Some(tool_uses),
                    pending_tool_index,
                }
            },
            Command::PromptEditor { initial_text } => {
                match Self::open_editor(initial_text) {
                    Ok(content) => {
                        if content.trim().is_empty() {
                            execute!(
                                self.output,
                                style::SetForegroundColor(Color::Yellow),
                                style::Print("\nEmpty content from editor, not submitting.\n\n"),
                                style::SetForegroundColor(Color::Reset)
                            )?;

                            ChatState::PromptUser {
                                tool_uses: Some(tool_uses),
                                pending_tool_index,
                                skip_printing_tools: true,
                            }
                        } else {
                            execute!(
                                self.output,
                                style::SetForegroundColor(Color::Green),
                                style::Print("\nContent loaded from editor. Submitting prompt...\n\n"),
                                style::SetForegroundColor(Color::Reset)
                            )?;

                            // Display the content as if the user typed it
                            execute!(
                                self.output,
                                style::SetForegroundColor(Color::Magenta),
                                style::Print("> "),
                                style::SetAttribute(Attribute::Reset),
                                style::Print(&content),
                                style::Print("\n")
                            )?;

                            // Process the content as user input
                            ChatState::HandleInput {
                                input: content,
                                tool_uses: Some(tool_uses),
                                pending_tool_index,
                            }
                        }
                    },
                    Err(e) => {
                        execute!(
                            self.output,
                            style::SetForegroundColor(Color::Red),
                            style::Print(format!("\nError opening editor: {}\n\n", e)),
                            style::SetForegroundColor(Color::Reset)
                        )?;

                        ChatState::PromptUser {
                            tool_uses: Some(tool_uses),
                            pending_tool_index,
                            skip_printing_tools: true,
                        }
                    },
                }
            },
            Command::Quit => ChatState::Exit,
            Command::Profile { subcommand } => {
                if let Some(context_manager) = &mut self.conversation_state.context_manager {
                    macro_rules! print_err {
                        ($err:expr) => {
                            execute!(
                                self.output,
                                style::SetForegroundColor(Color::Red),
                                style::Print(format!("\nError: {}\n\n", $err)),
                                style::SetForegroundColor(Color::Reset)
                            )?
                        };
                    }

                    match subcommand {
                        command::ProfileSubcommand::List => {
                            let profiles = match context_manager.list_profiles().await {
                                Ok(profiles) => profiles,
                                Err(e) => {
                                    execute!(
                                        self.output,
                                        style::SetForegroundColor(Color::Red),
                                        style::Print(format!("\nError listing profiles: {}\n\n", e)),
                                        style::SetForegroundColor(Color::Reset)
                                    )?;
                                    vec![]
                                },
                            };

                            execute!(self.output, style::Print("\n"))?;
                            for profile in profiles {
                                if profile == context_manager.current_profile {
                                    execute!(
                                        self.output,
                                        style::SetForegroundColor(Color::Green),
                                        style::Print("* "),
                                        style::Print(&profile),
                                        style::SetForegroundColor(Color::Reset),
                                        style::Print("\n")
                                    )?;
                                } else {
                                    execute!(
                                        self.output,
                                        style::Print("  "),
                                        style::Print(&profile),
                                        style::Print("\n")
                                    )?;
                                }
                            }
                            execute!(self.output, style::Print("\n"))?;
                        },
                        command::ProfileSubcommand::Create { name } => {
                            match context_manager.create_profile(&name).await {
                                Ok(_) => {
                                    execute!(
                                        self.output,
                                        style::SetForegroundColor(Color::Green),
                                        style::Print(format!("\nCreated profile: {}\n\n", name)),
                                        style::SetForegroundColor(Color::Reset)
                                    )?;
                                    context_manager
                                        .switch_profile(&name)
                                        .await
                                        .map_err(|e| warn!(?e, "failed to switch to newly created profile"))
                                        .ok();
                                },
                                Err(e) => print_err!(e),
                            }
                        },
                        command::ProfileSubcommand::Delete { name } => {
                            match context_manager.delete_profile(&name).await {
                                Ok(_) => {
                                    execute!(
                                        self.output,
                                        style::SetForegroundColor(Color::Green),
                                        style::Print(format!("\nDeleted profile: {}\n\n", name)),
                                        style::SetForegroundColor(Color::Reset)
                                    )?;
                                },
                                Err(e) => print_err!(e),
                            }
                        },
                        command::ProfileSubcommand::Set { name } => match context_manager.switch_profile(&name).await {
                            Ok(_) => {
                                execute!(
                                    self.output,
                                    style::SetForegroundColor(Color::Green),
                                    style::Print(format!("\nSwitched to profile: {}\n\n", name)),
                                    style::SetForegroundColor(Color::Reset)
                                )?;
                            },
                            Err(e) => print_err!(e),
                        },
                        command::ProfileSubcommand::Rename { old_name, new_name } => {
                            match context_manager.rename_profile(&old_name, &new_name).await {
                                Ok(_) => {
                                    execute!(
                                        self.output,
                                        style::SetForegroundColor(Color::Green),
                                        style::Print(format!("\nRenamed profile: {} -> {}\n\n", old_name, new_name)),
                                        style::SetForegroundColor(Color::Reset)
                                    )?;
                                },
                                Err(e) => print_err!(e),
                            }
                        },
                        command::ProfileSubcommand::Help => {
                            execute!(
                                self.output,
                                style::Print("\n"),
                                style::Print(command::ProfileSubcommand::help_text()),
                                style::Print("\n")
                            )?;
                        },
                    }
                }
                ChatState::PromptUser {
                    tool_uses: Some(tool_uses),
                    pending_tool_index,
                    skip_printing_tools: true,
                }
            },
            Command::Context { subcommand } => {
                if let Some(context_manager) = &mut self.conversation_state.context_manager {
                    match subcommand {
                        command::ContextSubcommand::Show { expand } => {
                            // Display global context
                            execute!(
                                self.output,
                                style::SetAttribute(Attribute::Bold),
                                style::SetForegroundColor(Color::Magenta),
                                style::Print("\n🌍 global:\n"),
                                style::SetAttribute(Attribute::Reset),
                            )?;
                            let mut global_context_files = Vec::new();
                            let mut profile_context_files = Vec::new();
                            if context_manager.global_config.paths.is_empty() {
                                execute!(
                                    self.output,
                                    style::SetForegroundColor(Color::DarkGrey),
                                    style::Print("    <none>\n"),
                                    style::SetForegroundColor(Color::Reset)
                                )?;
                            } else {
                                for path in &context_manager.global_config.paths {
                                    execute!(self.output, style::Print(format!("    {} ", path)))?;
                                    if let Ok(context_files) =
                                        context_manager.get_context_files_by_path(false, path).await
                                    {
                                        execute!(
                                            self.output,
                                            style::SetForegroundColor(Color::Green),
                                            style::Print(format!(
                                                "({} match{})",
                                                context_files.len(),
                                                if context_files.len() == 1 { "" } else { "es" }
                                            )),
                                            style::SetForegroundColor(Color::Reset)
                                        )?;
                                        global_context_files.extend(context_files);
                                    }
                                    execute!(self.output, style::Print("\n"))?;
                                }
                            }

                            // Display profile context
                            execute!(
                                self.output,
                                style::SetAttribute(Attribute::Bold),
                                style::SetForegroundColor(Color::Magenta),
                                style::Print(format!("\n👤 profile ({}):\n", context_manager.current_profile)),
                                style::SetAttribute(Attribute::Reset),
                            )?;

                            if context_manager.profile_config.paths.is_empty() {
                                execute!(
                                    self.output,
                                    style::SetForegroundColor(Color::DarkGrey),
                                    style::Print("    <none>\n\n"),
                                    style::SetForegroundColor(Color::Reset)
                                )?;
                            } else {
                                for path in &context_manager.profile_config.paths {
                                    execute!(self.output, style::Print(format!("    {} ", path)))?;
                                    if let Ok(context_files) =
                                        context_manager.get_context_files_by_path(false, path).await
                                    {
                                        execute!(
                                            self.output,
                                            style::SetForegroundColor(Color::Green),
                                            style::Print(format!(
                                                "({} match{})",
                                                context_files.len(),
                                                if context_files.len() == 1 { "" } else { "es" }
                                            )),
                                            style::SetForegroundColor(Color::Reset)
                                        )?;
                                        profile_context_files.extend(context_files);
                                    }
                                }
                                execute!(self.output, style::Print("\n\n"))?;
                            }

                            if global_context_files.is_empty() && profile_context_files.is_empty() {
                                execute!(
                                    self.output,
                                    style::SetForegroundColor(Color::DarkGrey),
                                    style::Print("No files in the current directory matched the rules above.\n\n"),
                                    style::SetForegroundColor(Color::Reset)
                                )?;
                            } else {
                                let total = global_context_files.len() + profile_context_files.len();
                                let total_tokens = global_context_files
                                    .iter()
                                    .map(|(_, content)| TokenCounter::count_tokens(content))
                                    .sum::<usize>()
                                    + profile_context_files
                                        .iter()
                                        .map(|(_, content)| TokenCounter::count_tokens(content))
                                        .sum::<usize>();
                                execute!(
                                    self.output,
                                    style::SetForegroundColor(Color::Green),
                                    style::SetAttribute(Attribute::Bold),
                                    style::Print(format!(
                                        "{} matched file{} in use:\n",
                                        total,
                                        if total == 1 { "" } else { "s" }
                                    )),
                                    style::SetForegroundColor(Color::Reset),
                                    style::SetAttribute(Attribute::Reset)
                                )?;

                                for (filename, content) in global_context_files {
                                    let est_tokens = TokenCounter::count_tokens(&content);
                                    execute!(
                                        self.output,
                                        style::Print(format!("🌍 {} ", filename)),
                                        style::SetForegroundColor(Color::DarkGrey),
                                        style::Print(format!("(~{} tkns)\n", est_tokens)),
                                        style::SetForegroundColor(Color::Reset),
                                    )?;
                                    if expand {
                                        execute!(
                                            self.output,
                                            style::SetForegroundColor(Color::DarkGrey),
                                            style::Print(format!("{}\n\n", content)),
                                            style::SetForegroundColor(Color::Reset)
                                        )?;
                                    }
                                }

                                for (filename, content) in profile_context_files {
                                    let est_tokens = TokenCounter::count_tokens(&content);
                                    execute!(
                                        self.output,
                                        style::Print(format!("👤 {} ", filename)),
                                        style::SetForegroundColor(Color::DarkGrey),
                                        style::Print(format!("(~{} tkns)\n", est_tokens)),
                                        style::SetForegroundColor(Color::Reset),
                                    )?;
                                    if expand {
                                        execute!(
                                            self.output,
                                            style::SetForegroundColor(Color::DarkGrey),
                                            style::Print(format!("{}\n\n", content)),
                                            style::SetForegroundColor(Color::Reset)
                                        )?;
                                    }
                                }

                                if expand {
                                    execute!(self.output, style::Print(format!("{}\n\n", "▔".repeat(3))),)?;
                                }

                                execute!(
                                    self.output,
                                    style::Print(format!("\nTotal: ~{} tokens\n\n", total_tokens)),
                                )?;

                                execute!(self.output, style::Print("\n"))?;
                            }
                        },
                        command::ContextSubcommand::Add { global, force, paths } => {
                            match context_manager.add_paths(paths.clone(), global, force).await {
                                Ok(_) => {
                                    let target = if global { "global" } else { "profile" };
                                    execute!(
                                        self.output,
                                        style::SetForegroundColor(Color::Green),
                                        style::Print(format!(
                                            "\nAdded {} path(s) to {} context.\n\n",
                                            paths.len(),
                                            target
                                        )),
                                        style::SetForegroundColor(Color::Reset)
                                    )?;
                                },
                                Err(e) => {
                                    execute!(
                                        self.output,
                                        style::SetForegroundColor(Color::Red),
                                        style::Print(format!("\nError: {}\n\n", e)),
                                        style::SetForegroundColor(Color::Reset)
                                    )?;
                                },
                            }
                        },
                        command::ContextSubcommand::Remove { global, paths } => {
                            match context_manager.remove_paths(paths.clone(), global).await {
                                Ok(_) => {
                                    let target = if global { "global" } else { "profile" };
                                    execute!(
                                        self.output,
                                        style::SetForegroundColor(Color::Green),
                                        style::Print(format!(
                                            "\nRemoved {} path(s) from {} context.\n\n",
                                            paths.len(),
                                            target
                                        )),
                                        style::SetForegroundColor(Color::Reset)
                                    )?;
                                },
                                Err(e) => {
                                    execute!(
                                        self.output,
                                        style::SetForegroundColor(Color::Red),
                                        style::Print(format!("\nError: {}\n\n", e)),
                                        style::SetForegroundColor(Color::Reset)
                                    )?;
                                },
                            }
                        },
                        command::ContextSubcommand::Clear { global } => match context_manager.clear(global).await {
                            Ok(_) => {
                                let target = if global {
                                    "global".to_string()
                                } else {
                                    format!("profile '{}'", context_manager.current_profile)
                                };
                                execute!(
                                    self.output,
                                    style::SetForegroundColor(Color::Green),
                                    style::Print(format!("\nCleared context for {}\n\n", target)),
                                    style::SetForegroundColor(Color::Reset)
                                )?;
                            },
                            Err(e) => {
                                execute!(
                                    self.output,
                                    style::SetForegroundColor(Color::Red),
                                    style::Print(format!("\nError: {}\n\n", e)),
                                    style::SetForegroundColor(Color::Reset)
                                )?;
                            },
                        },
                        command::ContextSubcommand::Help => {
                            execute!(
                                self.output,
                                style::Print("\n"),
                                style::Print(command::ContextSubcommand::help_text()),
                                style::Print("\n")
                            )?;
                        },
                    }
                    // fig_telemetry::send_context_command_executed
                } else {
                    execute!(
                        self.output,
                        style::SetForegroundColor(Color::Red),
                        style::Print("\nContext management is not available.\n\n"),
                        style::SetForegroundColor(Color::Reset)
                    )?;
                }

                ChatState::PromptUser {
                    tool_uses: Some(tool_uses),
                    pending_tool_index,
                    skip_printing_tools: true,
                }
            },
            Command::Tools { subcommand } => {
                match subcommand {
                    Some(ToolsSubcommand::Trust { tool_name }) => {
                        self.tool_permissions.trust_tool(&tool_name);
                        queue!(
                            self.output,
                            style::SetForegroundColor(Color::Green),
                            style::Print(format!("\nTool '{tool_name}' is now trusted. I will ")),
                            style::SetAttribute(Attribute::Bold),
                            style::Print("not"),
                            style::SetAttribute(Attribute::Reset),
                            style::SetForegroundColor(Color::Green),
                            style::Print(" ask for confirmation before running this tool."),
                            style::SetForegroundColor(Color::Reset),
                        )?;
                    },
                    Some(ToolsSubcommand::Untrust { tool_name }) => {
                        self.tool_permissions.untrust_tool(&tool_name);
                        queue!(
                            self.output,
                            style::SetForegroundColor(Color::Green),
                            style::Print(format!("\nTool '{tool_name}' set to per-request confirmation."),),
                            style::SetForegroundColor(Color::Reset),
                        )?;
                    },
                    Some(ToolsSubcommand::TrustAll) => {
                        self.conversation_state
                            .tools
                            .iter()
                            .for_each(|FigTool::ToolSpecification(spec)| {
                                self.tool_permissions.trust_tool(spec.name.as_str());
                            });
                        queue!(
                            self.output,
                            style::SetForegroundColor(Color::Green),
                            style::Print("\nAll tools are now trusted. I will "),
                            style::SetAttribute(Attribute::Bold),
                            style::Print("not"),
                            style::SetAttribute(Attribute::Reset),
                            style::SetForegroundColor(Color::Green),
                            style::Print(" ask for confirmation before running any tools."),
                            style::SetForegroundColor(Color::Reset),
                        )?;
                    },
                    Some(ToolsSubcommand::Reset) => {
                        self.tool_permissions.reset();
                        queue!(
                            self.output,
                            style::SetForegroundColor(Color::Green),
                            style::Print("\nReset all tools to the default permission levels."),
                            style::SetForegroundColor(Color::Reset),
                        )?;
                    },
                    Some(ToolsSubcommand::Help) => {
                        queue!(
                            self.output,
                            style::Print("\n"),
                            style::Print(command::ToolsSubcommand::help_text()),
                        )?;
                    },
                    None => {
                        // No subcommand - print the current tools and their permissions.

                        // Determine how to format the output nicely.
                        let longest = self
                            .conversation_state
                            .tools
                            .iter()
                            .map(|FigTool::ToolSpecification(spec)| spec.name.len())
                            .max()
                            .unwrap_or(0);

                        let tool_permissions: Vec<String> = self
                            .conversation_state
                            .tools
                            .iter()
                            .map(|FigTool::ToolSpecification(spec)| {
                                let width = longest - spec.name.len() + 4;
                                format!(
                                    "- {}{:>width$}{}",
                                    spec.name,
                                    "",
                                    self.tool_permissions.display_label(&spec.name),
                                    width = width
                                )
                            })
                            .collect();

                        queue!(
                            self.output,
                            style::SetForegroundColor(Color::Green),
                            style::Print("\nCurrent tool permissions:"),
                            style::SetForegroundColor(Color::Reset),
                            style::Print(format!("\n{}\n", tool_permissions.join("\n"))),
                            style::SetForegroundColor(Color::Green),
                            style::Print("\nUse /tools help to edit permissions."),
                            style::SetForegroundColor(Color::Reset),
                        )?;
                    },
                };

                // Put spacing between previous output as to not be overwritten by
                // during PromptUser.
                execute!(self.output, style::Print("\n\n"),)?;

                ChatState::PromptUser {
                    tool_uses: Some(tool_uses),
                    pending_tool_index,
                    skip_printing_tools: true,
                }
            },
        })
    }

    async fn tool_use_execute(&mut self, mut tool_uses: Vec<QueuedTool>) -> Result<ChatState, ChatError> {
        // Verify tools have permissions.
        for (index, tool) in tool_uses.iter_mut().enumerate() {
            // Manually accepted by the user or otherwise verified already.
            if tool.accepted {
                continue;
            }

            // If there is an override, we will use it. Otherwise fall back to Tool's default.
            let allowed = if self.tool_permissions.has(&tool.name) {
                self.tool_permissions.is_trusted(&tool.name)
            } else {
                !tool.tool.requires_acceptance(&self.ctx)
            };

            self.print_tool_description(tool, allowed).await?;

            if allowed {
                tool.accepted = true;
                continue;
            }

            let pending_tool_index = Some(index);
            if !self.interactive {
                // Cannot request in non-interactive, so fail.
                return Err(ChatError::NonInteractiveToolApproval);
            }

            return Ok(ChatState::PromptUser {
                tool_uses: Some(tool_uses),
                pending_tool_index,
                skip_printing_tools: false,
            });
        }

        // Execute the requested tools.
        let terminal_width = self.terminal_width();
        let mut tool_results = vec![];

        for tool in tool_uses {
            let mut tool_telemetry = self.tool_use_telemetry_events.entry(tool.id.clone());
            tool_telemetry = tool_telemetry.and_modify(|ev| ev.is_accepted = true);

            let tool_start = std::time::Instant::now();
            queue!(
                self.output,
                style::SetForegroundColor(Color::Cyan),
                style::Print(format!("\n{}...\n", tool.tool.display_name_action())),
                style::SetForegroundColor(Color::DarkGrey),
                style::Print(format!("{}\n", "▔".repeat(terminal_width))),
                style::SetForegroundColor(Color::Reset),
            )?;
            let invoke_result = tool.tool.invoke(&self.ctx, &mut self.output).await;

            if self.interactive && self.spinner.is_some() {
                queue!(
                    self.output,
                    terminal::Clear(terminal::ClearType::CurrentLine),
                    cursor::MoveToColumn(0),
                    cursor::Show
                )?;
            }
            execute!(self.output, style::Print("\n"))?;

            let tool_time = std::time::Instant::now().duration_since(tool_start);
            let tool_time = format!("{}.{}", tool_time.as_secs(), tool_time.subsec_millis());

            match invoke_result {
                Ok(result) => {
                    debug!("tool result output: {:#?}", result);
                    execute!(
                        self.output,
                        style::SetForegroundColor(Color::Green),
                        style::Print(format!("🟢 Completed in {}s", tool_time)),
                        style::SetForegroundColor(Color::Reset),
                        style::Print("\n"),
                    )?;

                    tool_telemetry.and_modify(|ev| ev.is_success = Some(true));
                    tool_results.push(ToolResult {
                        tool_use_id: tool.id,
                        content: vec![result.into()],
                        status: ToolResultStatus::Success,
                    });
                },
                Err(err) => {
                    error!(?err, "An error occurred processing the tool");
                    execute!(
                        self.output,
                        style::SetAttribute(Attribute::Bold),
                        style::SetForegroundColor(Color::Red),
                        style::Print(format!("🔴 Execution failed after {}s:\n", tool_time)),
                        style::SetAttribute(Attribute::Reset),
                        style::SetForegroundColor(Color::Red),
                        style::Print(&err),
                        style::SetAttribute(Attribute::Reset),
                        style::Print("\n\n"),
                    )?;

                    tool_telemetry.and_modify(|ev| ev.is_success = Some(false));
                    tool_results.push(ToolResult {
                        tool_use_id: tool.id,
                        content: vec![ToolResultContentBlock::Text(format!(
                            "An error occurred processing the tool: \n{}",
                            &err
                        ))],
                        status: ToolResultStatus::Error,
                    });
                    if let ToolUseStatus::Idle = self.tool_use_status {
                        self.tool_use_status = ToolUseStatus::RetryInProgress(
                            self.conversation_state
                                .message_id()
                                .map_or("No utterance id found".to_string(), |v| v.to_string()),
                        );
                    }
                },
            }
        }

        self.conversation_state.add_tool_results(tool_results);

        self.send_tool_use_telemetry().await;
        return Ok(ChatState::HandleResponseStream(
            self.client
                .send_message(self.conversation_state.as_sendable_conversation_state().await)
                .await?,
        ));
    }

    async fn handle_response(&mut self, response: SendMessageOutput) -> Result<ChatState, ChatError> {
        let request_id = response.request_id().map(|s| s.to_string());
        let mut buf = String::new();
        let mut offset = 0;
        let mut ended = false;
        let mut parser = ResponseParser::new(response);
        let mut state = ParseState::new(Some(self.terminal_width()));

        let mut tool_uses = Vec::new();
        let mut tool_name_being_recvd: Option<String> = None;

        // Flag to track if we're processing a summarization response
        let is_summarization = self.summarization_state.is_some();
        loop {
            match parser.recv().await {
                Ok(msg_event) => {
                    trace!("Consumed: {:?}", msg_event);
                    match msg_event {
                        parser::ResponseEvent::ToolUseStart { name } => {
                            // We need to flush the buffer here, otherwise text will not be
                            // printed while we are receiving tool use events.
                            buf.push('\n');
                            tool_name_being_recvd = Some(name);
                        },
                        parser::ResponseEvent::AssistantText(text) => {
                            buf.push_str(&text);
                        },
                        parser::ResponseEvent::ToolUse(tool_use) => {
                            if self.interactive && self.spinner.is_some() {
                                drop(self.spinner.take());
                                queue!(
                                    self.output,
                                    terminal::Clear(terminal::ClearType::CurrentLine),
                                    cursor::MoveToColumn(0),
                                    cursor::Show
                                )?;
                            }
                            tool_uses.push(tool_use);
                            tool_name_being_recvd = None;
                        },
                        parser::ResponseEvent::EndStream { message } => {
                            // This log is attempting to help debug instances where users encounter
                            // the response timeout message.
                            if message.content == RESPONSE_TIMEOUT_CONTENT {
                                error!(?request_id, ?message, "Encountered an unexpected model response");
                            }
                            self.conversation_state.push_assistant_message(message);
                            ended = true;
                        },
                    }
                },
                Err(recv_error) => {
                    if let Some(request_id) = &recv_error.request_id {
                        self.failed_request_ids.push(request_id.clone());
                    };

                    match recv_error.source {
                        RecvErrorKind::StreamTimeout { source, duration } => {
                            error!(
                                recv_error.request_id,
                                ?source,
                                "Encountered a stream timeout after waiting for {}s",
                                duration.as_secs()
                            );
                            if self.interactive {
                                execute!(self.output, cursor::Hide)?;
                                self.spinner =
                                    Some(Spinner::new(Spinners::Dots, "Dividing up the work...".to_string()));
                            }
                            // For stream timeouts, we'll tell the model to try and split its response into
                            // smaller chunks.
                            self.conversation_state
                                .push_assistant_message(AssistantResponseMessage {
                                    message_id: None,
                                    content: RESPONSE_TIMEOUT_CONTENT.to_string(),
                                    tool_uses: None,
                                });
                            self.conversation_state
                                .append_new_user_message(
                                    "You took too long to respond - try to split up the work into smaller steps."
                                        .to_string(),
                                )
                                .await;
                            self.send_tool_use_telemetry().await;
                            return Ok(ChatState::HandleResponseStream(
                                self.client
                                    .send_message(self.conversation_state.as_sendable_conversation_state().await)
                                    .await?,
                            ));
                        },
                        RecvErrorKind::UnexpectedToolUseEos {
                            tool_use_id,
                            name,
                            message,
                        } => {
                            error!(
                                recv_error.request_id,
                                tool_use_id, name, "The response stream ended before the entire tool use was received"
                            );
                            if self.interactive {
                                execute!(self.output, cursor::Hide)?;
                                self.spinner = Some(Spinner::new(
                                    Spinners::Dots,
                                    "The generated tool use was too large, trying to divide up the work...".to_string(),
                                ));
                            }

                            self.conversation_state.push_assistant_message(*message);
                            let tool_results = vec![ToolResult {
                                    tool_use_id,
                                    content: vec![ToolResultContentBlock::Text(
                                        "The generated tool was too large, try again but this time split up the work between multiple tool uses".to_string(),
                                    )],
                                    status: ToolResultStatus::Error,
                                }];
                            self.conversation_state.add_tool_results(tool_results);
                            self.send_tool_use_telemetry().await;
                            return Ok(ChatState::HandleResponseStream(
                                self.client
                                    .send_message(self.conversation_state.as_sendable_conversation_state().await)
                                    .await?,
                            ));
                        },
                        _ => return Err(recv_error.into()),
                    }
                },
            }

            // Fix for the markdown parser copied over from q chat:
            // this is a hack since otherwise the parser might report Incomplete with useful data
            // still left in the buffer. I'm not sure how this is intended to be handled.
            if ended {
                buf.push('\n');
            }

            // TODO: refactor summarization into a separate ChatState value
            if tool_name_being_recvd.is_none()
                && !buf.is_empty()
                && self.interactive
                && self.spinner.is_some()
                && !is_summarization
            {
                drop(self.spinner.take());
                queue!(
                    self.output,
                    terminal::Clear(terminal::ClearType::CurrentLine),
                    cursor::MoveToColumn(0),
                    cursor::Show
                )?;
            }

            // For summarization, we capture the summary but don't print it
            if !is_summarization {
                // Print the response for normal cases
                loop {
                    let input = Partial::new(&buf[offset..]);
                    match interpret_markdown(input, &mut self.output, &mut state) {
                        Ok(parsed) => {
                            offset += parsed.offset_from(&input);
                            self.output.flush()?;
                            state.newline = state.set_newline;
                            state.set_newline = false;
                        },
                        Err(err) => match err.into_inner() {
                            Some(err) => return Err(ChatError::Custom(err.to_string().into())),
                            None => break, // Data was incomplete
                        },
                    }

                    // TODO: We should buffer output based on how much we have to parse, not as a constant
                    // Do not remove unless you are nabochay :)
                    std::thread::sleep(Duration::from_millis(8));
                }
            }

            // Set spinner after showing all of the assistant text content so far.
            if let (Some(name), true) = (&tool_name_being_recvd, self.interactive) {
                queue!(
                    self.output,
                    style::SetForegroundColor(Color::Blue),
                    style::Print(format!("\n{name}: ")),
                    style::SetForegroundColor(Color::Reset),
                    cursor::Hide,
                )?;
                self.spinner = Some(Spinner::new(Spinners::Dots, "Thinking...".to_string()));
            }

            if ended {
                if let Some(message_id) = self.conversation_state.message_id() {
                    fig_telemetry::send_chat_added_message(
                        self.conversation_state.conversation_id().to_owned(),
                        message_id.to_owned(),
                        self.conversation_state.context_message_length(),
                    )
                    .await;
                }

                if self.interactive && self.settings.get_bool_or("chat.enableNotifications", false) {
                    play_notification_bell();
                }

                // Handle citations for non-summarization responses
                if self.interactive && !is_summarization {
                    queue!(self.output, style::ResetColor, style::SetAttribute(Attribute::Reset))?;
                    execute!(self.output, style::Print("\n"))?;

                    for (i, citation) in &state.citations {
                        queue!(
                            self.output,
                            style::Print("\n"),
                            style::SetForegroundColor(Color::Blue),
                            style::Print(format!("[^{i}]: ")),
                            style::SetForegroundColor(Color::DarkGrey),
                            style::Print(format!("{citation}\n")),
                            style::SetForegroundColor(Color::Reset)
                        )?;
                    }
                }

                break;
            }
        }

        // Handle summarization completion if we were in summarization mode
        if let Some(summarization_state) = self.summarization_state.take() {
            if self.spinner.is_some() {
                drop(self.spinner.take());
                queue!(
                    self.output,
                    terminal::Clear(terminal::ClearType::CurrentLine),
                    cursor::MoveToColumn(0),
                    cursor::Show
                )?;
            }

            // Get the latest message content (the summary)
            let summary = match self.conversation_state.history().back() {
                Some(ChatMessage::AssistantResponseMessage(message)) => message.content.clone(),
                _ => "Summary could not be generated.".to_string(),
            };

            // Store the summary in conversation_state
            self.conversation_state.latest_summary = Some(summary.clone());

            // Clear the conversation but preserve the summary we just created
            self.conversation_state.clear(true);

            // Create a special first assistant message that tells the user a summary is available
            // Emphasize that the model will actively reference the summary
            let special_message = AssistantResponseMessage {
                message_id: None,
                content: "Your conversation has been summarized and the history cleared. The summary contains the key points, tools used, code discussed, and insights from your previous conversation. I'll reference this summary when answering your future questions.".to_string(),
                tool_uses: None,
            };

            // Add the message
            self.conversation_state.push_assistant_message(special_message);

            execute!(
                self.output,
                style::SetForegroundColor(Color::Green),
                style::Print("✔ Conversation history has been compacted successfully!\n\n"),
                style::SetForegroundColor(Color::DarkGrey)
            )?;

            // Print custom prompt info if available
            if let Some(custom_prompt) = &summarization_state.custom_prompt {
                execute!(
                    self.output,
                    style::Print(format!("• Custom prompt applied: {}\n", custom_prompt))
                )?;
            }

            execute!(
                self.output,
                style::Print(
                    "• The assistant has access to all previous tool executions, code analysis, and discussion details\n"
                ),
                style::Print("• The assistant will reference specific information from the summary when relevant\n"),
                style::Print("• Use '/compact --summary' to view summaries when compacting\n\n"),
                style::SetForegroundColor(Color::Reset)
            )?;

            // Display the summary if the show_summary flag is set
            if summarization_state.show_summary {
                // Add a border around the summary for better visual separation
                let terminal_width = self.terminal_width();
                let border = "═".repeat(terminal_width.min(80));

                execute!(
                    self.output,
                    style::Print("\n"),
                    style::SetForegroundColor(Color::Cyan),
                    style::Print(&border),
                    style::Print("\n"),
                    style::SetAttribute(Attribute::Bold),
                    style::Print("                       CONVERSATION SUMMARY"),
                    style::Print("\n"),
                    style::Print(&border),
                    style::SetAttribute(Attribute::Reset),
                    style::Print("\n\n"),
                    style::Print(&summary),
                    style::Print("\n\n"),
                    style::SetForegroundColor(Color::Cyan),
                    style::Print("This summary is stored in memory and available to the assistant.\n"),
                    style::Print("It contains all important details from previous interactions.\n"),
                    style::Print(&border),
                    style::Print("\n\n"),
                    style::SetForegroundColor(Color::Reset)
                )?;
            }

            // Return to prompt user without showing tools
            return Ok(ChatState::PromptUser {
                tool_uses: None,
                pending_tool_index: None,
                skip_printing_tools: true,
            });
        }

        if !tool_uses.is_empty() {
            Ok(ChatState::ValidateTools(tool_uses))
        } else {
            Ok(ChatState::PromptUser {
                tool_uses: None,
                pending_tool_index: None,
                skip_printing_tools: false,
            })
        }
    }

    async fn validate_tools(&mut self, tool_uses: Vec<ToolUse>) -> Result<ChatState, ChatError> {
        let conv_id = self.conversation_state.conversation_id().to_owned();
        debug!(?tool_uses, "Validating tool uses");
        let mut queued_tools: Vec<QueuedTool> = Vec::new();
        let mut tool_results: Vec<ToolResult> = Vec::new();

        for tool_use in tool_uses {
            let tool_use_id = tool_use.id.clone();
            let tool_use_name = tool_use.name.clone();
            let mut tool_telemetry = ToolUseEventBuilder::new(conv_id.clone(), tool_use.id.clone())
                .set_tool_use_id(tool_use_id.clone())
                .set_tool_name(tool_use.name.clone())
                .utterance_id(self.conversation_state.message_id().map(|s| s.to_string()));
            match Tool::try_from(tool_use) {
                Ok(mut tool) => {
                    // Apply non-Q-generated context to tools
                    self.contextualize_tool(&mut tool);

                    match tool.validate(&self.ctx).await {
                        Ok(()) => {
                            tool_telemetry.is_valid = Some(true);
                            queued_tools.push(QueuedTool {
                                id: tool_use_id.clone(),
                                name: tool_use_name,
                                tool,
                                accepted: false,
                            });
                        },
                        Err(err) => {
                            tool_telemetry.is_valid = Some(false);
                            tool_results.push(ToolResult {
                                tool_use_id: tool_use_id.clone(),
                                content: vec![ToolResultContentBlock::Text(format!(
                                    "Failed to validate tool parameters: {err}"
                                ))],
                                status: ToolResultStatus::Error,
                            });
                        },
                    };
                },
                Err(err) => {
                    tool_telemetry.is_valid = Some(false);
                    tool_results.push(err);
                },
            }
            self.tool_use_telemetry_events.insert(tool_use_id, tool_telemetry);
        }

        // If we have any validation errors, then return them immediately to the model.
        if !tool_results.is_empty() {
            debug!(?tool_results, "Error found in the model tools");
            queue!(
                self.output,
                style::SetAttribute(Attribute::Bold),
                style::Print("Tool validation failed: "),
                style::SetAttribute(Attribute::Reset),
            )?;
            for tool_result in &tool_results {
                for block in &tool_result.content {
                    let content = match block {
                        ToolResultContentBlock::Text(t) => Some(t.as_str()),
                        ToolResultContentBlock::Json(d) => d.as_string(),
                    };
                    if let Some(content) = content {
                        queue!(
                            self.output,
                            style::Print("\n"),
                            style::SetForegroundColor(Color::Red),
                            style::Print(format!("{}\n", content)),
                            style::SetForegroundColor(Color::Reset),
                        )?;
                    }
                }
            }
            self.conversation_state.add_tool_results(tool_results);
            self.send_tool_use_telemetry().await;
            if let ToolUseStatus::Idle = self.tool_use_status {
                self.tool_use_status = ToolUseStatus::RetryInProgress(
                    self.conversation_state
                        .message_id()
                        .map_or("No utterance id found".to_string(), |v| v.to_string()),
                );
            }

            let response = self
                .client
                .send_message(self.conversation_state.as_sendable_conversation_state().await)
                .await?;
            return Ok(ChatState::HandleResponseStream(response));
        }

        Ok(ChatState::ExecuteTools(queued_tools))
    }

    /// Apply program context to tools that Q may not have.
    // We cannot attach this any other way because Tools are constructed by deserializing
    // output from Amazon Q.
    // TODO: Is there a better way?
    fn contextualize_tool(&self, tool: &mut Tool) {
        #[allow(clippy::single_match)]
        match tool {
            Tool::GhIssue(gh_issue) => {
                gh_issue.set_context(GhIssueContext {
                    // Ideally we avoid cloning, but this function is not called very often.
                    // Using references with lifetimes requires a large refactor, and Arc<Mutex<T>>
                    // seems like overkill and may incur some performance cost anyway.
                    context_manager: self.conversation_state.context_manager.clone(),
                    transcript: self.conversation_state.transcript.clone(),
                    failed_request_ids: self.failed_request_ids.clone(),
                    tool_permissions: self.tool_permissions.permissions.clone(),
                    interactive: self.interactive,
                });
            },
            _ => (),
        };
    }

    async fn print_tool_description(&mut self, tool_use: &QueuedTool, trusted: bool) -> Result<(), ChatError> {
        let terminal_width = self.terminal_width();
        queue!(
            self.output,
            style::SetForegroundColor(Color::Green),
            style::Print(format!("[Tool Request{}] ", if trusted { " - Trusted" } else { "" })),
            style::SetForegroundColor(Color::Cyan),
            style::Print(format!("{}\n", tool_use.tool.display_name())),
            style::SetForegroundColor(Color::Reset),
            style::SetForegroundColor(Color::DarkGrey),
            style::Print(format!("{}\n", "▔".repeat(terminal_width))),
            style::SetForegroundColor(Color::Reset),
        )?;
        tool_use
            .tool
            .queue_description(&self.ctx, &mut self.output)
            .await
            .map_err(|e| ChatError::Custom(format!("failed to print tool: {}", e).into()))?;
        queue!(self.output, style::Print("\n"))?;
        Ok(())
    }

    async fn send_tool_use_telemetry(&mut self) {
        for (_, mut event) in self.tool_use_telemetry_events.drain() {
            event.user_input_id = match self.tool_use_status {
                ToolUseStatus::Idle => self.conversation_state.message_id(),
                ToolUseStatus::RetryInProgress(ref id) => Some(id.as_str()),
            }
            .map(|v| v.to_string());
            let event: fig_telemetry::EventType = event.into();
            let app_event = fig_telemetry::AppTelemetryEvent::new(event).await;
            fig_telemetry::dispatch_or_send_event(app_event).await;
        }
    }

    fn terminal_width(&self) -> usize {
        (self.terminal_width_provider)().unwrap_or(80)
    }

    /// Display character limit warnings based on current conversation size
    fn display_char_warnings(&mut self) -> Result<(), std::io::Error> {
        // Check character count and warning level
        let warning_level = self.conversation_state.get_token_warning_level();

        match warning_level {
            TokenWarningLevel::Critical => {
                // Memory constraint warning with gentler wording
                execute!(
                    self.output,
                    style::SetForegroundColor(Color::Yellow),
                    style::SetAttribute(Attribute::Bold),
                    style::Print("\n⚠️ This conversation is getting lengthy.\n"),
                    style::SetAttribute(Attribute::Reset),
                    style::Print(
                        "To ensure continued smooth operation, please use /compact to summarize the conversation.\n\n"
                    ),
                    style::SetForegroundColor(Color::Reset)
                )?;
            },
            TokenWarningLevel::None => {
                // No warning needed
            },
        }

        Ok(())
    }
}

pub fn truncate_safe(s: &str, max_bytes: usize) -> &str {
    if s.len() <= max_bytes {
        return s;
    }

    let mut byte_count = 0;
    let mut char_indices = s.char_indices();

    for (byte_idx, _) in &mut char_indices {
        if byte_count + (byte_idx - byte_count) > max_bytes {
            break;
        }
        byte_count = byte_idx;
    }

    &s[..byte_count]
}

#[derive(Debug)]
struct ToolUseEventBuilder {
    pub conversation_id: String,
    pub utterance_id: Option<String>,
    pub user_input_id: Option<String>,
    pub tool_use_id: Option<String>,
    pub tool_name: Option<String>,
    pub is_accepted: bool,
    pub is_success: Option<bool>,
    pub is_valid: Option<bool>,
}

impl ToolUseEventBuilder {
    pub fn new(conv_id: String, tool_use_id: String) -> Self {
        Self {
            conversation_id: conv_id,
            utterance_id: None,
            user_input_id: None,
            tool_use_id: Some(tool_use_id),
            tool_name: None,
            is_accepted: false,
            is_success: None,
            is_valid: None,
        }
    }

    pub fn utterance_id(mut self, id: Option<String>) -> Self {
        self.utterance_id = id;
        self
    }

    pub fn set_tool_use_id(mut self, id: String) -> Self {
        self.tool_use_id.replace(id);
        self
    }

    pub fn set_tool_name(mut self, name: String) -> Self {
        self.tool_name.replace(name);
        self
    }
}

impl From<ToolUseEventBuilder> for fig_telemetry::EventType {
    fn from(val: ToolUseEventBuilder) -> Self {
        fig_telemetry::EventType::ToolUseSuggested {
            conversation_id: val.conversation_id,
            utterance_id: val.utterance_id,
            user_input_id: val.user_input_id,
            tool_use_id: val.tool_use_id,
            tool_name: val.tool_name,
            is_accepted: val.is_accepted,
            is_success: val.is_success,
            is_valid: val.is_valid,
        }
    }
}

/// Testing helper
fn split_tool_use_event(value: &Map<String, serde_json::Value>) -> Vec<ChatResponseStream> {
    let tool_use_id = value.get("tool_use_id").unwrap().as_str().unwrap().to_string();
    let name = value.get("name").unwrap().as_str().unwrap().to_string();
    let args_str = value.get("args").unwrap().to_string();
    let split_point = args_str.len() / 2;
    vec![
        ChatResponseStream::ToolUseEvent {
            tool_use_id: tool_use_id.clone(),
            name: name.clone(),
            input: None,
            stop: None,
        },
        ChatResponseStream::ToolUseEvent {
            tool_use_id: tool_use_id.clone(),
            name: name.clone(),
            input: Some(args_str.split_at(split_point).0.to_string()),
            stop: None,
        },
        ChatResponseStream::ToolUseEvent {
            tool_use_id: tool_use_id.clone(),
            name: name.clone(),
            input: Some(args_str.split_at(split_point).1.to_string()),
            stop: None,
        },
        ChatResponseStream::ToolUseEvent {
            tool_use_id: tool_use_id.clone(),
            name: name.clone(),
            input: None,
            stop: Some(true),
        },
    ]
}

/// Testing helper
fn create_stream(model_responses: serde_json::Value) -> StreamingClient {
    let mut mock = Vec::new();
    for response in model_responses.as_array().unwrap() {
        let mut stream = Vec::new();
        for event in response.as_array().unwrap() {
            match event {
                serde_json::Value::String(assistant_text) => {
                    stream.push(ChatResponseStream::AssistantResponseEvent {
                        content: assistant_text.to_string(),
                    });
                },
                serde_json::Value::Object(tool_use) => {
                    stream.append(&mut split_tool_use_event(tool_use));
                },
                other => panic!("Unexpected value: {:?}", other),
            }
        }
        mock.push(stream);
    }
    StreamingClient::mock(mock)
}

/// Returns all tools supported by Q chat.
<<<<<<< HEAD
pub fn load_tools() -> Result<HashMap<String, ToolSpec>> {
=======
fn load_tools() -> Result<HashMap<String, ToolSpec>> {
>>>>>>> df0d83df
    Ok(serde_json::from_str(include_str!("tools/tool_index.json"))?)
}

#[cfg(test)]
mod tests {
    use super::*;

    #[tokio::test]
    async fn test_flow() {
        let _ = tracing_subscriber::fmt::try_init();
        let ctx = Context::builder().with_test_home().await.unwrap().build_fake();
        let test_client = create_stream(serde_json::json!([
            [
                "Sure, I'll create a file for you",
                {
                    "tool_use_id": "1",
                    "name": "fs_write",
                    "args": {
                        "command": "create",
                        "file_text": "Hello, world!",
                        "path": "/file.txt",
                    }
                }
            ],
            [
                "Hope that looks good to you!",
            ],
        ]));

        ChatContext::new(
            Arc::clone(&ctx),
            Settings::new_fake(),
            std::io::stdout(),
            None,
            InputSource::new_mock(vec![
                "create a new file".to_string(),
                "y".to_string(),
                "exit".to_string(),
            ]),
            true,
            test_client,
            || Some(80),
            None,
            load_tools().expect("Tools failed to load."),
            ToolPermissions::new(0),
        )
        .await
        .unwrap()
        .try_chat()
        .await
        .unwrap();

        assert_eq!(ctx.fs().read_to_string("/file.txt").await.unwrap(), "Hello, world!\n");
    }

    #[tokio::test]
    async fn test_flow_tool_permissions() {
        let _ = tracing_subscriber::fmt::try_init();
        let ctx = Context::builder().with_test_home().await.unwrap().build_fake();
        let test_client = create_stream(serde_json::json!([
            [
                "Ok",
                {
                    "tool_use_id": "1",
                    "name": "fs_write",
                    "args": {
                        "command": "create",
                        "file_text": "Hello, world!",
                        "path": "/file1.txt",
                    }
                }
            ],
            [
                "Done",
            ],
            [
                "Ok",
                {
                    "tool_use_id": "1",
                    "name": "fs_write",
                    "args": {
                        "command": "create",
                        "file_text": "Hello, world!",
                        "path": "/file2.txt",
                    }
                }
            ],
            [
                "Done",
            ],
            [
                "Ok",
                {
                    "tool_use_id": "1",
                    "name": "fs_write",
                    "args": {
                        "command": "create",
                        "file_text": "Hello, world!",
                        "path": "/file3.txt",
                    }
                }
            ],
            [
                "Done",
            ],
            [
                "Ok",
                {
                    "tool_use_id": "1",
                    "name": "fs_write",
                    "args": {
                        "command": "create",
                        "file_text": "Hello, world!",
                        "path": "/file4.txt",
                    }
                }
            ],
            [
                "Ok, I won't make it.",
            ],
            [
                "Ok",
                {
                    "tool_use_id": "1",
                    "name": "fs_write",
                    "args": {
                        "command": "create",
                        "file_text": "Hello, world!",
                        "path": "/file5.txt",
                    }
                }
            ],
            [
                "Done",
            ],
            [
                "Ok",
                {
                    "tool_use_id": "1",
                    "name": "fs_write",
                    "args": {
                        "command": "create",
                        "file_text": "Hello, world!",
                        "path": "/file6.txt",
                    }
                }
            ],
            [
                "Ok, I won't make it.",
            ],
        ]));

        ChatContext::new(
            Arc::clone(&ctx),
            Settings::new_fake(),
            std::io::stdout(),
            None,
            InputSource::new_mock(vec![
                "/tools".to_string(),
                "/tools help".to_string(),
                "create a new file".to_string(),
                "y".to_string(),
                "create a new file".to_string(),
                "t".to_string(),
                "create a new file".to_string(), // should make without prompting due to 't'
                "/tools untrust fs_write".to_string(),
                "create a file".to_string(), // prompt again due to untrust
                "n".to_string(),             // cancel
                "/tools trust fs_write".to_string(),
                "create a file".to_string(), // again without prompting due to '/tools trust'
                "/tools reset".to_string(),
                "create a file".to_string(), // prompt again due to reset
                "n".to_string(),             // cancel
                "exit".to_string(),
            ]),
            true,
            test_client,
            || Some(80),
            None,
            load_tools().expect("Tools failed to load."),
            ToolPermissions::new(0),
        )
        .await
        .unwrap()
        .try_chat()
        .await
        .unwrap();

        assert_eq!(ctx.fs().read_to_string("/file2.txt").await.unwrap(), "Hello, world!\n");
        assert_eq!(ctx.fs().read_to_string("/file3.txt").await.unwrap(), "Hello, world!\n");
        assert!(!ctx.fs().exists("/file4.txt"));
        assert_eq!(ctx.fs().read_to_string("/file5.txt").await.unwrap(), "Hello, world!\n");
        assert!(!ctx.fs().exists("/file6.txt"));
    }

    #[tokio::test]
    async fn test_flow_multiple_tools() {
        let _ = tracing_subscriber::fmt::try_init();
        let ctx = Context::builder().with_test_home().await.unwrap().build_fake();
        let test_client = create_stream(serde_json::json!([
            [
                "Sure, I'll create a file for you",
                {
                    "tool_use_id": "1",
                    "name": "fs_write",
                    "args": {
                        "command": "create",
                        "file_text": "Hello, world!",
                        "path": "/file1.txt",
                    }
                },
                {
                    "tool_use_id": "2",
                    "name": "fs_write",
                    "args": {
                        "command": "create",
                        "file_text": "Hello, world!",
                        "path": "/file2.txt",
                    }
                }
            ],
            [
                "Done",
            ],
            [
                "Sure, I'll create a file for you",
                {
                    "tool_use_id": "1",
                    "name": "fs_write",
                    "args": {
                        "command": "create",
                        "file_text": "Hello, world!",
                        "path": "/file3.txt",
                    }
                },
                {
                    "tool_use_id": "2",
                    "name": "fs_write",
                    "args": {
                        "command": "create",
                        "file_text": "Hello, world!",
                        "path": "/file4.txt",
                    }
                }
            ],
            [
                "Done",
            ],
        ]));

        ChatContext::new(
            Arc::clone(&ctx),
            Settings::new_fake(),
            std::io::stdout(),
            None,
            InputSource::new_mock(vec![
                "create 2 new files parallel".to_string(),
                "t".to_string(),
                "/tools reset".to_string(),
                "create 2 new files parallel".to_string(),
                "y".to_string(),
                "y".to_string(),
                "exit".to_string(),
            ]),
            true,
            test_client,
            || Some(80),
            None,
            load_tools().expect("Tools failed to load."),
            ToolPermissions::new(0),
        )
        .await
        .unwrap()
        .try_chat()
        .await
        .unwrap();

        assert_eq!(ctx.fs().read_to_string("/file1.txt").await.unwrap(), "Hello, world!\n");
        assert_eq!(ctx.fs().read_to_string("/file2.txt").await.unwrap(), "Hello, world!\n");
        assert_eq!(ctx.fs().read_to_string("/file3.txt").await.unwrap(), "Hello, world!\n");
        assert_eq!(ctx.fs().read_to_string("/file4.txt").await.unwrap(), "Hello, world!\n");
    }

    #[tokio::test]
    async fn test_flow_tools_trust_all() {
        let _ = tracing_subscriber::fmt::try_init();
        let ctx = Context::builder().with_test_home().await.unwrap().build_fake();
        let test_client = create_stream(serde_json::json!([
            [
                "Sure, I'll create a file for you",
                {
                    "tool_use_id": "1",
                    "name": "fs_write",
                    "args": {
                        "command": "create",
                        "file_text": "Hello, world!",
                        "path": "/file1.txt",
                    }
                }
            ],
            [
                "Done",
            ],
            [
                "Sure, I'll create a file for you",
                {
                    "tool_use_id": "1",
                    "name": "fs_write",
                    "args": {
                        "command": "create",
                        "file_text": "Hello, world!",
                        "path": "/file3.txt",
                    }
                }
            ],
            [
                "Ok I won't.",
            ],
        ]));

        ChatContext::new(
            Arc::clone(&ctx),
            Settings::new_fake(),
            std::io::stdout(),
            None,
            InputSource::new_mock(vec![
                "/tools trustall".to_string(),
                "create a new file".to_string(),
                "/tools reset".to_string(),
                "create a new file".to_string(),
                "exit".to_string(),
            ]),
            true,
            test_client,
            || Some(80),
            None,
            load_tools().expect("Tools failed to load."),
            ToolPermissions::new(0),
        )
        .await
        .unwrap()
        .try_chat()
        .await
        .unwrap();

        assert_eq!(ctx.fs().read_to_string("/file1.txt").await.unwrap(), "Hello, world!\n");
        assert!(!ctx.fs().exists("/file2.txt"));
    }

    #[test]
    fn test_editor_content_processing() {
        // Since we no longer have template replacement, this test is simplified
        let cases = vec![
            ("My content", "My content"),
            ("My content with newline\n", "My content with newline"),
            ("", ""),
        ];

        for (input, expected) in cases {
            let processed = input.trim().to_string();
            assert_eq!(processed, expected.trim().to_string(), "Failed for input: {}", input);
        }
    }
}<|MERGE_RESOLUTION|>--- conflicted
+++ resolved
@@ -2327,11 +2327,8 @@
 }
 
 /// Returns all tools supported by Q chat.
-<<<<<<< HEAD
 pub fn load_tools() -> Result<HashMap<String, ToolSpec>> {
-=======
-fn load_tools() -> Result<HashMap<String, ToolSpec>> {
->>>>>>> df0d83df
+
     Ok(serde_json::from_str(include_str!("tools/tool_index.json"))?)
 }
 
