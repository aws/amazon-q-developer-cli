--- conflicted
+++ resolved
@@ -517,67 +517,9 @@
                 }
             }
 
-<<<<<<< HEAD
-            for (i, (_, tool)) in queued_tools.iter().enumerate() {
-                queue!(
-                    self.output,
-                    style::SetForegroundColor(Color::Cyan),
-                    style::Print(format!("{}. {}\n", i + 1, tool.display_name())),
-                    style::SetForegroundColor(Color::Reset),
-                    style::SetForegroundColor(Color::DarkGrey),
-                    style::Print(format!("{}\n", "▔".repeat(terminal_width))),
-                    style::SetForegroundColor(Color::Reset),
-                )?;
-                tool.queue_description(&self.ctx, self.output)?;
-                queue!(self.output, style::Print("\n"))?;
-            }
-        }
-
-        let (user_input, is_initial_input) = match self.initial_input.take() {
-            Some(input) => (input, true),
-            None => match (self.ctx.env().get("Q_CHAT_SKIP_TOOL_CONSENT"), !queued_tools.is_empty()) {
-                // Skip prompting the user if they auto consent to the tool use.
-                (Ok(_), true) => ("y".to_string(), false),
-                // Otherwise, read input.
-                _ => {
-                    if !queued_tools.is_empty() {
-                        let terminal_width = self.terminal_width();
-                        execute!(
-                            self.output,
-                            style::SetForegroundColor(Color::DarkGrey),
-                            style::Print("▁".repeat(terminal_width)),
-                            style::ResetColor,
-                            style::Print("\n\nEnter "),
-                            style::SetForegroundColor(Color::Green),
-                            style::Print("y"),
-                            style::ResetColor,
-                            style::Print(format!(
-                                " to run {}, or otherwise continue your conversation.\n\n",
-                                match queued_tools.len() == 1 {
-                                    true => "this tool",
-                                    false => "these tools",
-                                }
-                            )),
-                        )?;
-                    }
-                    match self.input_source.read_line(Some("> "))? {
-                        Some(line) => (line, false),
-                        None => return Ok(None),
-                    }
-                },
-            },
-        };
-
-        match user_input.trim() {
-            "exit" | "quit" => Ok(None),
-            // Tool execution.
-            c if c.to_lowercase() == "y" && !queued_tools.is_empty() => {
-                // Execute the requested tools.
-=======
             // If we have tool uses, display them to the user.
             if !queued_tools.is_empty() {
                 self.tool_use_recursions += 1;
->>>>>>> 3d7318b5
                 let terminal_width = self.terminal_width();
                 if self.tool_use_recursions > MAX_TOOL_USE_RECURSIONS {
                     bail!("Exceeded max tool use recursion limit: {}", MAX_TOOL_USE_RECURSIONS);
@@ -605,13 +547,13 @@
                 .is_ok_and(|s| !s.is_empty() && !queued_tools.is_empty())
                 || queued_tools.iter().all(|tool| !tool.1.requires_consent(&self.ctx));
 
-            let user_input = match self.initial_input.take() {
-                Some(input) => input,
+            let (user_input, is_initial_input) = match self.initial_input.take() {
+                Some(input) => (input, true),
                 None => match (skip_consent, queued_tools.is_empty()) {
                     // Skip prompting the user if consent is not required.
                     // TODO(bskiser): we should not set user input here so we can potentially have telemetry distinguish
                     // between tool uses that the user accepts vs automatically consents to.
-                    (true, false) => "y".to_string(),
+                    (true, false) => ("y".to_string(), false),
                     // Otherwise, read input.
                     _ => {
                         if !queued_tools.is_empty() {
@@ -635,7 +577,7 @@
                             )?;
                         }
                         match self.input_source.read_line(Some("> "))? {
-                            Some(line) => line,
+                            Some(line) => (line, false),
                             None => return Ok(None),
                         }
                     },
@@ -711,41 +653,6 @@
                                     builder.is_success = Some(true);
                                 }
 
-<<<<<<< HEAD
-                self.conversation_state.add_tool_results(tool_results);
-                self.send_tool_use_telemetry().await;
-                Ok(Some(
-                    self.client
-                        .send_message(self.conversation_state.as_sendable_conversation_state())
-                        .await?,
-                ))
-            },
-            // New user prompt.
-            _ => {
-                self.tool_use_recursions = 0;
-
-                if is_initial_input {
-                    queue!(
-                        self.output,
-                        style::SetForegroundColor(Color::Magenta),
-                        style::Print("> "),
-                        style::SetAttribute(Attribute::Reset),
-                        style::Print(&user_input),
-                        style::Print("\n")
-                    )?;
-                }
-
-                if self.is_interactive {
-                    queue!(self.output, style::SetForegroundColor(Color::Magenta))?;
-                    if user_input.contains("@history") {
-                        queue!(self.output, style::Print("Using shell history\n"))?;
-                    }
-                    if user_input.contains("@git") {
-                        queue!(self.output, style::Print("Using git context\n"))?;
-                    }
-                    if user_input.contains("@env") {
-                        queue!(self.output, style::Print("Using environment\n"))?;
-=======
                                 tool_results.push(ToolResult {
                                     tool_use_id: tool.0,
                                     content: vec![result.into()],
@@ -780,7 +687,6 @@
                                 }
                             },
                         }
->>>>>>> 3d7318b5
                     }
 
                     self.conversation_state.add_tool_results(tool_results);
@@ -794,6 +700,17 @@
                 // New user prompt.
                 _ => {
                     self.tool_use_recursions = 0;
+
+                    if is_initial_input {
+                        queue!(
+                            self.output,
+                            style::SetForegroundColor(Color::Magenta),
+                            style::Print("> "),
+                            style::SetAttribute(Attribute::Reset),
+                            style::Print(&user_input),
+                            style::Print("\n")
+                        )?;
+                    }
 
                     if self.is_interactive {
                         queue!(self.output, style::SetForegroundColor(Color::Magenta))?;
