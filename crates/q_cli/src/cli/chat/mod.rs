mod conversation_state;
mod input_source;
mod parse;
mod parser;
mod prompt;
mod stdio;
mod tools;
use std::collections::HashMap;
use std::io::{
    IsTerminal,
    Read,
    Write,
};
use std::process::ExitCode;
use std::sync::Arc;
use std::sync::atomic::AtomicBool;

use color_eyre::owo_colors::OwoColorize;
use conversation_state::ConversationState;
use crossterm::style::{
    Attribute,
    Color,
};
use crossterm::{
    cursor,
    execute,
    queue,
    style,
    terminal,
};
use eyre::{
    Result,
    bail,
};
use fig_api_client::StreamingClient;
use fig_api_client::clients::SendMessageOutput;
use fig_api_client::model::{
    ChatResponseStream,
    ToolResult,
    ToolResultContentBlock,
    ToolResultStatus,
};
use fig_os_shim::Context;
use fig_util::CLI_BINARY_NAME;
use futures::StreamExt;
use input_source::InputSource;
use parser::{
    ResponseParser,
    ToolUse,
};
use serde_json::Map;
use spinners::{
    Spinner,
    Spinners,
};
use tools::{
    InvokeOutput,
    Tool,
    ToolSpec,
};
use tracing::{
    debug,
    error,
    trace,
};
use winnow::Partial;
use winnow::stream::Offset;

use crate::cli::chat::parse::{
    ParseState,
    interpret_markdown,
};
use crate::util::region_check;

const MAX_TOOL_USE_RECURSIONS: u32 = 50;

pub async fn chat(initial_input: Option<String>) -> Result<ExitCode> {
    if !fig_util::system_info::in_cloudshell() && !fig_auth::is_logged_in().await {
        bail!(
            "You are not logged in, please log in with {}",
            format!("{CLI_BINARY_NAME} login",).bold()
        );
    }

    region_check("chat")?;

    let ctx = Context::new();
    let stdin = std::io::stdin();
    let is_interactive = stdin.is_terminal();
    let initial_input = if !is_interactive {
        // append to input string any extra info that was provided.
        let mut input = initial_input.unwrap_or_default();
        stdin.lock().read_to_string(&mut input)?;
        Some(input)
    } else {
        initial_input
    };

    let tool_config = load_tools()?;
    debug!(?tool_config, "Using tools");

    let client = match ctx.env().get("Q_MOCK_CHAT_RESPONSE") {
        Ok(json) => create_stream(serde_json::from_str(std::fs::read_to_string(json)?.as_str())?),
        _ => StreamingClient::new().await?,
    };

    let mut output = stdio::StdioOutput::new(is_interactive);
    let result = ChatContext::new(ChatArgs {
        output: &mut output,
        ctx,
        initial_input,
        input_source: InputSource::new()?,
        is_interactive,
        tool_config,
        client,
        terminal_width_provider: || terminal::window_size().map(|s| s.columns.into()).ok(),
    })
    .try_chat()
    .await;

    if is_interactive {
        queue!(
            output,
            cursor::MoveToColumn(0),
            style::SetAttribute(Attribute::Reset),
            style::ResetColor,
            cursor::Show
        )
        .ok();
    }
    output.flush().ok();

    result.map(|_| ExitCode::SUCCESS)
}

/// The tools that can be used by the model.
#[derive(Debug, Clone)]
pub struct ToolConfiguration {
    tools: HashMap<String, ToolSpec>,
}

/// Returns all tools supported by Q chat.
fn load_tools() -> Result<ToolConfiguration> {
    let tools: Vec<ToolSpec> = serde_json::from_str(include_str!("tools/tool_index.json"))?;
    Ok(ToolConfiguration {
        tools: tools.into_iter().map(|spec| (spec.name.clone(), spec)).collect(),
    })
}

/// Required fields for initializing a new chat session.
struct ChatArgs<'o, W> {
    /// The [Write] destination for printing conversation text.
    output: &'o mut W,
    ctx: Arc<Context>,
    initial_input: Option<String>,
    input_source: InputSource,
    is_interactive: bool,
    tool_config: ToolConfiguration,
    client: StreamingClient,
    terminal_width_provider: fn() -> Option<usize>,
}

/// State required for a chat session.
struct ChatContext<'o, W> {
    /// The [Write] destination for printing conversation text.
    output: &'o mut W,
    ctx: Arc<Context>,
    initial_input: Option<String>,
    input_source: InputSource,
    is_interactive: bool,
    /// The client to use to interact with the model.
    client: StreamingClient,
    /// Width of the terminal, required for [ParseState].
    terminal_width_provider: fn() -> Option<usize>,
    spinner: Option<Spinner>,
    /// Tool uses requested by the model.
    tool_uses: Vec<ToolUse>,
    /// [ConversationState].
    conversation_state: ConversationState,
    /// The number of times a tool use has been attempted without user intervention.
    tool_use_recursions: u32,
    current_user_input_id: Option<String>,
    tool_use_events: Vec<ToolUseEventBuilder>,
}

impl<'o, W> ChatContext<'o, W>
where
    W: Write,
{
    fn new(args: ChatArgs<'o, W>) -> Self {
        Self {
            output: args.output,
            ctx: args.ctx,
            initial_input: args.initial_input,
            input_source: args.input_source,
            is_interactive: args.is_interactive,
            client: args.client,
            terminal_width_provider: args.terminal_width_provider,
            spinner: None,
            tool_uses: vec![],
            conversation_state: ConversationState::new(args.tool_config),
            tool_use_recursions: 0,
            current_user_input_id: None,
            tool_use_events: vec![],
        }
    }

    async fn try_chat(&mut self) -> Result<()> {
        let should_terminate = Arc::new(AtomicBool::new(true));
        let should_terminate_ref = should_terminate.clone();
        let (tx, mut rx) = tokio::sync::mpsc::channel(1);
        ctrlc::set_handler(move || {
            if should_terminate_ref.load(std::sync::atomic::Ordering::SeqCst) {
                execute!(std::io::stdout(), cursor::Show).unwrap();
                #[allow(clippy::exit)]
                std::process::exit(0);
            } else {
                let _ = tx.blocking_send(());
            }
        })?;
        // todo: what should we set this to?
        if self.is_interactive {
            execute!(
                self.output,
                style::Print(color_print::cstr! {"
Hi, I'm <g>Amazon Q</g>. Ask me anything.

<em>@history</em> to pass your shell history
<em>@git</em> to pass information about your current git repository
<em>@env</em> to pass your shell environment

"
                })
            )?;
        }

        loop {
            let mut response = loop {
                match self.prompt_and_send_request(&mut rx, &should_terminate).await {
                    Ok(resp) => {
                        break resp;
                    },
                    Err(e) => {
                        if self.is_interactive && self.spinner.is_some() {
                            drop(self.spinner.take());
                            queue!(
                                self.output,
                                terminal::Clear(terminal::ClearType::CurrentLine),
                                cursor::MoveToColumn(0),
                                cursor::Show
                            )?;
                        }
                        execute!(
                            self.output,
                            style::SetAttribute(Attribute::Bold),
                            style::SetForegroundColor(Color::Red),
                            style::Print(format!("Amazon Q is having trouble responding right now: {:?}\n", e)),
                            style::Print("Please try again later.\n"),
                            style::SetForegroundColor(Color::Reset),
                            style::SetAttribute(Attribute::Reset),
                        )?;
                        if self.conversation_state.next_message.is_none() {
                            self.conversation_state.history.pop_back();
                        }
                        continue;
                    },
                }
            };
            let response = match response.take() {
                Some(response) => response,
                None => {
                    if let Some(id) = &self.conversation_state.conversation_id {
                        fig_telemetry::send_end_chat(id.clone()).await;
                    }
                    self.send_tool_use_telemetry().await;
                    break;
                },
            };

            // Handle the response
            let mut buf = String::new();
            let mut offset = 0;
            let mut ended = false;
            let mut parser = ResponseParser::new(response);
            let mut state = ParseState::new(Some(self.terminal_width()));
            if let Some(ref msg) = self.conversation_state.next_message {
                if let fig_api_client::model::ChatMessage::AssistantResponseMessage(ref resp) = msg.0 {
                    self.current_user_input_id = resp.message_id.clone();
                }
            }

            loop {
                match parser.recv().await {
                    Ok(msg_event) => {
                        trace!("Consumed: {:?}", msg_event);
                        match msg_event {
                            parser::ResponseEvent::ConversationId(id) => {
                                fig_telemetry::send_start_chat(id.clone()).await;
                                self.conversation_state.conversation_id = Some(id.clone());
                                tokio::task::spawn(async move {
                                    tokio::signal::ctrl_c().await.unwrap();
                                    fig_telemetry::send_end_chat(id.clone()).await;
                                    fig_telemetry::finish_telemetry().await;
                                    #[allow(clippy::exit)]
                                    std::process::exit(0);
                                });
                            },
                            parser::ResponseEvent::AssistantText(text) => {
                                buf.push_str(&text);
                            },
                            parser::ResponseEvent::ToolUse(tool_use) => {
                                self.tool_uses.push(tool_use);
                            },
                            parser::ResponseEvent::EndStream { message } => {
                                self.conversation_state.push_assistant_message(message);
                                ended = true;
                            },
                        };
                    },
                    Err(err) => {
                        if self.is_interactive && self.spinner.is_some() {
                            drop(self.spinner.take());
                            queue!(
                                self.output,
                                terminal::Clear(terminal::ClearType::CurrentLine),
                                cursor::MoveToColumn(0),
                                cursor::Show
                            )?;
                        }
                        execute!(
                            self.output,
                            style::SetAttribute(Attribute::Bold),
                            style::SetForegroundColor(Color::Red),
                            style::Print(format!(
                                "We're having trouble responding right now, please try again later: {:?}",
                                err
                            )),
                            style::SetForegroundColor(Color::Reset),
                            style::SetAttribute(Attribute::Reset),
                        )?;
                        if self.conversation_state.next_message.is_none() {
                            self.conversation_state.history.pop_back();
                        }
                        break;
                    },
                }

                // Fix for the markdown parser copied over from q chat:
                // this is a hack since otherwise the parser might report Incomplete with useful data
                // still left in the buffer. I'm not sure how this is intended to be handled.
                if ended {
                    buf.push('\n');
                }

                if !buf.is_empty() && self.is_interactive && self.spinner.is_some() {
                    drop(self.spinner.take());
                    queue!(
                        self.output,
                        terminal::Clear(terminal::ClearType::CurrentLine),
                        cursor::MoveToColumn(0),
                        cursor::Show
                    )?;
                }

                // Print the response
                loop {
                    let input = Partial::new(&buf[offset..]);
                    match interpret_markdown(input, &mut self.output, &mut state) {
                        Ok(parsed) => {
                            offset += parsed.offset_from(&input);
                            self.output.flush()?;
                            state.newline = state.set_newline;
                            state.set_newline = false;
                        },
                        Err(err) => match err.into_inner() {
                            Some(err) => bail!(err.to_string()),
                            None => break, // Data was incomplete
                        },
                    }
                }

                if ended {
                    if let (Some(conversation_id), Some(message_id)) = (
                        self.conversation_state.conversation_id(),
                        self.conversation_state.message_id(),
                    ) {
                        fig_telemetry::send_chat_added_message(conversation_id.to_owned(), message_id.to_owned()).await;
                    }
                    if self.is_interactive {
                        queue!(self.output, style::ResetColor, style::SetAttribute(Attribute::Reset))?;
                        execute!(self.output, style::Print("\n"))?;

                        for (i, citation) in &state.citations {
                            queue!(
                                self.output,
                                style::Print("\n"),
                                style::SetForegroundColor(Color::Blue),
                                style::Print(format!("[^{i}]: ")),
                                style::SetForegroundColor(Color::DarkGrey),
                                style::Print(format!("{citation}\n")),
                                style::SetForegroundColor(Color::Reset)
                            )?;
                        }
                    }

                    break;
                }
            }

            if !self.is_interactive {
                break;
            }
        }

        Ok(())
    }

    async fn prompt_and_send_request(
        &mut self,
        sigint_recver: &mut tokio::sync::mpsc::Receiver<()>,
        should_terminate: &Arc<AtomicBool>,
    ) -> Result<Option<SendMessageOutput>> {
        // Tool uses that need to be executed.
        let mut queued_tools: Vec<(String, Tool)> = Vec::new();

        // Validate the requested tools, updating queued_tools and tool_errors accordingly.
        if !self.tool_uses.is_empty() {
            let conv_id = self
                .conversation_state
                .conversation_id
                .as_ref()
                .unwrap_or(&"No conversation id associated".to_string())
                .to_owned();
            let utterance_id = self
                .conversation_state
                .next_message
                .as_ref()
                .and_then(|msg| {
                    if let fig_api_client::model::ChatMessage::AssistantResponseMessage(resp) = &msg.0 {
                        resp.message_id.clone()
                    } else {
                        None
                    }
                })
                .unwrap_or("No utterance id associated".to_string());
            debug!(?self.tool_uses, "Validating tool uses");
            let mut tool_results = Vec::with_capacity(self.tool_uses.len());
            for tool_use in self.tool_uses.drain(..) {
                let tool_use_id = tool_use.id.clone();
                let mut event_builder = ToolUseEventBuilder::from_conversation_id(conv_id.clone())
                    .set_tool_use_id(&tool_use_id)
                    .set_tool_name(&tool_use.name)
                    .set_utterance_id(&utterance_id);
                if let Some(ref id) = self.current_user_input_id {
                    event_builder.user_input_id = Some(id.clone());
                }
                match Tool::try_from(tool_use) {
                    Ok(mut tool) => {
                        match tool.validate(&self.ctx).await {
                            Ok(()) => {
                                queued_tools.push((tool_use_id, tool));
                            },
                            Err(err) => {
                                tool_results.push(ToolResult {
                                    tool_use_id,
                                    content: vec![ToolResultContentBlock::Text(format!(
                                        "Failed to validate tool parameters: {err}"
                                    ))],
                                    status: ToolResultStatus::Error,
                                });
                                event_builder.is_valid = Some(false);
                            },
                        };
                    },
                    Err(err) => {
                        tool_results.push(err);
                        event_builder.is_valid = Some(false);
                    },
                }
                self.tool_use_events.push(event_builder);
            }

            // If we have any validation errors, then return them immediately to the model.
            if !tool_results.is_empty() {
                debug!(?tool_results, "Error found in the model tools");
                queue!(
                    self.output,
                    style::SetAttribute(Attribute::Bold),
                    style::Print("Tool validation failed: "),
                    style::SetAttribute(Attribute::Reset),
                )?;
                for tool_result in &tool_results {
                    for block in &tool_result.content {
                        let content = match block {
                            ToolResultContentBlock::Text(t) => Some(t.as_str()),
                            ToolResultContentBlock::Json(d) => d.as_string(),
                        };
                        if let Some(content) = content {
                            queue!(
                                self.output,
                                style::Print("\n"),
                                style::SetForegroundColor(Color::Red),
                                style::Print(format!("{}\n", content)),
                                style::SetForegroundColor(Color::Reset),
                            )?;
                        }
                    }
                }
                self.conversation_state.add_tool_results(tool_results);
                self.send_tool_use_telemetry().await;
                return Ok(Some(
                    self.client
                        .send_message(self.conversation_state.as_sendable_conversation_state())
                        .await?,
                ));
            }
        }

        // If we have tool uses, display them to the user.
        if !queued_tools.is_empty() {
            self.tool_use_recursions += 1;
            let terminal_width = self.terminal_width();
            if self.tool_use_recursions > MAX_TOOL_USE_RECURSIONS {
                bail!("Exceeded max tool use recursion limit: {}", MAX_TOOL_USE_RECURSIONS);
            }

            for (i, (_, tool)) in queued_tools.iter().enumerate() {
                queue!(
                    self.output,
                    style::SetForegroundColor(Color::Cyan),
                    style::Print(format!("{}. {}\n", i + 1, tool.display_name())),
                    style::SetForegroundColor(Color::Reset),
                    style::SetForegroundColor(Color::DarkGrey),
                    style::Print(format!("{}\n", "▔".repeat(terminal_width))),
                    style::SetForegroundColor(Color::Reset),
                )?;
                tool.queue_description(&self.ctx, self.output)?;
                queue!(self.output, style::Print("\n"))?;
            }
        }

        let user_input = match self.initial_input.take() {
            Some(input) => input,
            None => match (self.ctx.env().get("Q_CHAT_SKIP_TOOL_CONSENT"), !queued_tools.is_empty()) {
                // Skip prompting the user if they auto consent to the tool use.
                (Ok(_), true) => "y".to_string(),
                // Otherwise, read input.
                _ => {
                    if !queued_tools.is_empty() {
                        let terminal_width = self.terminal_width();
                        execute!(
                            self.output,
                            style::SetForegroundColor(Color::DarkGrey),
                            style::Print("▁".repeat(terminal_width)),
                            style::ResetColor,
                            style::Print("\n\nEnter "),
                            style::SetForegroundColor(Color::Green),
                            style::Print("y"),
                            style::ResetColor,
                            style::Print(format!(
                                " to run {}, or otherwise continue your conversation.\n\n",
                                match queued_tools.len() == 1 {
                                    true => "this tool",
                                    false => "these tools",
                                }
                            )),
                        )?;
                    }
                    match self.input_source.read_line(Some("> "))? {
                        Some(line) => line,
                        None => return Ok(None),
                    }
                },
            },
        };

        match user_input.trim() {
            "exit" | "quit" => Ok(None),
            // Tool execution.
            c if c.to_lowercase() == "y" && !queued_tools.is_empty() => {
                // Execute the requested tools.
                let terminal_width = self.terminal_width();
                let mut tool_results = vec![];
                for tool in queued_tools.drain(..) {
                    let corresponding_builder = self.tool_use_events.iter_mut().find(|v| {
                        if let Some(ref v) = v.tool_use_id {
                            v.eq(&tool.0)
                        } else {
                            false
                        }
                    });

                    let tool_start = std::time::Instant::now();
                    queue!(
                        self.output,
                        style::Print("\n"),
                        style::Print("▔".repeat(terminal_width)),
                        style::Print("\nExecuting "),
                        style::SetForegroundColor(Color::Cyan),
                        style::Print(format!("{}...\n\n", tool.1.display_name())),
                        style::SetForegroundColor(Color::Reset),
                    )?;
<<<<<<< HEAD
                    self.spinner = Some(Spinner::new(
                        Spinners::Dots,
                        "Running tool... press ctrl + c to terminate early".to_owned(),
                    ));
                    should_terminate.store(false, std::sync::atomic::Ordering::SeqCst);
                    let invoke_result = tokio::select! {
                        output = tool.1.invoke(&self.ctx, self.output) => Some(output),
                        _ = sigint_recver.recv() => None
                    }
                    .map_or(Ok(InvokeOutput::default()), |v| v);
                    if self.is_interactive && self.spinner.is_some() {
                        drop(self.spinner.take());
                        queue!(
                            self.output,
                            terminal::Clear(terminal::ClearType::CurrentLine),
                            cursor::MoveToColumn(0),
                            cursor::Show
                        )?;
                    }
                    should_terminate.store(true, std::sync::atomic::Ordering::SeqCst);
=======
                    let invoke_result = tool.1.invoke(&self.ctx, self.output).await;
                    execute!(self.output, style::Print("\n"))?;
>>>>>>> 457dc250
                    let tool_time = std::time::Instant::now().duration_since(tool_start);
                    let tool_time = format!("{}.{}", tool_time.as_secs(), tool_time.subsec_millis());

                    match invoke_result {
                        Ok(result) => {
                            debug!("tool result output: {:#?}", result);
                            execute!(
                                self.output,
                                style::SetForegroundColor(Color::Green),
                                style::Print(format!("🟢 Completed in {}s", tool_time)),
                                style::SetForegroundColor(Color::Reset),
                                style::Print("\n\n"),
                            )?;
                            if let Some(builder) = corresponding_builder {
                                builder.is_success = Some(true);
                            }

                            tool_results.push(ToolResult {
                                tool_use_id: tool.0,
                                content: vec![result.into()],
                                status: ToolResultStatus::Success,
                            });
                        },
                        Err(err) => {
                            error!(?err, "An error occurred processing the tool");
                            execute!(
                                self.output,
                                style::SetAttribute(Attribute::Bold),
                                style::SetForegroundColor(Color::Red),
                                style::Print(format!("🔴 Execution failed after {}s:\n", tool_time)),
                                style::SetAttribute(Attribute::Reset),
                                style::SetForegroundColor(Color::Red),
                                style::Print(&err),
                                style::SetAttribute(Attribute::Reset),
                                style::Print("\n\n"),
                            )?;

                            tool_results.push(ToolResult {
                                tool_use_id: tool.0,
                                content: vec![ToolResultContentBlock::Text(format!(
                                    "An error occurred processing the tool: \n{}",
                                    &err
                                ))],
                                status: ToolResultStatus::Error,
                            });

                            if let Some(builder) = corresponding_builder {
                                builder.is_success = Some(false);
                            }
                        },
                    }
                }

                self.conversation_state.add_tool_results(tool_results);
                self.send_tool_use_telemetry().await;
                Ok(Some(
                    self.client
                        .send_message(self.conversation_state.as_sendable_conversation_state())
                        .await?,
                ))
            },
            // New user prompt.
            _ => {
                self.tool_use_recursions = 0;

                if self.is_interactive {
                    queue!(self.output, style::SetForegroundColor(Color::Magenta))?;
                    if user_input.contains("@history") {
                        queue!(self.output, style::Print("Using shell history\n"))?;
                    }
                    if user_input.contains("@git") {
                        queue!(self.output, style::Print("Using git context\n"))?;
                    }
                    if user_input.contains("@env") {
                        queue!(self.output, style::Print("Using environment\n"))?;
                    }
                    queue!(self.output, style::SetForegroundColor(Color::Reset))?;
                    queue!(self.output, cursor::Hide)?;
                    execute!(self.output, style::Print("\n"))?;
                    self.spinner = Some(Spinner::new(Spinners::Dots, "Thinking...".to_owned()));
                }

                let should_abandon_tool_use = self
                    .conversation_state
                    .history
                    .back()
                    .and_then(|last_msg| match &last_msg.0 {
                        fig_api_client::model::ChatMessage::AssistantResponseMessage(msg) => Some(msg),
                        fig_api_client::model::ChatMessage::UserInputMessage(_) => None,
                    })
                    .and_then(|msg| msg.tool_uses.as_ref())
                    .is_some_and(|tool_use| !tool_use.is_empty());

                if should_abandon_tool_use {
                    self.conversation_state.abandon_tool_use(queued_tools, user_input);
                } else {
                    self.conversation_state.append_new_user_message(user_input).await;
                }

                self.send_tool_use_telemetry().await;
                Ok(Some(
                    self.client
                        .send_message(self.conversation_state.as_sendable_conversation_state())
                        .await?,
                ))
            },
        }
    }

    fn terminal_width(&self) -> usize {
        (self.terminal_width_provider)().unwrap_or(80)
    }

    async fn send_tool_use_telemetry(&mut self) {
        let futures = self.tool_use_events.drain(..).map(|event| async {
            let event: fig_telemetry::EventType = event.into();
            let app_event = fig_telemetry::AppTelemetryEvent::new(event).await;
            fig_telemetry::send_event(app_event).await;
        });
        let _ = futures::stream::iter(futures)
            .buffer_unordered(10)
            .collect::<Vec<_>>()
            .await;
    }
}

struct ToolUseEventBuilder {
    pub conversation_id: String,
    pub utterance_id: Option<String>,
    pub user_input_id: Option<String>,
    pub tool_use_id: Option<String>,
    pub tool_name: Option<String>,
    pub is_accepted: bool,
    pub is_success: Option<bool>,
    pub is_valid: Option<bool>,
}

impl ToolUseEventBuilder {
    pub fn from_conversation_id(conv_id: String) -> Self {
        Self {
            conversation_id: conv_id,
            utterance_id: None,
            user_input_id: None,
            tool_use_id: None,
            tool_name: None,
            is_accepted: false,
            is_success: None,
            is_valid: None,
        }
    }

    pub fn set_tool_use_id(mut self, id: &String) -> Self {
        self.tool_use_id.replace(id.to_string());
        self
    }

    pub fn set_tool_name(mut self, name: &String) -> Self {
        self.tool_name.replace(name.to_string());
        self
    }

    pub fn set_utterance_id(mut self, id: &String) -> Self {
        self.utterance_id.replace(id.to_string());
        self
    }
}

impl From<ToolUseEventBuilder> for fig_telemetry::EventType {
    fn from(val: ToolUseEventBuilder) -> Self {
        fig_telemetry::EventType::ToolUseSuggested {
            conversation_id: val.conversation_id,
            utterance_id: val.utterance_id,
            user_input_id: val.user_input_id,
            tool_use_id: val.tool_use_id,
            tool_name: val.tool_name,
            is_accepted: val.is_accepted,
            is_success: val.is_success,
            is_valid: val.is_valid,
        }
    }
}

/// Testing helper
fn split_tool_use_event(value: &Map<String, serde_json::Value>) -> Vec<ChatResponseStream> {
    let tool_use_id = value.get("tool_use_id").unwrap().as_str().unwrap().to_string();
    let name = value.get("name").unwrap().as_str().unwrap().to_string();
    let args_str = value.get("args").unwrap().to_string();
    let split_point = args_str.len() / 2;
    vec![
        ChatResponseStream::ToolUseEvent {
            tool_use_id: tool_use_id.clone(),
            name: name.clone(),
            input: None,
            stop: None,
        },
        ChatResponseStream::ToolUseEvent {
            tool_use_id: tool_use_id.clone(),
            name: name.clone(),
            input: Some(args_str.split_at(split_point).0.to_string()),
            stop: None,
        },
        ChatResponseStream::ToolUseEvent {
            tool_use_id: tool_use_id.clone(),
            name: name.clone(),
            input: Some(args_str.split_at(split_point).1.to_string()),
            stop: None,
        },
        ChatResponseStream::ToolUseEvent {
            tool_use_id: tool_use_id.clone(),
            name: name.clone(),
            input: None,
            stop: Some(true),
        },
    ]
}

/// Testing helper
fn create_stream(model_responses: serde_json::Value) -> StreamingClient {
    let mut mock = Vec::new();
    for response in model_responses.as_array().unwrap() {
        let mut stream = Vec::new();
        for event in response.as_array().unwrap() {
            match event {
                serde_json::Value::String(assistant_text) => {
                    stream.push(ChatResponseStream::AssistantResponseEvent {
                        content: assistant_text.to_string(),
                    });
                },
                serde_json::Value::Object(tool_use) => {
                    stream.append(&mut split_tool_use_event(tool_use));
                },
                other => panic!("Unexpected value: {:?}", other),
            }
        }
        mock.push(stream);
    }
    StreamingClient::mock(mock)
}

#[cfg(test)]
mod tests {
    use fig_api_client::model::ChatResponseStream;
    use serde_json::Map;

    use super::*;

    fn split_tool_use_event(value: &Map<String, serde_json::Value>) -> Vec<ChatResponseStream> {
        let tool_use_id = value.get("tool_use_id").unwrap().as_str().unwrap().to_string();
        let name = value.get("name").unwrap().as_str().unwrap().to_string();
        let args_str = value.get("args").unwrap().to_string();
        let split_point = args_str.len() / 2;
        vec![
            ChatResponseStream::ToolUseEvent {
                tool_use_id: tool_use_id.clone(),
                name: name.clone(),
                input: None,
                stop: None,
            },
            ChatResponseStream::ToolUseEvent {
                tool_use_id: tool_use_id.clone(),
                name: name.clone(),
                input: Some(args_str.split_at(split_point).0.to_string()),
                stop: None,
            },
            ChatResponseStream::ToolUseEvent {
                tool_use_id: tool_use_id.clone(),
                name: name.clone(),
                input: Some(args_str.split_at(split_point).1.to_string()),
                stop: None,
            },
            ChatResponseStream::ToolUseEvent {
                tool_use_id: tool_use_id.clone(),
                name: name.clone(),
                input: None,
                stop: Some(true),
            },
        ]
    }

    fn create_stream(model_responses: serde_json::Value) -> StreamingClient {
        let mut mock = Vec::new();
        for response in model_responses.as_array().unwrap() {
            let mut stream = Vec::new();
            for event in response.as_array().unwrap() {
                match event {
                    serde_json::Value::String(assistant_text) => {
                        stream.push(ChatResponseStream::AssistantResponseEvent {
                            content: assistant_text.to_string(),
                        });
                    },
                    serde_json::Value::Object(tool_use) => {
                        stream.append(&mut split_tool_use_event(tool_use));
                    },
                    other => panic!("Unexpected value: {:?}", other),
                }
            }
            mock.push(stream);
        }
        StreamingClient::mock(mock)
    }

    fn test_stream() -> serde_json::Value {
        serde_json::json!([
            [
                "Sure, I'll create a file for you",
                {
                    "tool_use_id": "1",
                    "name": "fs_write",
                    "args": {
                        "command": "create",
                        "file_text": "Hello, world!",
                        "path": "/file.txt",
                    }
                }
            ],
            [
                "Hope that looks good to you!",
            ],
        ])
    }

    #[tokio::test]
    async fn test_flow() {
        let ctx = Context::builder().with_test_home().await.unwrap().build_fake();
        let mut output = std::io::stdout();
        let c = ChatArgs {
            output: &mut output,
            ctx: Arc::clone(&ctx),
            initial_input: None,
            input_source: InputSource::new_mock(vec![
                "create a new file".to_string(),
                "y".to_string(),
                "exit".to_string(),
            ]),
            is_interactive: true,
            tool_config: load_tools().unwrap(),
            client: create_stream(test_stream()),
            terminal_width_provider: || Some(80),
        };

        ChatContext::new(c).try_chat().await.unwrap();

        assert_eq!(ctx.fs().read_to_string("/file.txt").await.unwrap(), "Hello, world!");
    }
}<|MERGE_RESOLUTION|>--- conflicted
+++ resolved
@@ -600,7 +600,6 @@
                         style::Print(format!("{}...\n\n", tool.1.display_name())),
                         style::SetForegroundColor(Color::Reset),
                     )?;
-<<<<<<< HEAD
                     self.spinner = Some(Spinner::new(
                         Spinners::Dots,
                         "Running tool... press ctrl + c to terminate early".to_owned(),
@@ -621,10 +620,8 @@
                         )?;
                     }
                     should_terminate.store(true, std::sync::atomic::Ordering::SeqCst);
-=======
-                    let invoke_result = tool.1.invoke(&self.ctx, self.output).await;
                     execute!(self.output, style::Print("\n"))?;
->>>>>>> 457dc250
+
                     let tool_time = std::time::Instant::now().duration_since(tool_start);
                     let tool_time = format!("{}.{}", tool_time.as_secs(), tool_time.subsec_millis());
 
