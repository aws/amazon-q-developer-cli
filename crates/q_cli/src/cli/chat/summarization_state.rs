<<<<<<< HEAD
=======
use std::collections::VecDeque;

use fig_api_client::model::ChatMessage;

use crate::util::token_counter::TokenCounter;

>>>>>>> c7106bfb
/// Character count warning levels for conversation size
#[derive(Debug, Clone, PartialEq, Eq)]
pub enum TokenWarningLevel {
    /// No warning, conversation is within normal limits
    None,
    /// Critical level - at single warning threshold (600K characters)
    Critical,
}

/// Constants for character-based warning threshold
<<<<<<< HEAD
pub const MAX_CHARS: usize = 500000; // Character-based warning threshold
=======
pub const CONTEXT_WINDOW_SIZE: usize = 200_000; // tokens
pub const MAX_CHARS: usize = TokenCounter::token_to_chars(CONTEXT_WINDOW_SIZE); // Character-based warning threshold

/// State for tracking summarization process
#[derive(Debug, Clone)]
pub struct SummarizationState {
    /// The saved original history
    pub original_history: Option<VecDeque<ChatMessage>>,
    /// Optional custom prompt used for summarization
    pub custom_prompt: Option<String>,
    /// Whether to show the summary after compacting
    pub show_summary: bool,
}

impl SummarizationState {
    #[allow(dead_code)]
    pub fn new() -> Self {
        Self {
            original_history: None,
            custom_prompt: None,
            show_summary: false,
        }
    }

    pub fn with_prompt(prompt: Option<String>) -> Self {
        Self {
            original_history: None,
            custom_prompt: prompt,
            show_summary: false,
        }
    }
}
>>>>>>> c7106bfb
<|MERGE_RESOLUTION|>--- conflicted
+++ resolved
@@ -1,12 +1,9 @@
-<<<<<<< HEAD
-=======
 use std::collections::VecDeque;
 
 use fig_api_client::model::ChatMessage;
 
 use crate::util::token_counter::TokenCounter;
 
->>>>>>> c7106bfb
 /// Character count warning levels for conversation size
 #[derive(Debug, Clone, PartialEq, Eq)]
 pub enum TokenWarningLevel {
@@ -17,9 +14,6 @@
 }
 
 /// Constants for character-based warning threshold
-<<<<<<< HEAD
-pub const MAX_CHARS: usize = 500000; // Character-based warning threshold
-=======
 pub const CONTEXT_WINDOW_SIZE: usize = 200_000; // tokens
 pub const MAX_CHARS: usize = TokenCounter::token_to_chars(CONTEXT_WINDOW_SIZE); // Character-based warning threshold
 
@@ -51,5 +45,4 @@
             show_summary: false,
         }
     }
-}
->>>>>>> c7106bfb
+}