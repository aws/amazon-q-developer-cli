use std::sync::Arc;

use eyre::Result;
use rustyline::error::ReadlineError;
use rustyline::{
    Cmd,
    ConditionalEventHandler,
    Event,
    EventContext,
    EventHandler,
    KeyEvent,
    Movement,
    RepeatCount,
};

<<<<<<< HEAD
use super::prompt::PromptGetInfo;
use crate::cli::chat::context::ContextManager;
=======
>>>>>>> df0d83df
use crate::cli::chat::prompt::rl;
use crate::cli::chat::skim_integration;

#[derive(Debug)]
pub struct InputSource(inner::Inner);

mod inner {
    use rustyline::Editor;
    use rustyline::history::FileHistory;

    use crate::cli::chat::prompt::ChatHelper;

    #[derive(Debug)]
    pub enum Inner {
        Readline(Editor<ChatHelper, FileHistory>),
        #[allow(dead_code)]
        Mock {
            index: usize,
            lines: Vec<String>,
        },
    }
}

// Custom event handler for skim command selector
struct SkimCommandSelector {
    context_manager: Option<Arc<ContextManager>>,
}

impl SkimCommandSelector {
    fn new(context_manager: Option<Arc<ContextManager>>) -> Self {
        Self { context_manager }
    }
}

impl ConditionalEventHandler for SkimCommandSelector {
    fn handle(&self, _evt: &Event, _n: RepeatCount, _positive: bool, _ctx: &EventContext<'_>) -> Option<Cmd> {
        // Launch skim command selector with the context manager if available
        match skim_integration::select_command(self.context_manager.as_deref()) {
            Ok(Some(command)) => {
                // Return a command to replace the current line with the selected command
                Some(Cmd::Replace(Movement::WholeBuffer, Some(command)))
            },
            _ => {
                // If cancelled or error, do nothing
                Some(Cmd::Noop)
            },
        }
    }
}

impl InputSource {
<<<<<<< HEAD
    pub fn new(
        sender: std::sync::mpsc::Sender<()>,
        receiver: std::sync::mpsc::Receiver<Vec<PromptGetInfo>>,
    ) -> Result<Self> {
        let mut editor = rl(sender, receiver)?;

        // Add custom keybinding for Ctrl+K to launch skim command selector
        // Initially with no context manager - it will be updated later
        editor.bind_sequence(
            KeyEvent::ctrl('k'),
            EventHandler::Conditional(Box::new(SkimCommandSelector::new(None))),
        );

        Ok(Self(inner::Inner::Readline(editor)))
    }

    // Update the context manager for the skim command selector
    pub fn update_context_manager(&mut self, context_manager: Option<Arc<ContextManager>>) {
        if let inner::Inner::Readline(rl) = &mut self.0 {
            // Rebind the Ctrl+K key with the updated context manager
            rl.bind_sequence(
                KeyEvent::ctrl('k'),
                EventHandler::Conditional(Box::new(SkimCommandSelector::new(context_manager))),
            );
        }
=======
    pub fn new() -> Result<Self> {
        Ok(Self(inner::Inner::Readline(rl()?)))
>>>>>>> df0d83df
    }

    #[allow(dead_code)]
    pub fn new_mock(lines: Vec<String>) -> Self {
        Self(inner::Inner::Mock { index: 0, lines })
    }

    pub fn read_line(&mut self, prompt: Option<&str>) -> Result<Option<String>, ReadlineError> {
        match &mut self.0 {
            inner::Inner::Readline(rl) => {
                let prompt = prompt.unwrap_or_default();
                let curr_line = rl.readline(prompt);
                match curr_line {
                    Ok(line) => {
                        let _ = rl.add_history_entry(line.as_str());
                        Ok(Some(line))
                    },
                    Err(ReadlineError::Interrupted | ReadlineError::Eof) => Ok(None),
                    Err(err) => Err(err),
                }
            },
            inner::Inner::Mock { index, lines } => {
                *index += 1;
                Ok(lines.get(*index - 1).cloned())
            },
        }
    }

    // We're keeping this method for potential future use
    #[allow(dead_code)]
    pub fn set_buffer(&mut self, content: &str) {
        if let inner::Inner::Readline(rl) = &mut self.0 {
            // Add to history so user can access it with up arrow
            let _ = rl.add_history_entry(content);
        }
    }
}

#[cfg(test)]
mod tests {
    use super::*;

    #[test]
    fn test_mock_input_source() {
        let l1 = "Hello,".to_string();
        let l2 = "Line 2".to_string();
        let l3 = "World!".to_string();
        let mut input = InputSource::new_mock(vec![l1.clone(), l2.clone(), l3.clone()]);

        assert_eq!(input.read_line(None).unwrap().unwrap(), l1);
        assert_eq!(input.read_line(None).unwrap().unwrap(), l2);
        assert_eq!(input.read_line(None).unwrap().unwrap(), l3);
        assert!(input.read_line(None).unwrap().is_none());
    }
}<|MERGE_RESOLUTION|>--- conflicted
+++ resolved
@@ -13,11 +13,7 @@
     RepeatCount,
 };
 
-<<<<<<< HEAD
-use super::prompt::PromptGetInfo;
 use crate::cli::chat::context::ContextManager;
-=======
->>>>>>> df0d83df
 use crate::cli::chat::prompt::rl;
 use crate::cli::chat::skim_integration;
 
@@ -69,12 +65,8 @@
 }
 
 impl InputSource {
-<<<<<<< HEAD
-    pub fn new(
-        sender: std::sync::mpsc::Sender<()>,
-        receiver: std::sync::mpsc::Receiver<Vec<PromptGetInfo>>,
-    ) -> Result<Self> {
-        let mut editor = rl(sender, receiver)?;
+    pub fn new() -> Result<Self> {
+        let mut editor = rl()?;
 
         // Add custom keybinding for Ctrl+K to launch skim command selector
         // Initially with no context manager - it will be updated later
@@ -95,10 +87,7 @@
                 EventHandler::Conditional(Box::new(SkimCommandSelector::new(context_manager))),
             );
         }
-=======
-    pub fn new() -> Result<Self> {
-        Ok(Self(inner::Inner::Readline(rl()?)))
->>>>>>> df0d83df
+
     }
 
     #[allow(dead_code)]
