--- conflicted
+++ resolved
@@ -13,11 +13,9 @@
     RepeatCount,
 };
 
-<<<<<<< HEAD
 use crate::cli::chat::context::ContextManager;
-=======
 use super::prompt::PromptGetInfo;
->>>>>>> 1320eb8c
+
 use crate::cli::chat::prompt::rl;
 use crate::cli::chat::skim_integration;
 
@@ -69,9 +67,11 @@
 }
 
 impl InputSource {
-<<<<<<< HEAD
-    pub fn new() -> Result<Self> {
-        let mut editor = rl()?;
+    pub fn new(
+        sender: std::sync::mpsc::Sender<()>,
+        receiver: std::sync::mpsc::Receiver<Vec<PromptGetInfo>>,
+    ) -> Result<Self> {
+        let mut editor = rl(sender, receiver)?;
 
         // Add custom keybinding for Ctrl+K to launch skim command selector
         // Initially with no context manager - it will be updated later
@@ -92,13 +92,6 @@
                 EventHandler::Conditional(Box::new(SkimCommandSelector::new(context_manager))),
             );
         }
-=======
-    pub fn new(
-        sender: std::sync::mpsc::Sender<()>,
-        receiver: std::sync::mpsc::Receiver<Vec<PromptGetInfo>>,
-    ) -> Result<Self> {
-        Ok(Self(inner::Inner::Readline(rl(sender, receiver)?)))
->>>>>>> 1320eb8c
     }
 
     #[allow(dead_code)]
