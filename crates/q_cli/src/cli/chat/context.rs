--- conflicted
+++ resolved
@@ -859,29 +859,6 @@
 
         Ok(())
     }
-<<<<<<< HEAD
-}
-
-/// Extension trait for Context to provide access to conversation state and stdout
-pub trait ContextExt {
-    /// Get a writer for stdout that implements Send
-    fn stdout(&self) -> Box<dyn Write + Send>;
-
-    /// Get the current conversation state
-    fn get_conversation_state(&self) -> Result<&mut ConversationState>;
-}
-
-impl ContextExt for Context {
-    fn stdout(&self) -> Box<dyn Write + Send> {
-        // Return a thread-safe stdout wrapper
-        Box::new(std::io::stdout())
-    }
-
-    fn get_conversation_state(&self) -> Result<&mut ConversationState> {
-        // This is a placeholder implementation
-        // In the real implementation, we would get the conversation state from the context
-        Err(eyre::eyre!("ConversationState not available in this context"))
-=======
 
     #[tokio::test]
     async fn test_add_hook() -> Result<()> {
@@ -1000,6 +977,27 @@
         assert_eq!(results[0].0.name, "global_hook");
 
         Ok(())
->>>>>>> 4e14852f
+    }
+}
+
+/// Extension trait for Context to provide access to conversation state and stdout
+pub trait ContextExt {
+    /// Get a writer for stdout that implements Send
+    fn stdout(&self) -> Box<dyn Write + Send>;
+
+    /// Get the current conversation state
+    fn get_conversation_state(&self) -> Result<&mut ConversationState>;
+}
+
+impl ContextExt for Context {
+    fn stdout(&self) -> Box<dyn Write + Send> {
+        // Return a thread-safe stdout wrapper
+        Box::new(std::io::stdout())
+    }
+
+    fn get_conversation_state(&self) -> Result<&mut ConversationState> {
+        // This is a placeholder implementation
+        // In the real implementation, we would get the conversation state from the context
+        Err(eyre::eyre!("ConversationState not available in this context"))
     }
 }