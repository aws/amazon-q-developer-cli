--- conflicted
+++ resolved
@@ -44,18 +44,14 @@
     PRODUCT_NAME,
 };
 use serde_json::json;
-<<<<<<< HEAD
+use tokio::signal::unix::{
+    SignalKind,
+    signal,
+};
 use tracing::{
     error,
     info,
 };
-=======
-use tokio::signal::unix::{
-    SignalKind,
-    signal,
-};
-use tracing::error;
->>>>>>> 3ab329f3
 
 use super::OutputFormat;
 use crate::util::spinner::{
