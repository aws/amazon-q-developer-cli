use std::borrow::Cow;
use std::fmt::Display;
use std::io::SeekFrom;

use crossterm::style::Color;
use fd_lock::RwLock;
use regex::Regex;
use serde_json::{
    Map,
    Value,
};
use tokio::fs::File;
use tokio::io::{
    AsyncReadExt,
    AsyncSeekExt,
    AsyncWriteExt,
};

use super::DatabaseError;

#[derive(Clone, Copy, Debug)]
pub enum Setting {
    TelemetryEnabled,
    OldClientId,
    ShareCodeWhispererContent,
    EnabledThinking,
    EnabledKnowledge,
    KnowledgeDefaultIncludePatterns,
    KnowledgeDefaultExcludePatterns,
    KnowledgeMaxFiles,
    KnowledgeChunkSize,
    KnowledgeChunkOverlap,
    KnowledgeIndexType,
    SkimCommandKey,
    TangentModeKey,
    ChatGreetingEnabled,
    ApiTimeout,
    ChatEditMode,
    ChatEnableNotifications,
    ApiCodeWhispererService,
    ApiQService,
    McpInitTimeout,
    McpNoInteractiveTimeout,
    McpLoadedBefore,
    ChatDefaultModel,
    ChatDisableMarkdownRendering,
    ChatDefaultAgent,
    ChatDisableAutoCompaction,
    ChatEnableHistoryHints,
    ChatTheme,
    ChatThemeSuccess,
    ChatThemeError,
    ChatThemeWarning,
    ChatThemeInfo,
    ChatThemeSecondary,
    ChatThemePrimary,
    ChatThemeAction,
    ChatThemeData,
    Color {
        theme: ThemeName,
        category: ColorCategory,
    },
}

/// Semantic color categories for consistent theming
#[derive(Clone, Copy, Debug, PartialEq, Eq)]
pub enum ColorCategory {
    /// Success operations, completions, positive feedback
    Success,
    /// Errors, failures, critical issues
    Error,
    /// Warnings, cautions, informational alerts
    Warning,
    /// Informational content, references, system responses
    Info,
    /// Secondary information, help text, less prominent elements
    Secondary,
    /// Primary UI elements, branding, important system messages
    Primary,
    /// Tool usage, actions, user interactions
    Action,
    /// Context files, data visualization
    Data,
}

impl ColorCategory {
    pub fn as_str(&self) -> &'static str {
        match self {
            Self::Success => "success",
            Self::Error => "error",
            Self::Warning => "warning",
            Self::Info => "info",
            Self::Secondary => "secondary",
            Self::Primary => "primary",
            Self::Action => "action",
            Self::Data => "data",
        }
    }
}

/// Predefined theme names
#[derive(Clone, Copy, Debug, PartialEq, Eq)]
pub enum ThemeName {
    Default,
    HighContrast,
    Light,
    Nord,
}

impl ThemeName {
    pub fn from_str(s: &str) -> Option<Self> {
        match s.to_lowercase().as_str() {
            "default" => Some(Self::Default),
            "high-contrast" | "high_contrast" => Some(Self::HighContrast),
            "light" => Some(Self::Light),
            "nord" => Some(Self::Nord),
            _ => None,
        }
    }

    pub fn as_str(&self) -> &'static str {
        match self {
            Self::Default => "default",
            Self::HighContrast => "high-contrast",
            Self::Light => "light",
            Self::Nord => "nord",
        }
    }
}

/// Color theme definitions
#[derive(Clone, Debug, PartialEq)]
pub struct ColorTheme {
    pub success: Color,
    pub error: Color,
    pub warning: Color,
    pub info: Color,
    pub secondary: Color,
    pub primary: Color,
    pub action: Color,
    pub data: Color,
}

impl Default for ColorTheme {
    fn default() -> Self {
        Self::default_theme()
    }
}

impl ColorTheme {
    /// Default color theme (current Amazon Q CLI colors)
    pub fn default_theme() -> Self {
        Self {
            success: Color::Green,
            error: Color::Red,
            warning: Color::Yellow,
            info: Color::Blue,
            secondary: Color::DarkGrey,
            primary: Color::Cyan,
            action: Color::Magenta,
            data: Color::DarkCyan,
        }
    }

    /// High contrast theme for better accessibility
    pub fn high_contrast_theme() -> Self {
        Self {
            success: Color::Green,
            error: Color::Red,
            warning: Color::Yellow,
            info: Color::Blue,
            secondary: Color::White,
            primary: Color::Cyan,
            action: Color::Magenta,
            data: Color::DarkCyan,
        }
    }

    /// Terminal-friendly theme for terminals with light backgrounds
    pub fn light_theme() -> Self {
        Self {
            success: Color::DarkGreen,
            error: Color::DarkRed,
            warning: Color::DarkYellow,
            info: Color::DarkBlue,
            secondary: Color::DarkGrey,
            primary: Color::DarkCyan,
            action: Color::DarkMagenta,
            data: Color::DarkCyan,
        }
    }

    /// Nord theme - Arctic, north-bluish color palette
    pub fn nord_theme() -> Self {
        Self {
            success: Color::Rgb { r: 163, g: 190, b: 140 }, // Nord14
            error: Color::Rgb { r: 191, g: 97, b: 106 },    // Nord11
            warning: Color::Rgb { r: 235, g: 203, b: 139 }, // Nord13
            info: Color::Rgb { r: 129, g: 161, b: 193 },    // Nord10
            secondary: Color::Rgb { r: 76, g: 86, b: 106 }, // Nord3
            primary: Color::Rgb { r: 136, g: 192, b: 208 }, // Nord8
            action: Color::Rgb { r: 180, g: 142, b: 173 },  // Nord15
            data: Color::Rgb { r: 94, g: 129, b: 172 },     // Nord9
        }
    }

    /// Get color for a specific category
    pub fn get_color(&self, category: ColorCategory) -> Color {
        match category {
            ColorCategory::Success => self.success,
            ColorCategory::Error => self.error,
            ColorCategory::Warning => self.warning,
            ColorCategory::Info => self.info,
            ColorCategory::Secondary => self.secondary,
            ColorCategory::Primary => self.primary,
            ColorCategory::Action => self.action,
            ColorCategory::Data => self.data,
        }
    }

    /// Create theme from settings
    pub fn from_settings(settings: &Settings) -> Self {
        // First check if a predefined theme is selected
        if let Some(theme_name) = settings.get_string(Setting::ChatTheme) {
            if let Some(theme) = ThemeName::from_str(&theme_name) {
                let base_theme = match theme {
                    ThemeName::Default => Self::default_theme(),
                    ThemeName::HighContrast => Self::high_contrast_theme(),
                    ThemeName::Light => Self::light_theme(),
                    ThemeName::Nord => Self::nord_theme(),
                };
                
                // Apply any theme-specific color overrides
                return Self {
                    success: settings.get_color(Setting::Color { theme, category: ColorCategory::Success }).unwrap_or(base_theme.success),
                    error: settings.get_color(Setting::Color { theme, category: ColorCategory::Error }).unwrap_or(base_theme.error),
                    warning: settings.get_color(Setting::Color { theme, category: ColorCategory::Warning }).unwrap_or(base_theme.warning),
                    info: settings.get_color(Setting::Color { theme, category: ColorCategory::Info }).unwrap_or(base_theme.info),
                    secondary: settings.get_color(Setting::Color { theme, category: ColorCategory::Secondary }).unwrap_or(base_theme.secondary),
                    primary: settings.get_color(Setting::Color { theme, category: ColorCategory::Primary }).unwrap_or(base_theme.primary),
                    action: settings.get_color(Setting::Color { theme, category: ColorCategory::Action }).unwrap_or(base_theme.action),
                    data: settings.get_color(Setting::Color { theme, category: ColorCategory::Data }).unwrap_or(base_theme.data),
                };
            }
        }
        
        // Fallback to individual color settings (current behavior)
        Self {
            success: settings.get_color(Setting::ChatThemeSuccess).unwrap_or(Color::Green),
            error: settings.get_color(Setting::ChatThemeError).unwrap_or(Color::Red),
            warning: settings.get_color(Setting::ChatThemeWarning).unwrap_or(Color::Yellow),
            info: settings.get_color(Setting::ChatThemeInfo).unwrap_or(Color::Blue),
            secondary: settings.get_color(Setting::ChatThemeSecondary).unwrap_or(Color::DarkGrey),
            primary: settings.get_color(Setting::ChatThemePrimary).unwrap_or(Color::Cyan),
            action: settings.get_color(Setting::ChatThemeAction).unwrap_or(Color::Magenta),
            data: settings.get_color(Setting::ChatThemeData).unwrap_or(Color::DarkCyan),
        }
    }
}

impl Setting {
    pub fn as_string(&self) -> Cow<'static, str> {
        match self {
            Self::TelemetryEnabled => "telemetry.enabled".into(),
            Self::OldClientId => "telemetryClientId".into(),
            Self::ShareCodeWhispererContent => "codeWhisperer.shareCodeWhispererContentWithAWS".into(),
            Self::EnabledThinking => "chat.enableThinking".into(),
            Self::EnabledKnowledge => "chat.enableKnowledge".into(),
            Self::SkimCommandKey => "chat.skimCommandKey".into(),
            Self::ChatGreetingEnabled => "chat.greeting.enabled".into(),
            Self::ApiTimeout => "api.timeout".into(),
            Self::ChatEditMode => "chat.editMode".into(),
            Self::ChatEnableNotifications => "chat.enableNotifications".into(),
            Self::ApiCodeWhispererService => "api.codewhisperer.service".into(),
            Self::ApiQService => "api.q.service".into(),
            Self::McpInitTimeout => "mcp.initTimeout".into(),
            Self::McpNoInteractiveTimeout => "mcp.noInteractiveTimeout".into(),
            Self::McpLoadedBefore => "mcp.loadedBefore".into(),
            Self::ChatDefaultModel => "chat.defaultModel".into(),
            Self::ChatDisableMarkdownRendering => "chat.disableMarkdownRendering".into(),
            Self::ChatDefaultAgent => "chat.defaultAgent".into(),
            Self::ChatDisableAutoCompaction => "chat.disableAutoCompaction".into(),
            Self::ChatEnableHistoryHints => "chat.enableHistoryHints".into(),
            Self::ChatTheme => "chat.theme".into(),
            Self::ChatThemeSuccess => "chat.theme.success".into(),
            Self::ChatThemeError => "chat.theme.error".into(),
            Self::ChatThemeWarning => "chat.theme.warning".into(),
            Self::ChatThemeInfo => "chat.theme.info".into(),
            Self::ChatThemeSecondary => "chat.theme.secondary".into(),
            Self::ChatThemePrimary => "chat.theme.primary".into(),
            Self::ChatThemeAction => "chat.theme.action".into(),
            Self::ChatThemeData => "chat.theme.data".into(),
            Self::Color { theme, category } => {
                format!("chat.theme.{}.{}", theme.as_str(), category.as_str()).into()
            }
        }
    }
}

impl AsRef<str> for Setting {
    fn as_ref(&self) -> &str {
        match self {
            Self::TelemetryEnabled => "telemetry.enabled",
            Self::OldClientId => "telemetryClientId",
            Self::ShareCodeWhispererContent => "codeWhisperer.shareCodeWhispererContentWithAWS",
            Self::EnabledThinking => "chat.enableThinking",
            Self::EnabledKnowledge => "chat.enableKnowledge",
            Self::KnowledgeDefaultIncludePatterns => "knowledge.defaultIncludePatterns",
            Self::KnowledgeDefaultExcludePatterns => "knowledge.defaultExcludePatterns",
            Self::KnowledgeMaxFiles => "knowledge.maxFiles",
            Self::KnowledgeChunkSize => "knowledge.chunkSize",
            Self::KnowledgeChunkOverlap => "knowledge.chunkOverlap",
            Self::KnowledgeIndexType => "knowledge.indexType",
            Self::SkimCommandKey => "chat.skimCommandKey",
            Self::TangentModeKey => "chat.tangentModeKey",
            Self::ChatGreetingEnabled => "chat.greeting.enabled",
            Self::ApiTimeout => "api.timeout",
            Self::ChatEditMode => "chat.editMode",
            Self::ChatEnableNotifications => "chat.enableNotifications",
            Self::ApiCodeWhispererService => "api.codewhisperer.service",
            Self::ApiQService => "api.q.service",
            Self::McpInitTimeout => "mcp.initTimeout",
            Self::McpNoInteractiveTimeout => "mcp.noInteractiveTimeout",
            Self::McpLoadedBefore => "mcp.loadedBefore",
            Self::ChatDefaultModel => "chat.defaultModel",
            Self::ChatDisableMarkdownRendering => "chat.disableMarkdownRendering",
            Self::ChatDefaultAgent => "chat.defaultAgent",
            Self::ChatDisableAutoCompaction => "chat.disableAutoCompaction",
            Self::ChatEnableHistoryHints => "chat.enableHistoryHints",
            Self::ChatTheme => "chat.theme",
            Self::ChatThemeSuccess => "chat.theme.success",
            Self::ChatThemeError => "chat.theme.error",
            Self::ChatThemeWarning => "chat.theme.warning",
            Self::ChatThemeInfo => "chat.theme.info",
            Self::ChatThemeSecondary => "chat.theme.secondary",
            Self::ChatThemePrimary => "chat.theme.primary",
            Self::ChatThemeAction => "chat.theme.action",
            Self::ChatThemeData => "chat.theme.data",
            Self::Color { .. } => {
                // For dynamic strings, we can't return &str
                // This is a limitation - callers should use as_string() instead
                "chat.theme.default"
            }
        }
    }
}

impl Display for Setting {
    fn fmt(&self, f: &mut std::fmt::Formatter<'_>) -> std::fmt::Result {
        f.write_str(self.as_ref())
    }
}

impl TryFrom<&str> for Setting {
    type Error = DatabaseError;

    fn try_from(value: &str) -> Result<Self, Self::Error> {
        match value {
            "telemetry.enabled" => Ok(Self::TelemetryEnabled),
            "telemetryClientId" => Ok(Self::OldClientId),
            "codeWhisperer.shareCodeWhispererContentWithAWS" => Ok(Self::ShareCodeWhispererContent),
            "chat.enableThinking" => Ok(Self::EnabledThinking),
            "chat.enableKnowledge" => Ok(Self::EnabledKnowledge),
            "knowledge.defaultIncludePatterns" => Ok(Self::KnowledgeDefaultIncludePatterns),
            "knowledge.defaultExcludePatterns" => Ok(Self::KnowledgeDefaultExcludePatterns),
            "knowledge.maxFiles" => Ok(Self::KnowledgeMaxFiles),
            "knowledge.chunkSize" => Ok(Self::KnowledgeChunkSize),
            "knowledge.chunkOverlap" => Ok(Self::KnowledgeChunkOverlap),
            "knowledge.indexType" => Ok(Self::KnowledgeIndexType),
            "chat.skimCommandKey" => Ok(Self::SkimCommandKey),
            "chat.tangentModeKey" => Ok(Self::TangentModeKey),
            "chat.greeting.enabled" => Ok(Self::ChatGreetingEnabled),
            "api.timeout" => Ok(Self::ApiTimeout),
            "chat.editMode" => Ok(Self::ChatEditMode),
            "chat.enableNotifications" => Ok(Self::ChatEnableNotifications),
            "api.codewhisperer.service" => Ok(Self::ApiCodeWhispererService),
            "api.q.service" => Ok(Self::ApiQService),
            "mcp.initTimeout" => Ok(Self::McpInitTimeout),
            "mcp.noInteractiveTimeout" => Ok(Self::McpNoInteractiveTimeout),
            "mcp.loadedBefore" => Ok(Self::McpLoadedBefore),
            "chat.defaultModel" => Ok(Self::ChatDefaultModel),
            "chat.disableMarkdownRendering" => Ok(Self::ChatDisableMarkdownRendering),
            "chat.defaultAgent" => Ok(Self::ChatDefaultAgent),
            "chat.disableAutoCompaction" => Ok(Self::ChatDisableAutoCompaction),
            "chat.enableHistoryHints" => Ok(Self::ChatEnableHistoryHints),
            "chat.theme" => Ok(Self::ChatTheme),
            "chat.theme.success" => Ok(Self::ChatThemeSuccess),
            "chat.theme.error" => Ok(Self::ChatThemeError),
            "chat.theme.warning" => Ok(Self::ChatThemeWarning),
            "chat.theme.info" => Ok(Self::ChatThemeInfo),
            "chat.theme.secondary" => Ok(Self::ChatThemeSecondary),
            "chat.theme.primary" => Ok(Self::ChatThemePrimary),
            "chat.theme.action" => Ok(Self::ChatThemeAction),
            "chat.theme.data" => Ok(Self::ChatThemeData),
            _ => {
                // Check for theme color pattern: chat.theme.{theme}.{color}
                static THEME_COLOR_REGEX: std::sync::OnceLock<Regex> = std::sync::OnceLock::new();
                let regex = THEME_COLOR_REGEX.get_or_init(|| {
                    Regex::new(r"^chat\.theme\.([^.]+)\.([^.]+)$").unwrap()
                });
                
                if let Some(captures) = regex.captures(value) {
                    let theme_str = captures.get(1).unwrap().as_str();
                    let category_str = captures.get(2).unwrap().as_str();
                    
                    if let Some(theme) = ThemeName::from_str(theme_str) {
                        let category = match category_str {
                            "success" => ColorCategory::Success,
                            "error" => ColorCategory::Error,
                            "warning" => ColorCategory::Warning,
                            "info" => ColorCategory::Info,
                            "secondary" => ColorCategory::Secondary,
                            "primary" => ColorCategory::Primary,
                            "action" => ColorCategory::Action,
                            "data" => ColorCategory::Data,
                            _ => return Err(DatabaseError::InvalidSetting(value.to_string())),
                        };
                        
                        return Ok(Self::Color { theme, category });
                    }
                }
                
                Err(DatabaseError::InvalidSetting(value.to_string()))
            }
        }
    }
}

#[derive(Debug, Clone, Default)]
pub struct Settings(Map<String, Value>);

impl Settings {
    pub async fn new() -> Result<Self, DatabaseError> {
        if cfg!(test) {
            return Ok(Self::default());
        }

        let path = crate::util::directories::settings_path()?;

        // If the folder doesn't exist, create it.
        if let Some(parent) = path.parent() {
            if !parent.exists() {
                std::fs::create_dir_all(parent)?;
            }
        }

        Ok(Self(match path.exists() {
            true => {
                let mut file = RwLock::new(File::open(&path).await?);
                let mut buf = Vec::new();
                file.write()?.read_to_end(&mut buf).await?;
                serde_json::from_slice(&buf)?
            },
            false => {
                let mut file = RwLock::new(File::create(path).await?);
                file.write()?.write_all(b"{}").await?;
                serde_json::Map::new()
            },
        }))
    }

    pub fn map(&self) -> &'_ Map<String, Value> {
        &self.0
    }

    pub fn get(&self, key: Setting) -> Option<&Value> {
        self.0.get(key.as_ref())
    }



    pub async fn set(&mut self, key: Setting, value: impl Into<serde_json::Value>) -> Result<(), DatabaseError> {
        let key_str = match &key {
            Setting::Color { .. } => key.as_string().to_string(),
            _ => key.to_string(),
        };
        self.0.insert(key_str, value.into());
        self.save_to_file().await
    }

    pub async fn remove(&mut self, key: Setting) -> Result<Option<Value>, DatabaseError> {
        let key_str = match &key {
            Setting::Color { .. } => key.as_string().to_string(),
            _ => key.as_ref().to_string(),
        };
        let value = self.0.remove(&key_str);
        self.save_to_file().await?;
        Ok(value)
    }

    pub fn get_bool(&self, key: Setting) -> Option<bool> {
        self.get(key).and_then(|value| value.as_bool())
    }

    pub fn get_string(&self, key: Setting) -> Option<String> {
        self.get(key).and_then(|value| value.as_str().map(|s| s.into()))
    }

    pub fn get_int(&self, key: Setting) -> Option<i64> {
        self.get(key).and_then(|value| value.as_i64())
    }

<<<<<<< HEAD
    /// Get a color setting, parsing from string representation
    pub fn get_color(&self, key: Setting) -> Option<Color> {
        match key {
            Setting::Color { theme, category } => {
                let key_str = format!("chat.theme.{}.{}", theme.as_str(), category.as_str());
                self.0.get(&key_str).and_then(|value| {
                    value.as_str().and_then(|color_str| parse_color(color_str))
                })
            }
            _ => {
                self.get_string(key).and_then(|color_str| parse_color(&color_str))
            }
        }
    }

    /// Get the current color theme
    pub fn get_color_theme(&self) -> ColorTheme {
        ColorTheme::from_settings(self)
    }

    /// Set the theme by name
    pub async fn set_theme(&mut self, theme: ThemeName) -> Result<(), DatabaseError> {
        self.set(Setting::ChatTheme, theme.as_str()).await
    }

    /// Get the current theme name
    pub fn get_theme(&self) -> Option<ThemeName> {
        self.get_string(Setting::ChatTheme)
            .and_then(|s| ThemeName::from_str(&s))
    }



=======
    pub fn get_int_or(&self, key: Setting, default: usize) -> usize {
        self.get_int(key).map_or(default, |v| v as usize)
    }

>>>>>>> 3f26b1f0
    pub async fn save_to_file(&self) -> Result<(), DatabaseError> {
        if cfg!(test) {
            return Ok(());
        }

        let path = crate::util::directories::settings_path()?;

        // If the folder doesn't exist, create it.
        if let Some(parent) = path.parent() {
            if !parent.exists() {
                tokio::fs::create_dir_all(parent).await?;
            }
        }

        let mut file_opts = File::options();
        file_opts.create(true).write(true).truncate(true);

        #[cfg(unix)]
        file_opts.mode(0o600);
        let mut file = RwLock::new(file_opts.open(&path).await?);
        let mut lock = file.write()?;

        match serde_json::to_string_pretty(&self.0) {
            Ok(json) => lock.write_all(json.as_bytes()).await?,
            Err(_err) => {
                lock.seek(SeekFrom::Start(0)).await?;
                lock.set_len(0).await?;
                lock.write_all(b"{}").await?;
            },
        }
        lock.flush().await?;

        Ok(())
    }
}

#[cfg(test)]
mod test {
    use super::*;

    /// General read/write settings test
    #[tokio::test]
    async fn test_settings() {
        let mut settings = Settings::new().await.unwrap();

        assert_eq!(settings.get(Setting::TelemetryEnabled), None);
        assert_eq!(settings.get(Setting::OldClientId), None);
        assert_eq!(settings.get(Setting::ShareCodeWhispererContent), None);
        assert_eq!(settings.get(Setting::KnowledgeIndexType), None);
        assert_eq!(settings.get(Setting::McpLoadedBefore), None);
        assert_eq!(settings.get(Setting::ChatDefaultModel), None);
        assert_eq!(settings.get(Setting::ChatDisableMarkdownRendering), None);

        settings.set(Setting::TelemetryEnabled, true).await.unwrap();
        settings.set(Setting::OldClientId, "test").await.unwrap();
        settings.set(Setting::ShareCodeWhispererContent, false).await.unwrap();
        settings.set(Setting::KnowledgeIndexType, "fast").await.unwrap();
        settings.set(Setting::McpLoadedBefore, true).await.unwrap();
        settings.set(Setting::ChatDefaultModel, "model 1").await.unwrap();
        settings
            .set(Setting::ChatDisableMarkdownRendering, false)
            .await
            .unwrap();

        assert_eq!(settings.get(Setting::TelemetryEnabled), Some(&Value::Bool(true)));
        assert_eq!(
            settings.get(Setting::OldClientId),
            Some(&Value::String("test".to_string()))
        );
        assert_eq!(
            settings.get(Setting::ShareCodeWhispererContent),
            Some(&Value::Bool(false))
        );
        assert_eq!(
            settings.get(Setting::KnowledgeIndexType),
            Some(&Value::String("fast".to_string()))
        );
        assert_eq!(settings.get(Setting::McpLoadedBefore), Some(&Value::Bool(true)));
        assert_eq!(
            settings.get(Setting::ChatDefaultModel),
            Some(&Value::String("model 1".to_string()))
        );
        assert_eq!(
            settings.get(Setting::ChatDisableMarkdownRendering),
            Some(&Value::Bool(false))
        );

        settings.remove(Setting::TelemetryEnabled).await.unwrap();
        settings.remove(Setting::OldClientId).await.unwrap();
        settings.remove(Setting::ShareCodeWhispererContent).await.unwrap();
        settings.remove(Setting::KnowledgeIndexType).await.unwrap();
        settings.remove(Setting::McpLoadedBefore).await.unwrap();
        settings.remove(Setting::ChatDisableMarkdownRendering).await.unwrap();

        assert_eq!(settings.get(Setting::TelemetryEnabled), None);
        assert_eq!(settings.get(Setting::OldClientId), None);
        assert_eq!(settings.get(Setting::ShareCodeWhispererContent), None);
        assert_eq!(settings.get(Setting::KnowledgeIndexType), None);
        assert_eq!(settings.get(Setting::McpLoadedBefore), None);
        assert_eq!(settings.get(Setting::ChatDisableMarkdownRendering), None);
    }

    #[tokio::test]
    async fn test_theme_name_parsing() {
        assert_eq!(ThemeName::from_str("default"), Some(ThemeName::Default));
        assert_eq!(ThemeName::from_str("Default"), Some(ThemeName::Default));
        assert_eq!(ThemeName::from_str("DEFAULT"), Some(ThemeName::Default));
        
        assert_eq!(ThemeName::from_str("high-contrast"), Some(ThemeName::HighContrast));
        assert_eq!(ThemeName::from_str("high_contrast"), Some(ThemeName::HighContrast));
        assert_eq!(ThemeName::from_str("HIGH-CONTRAST"), Some(ThemeName::HighContrast));
        
        assert_eq!(ThemeName::from_str("light"), Some(ThemeName::Light));
        assert_eq!(ThemeName::from_str("Light"), Some(ThemeName::Light));
        
        assert_eq!(ThemeName::from_str("invalid"), None);
        assert_eq!(ThemeName::from_str(""), None);
    }

    #[tokio::test]
    async fn test_theme_name_as_str() {
        assert_eq!(ThemeName::Default.as_str(), "default");
        assert_eq!(ThemeName::HighContrast.as_str(), "high-contrast");
        assert_eq!(ThemeName::Light.as_str(), "light");
    }

    #[tokio::test]
    async fn test_color_theme_from_settings_with_theme_name() {
        let mut settings = Settings::new().await.unwrap();
        
        // Test default theme selection
        settings.set(Setting::ChatTheme, "default").await.unwrap();
        let theme = settings.get_color_theme();
        assert_eq!(theme, ColorTheme::default_theme());
        
        // Test high contrast theme selection
        settings.set(Setting::ChatTheme, "high-contrast").await.unwrap();
        let theme = settings.get_color_theme();
        assert_eq!(theme, ColorTheme::high_contrast_theme());
        
        // Test light theme selection
        settings.set(Setting::ChatTheme, "light").await.unwrap();
        let theme = settings.get_color_theme();
        assert_eq!(theme, ColorTheme::light_theme());
    }

    #[tokio::test]
    async fn test_color_theme_from_settings_with_overrides() {
        let mut settings = Settings::new().await.unwrap();
        
        // Set a base theme
        settings.set(Setting::ChatTheme, "default").await.unwrap();
        
        // Override the primary color
        settings.set_color(Setting::ChatThemePrimary, Color::Blue).await.unwrap();
        
        let theme = settings.get_color_theme();
        let default_theme = ColorTheme::default_theme();
        
        // Should use the base theme for most colors
        assert_eq!(theme.success, default_theme.success);
        assert_eq!(theme.error, default_theme.error);
        
        // But use the override for primary
        assert_eq!(theme.primary, Color::Blue);
    }

    #[tokio::test]
    async fn test_color_theme_from_settings_fallback() {
        let mut settings = Settings::new().await.unwrap();
        
        // No theme set, should use individual colors or defaults
        settings.set_color(Setting::ChatThemePrimary, Color::Blue).await.unwrap();
        
        let theme = settings.get_color_theme();
        
        // Should use default colors for unset values
        assert_eq!(theme.success, Color::Green);
        assert_eq!(theme.error, Color::Red);
        
        // Should use the individual setting
        assert_eq!(theme.primary, Color::Blue);
    }

    #[tokio::test]
    async fn test_theme_helper_methods() {
        let mut settings = Settings::new().await.unwrap();
        
        // Test setting theme by name
        settings.set_theme(ThemeName::HighContrast).await.unwrap();
        assert_eq!(settings.get_theme(), Some(ThemeName::HighContrast));
        assert_eq!(settings.get_string(Setting::ChatTheme), Some("high-contrast".to_string()));
        
        // Test getting theme
        settings.set(Setting::ChatTheme, "light").await.unwrap();
        assert_eq!(settings.get_theme(), Some(ThemeName::Light));
        
        // Test clearing theme
        settings.clear_theme().await.unwrap();
        assert_eq!(settings.get_theme(), None);
        assert_eq!(settings.get(Setting::ChatTheme), None);
    }
}

/// Parse a color from string representation
fn parse_color(color_str: &str) -> Option<Color> {
    match color_str.to_lowercase().as_str() {
        "black" => Some(Color::Black),
        "darkgrey" | "dark_grey" => Some(Color::DarkGrey),
        "red" => Some(Color::Red),
        "darkred" | "dark_red" => Some(Color::DarkRed),
        "green" => Some(Color::Green),
        "darkgreen" | "dark_green" => Some(Color::DarkGreen),
        "yellow" => Some(Color::Yellow),
        "darkyellow" | "dark_yellow" => Some(Color::DarkYellow),
        "blue" => Some(Color::Blue),
        "darkblue" | "dark_blue" => Some(Color::DarkBlue),
        "magenta" => Some(Color::Magenta),
        "darkmagenta" | "dark_magenta" => Some(Color::DarkMagenta),
        "cyan" => Some(Color::Cyan),
        "darkcyan" | "dark_cyan" => Some(Color::DarkCyan),
        "white" => Some(Color::White),
        "grey" | "gray" => Some(Color::Grey),
        "reset" => Some(Color::Reset),
        _ => {
            // Try to parse RGB format: "rgb(r,g,b)" or "#rrggbb"
            if color_str.starts_with("rgb(") && color_str.ends_with(')') {
                let rgb_str = &color_str[4..color_str.len() - 1];
                let parts: Vec<&str> = rgb_str.split(',').collect();
                if parts.len() == 3 {
                    if let (Ok(r), Ok(g), Ok(b)) = (
                        parts[0].trim().parse::<u8>(),
                        parts[1].trim().parse::<u8>(),
                        parts[2].trim().parse::<u8>(),
                    ) {
                        return Some(Color::Rgb { r, g, b });
                    }
                }
            } else if color_str.starts_with('#') && color_str.len() == 7 {
                if let Ok(hex) = u32::from_str_radix(&color_str[1..], 16) {
                    let r = ((hex >> 16) & 0xFF) as u8;
                    let g = ((hex >> 8) & 0xFF) as u8;
                    let b = (hex & 0xFF) as u8;
                    return Some(Color::Rgb { r, g, b });
                }
            }
            None
        }
    }
}<|MERGE_RESOLUTION|>--- conflicted
+++ resolved
@@ -266,7 +266,14 @@
             Self::ShareCodeWhispererContent => "codeWhisperer.shareCodeWhispererContentWithAWS".into(),
             Self::EnabledThinking => "chat.enableThinking".into(),
             Self::EnabledKnowledge => "chat.enableKnowledge".into(),
+            Self::KnowledgeDefaultIncludePatterns => "knowledge.defaultIncludePatterns".into(),
+            Self::KnowledgeDefaultExcludePatterns => "knowledge.defaultExcludePatterns".into(),
+            Self::KnowledgeMaxFiles => "knowledge.maxFiles".into(),
+            Self::KnowledgeChunkSize => "knowledge.chunkSize".into(),
+            Self::KnowledgeChunkOverlap => "knowledge.chunkOverlap".into(),
+            Self::KnowledgeIndexType => "knowledge.indexType".into(),
             Self::SkimCommandKey => "chat.skimCommandKey".into(),
+            Self::TangentModeKey => "chat.tangentModeKey".into(),
             Self::ChatGreetingEnabled => "chat.greeting.enabled".into(),
             Self::ApiTimeout => "api.timeout".into(),
             Self::ChatEditMode => "chat.editMode".into(),
@@ -500,7 +507,10 @@
         self.get(key).and_then(|value| value.as_i64())
     }
 
-<<<<<<< HEAD
+    pub fn get_int_or(&self, key: Setting, default: usize) -> usize {
+        self.get_int(key).map_or(default, |v| v as usize)
+    }
+
     /// Get a color setting, parsing from string representation
     pub fn get_color(&self, key: Setting) -> Option<Color> {
         match key {
@@ -533,13 +543,6 @@
     }
 
 
-
-=======
-    pub fn get_int_or(&self, key: Setting, default: usize) -> usize {
-        self.get_int(key).map_or(default, |v| v as usize)
-    }
-
->>>>>>> 3f26b1f0
     pub async fn save_to_file(&self) -> Result<(), DatabaseError> {
         if cfg!(test) {
             return Ok(());
