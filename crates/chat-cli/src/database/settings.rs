use std::fmt::Display;
use std::io::SeekFrom;

use fd_lock::RwLock;
use serde_json::{
    Map,
    Value,
};
use tokio::fs::File;
use tokio::io::{
    AsyncReadExt,
    AsyncSeekExt,
    AsyncWriteExt,
};

use super::DatabaseError;

#[derive(Clone, Copy, Debug)]
pub enum Setting {
    TelemetryEnabled,
    OldClientId,
    ShareCodeWhispererContent,
    EnabledThinking,
    EnabledKnowledge,
    SkimCommandKey,
    ChatGreetingEnabled,
    ApiTimeout,
    ChatEditMode,
    ChatEnableNotifications,
    ApiCodeWhispererService,
    ApiQService,
    McpInitTimeout,
    McpNoInteractiveTimeout,
    McpLoadedBefore,
    ChatDefaultModel,
<<<<<<< HEAD
    ChatDefaultAgent,
=======
    ChatDisableAutoCompaction,
>>>>>>> c20df6ad
}

impl AsRef<str> for Setting {
    fn as_ref(&self) -> &'static str {
        match self {
            Self::TelemetryEnabled => "telemetry.enabled",
            Self::OldClientId => "telemetryClientId",
            Self::ShareCodeWhispererContent => "codeWhisperer.shareCodeWhispererContentWithAWS",
            Self::EnabledThinking => "chat.enableThinking",
            Self::EnabledKnowledge => "chat.enableKnowledge",
            Self::SkimCommandKey => "chat.skimCommandKey",
            Self::ChatGreetingEnabled => "chat.greeting.enabled",
            Self::ApiTimeout => "api.timeout",
            Self::ChatEditMode => "chat.editMode",
            Self::ChatEnableNotifications => "chat.enableNotifications",
            Self::ApiCodeWhispererService => "api.codewhisperer.service",
            Self::ApiQService => "api.q.service",
            Self::McpInitTimeout => "mcp.initTimeout",
            Self::McpNoInteractiveTimeout => "mcp.noInteractiveTimeout",
            Self::McpLoadedBefore => "mcp.loadedBefore",
            Self::ChatDefaultModel => "chat.defaultModel",
<<<<<<< HEAD
            Self::ChatDefaultAgent => "chat.defaultAgent",
=======
            Self::ChatDisableAutoCompaction => "chat.disableAutoCompaction",
>>>>>>> c20df6ad
        }
    }
}

impl Display for Setting {
    fn fmt(&self, f: &mut std::fmt::Formatter<'_>) -> std::fmt::Result {
        f.write_str(self.as_ref())
    }
}

impl TryFrom<&str> for Setting {
    type Error = DatabaseError;

    fn try_from(value: &str) -> Result<Self, Self::Error> {
        match value {
            "telemetry.enabled" => Ok(Self::TelemetryEnabled),
            "telemetryClientId" => Ok(Self::OldClientId),
            "codeWhisperer.shareCodeWhispererContentWithAWS" => Ok(Self::ShareCodeWhispererContent),
            "chat.enableThinking" => Ok(Self::EnabledThinking),
            "chat.enableKnowledge" => Ok(Self::EnabledKnowledge),
            "chat.skimCommandKey" => Ok(Self::SkimCommandKey),
            "chat.greeting.enabled" => Ok(Self::ChatGreetingEnabled),
            "api.timeout" => Ok(Self::ApiTimeout),
            "chat.editMode" => Ok(Self::ChatEditMode),
            "chat.enableNotifications" => Ok(Self::ChatEnableNotifications),
            "api.codewhisperer.service" => Ok(Self::ApiCodeWhispererService),
            "api.q.service" => Ok(Self::ApiQService),
            "mcp.initTimeout" => Ok(Self::McpInitTimeout),
            "mcp.noInteractiveTimeout" => Ok(Self::McpNoInteractiveTimeout),
            "mcp.loadedBefore" => Ok(Self::McpLoadedBefore),
            "chat.defaultModel" => Ok(Self::ChatDefaultModel),
<<<<<<< HEAD
            "chat.defaultAgent" => Ok(Self::ChatDefaultAgent),
=======
            "chat.disableAutoCompaction" => Ok(Self::ChatDisableAutoCompaction),
>>>>>>> c20df6ad
            _ => Err(DatabaseError::InvalidSetting(value.to_string())),
        }
    }
}

#[derive(Debug, Clone, Default)]
pub struct Settings(Map<String, Value>);

impl Settings {
    pub async fn new() -> Result<Self, DatabaseError> {
        if cfg!(test) {
            return Ok(Self::default());
        }

        let path = crate::util::directories::settings_path()?;

        // If the folder doesn't exist, create it.
        if let Some(parent) = path.parent() {
            if !parent.exists() {
                std::fs::create_dir_all(parent)?;
            }
        }

        Ok(Self(match path.exists() {
            true => {
                let mut file = RwLock::new(File::open(&path).await?);
                let mut buf = Vec::new();
                file.write()?.read_to_end(&mut buf).await?;
                serde_json::from_slice(&buf)?
            },
            false => {
                let mut file = RwLock::new(File::create(path).await?);
                file.write()?.write_all(b"{}").await?;
                serde_json::Map::new()
            },
        }))
    }

    pub fn map(&self) -> &'_ Map<String, Value> {
        &self.0
    }

    pub fn get(&self, key: Setting) -> Option<&Value> {
        self.0.get(key.as_ref())
    }

    pub async fn set(&mut self, key: Setting, value: impl Into<serde_json::Value>) -> Result<(), DatabaseError> {
        self.0.insert(key.to_string(), value.into());
        self.save_to_file().await
    }

    pub async fn remove(&mut self, key: Setting) -> Result<Option<Value>, DatabaseError> {
        let key = self.0.remove(key.as_ref());
        self.save_to_file().await?;
        Ok(key)
    }

    pub fn get_bool(&self, key: Setting) -> Option<bool> {
        self.get(key).and_then(|value| value.as_bool())
    }

    pub fn get_string(&self, key: Setting) -> Option<String> {
        self.get(key).and_then(|value| value.as_str().map(|s| s.into()))
    }

    pub fn get_int(&self, key: Setting) -> Option<i64> {
        self.get(key).and_then(|value| value.as_i64())
    }

    pub async fn save_to_file(&self) -> Result<(), DatabaseError> {
        if cfg!(test) {
            return Ok(());
        }

        let path = crate::util::directories::settings_path()?;

        // If the folder doesn't exist, create it.
        if let Some(parent) = path.parent() {
            if !parent.exists() {
                tokio::fs::create_dir_all(parent).await?;
            }
        }

        let mut file_opts = File::options();
        file_opts.create(true).write(true).truncate(true);

        #[cfg(unix)]
        file_opts.mode(0o600);
        let mut file = RwLock::new(file_opts.open(&path).await?);
        let mut lock = file.write()?;

        match serde_json::to_string_pretty(&self.0) {
            Ok(json) => lock.write_all(json.as_bytes()).await?,
            Err(_err) => {
                lock.seek(SeekFrom::Start(0)).await?;
                lock.set_len(0).await?;
                lock.write_all(b"{}").await?;
            },
        }
        lock.flush().await?;

        Ok(())
    }
}

#[cfg(test)]
mod test {
    use super::*;

    /// General read/write settings test
    #[tokio::test]
    async fn test_settings() {
        let mut settings = Settings::new().await.unwrap();

        assert_eq!(settings.get(Setting::TelemetryEnabled), None);
        assert_eq!(settings.get(Setting::OldClientId), None);
        assert_eq!(settings.get(Setting::ShareCodeWhispererContent), None);
        assert_eq!(settings.get(Setting::McpLoadedBefore), None);
        assert_eq!(settings.get(Setting::ChatDefaultModel), None);

        settings.set(Setting::TelemetryEnabled, true).await.unwrap();
        settings.set(Setting::OldClientId, "test").await.unwrap();
        settings.set(Setting::ShareCodeWhispererContent, false).await.unwrap();
        settings.set(Setting::McpLoadedBefore, true).await.unwrap();
        settings.set(Setting::ChatDefaultModel, "model 1").await.unwrap();

        assert_eq!(settings.get(Setting::TelemetryEnabled), Some(&Value::Bool(true)));
        assert_eq!(
            settings.get(Setting::OldClientId),
            Some(&Value::String("test".to_string()))
        );
        assert_eq!(
            settings.get(Setting::ShareCodeWhispererContent),
            Some(&Value::Bool(false))
        );
        assert_eq!(settings.get(Setting::McpLoadedBefore), Some(&Value::Bool(true)));
        assert_eq!(
            settings.get(Setting::ChatDefaultModel),
            Some(&Value::String("model 1".to_string()))
        );

        settings.remove(Setting::TelemetryEnabled).await.unwrap();
        settings.remove(Setting::OldClientId).await.unwrap();
        settings.remove(Setting::ShareCodeWhispererContent).await.unwrap();
        settings.remove(Setting::McpLoadedBefore).await.unwrap();

        assert_eq!(settings.get(Setting::TelemetryEnabled), None);
        assert_eq!(settings.get(Setting::OldClientId), None);
        assert_eq!(settings.get(Setting::ShareCodeWhispererContent), None);
        assert_eq!(settings.get(Setting::McpLoadedBefore), None);
    }
}<|MERGE_RESOLUTION|>--- conflicted
+++ resolved
@@ -33,11 +33,8 @@
     McpNoInteractiveTimeout,
     McpLoadedBefore,
     ChatDefaultModel,
-<<<<<<< HEAD
     ChatDefaultAgent,
-=======
     ChatDisableAutoCompaction,
->>>>>>> c20df6ad
 }
 
 impl AsRef<str> for Setting {
@@ -59,11 +56,8 @@
             Self::McpNoInteractiveTimeout => "mcp.noInteractiveTimeout",
             Self::McpLoadedBefore => "mcp.loadedBefore",
             Self::ChatDefaultModel => "chat.defaultModel",
-<<<<<<< HEAD
             Self::ChatDefaultAgent => "chat.defaultAgent",
-=======
             Self::ChatDisableAutoCompaction => "chat.disableAutoCompaction",
->>>>>>> c20df6ad
         }
     }
 }
@@ -95,11 +89,8 @@
             "mcp.noInteractiveTimeout" => Ok(Self::McpNoInteractiveTimeout),
             "mcp.loadedBefore" => Ok(Self::McpLoadedBefore),
             "chat.defaultModel" => Ok(Self::ChatDefaultModel),
-<<<<<<< HEAD
             "chat.defaultAgent" => Ok(Self::ChatDefaultAgent),
-=======
             "chat.disableAutoCompaction" => Ok(Self::ChatDisableAutoCompaction),
->>>>>>> c20df6ad
             _ => Err(DatabaseError::InvalidSetting(value.to_string())),
         }
     }
