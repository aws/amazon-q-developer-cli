pub mod images;
pub mod issue;
#[cfg(test)]
pub mod test;
pub mod ui;

use std::io::Write;
use std::time::Duration;

use aws_smithy_types::{
    Document,
    Number as SmithyNumber,
};
use eyre::Result;

use super::ChatError;
use super::token_counter::TokenCounter;

pub fn truncate_safe(s: &str, max_bytes: usize) -> &str {
    if s.len() <= max_bytes {
        return s;
    }

    let mut byte_count = 0;
    let mut char_indices = s.char_indices();

    for (byte_idx, _) in &mut char_indices {
        if byte_count + (byte_idx - byte_count) > max_bytes {
            break;
        }
        byte_count = byte_idx;
    }

    &s[..byte_count]
}

/// Truncates `s` to a maximum length of `max_bytes`, appending `suffix` if `s` was truncated. The
/// result is always guaranteed to be at least less than `max_bytes`.
///
/// If `suffix` is larger than `max_bytes`, or `s` is within `max_bytes`, then this function does
/// nothing.
pub fn truncate_safe_in_place(s: &mut String, max_bytes: usize, suffix: &str) {
    // Do nothing if the suffix is too large to be truncated within max_bytes, or s is already small
    // enough to not be truncated.
    if suffix.len() > max_bytes || s.len() <= max_bytes {
        return;
    }

    let end = truncate_safe(s, max_bytes - suffix.len()).len();
    s.replace_range(end..s.len(), suffix);
    s.truncate(max_bytes);
}

pub fn animate_output(output: &mut impl Write, bytes: &[u8]) -> Result<(), ChatError> {
    for b in bytes.chunks(12) {
        output.write_all(b)?;
        std::thread::sleep(Duration::from_millis(16));
    }
    Ok(())
}

/// Play the terminal bell notification sound
pub fn play_notification_bell(requires_confirmation: bool) {
    // Don't play bell for tools that don't require confirmation
    if !requires_confirmation {
        return;
    }

    // Check if we should play the bell based on terminal type
    if should_play_bell() {
        print!("\x07"); // ASCII bell character
        std::io::stdout().flush().unwrap();
    }
}

/// Determine if we should play the bell based on terminal type
fn should_play_bell() -> bool {
    // Get the TERM environment variable
    if let Ok(term) = std::env::var("TERM") {
        // List of terminals known to handle bell character well
        let bell_compatible_terms = [
            "xterm",
            "xterm-256color",
            "screen",
            "screen-256color",
            "tmux",
            "tmux-256color",
            "rxvt",
            "rxvt-unicode",
            "linux",
            "konsole",
            "gnome",
            "gnome-256color",
            "alacritty",
            "iterm2",
            "eat-truecolor",
            "eat-256color",
            "eat-color",
        ];

        // Check if the current terminal is in the compatible list
        for compatible_term in bell_compatible_terms.iter() {
            if term.starts_with(compatible_term) {
                return true;
            }
        }

        // For other terminals, don't play the bell
        return false;
    }

    // If TERM is not set, default to not playing the bell
    false
}

/// This is a simple greedy algorithm that drops the largest files first
/// until the total size is below the limit
///
/// # Arguments
/// * `files` - A mutable reference to a vector of tuples: (filename, content). This file will be
///   sorted but the content will not be changed.
///
/// Returns the dropped files
pub fn drop_matched_context_files(files: &mut [(String, String)], limit: usize) -> Result<Vec<(String, String)>> {
    files.sort_by(|a, b| TokenCounter::count_tokens(&b.1).cmp(&TokenCounter::count_tokens(&a.1)));
    let mut total_size = 0;
    let mut dropped_files = Vec::new();

    for (filename, content) in files.iter() {
        let size = TokenCounter::count_tokens(content);
        if total_size + size > limit {
            dropped_files.push((filename.clone(), content.clone()));
        } else {
            total_size += size;
        }
    }
    Ok(dropped_files)
}

pub fn serde_value_to_document(value: serde_json::Value) -> Document {
    match value {
        serde_json::Value::Null => Document::Null,
        serde_json::Value::Bool(bool) => Document::Bool(bool),
        serde_json::Value::Number(number) => {
            if let Some(num) = number.as_u64() {
                Document::Number(SmithyNumber::PosInt(num))
            } else if number.as_i64().is_some_and(|n| n < 0) {
                Document::Number(SmithyNumber::NegInt(number.as_i64().unwrap()))
            } else {
                Document::Number(SmithyNumber::Float(number.as_f64().unwrap_or_default()))
            }
        },
        serde_json::Value::String(string) => Document::String(string),
        serde_json::Value::Array(vec) => {
            Document::Array(vec.clone().into_iter().map(serde_value_to_document).collect::<_>())
        },
        serde_json::Value::Object(map) => Document::Object(
            map.into_iter()
                .map(|(k, v)| (k, serde_value_to_document(v)))
                .collect::<_>(),
        ),
    }
}

pub fn document_to_serde_value(value: Document) -> serde_json::Value {
    use serde_json::Value;
    match value {
        Document::Object(map) => Value::Object(
            map.into_iter()
                .map(|(k, v)| (k, document_to_serde_value(v)))
                .collect::<_>(),
        ),
        Document::Array(vec) => Value::Array(vec.clone().into_iter().map(document_to_serde_value).collect::<_>()),
        Document::Number(number) => {
            if let Ok(v) = TryInto::<u64>::try_into(number) {
                Value::Number(v.into())
            } else if let Ok(v) = TryInto::<i64>::try_into(number) {
                Value::Number(v.into())
            } else {
                Value::Number(
                    serde_json::Number::from_f64(number.to_f64_lossy())
                        .unwrap_or(serde_json::Number::from_f64(0.0).expect("converting from 0.0 will not fail")),
                )
            }
        },
        Document::String(s) => serde_json::Value::String(s),
        Document::Bool(b) => serde_json::Value::Bool(b),
        Document::Null => serde_json::Value::Null,
    }
}

#[cfg(test)]
mod tests {
    use super::*;

    #[test]
    fn test_truncate_safe() {
        assert_eq!(truncate_safe("Hello World", 5), "Hello");
        assert_eq!(truncate_safe("Hello ", 5), "Hello");
        assert_eq!(truncate_safe("Hello World", 11), "Hello World");
        assert_eq!(truncate_safe("Hello World", 15), "Hello World");
    }

    #[test]
    fn test_tsip() {
        let suffix = "suffix";
        let tests = &[
            ("Hello World", 5, "Hello World"),
            ("Hello World", 7, "Hsuffix"),
            ("Hello World", usize::MAX, "Hello World"),
            // α -> 2 byte length
            ("αααααα", 7, "suffix"),
            ("αααααα", 8, "αsuffix"),
            ("αααααα", 9, "αsuffix"),
        ];
        assert!("α".len() == 2);

        for (input, max_bytes, expected) in tests {
            let mut input = (*input).to_string();
            truncate_safe_in_place(&mut input, *max_bytes, suffix);
            assert_eq!(
<<<<<<< HEAD
                truncate_safe(input, *max_bytes),
                *expected,
                "input: {} with max bytes: {} failed",
                input,
                max_bytes
            );
            let mut in_place = (*input).to_string();
            truncate_safe_in_place(&mut in_place, *max_bytes);
            assert_eq!(
                in_place.as_str(),
=======
                input.as_str(),
>>>>>>> c20df6ad
                *expected,
                "input: {} with max bytes: {} failed",
                input,
                max_bytes
            );
        }
    }

    #[test]
    fn test_drop_matched_context_files() {
        let mut files = vec![
            ("file1".to_string(), "This is a test file".to_string()),
            (
                "file3".to_string(),
                "Yet another test file that's has the largest context file".to_string(),
            ),
        ];
        let limit = 9;

        let dropped_files = drop_matched_context_files(&mut files, limit).unwrap();
        assert_eq!(dropped_files.len(), 1);
        assert_eq!(dropped_files[0].0, "file3");
        assert_eq!(files.len(), 2);

        for (filename, _) in dropped_files.iter() {
            files.retain(|(f, _)| f != filename);
        }
        assert_eq!(files.len(), 1);
    }
}<|MERGE_RESOLUTION|>--- conflicted
+++ resolved
@@ -202,7 +202,7 @@
     }
 
     #[test]
-    fn test_tsip() {
+    fn test_truncate_safe_in_place() {
         let suffix = "suffix";
         let tests = &[
             ("Hello World", 5, "Hello World"),
@@ -219,20 +219,7 @@
             let mut input = (*input).to_string();
             truncate_safe_in_place(&mut input, *max_bytes, suffix);
             assert_eq!(
-<<<<<<< HEAD
-                truncate_safe(input, *max_bytes),
-                *expected,
-                "input: {} with max bytes: {} failed",
-                input,
-                max_bytes
-            );
-            let mut in_place = (*input).to_string();
-            truncate_safe_in_place(&mut in_place, *max_bytes);
-            assert_eq!(
-                in_place.as_str(),
-=======
                 input.as_str(),
->>>>>>> c20df6ad
                 *expected,
                 "input: {} with max bytes: {} failed",
                 input,
