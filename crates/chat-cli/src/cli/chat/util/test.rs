--- conflicted
+++ resolved
@@ -18,14 +18,8 @@
 // Helper function to create a test ContextManager with Context
 pub fn create_test_context_manager(context_file_size: Option<usize>) -> Result<ContextManager> {
     let context_file_size = context_file_size.unwrap_or(CONTEXT_FILES_MAX_SIZE);
-<<<<<<< HEAD
     let agent = Agent::default();
     ContextManager::from_agent(&agent, Some(context_file_size))
-=======
-    let os = Os::new();
-    let manager = ContextManager::new(&os, Some(context_file_size)).await?;
-    Ok(manager)
->>>>>>> a02c0c6e
 }
 
 /// Sets up the following filesystem structure:
