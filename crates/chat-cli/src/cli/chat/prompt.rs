--- conflicted
+++ resolved
@@ -50,18 +50,15 @@
     PromptQuery,
     PromptQueryResult,
 };
-<<<<<<< HEAD
 use super::util::clipboard::{
     ClipboardError,
     paste_image_from_clipboard,
 };
 use crate::cli::experiment::experiment_manager::ExperimentManager;
-=======
 use crate::cli::experiment::experiment_manager::{
     ExperimentManager,
     ExperimentName,
 };
->>>>>>> dbb05aec
 use crate::database::settings::Setting;
 use crate::os::Os;
 use crate::util::directories::chat_cli_bash_history_path;
