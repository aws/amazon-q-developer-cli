use std::borrow::Cow;
use std::cell::RefCell;

use eyre::Result;
use rustyline::completion::{
    Completer,
    FilenameCompleter,
    extract_word,
};
use rustyline::error::ReadlineError;
use rustyline::highlight::{
    CmdKind,
    Highlighter,
};
use rustyline::hint::Hinter as RustylineHinter;
use rustyline::history::DefaultHistory;
use rustyline::validate::{
    ValidationContext,
    ValidationResult,
    Validator,
};
use rustyline::{
    Cmd,
    Completer,
    CompletionType,
    Config,
    Context,
    EditMode,
    Editor,
    EventHandler,
    Helper,
    Hinter,
    KeyCode,
    KeyEvent,
    Modifiers,
};
use winnow::stream::AsChar;

pub use super::prompt_parser::generate_prompt;
use super::prompt_parser::parse_prompt_components;
use super::tool_manager::{
    PromptQuery,
    PromptQueryResult,
};
use crate::database::settings::Setting;
use crate::os::Os;

pub const COMMANDS: &[&str] = &[
    "/clear",
    "/help",
    "/editor",
    "/issue",
    "/quit",
    "/tools",
    "/tools trust",
    "/tools untrust",
    "/tools trust-all",
    "/tools reset",
    "/mcp",
    "/model",
<<<<<<< HEAD
    "/theme",
=======
    "/experiment",
>>>>>>> 7f79ba3b
    "/agent",
    "/agent help",
    "/agent list",
    "/agent create",
    "/agent delete",
    "/agent rename",
    "/agent set",
    "/agent schema",
    "/prompts",
    "/context",
    "/context help",
    "/context show",
    "/context show --expand",
    "/context add",
    "/context rm",
    "/context clear",
    "/hooks",
    "/hooks help",
    "/hooks add",
    "/hooks rm",
    "/hooks enable",
    "/hooks disable",
    "/hooks enable-all",
    "/hooks disable-all",
    "/compact",
    "/compact help",
    "/usage",
    "/save",
    "/load",
    "/subscribe",
    "/todos",
    "/todos resume",
    "/todos clear-finished",
    "/todos view",
    "/todos delete",
];

pub type PromptQuerySender = tokio::sync::broadcast::Sender<PromptQuery>;
pub type PromptQueryResponseReceiver = tokio::sync::broadcast::Receiver<PromptQueryResult>;

/// Complete commands that start with a slash
fn complete_command(word: &str, start: usize) -> (usize, Vec<String>) {
    (
        start,
        COMMANDS
            .iter()
            .filter(|p| p.starts_with(word))
            .map(|s| (*s).to_owned())
            .collect(),
    )
}

/// A wrapper around FilenameCompleter that provides enhanced path detection
/// and completion capabilities for the chat interface.
pub struct PathCompleter {
    /// The underlying filename completer from rustyline
    filename_completer: FilenameCompleter,
}

impl PathCompleter {
    /// Creates a new PathCompleter instance
    pub fn new() -> Self {
        Self {
            filename_completer: FilenameCompleter::new(),
        }
    }

    /// Attempts to complete a file path at the given position in the line
    pub fn complete_path(
        &self,
        line: &str,
        pos: usize,
        os: &Context<'_>,
    ) -> Result<(usize, Vec<String>), ReadlineError> {
        // Use the filename completer to get path completions
        match self.filename_completer.complete(line, pos, os) {
            Ok((pos, completions)) => {
                // Convert the filename completer's pairs to strings
                let file_completions: Vec<String> = completions.iter().map(|pair| pair.replacement.clone()).collect();

                // Return the completions if we have any
                Ok((pos, file_completions))
            },
            Err(err) => Err(err),
        }
    }
}

pub struct PromptCompleter {
    sender: PromptQuerySender,
    receiver: RefCell<PromptQueryResponseReceiver>,
}

impl PromptCompleter {
    fn new(sender: PromptQuerySender, receiver: PromptQueryResponseReceiver) -> Self {
        PromptCompleter {
            sender,
            receiver: RefCell::new(receiver),
        }
    }

    fn complete_prompt(&self, word: &str) -> Result<Vec<String>, ReadlineError> {
        let sender = &self.sender;
        let receiver = self.receiver.borrow_mut();
        let query = PromptQuery::Search(if !word.is_empty() { Some(word.to_string()) } else { None });

        sender
            .send(query)
            .map_err(|e| ReadlineError::Io(std::io::Error::other(e.to_string())))?;
        // We only want stuff from the current tail end onward
        let mut new_receiver = receiver.resubscribe();

        // Here we poll on the receiver for [max_attempts] number of times.
        // The reason for this is because we are trying to receive something managed by an async
        // channel from a sync context.
        // If we ever switch back to a single threaded runtime for whatever reason, this function
        // will not panic but nothing will be fetched because the thread that is doing
        // try_recv is also the thread that is supposed to be doing the sending.
        let mut attempts = 0;
        let max_attempts = 5;
        let query_res = loop {
            match new_receiver.try_recv() {
                Ok(result) => break result,
                Err(_e) if attempts < max_attempts - 1 => {
                    attempts += 1;
                    std::thread::sleep(std::time::Duration::from_millis(100));
                },
                Err(e) => {
                    return Err(ReadlineError::Io(std::io::Error::other(eyre::eyre!(
                        "Failed to receive prompt info from complete prompt after {} attempts: {:?}",
                        max_attempts,
                        e
                    ))));
                },
            }
        };
        let matches = match query_res {
            PromptQueryResult::Search(list) => list.into_iter().map(|n| format!("@{n}")).collect::<Vec<_>>(),
            PromptQueryResult::List(_) => {
                return Err(ReadlineError::Io(std::io::Error::other(eyre::eyre!(
                    "Wrong query response type received",
                ))));
            },
        };

        Ok(matches)
    }
}

pub struct ChatCompleter {
    path_completer: PathCompleter,
    prompt_completer: PromptCompleter,
}

impl ChatCompleter {
    fn new(sender: PromptQuerySender, receiver: PromptQueryResponseReceiver) -> Self {
        Self {
            path_completer: PathCompleter::new(),
            prompt_completer: PromptCompleter::new(sender, receiver),
        }
    }
}

impl Completer for ChatCompleter {
    type Candidate = String;

    fn complete(
        &self,
        line: &str,
        pos: usize,
        _os: &Context<'_>,
    ) -> Result<(usize, Vec<Self::Candidate>), ReadlineError> {
        let (start, word) = extract_word(line, pos, None, |c| c.is_space());

        // Handle command completion
        if word.starts_with('/') {
            return Ok(complete_command(word, start));
        }

        if line.starts_with('@') {
            let search_word = line.strip_prefix('@').unwrap_or("");
            if let Ok(completions) = self.prompt_completer.complete_prompt(search_word) {
                if !completions.is_empty() {
                    return Ok((0, completions));
                }
            }
        }

        // Handle file path completion as fallback
        if let Ok((pos, completions)) = self.path_completer.complete_path(line, pos, _os) {
            if !completions.is_empty() {
                return Ok((pos, completions));
            }
        }

        // Default: no completions
        Ok((start, Vec::new()))
    }
}

/// Custom hinter that provides shadowtext suggestions
pub struct ChatHinter {
    /// Command history for providing suggestions based on past commands
    history: Vec<String>,
    /// Whether history-based hints are enabled
    history_hints_enabled: bool,
}

impl ChatHinter {
    /// Creates a new ChatHinter instance
    pub fn new(history_hints_enabled: bool) -> Self {
        Self {
            history: Vec::new(),
            history_hints_enabled,
        }
    }

    /// Updates the history with a new command
    pub fn update_history(&mut self, command: &str) {
        let command = command.trim();
        if !command.is_empty() && !command.contains('\n') && !command.contains('\r') {
            self.history.push(command.to_string());
        }
    }

    /// Finds the best hint for the current input
    fn find_hint(&self, line: &str) -> Option<String> {
        // If line is empty, no hint
        if line.is_empty() {
            return None;
        }

        // If line starts with a slash, try to find a command hint
        if line.starts_with('/') {
            return COMMANDS
                .iter()
                .find(|cmd| cmd.starts_with(line))
                .map(|cmd| cmd[line.len()..].to_string());
        }

        // Try to find a hint from history if history hints are enabled
        if self.history_hints_enabled {
            return self.history
                .iter()
                .rev() // Start from most recent
                .find(|cmd| cmd.starts_with(line) && cmd.len() > line.len())
                .map(|cmd| cmd[line.len()..].to_string());
        }

        None
    }
}

impl RustylineHinter for ChatHinter {
    type Hint = String;

    fn hint(&self, line: &str, pos: usize, _ctx: &Context<'_>) -> Option<Self::Hint> {
        // Only provide hints when cursor is at the end of the line
        if pos < line.len() {
            return None;
        }

        self.find_hint(line)
    }
}

/// Custom validator for multi-line input
pub struct MultiLineValidator;

impl Validator for MultiLineValidator {
    fn validate(&self, os: &mut ValidationContext<'_>) -> rustyline::Result<ValidationResult> {
        let input = os.input();

        // Check for code block markers
        if input.contains("```") {
            // Count the number of ``` occurrences
            let triple_backtick_count = input.matches("```").count();

            // If we have an odd number of ```, we're in an incomplete code block
            if triple_backtick_count % 2 == 1 {
                return Ok(ValidationResult::Incomplete);
            }
        }

        // Check for backslash continuation
        if input.ends_with('\\') {
            return Ok(ValidationResult::Incomplete);
        }

        Ok(ValidationResult::Valid(None))
    }
}

#[derive(Helper, Completer, Hinter)]
pub struct ChatHelper {
    #[rustyline(Completer)]
    completer: ChatCompleter,
    #[rustyline(Hinter)]
    hinter: ChatHinter,
    validator: MultiLineValidator,
}

impl ChatHelper {
    /// Updates the history of the ChatHinter with a new command
    pub fn update_hinter_history(&mut self, command: &str) {
        self.hinter.update_history(command);
    }
}

impl Validator for ChatHelper {
    fn validate(&self, os: &mut ValidationContext<'_>) -> rustyline::Result<ValidationResult> {
        self.validator.validate(os)
    }
}

impl Highlighter for ChatHelper {
    fn highlight_hint<'h>(&self, hint: &'h str) -> Cow<'h, str> {
        Cow::Owned(format!("\x1b[38;5;240m{hint}\x1b[m"))
    }

    fn highlight<'l>(&self, line: &'l str, _pos: usize) -> Cow<'l, str> {
        Cow::Borrowed(line)
    }

    fn highlight_char(&self, _line: &str, _pos: usize, _kind: CmdKind) -> bool {
        false
    }

    fn highlight_prompt<'b, 's: 'b, 'p: 'b>(&'s self, prompt: &'p str, _default: bool) -> Cow<'b, str> {
        use crossterm::style::Stylize;

        // Parse the plain text prompt to extract profile and warning information
        // and apply colors using crossterm's ANSI escape codes
        if let Some(components) = parse_prompt_components(prompt) {
            let mut result = String::new();

            // Add profile part if present (cyan)
            if let Some(profile) = components.profile {
                result.push_str(&format!("[{}] ", profile).cyan().to_string());
            }

            // Add tangent indicator if present (yellow)
            if components.tangent_mode {
                result.push_str(&"↯ ".yellow().to_string());
            }

            // Add warning symbol if present (red)
            if components.warning {
                result.push_str(&"!".red().to_string());
            }

            // Add the prompt symbol (magenta)
            result.push_str(&"> ".magenta().to_string());

            Cow::Owned(result)
        } else {
            // If we can't parse the prompt, return it as-is
            Cow::Borrowed(prompt)
        }
    }
}

pub fn rl(
    os: &Os,
    sender: PromptQuerySender,
    receiver: PromptQueryResponseReceiver,
) -> Result<Editor<ChatHelper, DefaultHistory>> {
    let edit_mode = match os.database.settings.get_string(Setting::ChatEditMode).as_deref() {
        Some("vi" | "vim") => EditMode::Vi,
        _ => EditMode::Emacs,
    };
    let config = Config::builder()
        .history_ignore_space(true)
        .completion_type(CompletionType::List)
        .edit_mode(edit_mode)
        .build();

    // Default to disabled if setting doesn't exist
    let history_hints_enabled = os
        .database
        .settings
        .get_bool(Setting::ChatEnableHistoryHints)
        .unwrap_or(false);
    let h = ChatHelper {
        completer: ChatCompleter::new(sender, receiver),
        hinter: ChatHinter::new(history_hints_enabled),
        validator: MultiLineValidator,
    };

    let mut rl = Editor::with_config(config)?;
    rl.set_helper(Some(h));

    // Add custom keybinding for Alt+Enter to insert a newline
    rl.bind_sequence(
        KeyEvent(KeyCode::Enter, Modifiers::ALT),
        EventHandler::Simple(Cmd::Insert(1, "\n".to_string())),
    );

    // Add custom keybinding for Ctrl+J to insert a newline
    rl.bind_sequence(
        KeyEvent(KeyCode::Char('j'), Modifiers::CTRL),
        EventHandler::Simple(Cmd::Insert(1, "\n".to_string())),
    );

    // Add custom keybinding for Ctrl+F to accept hint (like fish shell)
    rl.bind_sequence(
        KeyEvent(KeyCode::Char('f'), Modifiers::CTRL),
        EventHandler::Simple(Cmd::CompleteHint),
    );

    // Add custom keybinding for Ctrl+T to toggle tangent mode (configurable)
    let tangent_key_char = match os.database.settings.get_string(Setting::TangentModeKey) {
        Some(key) if key.len() == 1 => key.chars().next().unwrap_or('t'),
        _ => 't', // Default to 't' if setting is missing or invalid
    };
    rl.bind_sequence(
        KeyEvent(KeyCode::Char(tangent_key_char), Modifiers::CTRL),
        EventHandler::Simple(Cmd::Insert(1, "/tangent".to_string())),
    );

    Ok(rl)
}

#[cfg(test)]
mod tests {
    use crossterm::style::Stylize;
    use rustyline::highlight::Highlighter;

    use super::*;

    #[test]
    fn test_chat_completer_command_completion() {
        let (prompt_request_sender, _) = tokio::sync::broadcast::channel::<PromptQuery>(5);
        let (_, prompt_response_receiver) = tokio::sync::broadcast::channel::<PromptQueryResult>(5);
        let completer = ChatCompleter::new(prompt_request_sender, prompt_response_receiver);
        let line = "/h";
        let pos = 2; // Position at the end of "/h"

        // Create a mock context with empty history
        let empty_history = DefaultHistory::new();
        let os = Context::new(&empty_history);

        // Get completions
        let (start, completions) = completer.complete(line, pos, &os).unwrap();

        // Verify start position
        assert_eq!(start, 0);

        // Verify completions contain expected commands
        assert!(completions.contains(&"/help".to_string()));
    }

    #[test]
    fn test_chat_completer_no_completion() {
        let (prompt_request_sender, _) = tokio::sync::broadcast::channel::<PromptQuery>(5);
        let (_, prompt_response_receiver) = tokio::sync::broadcast::channel::<PromptQueryResult>(5);
        let completer = ChatCompleter::new(prompt_request_sender, prompt_response_receiver);
        let line = "Hello, how are you?";
        let pos = line.len();

        // Create a mock context with empty history
        let empty_history = DefaultHistory::new();
        let os = Context::new(&empty_history);

        // Get completions
        let (_, completions) = completer.complete(line, pos, &os).unwrap();

        // Verify no completions are returned for regular text
        assert!(completions.is_empty());
    }

    #[test]
    fn test_highlight_prompt_basic() {
        let (prompt_request_sender, _) = tokio::sync::broadcast::channel::<PromptQuery>(5);
        let (_, prompt_response_receiver) = tokio::sync::broadcast::channel::<PromptQueryResult>(5);
        let helper = ChatHelper {
            completer: ChatCompleter::new(prompt_request_sender, prompt_response_receiver),
            hinter: ChatHinter::new(true),
            validator: MultiLineValidator,
        };

        // Test basic prompt highlighting
        let highlighted = helper.highlight_prompt("> ", true);

        assert_eq!(highlighted, "> ".magenta().to_string());
    }

    #[test]
    fn test_highlight_prompt_with_warning() {
        let (prompt_request_sender, _) = tokio::sync::broadcast::channel::<PromptQuery>(5);
        let (_, prompt_response_receiver) = tokio::sync::broadcast::channel::<PromptQueryResult>(5);
        let helper = ChatHelper {
            completer: ChatCompleter::new(prompt_request_sender, prompt_response_receiver),
            hinter: ChatHinter::new(true),
            validator: MultiLineValidator,
        };

        // Test warning prompt highlighting
        let highlighted = helper.highlight_prompt("!> ", true);

        assert_eq!(highlighted, format!("{}{}", "!".red(), "> ".magenta()));
    }

    #[test]
    fn test_highlight_prompt_with_profile() {
        let (prompt_request_sender, _) = tokio::sync::broadcast::channel::<PromptQuery>(5);
        let (_, prompt_response_receiver) = tokio::sync::broadcast::channel::<PromptQueryResult>(5);
        let helper = ChatHelper {
            completer: ChatCompleter::new(prompt_request_sender, prompt_response_receiver),
            hinter: ChatHinter::new(true),
            validator: MultiLineValidator,
        };

        // Test profile prompt highlighting
        let highlighted = helper.highlight_prompt("[test-profile] > ", true);

        assert_eq!(highlighted, format!("{}{}", "[test-profile] ".cyan(), "> ".magenta()));
    }

    #[test]
    fn test_highlight_prompt_with_profile_and_warning() {
        let (prompt_request_sender, _) = tokio::sync::broadcast::channel::<PromptQuery>(5);
        let (_, prompt_response_receiver) = tokio::sync::broadcast::channel::<PromptQueryResult>(5);
        let helper = ChatHelper {
            completer: ChatCompleter::new(prompt_request_sender, prompt_response_receiver),
            hinter: ChatHinter::new(true),
            validator: MultiLineValidator,
        };

        // Test profile + warning prompt highlighting
        let highlighted = helper.highlight_prompt("[dev] !> ", true);
        // Should have cyan profile + red warning + cyan bold prompt
        assert_eq!(
            highlighted,
            format!("{}{}{}", "[dev] ".cyan(), "!".red(), "> ".magenta())
        );
    }

    #[test]
    fn test_highlight_prompt_invalid_format() {
        let (prompt_request_sender, _) = tokio::sync::broadcast::channel::<PromptQuery>(5);
        let (_, prompt_response_receiver) = tokio::sync::broadcast::channel::<PromptQueryResult>(5);
        let helper = ChatHelper {
            completer: ChatCompleter::new(prompt_request_sender, prompt_response_receiver),
            hinter: ChatHinter::new(true),
            validator: MultiLineValidator,
        };

        // Test invalid prompt format (should return as-is)
        let invalid_prompt = "invalid prompt format";
        let highlighted = helper.highlight_prompt(invalid_prompt, true);
        assert_eq!(highlighted, invalid_prompt);
    }

    #[test]
    fn test_highlight_prompt_tangent_mode() {
        let (prompt_request_sender, _) = tokio::sync::broadcast::channel::<PromptQuery>(1);
        let (_, prompt_response_receiver) = tokio::sync::broadcast::channel::<PromptQueryResult>(1);
        let helper = ChatHelper {
            completer: ChatCompleter::new(prompt_request_sender, prompt_response_receiver),
            hinter: ChatHinter::new(true),
            validator: MultiLineValidator,
        };

        // Test tangent mode prompt highlighting - ↯ yellow, > magenta
        let highlighted = helper.highlight_prompt("↯ > ", true);
        assert_eq!(highlighted, format!("{}{}", "↯ ".yellow(), "> ".magenta()));
    }

    #[test]
    fn test_highlight_prompt_tangent_mode_with_warning() {
        let (prompt_request_sender, _) = tokio::sync::broadcast::channel::<PromptQuery>(1);
        let (_, prompt_response_receiver) = tokio::sync::broadcast::channel::<PromptQueryResult>(1);
        let helper = ChatHelper {
            completer: ChatCompleter::new(prompt_request_sender, prompt_response_receiver),
            hinter: ChatHinter::new(true),
            validator: MultiLineValidator,
        };

        // Test tangent mode with warning - ↯ yellow, ! red, > magenta
        let highlighted = helper.highlight_prompt("↯ !> ", true);
        assert_eq!(highlighted, format!("{}{}{}", "↯ ".yellow(), "!".red(), "> ".magenta()));
    }

    #[test]
    fn test_highlight_prompt_profile_with_tangent_mode() {
        let (prompt_request_sender, _) = tokio::sync::broadcast::channel::<PromptQuery>(1);
        let (_, prompt_response_receiver) = tokio::sync::broadcast::channel::<PromptQueryResult>(1);
        let helper = ChatHelper {
            completer: ChatCompleter::new(prompt_request_sender, prompt_response_receiver),
            hinter: ChatHinter::new(true),
            validator: MultiLineValidator,
        };

        // Test profile with tangent mode - [dev] cyan, ↯ yellow, > magenta
        let highlighted = helper.highlight_prompt("[dev] ↯ > ", true);
        assert_eq!(
            highlighted,
            format!("{}{}{}", "[dev] ".cyan(), "↯ ".yellow(), "> ".magenta())
        );
    }

    #[test]
    fn test_chat_hinter_command_hint() {
        let hinter = ChatHinter::new(true);

        // Test hint for a command
        let line = "/he";
        let pos = line.len();
        let empty_history = DefaultHistory::new();
        let ctx = Context::new(&empty_history);

        let hint = hinter.hint(line, pos, &ctx);
        assert_eq!(hint, Some("lp".to_string()));

        // Test hint when cursor is not at the end
        let hint = hinter.hint(line, 1, &ctx);
        assert_eq!(hint, None);

        // Test hint for a non-existent command
        let line = "/xyz";
        let pos = line.len();
        let hint = hinter.hint(line, pos, &ctx);
        assert_eq!(hint, None);

        // Test hint for a multi-line command
        let line = "/abcd\nefg";
        let pos = line.len();
        let hint = hinter.hint(line, pos, &ctx);
        assert_eq!(hint, None);
    }

    #[test]
    fn test_chat_hinter_history_hint_disabled() {
        let mut hinter = ChatHinter::new(false);

        // Add some history
        hinter.update_history("Hello, world!");
        hinter.update_history("How are you?");

        // Test hint from history - should be None since history hints are disabled
        let line = "How";
        let pos = line.len();
        let empty_history = DefaultHistory::new();
        let ctx = Context::new(&empty_history);

        let hint = hinter.hint(line, pos, &ctx);
        assert_eq!(hint, None);
    }
}<|MERGE_RESOLUTION|>--- conflicted
+++ resolved
@@ -58,11 +58,8 @@
     "/tools reset",
     "/mcp",
     "/model",
-<<<<<<< HEAD
     "/theme",
-=======
     "/experiment",
->>>>>>> 7f79ba3b
     "/agent",
     "/agent help",
     "/agent list",
