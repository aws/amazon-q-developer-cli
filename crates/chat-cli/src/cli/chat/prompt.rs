--- conflicted
+++ resolved
@@ -465,12 +465,8 @@
 
             // Add delegate notifier if present (colored as warning)
             if let Some(notifier) = components.delegate_notifier {
-<<<<<<< HEAD
-                result.push_str(&StyledText::info(&format!("[{notifier}]\n")));
-=======
                 result.push_str(&StyledText::warning(&notifier));
                 result.push('\n');
->>>>>>> e3cf013a
             }
 
             // Add profile part if present (profile indicator cyan)
