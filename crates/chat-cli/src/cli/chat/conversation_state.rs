use std::collections::{
    HashMap,
    VecDeque,
};
use std::sync::Arc;
use std::sync::atomic::Ordering;

use crossterm::style::Color;
use crossterm::{
    execute,
    style,
};
use serde::{
    Deserialize,
    Serialize,
};
use tracing::{
    debug,
    error,
    warn,
};

use super::consts::{
    DUMMY_TOOL_NAME,
    MAX_CHARS,
    MAX_CONVERSATION_STATE_HISTORY_LEN,
};
use super::context::ContextManager;
use super::hooks::{
    Hook,
    HookTrigger,
};
use super::message::{
    AssistantMessage,
    ToolUseResult,
    ToolUseResultBlock,
    UserMessage,
    UserMessageContent,
    build_env_state,
};
use super::token_counter::{
    CharCount,
    CharCounter,
};
use super::tool_manager::ToolManager;
use super::tools::{
    InputSchema,
    QueuedTool,
    ToolOrigin,
    ToolSpec,
};
use super::util::serde_value_to_document;
use crate::api_client::model::{
    AssistantResponseMessage,
    ChatMessage,
    ConversationState as FigConversationState,
    ImageBlock,
    Tool,
    ToolInputSchema,
    ToolResult,
    ToolResultContentBlock,
    ToolResultStatus,
    ToolSpecification,
    ToolUse,
    UserInputMessage,
    UserInputMessageContext,
};
use crate::cli::chat::util::shared_writer::SharedWriter;
use crate::database::Database;
use crate::mcp_client::Prompt;
use crate::platform::Context;

const CONTEXT_ENTRY_START_HEADER: &str = "--- CONTEXT ENTRY BEGIN ---\n";
const CONTEXT_ENTRY_END_HEADER: &str = "--- CONTEXT ENTRY END ---\n\n";

/// Tracks state related to an ongoing conversation.
#[derive(Debug, Clone, Serialize, Deserialize)]
pub struct ConversationState {
    /// Randomly generated on creation.
    conversation_id: String,
    /// The next user message to be sent as part of the conversation. Required to be [Some] before
    /// calling [Self::as_sendable_conversation_state].
    next_message: Option<UserMessage>,
    history: VecDeque<(UserMessage, AssistantMessage)>,
    /// The range in the history sendable to the backend (start inclusive, end exclusive).
    valid_history_range: (usize, usize),
    /// Similar to history in that stores user and assistant responses, except that it is not used
    /// in message requests. Instead, the responses are expected to be in human-readable format,
    /// e.g user messages prefixed with '> '. Should also be used to store errors posted in the
    /// chat.
    pub transcript: VecDeque<String>,
    pub tools: HashMap<ToolOrigin, Vec<Tool>>,
    /// Context manager for handling sticky context files
    pub context_manager: Option<ContextManager>,
    /// Tool manager for handling tool and mcp related activities
    #[serde(skip)]
    pub tool_manager: ToolManager,
    /// Cached value representing the length of the user context message.
    context_message_length: Option<usize>,
    /// Stores the latest conversation summary created by /compact
    latest_summary: Option<String>,
    #[serde(skip)]
    pub updates: Option<SharedWriter>,
}

impl ConversationState {
    pub async fn new(
        ctx: Arc<Context>,
        conversation_id: &str,
        tool_config: HashMap<String, ToolSpec>,
        profile: Option<String>,
        updates: Option<SharedWriter>,
        tool_manager: ToolManager,
    ) -> Self {
        // Initialize context manager
        let context_manager = match ContextManager::new(ctx, None).await {
            Ok(mut manager) => {
                // Switch to specified profile if provided
                if let Some(profile_name) = profile {
                    if let Err(e) = manager.switch_profile(&profile_name).await {
                        warn!("Failed to switch to profile {}: {}", profile_name, e);
                    }
                }
                Some(manager)
            },
            Err(e) => {
                warn!("Failed to initialize context manager: {}", e);
                None
            },
        };

        Self {
            conversation_id: conversation_id.to_string(),
            next_message: None,
            history: VecDeque::new(),
            valid_history_range: Default::default(),
            transcript: VecDeque::with_capacity(MAX_CONVERSATION_STATE_HISTORY_LEN),
            tools: tool_config
                .into_values()
                .fold(HashMap::<ToolOrigin, Vec<Tool>>::new(), |mut acc, v| {
                    let tool = Tool::ToolSpecification(ToolSpecification {
                        name: v.name,
                        description: v.description,
                        input_schema: v.input_schema.into(),
                    });
                    acc.entry(v.tool_origin)
                        .and_modify(|tools| tools.push(tool.clone()))
                        .or_insert(vec![tool]);
                    acc
                }),
            context_manager,
            tool_manager,
            context_message_length: None,
            latest_summary: None,
            updates,
        }
    }

    pub fn latest_summary(&self) -> Option<&str> {
        self.latest_summary.as_deref()
    }

    pub fn history(&self) -> &VecDeque<(UserMessage, AssistantMessage)> {
        &self.history
    }

    /// Clears the conversation history and optionally the summary.
    pub fn clear(&mut self, preserve_summary: bool) {
        self.next_message = None;
        self.history.clear();
        if !preserve_summary {
            self.latest_summary = None;
        }
    }

    /// Appends a collection prompts into history and returns the last message in the collection.
    /// It asserts that the collection ends with a prompt that assumes the role of user.
    pub fn append_prompts(&mut self, mut prompts: VecDeque<Prompt>) -> Option<String> {
        debug_assert!(self.next_message.is_none(), "next_message should not exist");
        debug_assert!(prompts.back().is_some_and(|p| p.role == crate::mcp_client::Role::User));
        let last_msg = prompts.pop_back()?;
        let (mut candidate_user, mut candidate_asst) = (None::<UserMessage>, None::<AssistantMessage>);
        while let Some(prompt) = prompts.pop_front() {
            let Prompt { role, content } = prompt;
            match role {
                crate::mcp_client::Role::User => {
                    let user_msg = UserMessage::new_prompt(content.to_string());
                    candidate_user.replace(user_msg);
                },
                crate::mcp_client::Role::Assistant => {
                    let assistant_msg = AssistantMessage::new_response(None, content.into());
                    candidate_asst.replace(assistant_msg);
                },
            }
            if candidate_asst.is_some() && candidate_user.is_some() {
                let asst = candidate_asst.take().unwrap();
                let user = candidate_user.take().unwrap();
                self.append_assistant_transcript(&asst);
                self.history.push_back((user, asst));
            }
        }
        Some(last_msg.content.to_string())
    }

    pub fn next_user_message(&self) -> Option<&UserMessage> {
        self.next_message.as_ref()
    }

    pub fn reset_next_user_message(&mut self) {
        self.next_message = None;
    }

    pub async fn set_next_user_message(&mut self, input: String) {
        debug_assert!(self.next_message.is_none(), "next_message should not exist");
        if let Some(next_message) = self.next_message.as_ref() {
            warn!(?next_message, "next_message should not exist");
        }

        let input = if input.is_empty() {
            warn!("input must not be empty when adding new messages");
            "Empty prompt".to_string()
        } else {
            let now = chrono::Utc::now();
            let formatted_time = now.format("%Y-%m-%d %H:%M:%S").to_string();
            format!("{}\n\n<currentTimeUTC>\n{}\n</currentTimeUTC>", input, formatted_time)
        };

        let msg = UserMessage::new_prompt(input);
        self.next_message = Some(msg);
    }

    /// Sets the response message according to the currently set [Self::next_message].
    pub fn push_assistant_message(&mut self, message: AssistantMessage, database: &mut Database) {
        debug_assert!(self.next_message.is_some(), "next_message should exist");
        let next_user_message = self.next_message.take().expect("next user message should exist");

        self.append_assistant_transcript(&message);
        self.history.push_back((next_user_message, message));

        if let Ok(cwd) = std::env::current_dir() {
            database.set_conversation_by_path(cwd, self).ok();
        }
    }

    /// Returns the conversation id.
    pub fn conversation_id(&self) -> &str {
        self.conversation_id.as_ref()
    }

    /// Returns the message id associated with the last assistant message, if present.
    ///
    /// This is equivalent to `utterance_id` in the Q API.
    pub fn message_id(&self) -> Option<&str> {
        self.history.back().and_then(|(_, msg)| msg.message_id())
    }

    /// Updates the history so that, when non-empty, the following invariants are in place:
    /// 1. The history length is `<= MAX_CONVERSATION_STATE_HISTORY_LEN`. Oldest messages are
    ///    dropped.
    /// 2. The first message is from the user, and does not contain tool results. Oldest messages
    ///    are dropped.
    /// 3. If the last message from the assistant contains tool results, and a next user message is
    ///    set without tool results, then the user message will have "cancelled" tool results.
    pub fn enforce_conversation_invariants(&mut self) {
        // First set the valid range as the entire history - this will be truncated as necessary
        // later below.
        self.valid_history_range = (0, self.history.len());

        // Trim the conversation history by finding the second oldest message from the user without
        // tool results - this will be the new oldest message in the history.
        //
        // Note that we reserve extra slots for [ConversationState::context_messages].
        if (self.history.len() * 2) > MAX_CONVERSATION_STATE_HISTORY_LEN - 6 {
            match self
                .history
                .iter()
                .enumerate()
                .skip(1)
                .find(|(_, (m, _))| -> bool { !m.has_tool_use_results() })
                .map(|v| v.0)
            {
                Some(i) => {
                    debug!("removing the first {i} user/assistant response pairs in the history");
                    self.valid_history_range.0 = i;
                },
                None => {
                    debug!("no valid starting user message found in the history, clearing");
                    self.valid_history_range = (0, 0);
                    // Edge case: if the next message contains tool results, then we have to just
                    // abandon them.
                    if self.next_message.as_ref().is_some_and(|m| m.has_tool_use_results()) {
                        debug!("abandoning tool results");
                        self.next_message = Some(UserMessage::new_prompt(
                            "The conversation history has overflowed, clearing state".to_string(),
                        ));
                    }
                },
            }
        }

        // If the last message from the assistant contains tool uses AND next_message is set, we need to
        // ensure that next_message contains tool results.
        if let (Some((_, AssistantMessage::ToolUse { ref mut tool_uses, .. })), Some(user_msg)) = (
            self.history
                .range_mut(self.valid_history_range.0..self.valid_history_range.1)
                .last(),
            &mut self.next_message,
        ) {
            if !user_msg.has_tool_use_results() {
                debug!(
                    "last assistant message contains tool uses, but next message is set and does not contain tool results. setting tool results as cancelled"
                );
                *user_msg = UserMessage::new_cancelled_tool_uses(
                    user_msg.prompt().map(|p| p.to_string()),
                    tool_uses.iter().map(|t| t.id.as_str()),
                );
            }

            // Here we also need to make sure that the tool result corresponds to one of the tools
            // in the list. Otherwise we will see validation error from the backend. There are three
            // such circumstances where intervention would be needed:
            // 1. The model had decided to call a tool with its partial name AND there is only one such tool, in
            //    which case we would automatically resolve this tool call to its correct name. This will NOT
            //    result in an error in its tool result. The intervention here is to substitute the partial name
            //    with its full name.
            // 2. The model had decided to call a tool with its partial name AND there are multiple tools it
            //    could be referring to, in which case we WILL return an error in the tool result. The
            //    intervention here is to substitute the ambiguous, partial name with a dummy.
            // 3. The model had decided to call a tool that does not exist. The intervention here is to
            //    substitute the non-existent tool name with a dummy.
            let tool_use_results = user_msg.tool_use_results();
            if let Some(tool_use_results) = tool_use_results {
                // Note that we need to use the keys in tool manager's tn_map as the keys are the
                // actual tool names as exposed to the model and the backend. If we use the actual
                // names as they are recognized by their respective servers, we risk concluding
                // with false positives.
                let tool_name_list = self.tool_manager.tn_map.keys().map(String::as_str).collect::<Vec<_>>();
                for result in tool_use_results {
                    let tool_use_id = result.tool_use_id.as_str();
                    let corresponding_tool_use = tool_uses.iter_mut().find(|tool_use| tool_use_id == tool_use.id);
                    if let Some(tool_use) = corresponding_tool_use {
                        if tool_name_list.contains(&tool_use.name.as_str()) {
                            // If this tool matches of the tools in our list, this is not our
                            // concern, error or not.
                            continue;
                        }
                        if let ToolResultStatus::Error = result.status {
                            // case 2 and 3
                            tool_use.name = DUMMY_TOOL_NAME.to_string();
                            tool_use.args = serde_json::json!({});
                        } else {
                            // case 1
                            let full_name = tool_name_list.iter().find(|name| name.ends_with(&tool_use.name));
                            // We should be able to find a match but if not we'll just treat it as
                            // a dummy and move on
                            if let Some(full_name) = full_name {
                                tool_use.name = (*full_name).to_string();
                            } else {
                                tool_use.name = DUMMY_TOOL_NAME.to_string();
                                tool_use.args = serde_json::json!({});
                            }
                        }
                    }
                }
            }
        }
    }

    pub fn add_tool_results(&mut self, tool_results: Vec<ToolUseResult>) {
        debug_assert!(self.next_message.is_none());
        self.next_message = Some(UserMessage::new_tool_use_results(tool_results));
    }

    pub fn add_tool_results_with_images(&mut self, tool_results: Vec<ToolUseResult>, images: Vec<ImageBlock>) {
        debug_assert!(self.next_message.is_none());
        self.next_message = Some(UserMessage::new_tool_use_results_with_images(tool_results, images));
    }

    /// Sets the next user message with "cancelled" tool results.
    pub fn abandon_tool_use(&mut self, tools_to_be_abandoned: Vec<QueuedTool>, deny_input: String) {
        self.next_message = Some(UserMessage::new_cancelled_tool_uses(
            Some(deny_input),
            tools_to_be_abandoned.iter().map(|t| t.id.as_str()),
        ));
    }

    /// Returns a [FigConversationState] capable of being sent by [api_client::StreamingClient].
    ///
    /// Params:
    /// - `run_hooks` - whether hooks should be executed and included as context
    pub async fn as_sendable_conversation_state(&mut self, run_hooks: bool) -> FigConversationState {
        debug_assert!(self.next_message.is_some());
        self.update_state().await;
        self.enforce_conversation_invariants();
        self.history.drain(self.valid_history_range.1..);
        self.history.drain(..self.valid_history_range.0);

        let context = self.backend_conversation_state(run_hooks, false).await;
        if !context.dropped_context_files.is_empty() {
            let mut output = SharedWriter::stdout();
            execute!(
                output,
                style::SetForegroundColor(Color::DarkYellow),
                style::Print("\nSome context files are dropped due to size limit, please run "),
                style::SetForegroundColor(Color::DarkGreen),
                style::Print("/context show "),
                style::SetForegroundColor(Color::DarkYellow),
                style::Print("to learn more.\n"),
                style::SetForegroundColor(style::Color::Reset)
            )
            .ok();
        }

        context
            .into_fig_conversation_state()
            .expect("unable to construct conversation state")
    }

    pub async fn update_state(&mut self) {
        let needs_update = self.tool_manager.has_new_stuff.load(Ordering::Acquire);
        if !needs_update {
            return;
        }
        self.tool_manager.update().await;
        self.tools = self
            .tool_manager
            .schema
            .values()
            .fold(HashMap::<ToolOrigin, Vec<Tool>>::new(), |mut acc, v| {
                let tool = Tool::ToolSpecification(ToolSpecification {
                    name: v.name.clone(),
                    description: v.description.clone(),
                    input_schema: v.input_schema.clone().into(),
                });
                acc.entry(v.tool_origin.clone())
                    .and_modify(|tools| tools.push(tool.clone()))
                    .or_insert(vec![tool]);
                acc
            });
        self.tool_manager.has_new_stuff.store(false, Ordering::Release);
    }

    /// Returns a conversation state representation which reflects the exact conversation to send
    /// back to the model.
    pub async fn backend_conversation_state(&mut self, run_hooks: bool, quiet: bool) -> BackendConversationState<'_> {
        self.enforce_conversation_invariants();

        // Run hooks and add to conversation start and next user message.
        let mut conversation_start_context = None;
        if let (true, Some(cm)) = (run_hooks, self.context_manager.as_mut()) {
            let mut null_writer = SharedWriter::null();
            let updates = if quiet {
                None
            } else {
                Some(self.updates.as_mut().unwrap_or(&mut null_writer))
            };
            let hook_results = cm.run_hooks(updates).await;
            conversation_start_context = Some(format_hook_context(hook_results.iter(), HookTrigger::ConversationStart));

            // add per prompt content to next_user_message if available
            if let Some(next_message) = self.next_message.as_mut() {
                next_message.additional_context = format_hook_context(hook_results.iter(), HookTrigger::PerPrompt);
            }
        }

        let (context_messages, dropped_context_files) = self.context_messages(conversation_start_context).await;

        BackendConversationState {
            conversation_id: self.conversation_id.as_str(),
            next_user_message: self.next_message.as_ref(),
            history: self
                .history
                .range(self.valid_history_range.0..self.valid_history_range.1),
            context_messages,
            dropped_context_files,
            tools: &self.tools,
        }
    }

    /// Returns a [FigConversationState] capable of replacing the history of the current
    /// conversation with a summary generated by the model.
    pub async fn create_summary_request(&mut self, custom_prompt: Option<impl AsRef<str>>) -> FigConversationState {
        let summary_content = match custom_prompt {
            Some(custom_prompt) => {
                // Make the custom instructions much more prominent and directive
                format!(
                    "[SYSTEM NOTE: This is an automated summarization request, not from the user]\n\n\
                            FORMAT REQUIREMENTS: Create a structured, concise summary in bullet-point format. DO NOT respond conversationally. DO NOT address the user directly.\n\n\
                            IMPORTANT CUSTOM INSTRUCTION: {}\n\n\
                            Your task is to create a structured summary document containing:\n\
                            1) A bullet-point list of key topics/questions covered\n\
                            2) Bullet points for all significant tools executed and their results\n\
                            3) Bullet points for any code or technical information shared\n\
                            4) A section of key insights gained\n\n\
                            FORMAT THE SUMMARY IN THIRD PERSON, NOT AS A DIRECT RESPONSE. Example format:\n\n\
                            ## CONVERSATION SUMMARY\n\
                            * Topic 1: Key information\n\
                            * Topic 2: Key information\n\n\
                            ## TOOLS EXECUTED\n\
                            * Tool X: Result Y\n\n\
                            Remember this is a DOCUMENT not a chat response. The custom instruction above modifies what to prioritize.\n\
                            FILTER OUT CHAT CONVENTIONS (greetings, offers to help, etc).",
                    custom_prompt.as_ref()
                )
            },
            None => {
                // Default prompt
                "[SYSTEM NOTE: This is an automated summarization request, not from the user]\n\n\
                        FORMAT REQUIREMENTS: Create a structured, concise summary in bullet-point format. DO NOT respond conversationally. DO NOT address the user directly.\n\n\
                        Your task is to create a structured summary document containing:\n\
                        1) A bullet-point list of key topics/questions covered\n\
                        2) Bullet points for all significant tools executed and their results\n\
                        3) Bullet points for any code or technical information shared\n\
                        4) A section of key insights gained\n\n\
                        FORMAT THE SUMMARY IN THIRD PERSON, NOT AS A DIRECT RESPONSE. Example format:\n\n\
                        ## CONVERSATION SUMMARY\n\
                        * Topic 1: Key information\n\
                        * Topic 2: Key information\n\n\
                        ## TOOLS EXECUTED\n\
                        * Tool X: Result Y\n\n\
                        Remember this is a DOCUMENT not a chat response.\n\
                        FILTER OUT CHAT CONVENTIONS (greetings, offers to help, etc).".to_string()
            },
        };

        let conv_state = self.backend_conversation_state(false, true).await;

        // Include everything but the last message in the history.
        let history_len = conv_state.history.len();
        let history = if history_len < 2 {
            vec![]
        } else {
            flatten_history(conv_state.history.take(history_len.saturating_sub(1)))
        };

        let mut summary_message = UserInputMessage {
            content: summary_content,
            user_input_message_context: None,
            user_intent: None,
            images: None,
        };

        // If the last message contains tool uses, then add cancelled tool results to the summary
        // message.
        if let Some(ChatMessage::AssistantResponseMessage(AssistantResponseMessage {
            tool_uses: Some(tool_uses),
            ..
        })) = history.last()
        {
            self.set_cancelled_tool_results(&mut summary_message, tool_uses);
        }

        FigConversationState {
            conversation_id: Some(self.conversation_id.clone()),
            user_input_message: summary_message,
            history: Some(history),
        }
    }

    pub fn replace_history_with_summary(&mut self, summary: String) {
        self.history.drain(..(self.history.len().saturating_sub(1)));
        self.latest_summary = Some(summary);
        // If the last message contains tool results, then we add the results to the content field
        // instead. This is required to avoid validation errors.
        // TODO: this can break since the max user content size is less than the max tool response
        // size! Alternative could be to set the last tool use as part of the context messages.
        if let Some((user, _)) = self.history.back_mut() {
            if let Some(tool_results) = user.tool_use_results() {
                let tool_content: Vec<String> = tool_results
                    .iter()
                    .flat_map(|tr| {
                        tr.content.iter().map(|c| match c {
                            ToolUseResultBlock::Json(document) => serde_json::to_string(&document)
                                .map_err(|err| error!(?err, "failed to serialize tool result"))
                                .unwrap_or_default(),
                            ToolUseResultBlock::Text(s) => s.clone(),
                        })
                    })
                    .collect::<_>();
                let mut tool_content = tool_content.join(" ");
                if tool_content.is_empty() {
                    // To avoid validation errors with empty content, we need to make sure
                    // something is set.
                    tool_content.push_str("<tool result redacted>");
                }
                user.content = UserMessageContent::Prompt { prompt: tool_content };
            }
        }
    }

    pub fn current_profile(&self) -> Option<&str> {
        if let Some(cm) = self.context_manager.as_ref() {
            Some(cm.current_profile.as_str())
        } else {
            None
        }
    }

    /// Returns pairs of user and assistant messages to include as context in the message history
    /// including both summaries and context files if available, and the dropped context files.
    ///
    /// TODO:
    /// - Either add support for multiple context messages if the context is too large to fit inside
    ///   a single user message, or handle this case more gracefully. For now, always return 2
    ///   messages.
    /// - Cache this return for some period of time.
    async fn context_messages(
        &mut self,
        conversation_start_context: Option<String>,
    ) -> (Option<Vec<(UserMessage, AssistantMessage)>>, Vec<(String, String)>) {
        let mut context_content = String::new();
        let mut dropped_context_files = Vec::new();
        if let Some(summary) = &self.latest_summary {
            context_content.push_str(CONTEXT_ENTRY_START_HEADER);
            context_content.push_str("This summary contains ALL relevant information from our previous conversation including tool uses, results, code analysis, and file operations. YOU MUST reference this information when answering questions and explicitly acknowledge specific details from the summary when they're relevant to the current question.\n\n");
            context_content.push_str("SUMMARY CONTENT:\n");
            context_content.push_str(summary);
            context_content.push('\n');
            context_content.push_str(CONTEXT_ENTRY_END_HEADER);
        }

        // Add context files if available
        if let Some(context_manager) = self.context_manager.as_mut() {
            match context_manager.collect_context_files_with_limit().await {
                Ok((files_to_use, files_dropped)) => {
                    if !files_dropped.is_empty() {
                        dropped_context_files.extend(files_dropped);
                    }

                    if !files_to_use.is_empty() {
                        context_content.push_str(CONTEXT_ENTRY_START_HEADER);
                        for (filename, content) in files_to_use {
                            context_content.push_str(&format!("[{}]\n{}\n", filename, content));
                        }
                        context_content.push_str(CONTEXT_ENTRY_END_HEADER);
                    }
                },
                Err(e) => {
                    warn!("Failed to get context files: {}", e);
                },
            }
        }

        if let Some(context) = conversation_start_context {
            context_content.push_str(&context);
        }

        if !context_content.is_empty() {
            self.context_message_length = Some(context_content.len());
            let user_msg = UserMessage::new_prompt(context_content);
            let assistant_msg = AssistantMessage::new_response(None, "I will fully incorporate this information when generating my responses, and explicitly acknowledge relevant parts of the summary when answering questions.".into());
            (Some(vec![(user_msg, assistant_msg)]), dropped_context_files)
        } else {
            (None, dropped_context_files)
        }
    }

    /// The length of the user message used as context, if any.
    pub fn context_message_length(&self) -> Option<usize> {
        self.context_message_length
    }

    /// Calculate the total character count in the conversation
    pub async fn calculate_char_count(&mut self) -> CharCount {
        self.backend_conversation_state(false, true).await.char_count()
    }

    /// Get the current token warning level
    pub async fn get_token_warning_level(&mut self) -> TokenWarningLevel {
        let total_chars = self.calculate_char_count().await;

        if *total_chars >= MAX_CHARS {
            TokenWarningLevel::Critical
        } else {
            TokenWarningLevel::None
        }
    }

    pub fn append_user_transcript(&mut self, message: &str) {
        self.append_transcript(format!("> {}", message.replace("\n", "> \n")));
    }

    pub fn append_assistant_transcript(&mut self, message: &AssistantMessage) {
        let tool_uses = message.tool_uses().map_or("none".to_string(), |tools| {
            tools.iter().map(|tool| tool.name.clone()).collect::<Vec<_>>().join(",")
        });
        self.append_transcript(format!("{}\n[Tool uses: {tool_uses}]", message.content()));
    }

    pub fn append_transcript(&mut self, message: String) {
        if self.transcript.len() >= MAX_CONVERSATION_STATE_HISTORY_LEN {
            self.transcript.pop_front();
        }
        self.transcript.push_back(message);
    }

    /// Mutates `msg` so that it will contain an appropriate [UserInputMessageContext] that
    /// contains "cancelled" tool results for `tool_uses`.
    fn set_cancelled_tool_results(&self, msg: &mut UserInputMessage, tool_uses: &[ToolUse]) {
        match msg.user_input_message_context.as_mut() {
            Some(ctx) => {
                if ctx.tool_results.as_ref().is_none_or(|r| r.is_empty()) {
                    debug!(
                        "last assistant message contains tool uses, but next message is set and does not contain tool results. setting tool results as cancelled"
                    );
                    ctx.tool_results = Some(
                        tool_uses
                            .iter()
                            .map(|tool_use| ToolResult {
                                tool_use_id: tool_use.tool_use_id.clone(),
                                content: vec![ToolResultContentBlock::Text(
                                    "Tool use was cancelled by the user".to_string(),
                                )],
                                status: crate::api_client::model::ToolResultStatus::Error,
                            })
                            .collect::<Vec<_>>(),
                    );
                }
            },
            None => {
                debug!(
                    "last assistant message contains tool uses, but next message is set and does not contain tool results. setting tool results as cancelled"
                );
                let tool_results = tool_uses
                    .iter()
                    .map(|tool_use| ToolResult {
                        tool_use_id: tool_use.tool_use_id.clone(),
                        content: vec![ToolResultContentBlock::Text(
                            "Tool use was cancelled by the user".to_string(),
                        )],
                        status: crate::api_client::model::ToolResultStatus::Error,
                    })
                    .collect::<Vec<_>>();
                let user_input_message_context = UserInputMessageContext {
                    env_state: Some(build_env_state()),
                    tool_results: Some(tool_results),
                    tools: if self.tools.is_empty() {
                        None
                    } else {
                        Some(self.tools.values().flatten().cloned().collect::<Vec<_>>())
                    },
                    ..Default::default()
                };
                msg.user_input_message_context = Some(user_input_message_context);
            },
        }
    }
}

/// Represents a conversation state that can be converted into a [FigConversationState] (the type
/// used by the API client). Represents borrowed data, and reflects an exact [FigConversationState]
/// that can be generated from [ConversationState] at any point in time.
///
/// This is intended to provide us ways to accurately assess the exact state that is sent to the
/// model without having to needlessly clone and mutate [ConversationState] in strange ways.
pub type BackendConversationState<'a> = BackendConversationStateImpl<
    'a,
    std::collections::vec_deque::Iter<'a, (UserMessage, AssistantMessage)>,
    Option<Vec<(UserMessage, AssistantMessage)>>,
>;

/// See [BackendConversationState]
#[derive(Debug, Clone)]
pub struct BackendConversationStateImpl<'a, T, U> {
    pub conversation_id: &'a str,
    pub next_user_message: Option<&'a UserMessage>,
    pub history: T,
    pub context_messages: U,
    pub dropped_context_files: Vec<(String, String)>,
    pub tools: &'a HashMap<ToolOrigin, Vec<Tool>>,
}

impl
    BackendConversationStateImpl<
        '_,
        std::collections::vec_deque::Iter<'_, (UserMessage, AssistantMessage)>,
        Option<Vec<(UserMessage, AssistantMessage)>>,
    >
{
    fn into_fig_conversation_state(self) -> eyre::Result<FigConversationState> {
        let history = flatten_history(self.context_messages.unwrap_or_default().iter().chain(self.history));
        let mut user_input_message: UserInputMessage = self
            .next_user_message
            .cloned()
            .map(UserMessage::into_user_input_message)
            .ok_or(eyre::eyre!("next user message is not set"))?;
        if let Some(ctx) = user_input_message.user_input_message_context.as_mut() {
            ctx.tools = Some(self.tools.values().flatten().cloned().collect::<Vec<_>>());
        }

        Ok(FigConversationState {
            conversation_id: Some(self.conversation_id.to_string()),
            user_input_message,
            history: Some(history),
        })
    }

    pub fn calculate_conversation_size(&self) -> ConversationSize {
        let mut user_chars = 0;
        let mut assistant_chars = 0;
        let mut context_chars = 0;

        // Count the chars used by the messages in the history.
        // this clone is cheap
        let history = self.history.clone();
        for (user, assistant) in history {
            user_chars += *user.char_count();
            assistant_chars += *assistant.char_count();
        }

        // Add any chars from context messages, if available.
        context_chars += self
            .context_messages
            .as_ref()
            .map(|v| {
                v.iter().fold(0, |acc, (user, assistant)| {
                    acc + *user.char_count() + *assistant.char_count()
                })
            })
            .unwrap_or_default();

        ConversationSize {
            context_messages: context_chars.into(),
            user_messages: user_chars.into(),
            assistant_messages: assistant_chars.into(),
        }
    }
}

/// Reflects a detailed accounting of the context window utilization for a given conversation.
#[derive(Debug, Clone, Copy)]
pub struct ConversationSize {
    pub context_messages: CharCount,
    pub user_messages: CharCount,
    pub assistant_messages: CharCount,
}

/// Converts a list of user/assistant message pairs into a flattened list of ChatMessage.
fn flatten_history<'a, T>(history: T) -> Vec<ChatMessage>
where
    T: Iterator<Item = &'a (UserMessage, AssistantMessage)>,
{
    history.fold(Vec::new(), |mut acc, (user, assistant)| {
        acc.push(ChatMessage::UserInputMessage(user.clone().into_history_entry()));
        acc.push(ChatMessage::AssistantResponseMessage(assistant.clone().into()));
        acc
    })
}

/// Character count warning levels for conversation size
#[derive(Debug, Clone, PartialEq, Eq)]
pub enum TokenWarningLevel {
    /// No warning, conversation is within normal limits
    None,
    /// Critical level - at single warning threshold (600K characters)
    Critical,
}

impl From<InputSchema> for ToolInputSchema {
    fn from(value: InputSchema) -> Self {
        Self {
            json: Some(serde_value_to_document(value.0).into()),
        }
    }
}

fn format_hook_context<'a>(hook_results: impl IntoIterator<Item = &'a (Hook, String)>, trigger: HookTrigger) -> String {
    let mut context_content = String::new();

    context_content.push_str(CONTEXT_ENTRY_START_HEADER);
    context_content.push_str("This section (like others) contains important information that I want you to use in your responses. I have gathered this context from valuable programmatic script hooks. You must follow any requests and consider all of the information in this section");
    if trigger == HookTrigger::ConversationStart {
        context_content.push_str(" for the entire conversation");
    }
    context_content.push_str("\n\n");

    for (hook, output) in hook_results.into_iter().filter(|(h, _)| h.trigger == trigger) {
        context_content.push_str(&format!("'{}': {output}\n\n", &hook.name));
    }
    context_content.push_str(CONTEXT_ENTRY_END_HEADER);
    context_content
}

#[cfg(test)]
mod tests {
    use super::super::context::{
        AMAZONQ_FILENAME,
        profile_context_path,
    };
    use super::super::message::AssistantToolUse;
    use super::*;
    use crate::api_client::model::{
        AssistantResponseMessage,
        ToolResultStatus,
    };
    use crate::cli::chat::tool_manager::ToolManager;
    use crate::database::Database;
    use crate::platform::Env;
    use crate::telemetry::TelemetryThread;

    fn assert_conversation_state_invariants(state: FigConversationState, assertion_iteration: usize) {
        if let Some(Some(msg)) = state.history.as_ref().map(|h| h.first()) {
            assert!(
                matches!(msg, ChatMessage::UserInputMessage(_)),
                "{assertion_iteration}: First message in the history must be from the user, instead found: {:?}",
                msg
            );
        }
        if let Some(Some(msg)) = state.history.as_ref().map(|h| h.last()) {
            assert!(
                matches!(msg, ChatMessage::AssistantResponseMessage(_)),
                "{assertion_iteration}: Last message in the history must be from the assistant, instead found: {:?}",
                msg
            );
            // If the last message from the assistant contains tool uses, then the next user
            // message must contain tool results.
            match (state.user_input_message.user_input_message_context.as_ref(), msg) {
                (
                    Some(ctx),
                    ChatMessage::AssistantResponseMessage(AssistantResponseMessage {
                        tool_uses: Some(tool_uses),
                        ..
                    }),
                ) if !tool_uses.is_empty() => {
                    assert!(
                        ctx.tool_results.as_ref().is_some_and(|r| !r.is_empty()),
                        "The user input message must contain tool results when the last assistant message contains tool uses"
                    );
                },
                _ => {},
            }
        }

        if let Some(history) = state.history.as_ref() {
            for (i, msg) in history.iter().enumerate() {
                // User message checks.
                if let ChatMessage::UserInputMessage(user) = msg {
                    assert!(
                        user.user_input_message_context
                            .as_ref()
                            .is_none_or(|ctx| ctx.tools.is_none()),
                        "the tool specification should be empty for all user messages in the history"
                    );

                    // Check that messages with tool results are immediately preceded by an
                    // assistant message with tool uses.
                    if user
                        .user_input_message_context
                        .as_ref()
                        .is_some_and(|ctx| ctx.tool_results.as_ref().is_some_and(|r| !r.is_empty()))
                    {
                        match history.get(i.checked_sub(1).unwrap_or_else(|| {
                            panic!(
                                "{assertion_iteration}: first message in the history should not contain tool results"
                            )
                        })) {
                            Some(ChatMessage::AssistantResponseMessage(assistant)) => {
                                assert!(assistant.tool_uses.is_some());
                            },
                            _ => panic!(
                                "expected an assistant response message with tool uses at index: {}",
                                i - 1
                            ),
                        }
                    }
                }
            }
        }

        let actual_history_len = state.history.unwrap_or_default().len();
        assert!(
            actual_history_len <= MAX_CONVERSATION_STATE_HISTORY_LEN,
            "history should not extend past the max limit of {}, instead found length {}",
            MAX_CONVERSATION_STATE_HISTORY_LEN,
            actual_history_len
        );

        let ctx = state
            .user_input_message
            .user_input_message_context
            .as_ref()
            .expect("user input message context must exist");
        assert!(
            ctx.tools.is_some(),
            "Currently, the tool spec must be included in the next user message"
        );
    }

    #[tokio::test]
    async fn test_conversation_state_history_handling_truncation() {
        let env = Env::new();
        let mut database = Database::new().await.unwrap();
        let telemetry = TelemetryThread::new(&env, &mut database).await.unwrap();

        let mut tool_manager = ToolManager::default();
        let mut conversation_state = ConversationState::new(
            Context::new(),
            "fake_conv_id",
            tool_manager.load_tools(&database, &telemetry).await.unwrap(),
            None,
            None,
            tool_manager,
        )
        .await;

        // First, build a large conversation history. We need to ensure that the order is always
        // User -> Assistant -> User -> Assistant ...and so on.
        conversation_state.set_next_user_message("start".to_string()).await;
        for i in 0..=(MAX_CONVERSATION_STATE_HISTORY_LEN + 100) {
            let s = conversation_state.as_sendable_conversation_state(true).await;
            assert_conversation_state_invariants(s, i);
            conversation_state
                .push_assistant_message(AssistantMessage::new_response(None, i.to_string()), &mut database);
            conversation_state.set_next_user_message(i.to_string()).await;
        }
    }

    #[tokio::test]
    async fn test_conversation_state_history_handling_with_tool_results() {
        let env = Env::new();
        let mut database = Database::new().await.unwrap();
        let telemetry = TelemetryThread::new(&env, &mut database).await.unwrap();

        // Build a long conversation history of tool use results.
        let mut tool_manager = ToolManager::default();
        let tool_config = tool_manager.load_tools().await.unwrap();
        let mut conversation_state = ConversationState::new(
            Context::new(),
            "fake_conv_id",
<<<<<<< HEAD
            tool_config.clone(),
=======
            tool_manager.load_tools(&database, &telemetry).await.unwrap(),
>>>>>>> ff7ade20
            None,
            None,
            tool_manager.clone(),
        )
        .await;
        conversation_state.set_next_user_message("start".to_string()).await;
        for i in 0..=(MAX_CONVERSATION_STATE_HISTORY_LEN + 100) {
            let s = conversation_state.as_sendable_conversation_state(true).await;
            assert_conversation_state_invariants(s, i);

            conversation_state.push_assistant_message(
                AssistantMessage::new_tool_use(None, i.to_string(), vec![AssistantToolUse {
                    id: "tool_id".to_string(),
                    name: "tool name".to_string(),
                    args: serde_json::Value::Null,
                }]),
                &mut database,
            );
            conversation_state.add_tool_results(vec![ToolUseResult {
                tool_use_id: "tool_id".to_string(),
                content: vec![],
                status: ToolResultStatus::Success,
            }]);
        }

        // Build a long conversation history of user messages mixed in with tool results.
        let mut conversation_state = ConversationState::new(
            Context::new(),
            "fake_conv_id",
<<<<<<< HEAD
            tool_config.clone(),
=======
            tool_manager.load_tools(&database, &telemetry).await.unwrap(),
>>>>>>> ff7ade20
            None,
            None,
            tool_manager.clone(),
        )
        .await;
        conversation_state.set_next_user_message("start".to_string()).await;
        for i in 0..=(MAX_CONVERSATION_STATE_HISTORY_LEN + 100) {
            let s = conversation_state.as_sendable_conversation_state(true).await;
            assert_conversation_state_invariants(s, i);
            if i % 3 == 0 {
                conversation_state.push_assistant_message(
                    AssistantMessage::new_tool_use(None, i.to_string(), vec![AssistantToolUse {
                        id: "tool_id".to_string(),
                        name: "tool name".to_string(),
                        args: serde_json::Value::Null,
                    }]),
                    &mut database,
                );
                conversation_state.add_tool_results(vec![ToolUseResult {
                    tool_use_id: "tool_id".to_string(),
                    content: vec![],
                    status: ToolResultStatus::Success,
                }]);
            } else {
                conversation_state
                    .push_assistant_message(AssistantMessage::new_response(None, i.to_string()), &mut database);
                conversation_state.set_next_user_message(i.to_string()).await;
            }
        }
    }

    #[tokio::test]
    async fn test_conversation_state_with_context_files() {
        let env = Env::new();
        let mut database = Database::new().await.unwrap();
        let telemetry = TelemetryThread::new(&env, &mut database).await.unwrap();

        let ctx = Context::builder().with_test_home().await.unwrap().build_fake();
        ctx.fs().write(AMAZONQ_FILENAME, "test context").await.unwrap();

        let mut tool_manager = ToolManager::default();
        let mut conversation_state = ConversationState::new(
            ctx,
            "fake_conv_id",
            tool_manager.load_tools(&database, &telemetry).await.unwrap(),
            None,
            None,
            tool_manager,
        )
        .await;

        // First, build a large conversation history. We need to ensure that the order is always
        // User -> Assistant -> User -> Assistant ...and so on.
        conversation_state.set_next_user_message("start".to_string()).await;
        for i in 0..=(MAX_CONVERSATION_STATE_HISTORY_LEN + 100) {
            let s = conversation_state.as_sendable_conversation_state(true).await;

            // Ensure that the first two messages are the fake context messages.
            let hist = s.history.as_ref().unwrap();
            let user = &hist[0];
            let assistant = &hist[1];
            match (user, assistant) {
                (ChatMessage::UserInputMessage(user), ChatMessage::AssistantResponseMessage(_)) => {
                    assert!(
                        user.content.contains("test context"),
                        "expected context message to contain context file, instead found: {}",
                        user.content
                    );
                },
                _ => panic!("Expected the first two messages to be from the user and the assistant"),
            }

            assert_conversation_state_invariants(s, i);

            conversation_state
                .push_assistant_message(AssistantMessage::new_response(None, i.to_string()), &mut database);
            conversation_state.set_next_user_message(i.to_string()).await;
        }
    }

    #[tokio::test]
    async fn test_conversation_state_additional_context() {
        // tracing_subscriber::fmt::try_init().ok();

        let env = Env::new();
        let mut database = Database::new().await.unwrap();
        let telemetry = TelemetryThread::new(&env, &mut database).await.unwrap();

        let mut tool_manager = ToolManager::default();
        let ctx = Context::builder().with_test_home().await.unwrap().build_fake();
        let conversation_start_context = "conversation start context";
        let prompt_context = "prompt context";
        let config = serde_json::json!({
            "hooks": {
                "test_per_prompt": {
                    "trigger": "per_prompt",
                    "type": "inline",
                    "command": format!("echo {}", prompt_context)
                },
                "test_conversation_start": {
                    "trigger": "conversation_start",
                    "type": "inline",
                    "command": format!("echo {}", conversation_start_context)
                }
            }
        });
        let config_path = profile_context_path(&ctx, "default").unwrap();
        ctx.fs().create_dir_all(config_path.parent().unwrap()).await.unwrap();
        ctx.fs()
            .write(&config_path, serde_json::to_string(&config).unwrap())
            .await
            .unwrap();
        let mut conversation_state = ConversationState::new(
            ctx,
            "fake_conv_id",
            tool_manager.load_tools(&database, &telemetry).await.unwrap(),
            None,
            Some(SharedWriter::stdout()),
            tool_manager,
        )
        .await;

        // Simulate conversation flow
        conversation_state.set_next_user_message("start".to_string()).await;
        for i in 0..=5 {
            let s = conversation_state.as_sendable_conversation_state(true).await;
            let hist = s.history.as_ref().unwrap();
            #[allow(clippy::match_wildcard_for_single_variants)]
            match &hist[0] {
                ChatMessage::UserInputMessage(user) => {
                    assert!(
                        user.content.contains(conversation_start_context),
                        "expected to contain '{conversation_start_context}', instead found: {}",
                        user.content
                    );
                },
                _ => panic!("Expected user message."),
            }
            assert!(
                s.user_input_message.content.contains(prompt_context),
                "expected to contain '{prompt_context}', instead found: {}",
                s.user_input_message.content
            );

            conversation_state
                .push_assistant_message(AssistantMessage::new_response(None, i.to_string()), &mut database);
            conversation_state.set_next_user_message(i.to_string()).await;
        }
    }
}<|MERGE_RESOLUTION|>--- conflicted
+++ resolved
@@ -896,7 +896,6 @@
     use crate::cli::chat::tool_manager::ToolManager;
     use crate::database::Database;
     use crate::platform::Env;
-    use crate::telemetry::TelemetryThread;
 
     fn assert_conversation_state_invariants(state: FigConversationState, assertion_iteration: usize) {
         if let Some(Some(msg)) = state.history.as_ref().map(|h| h.first()) {
@@ -988,15 +987,13 @@
 
     #[tokio::test]
     async fn test_conversation_state_history_handling_truncation() {
-        let env = Env::new();
         let mut database = Database::new().await.unwrap();
-        let telemetry = TelemetryThread::new(&env, &mut database).await.unwrap();
 
         let mut tool_manager = ToolManager::default();
         let mut conversation_state = ConversationState::new(
             Context::new(),
             "fake_conv_id",
-            tool_manager.load_tools(&database, &telemetry).await.unwrap(),
+            tool_manager.load_tools(&database).await.unwrap(),
             None,
             None,
             tool_manager,
@@ -1017,21 +1014,15 @@
 
     #[tokio::test]
     async fn test_conversation_state_history_handling_with_tool_results() {
-        let env = Env::new();
         let mut database = Database::new().await.unwrap();
-        let telemetry = TelemetryThread::new(&env, &mut database).await.unwrap();
 
         // Build a long conversation history of tool use results.
         let mut tool_manager = ToolManager::default();
-        let tool_config = tool_manager.load_tools().await.unwrap();
+        let tool_config = tool_manager.load_tools(&database).await.unwrap();
         let mut conversation_state = ConversationState::new(
             Context::new(),
             "fake_conv_id",
-<<<<<<< HEAD
             tool_config.clone(),
-=======
-            tool_manager.load_tools(&database, &telemetry).await.unwrap(),
->>>>>>> ff7ade20
             None,
             None,
             tool_manager.clone(),
@@ -1061,11 +1052,7 @@
         let mut conversation_state = ConversationState::new(
             Context::new(),
             "fake_conv_id",
-<<<<<<< HEAD
             tool_config.clone(),
-=======
-            tool_manager.load_tools(&database, &telemetry).await.unwrap(),
->>>>>>> ff7ade20
             None,
             None,
             tool_manager.clone(),
@@ -1099,9 +1086,7 @@
 
     #[tokio::test]
     async fn test_conversation_state_with_context_files() {
-        let env = Env::new();
         let mut database = Database::new().await.unwrap();
-        let telemetry = TelemetryThread::new(&env, &mut database).await.unwrap();
 
         let ctx = Context::builder().with_test_home().await.unwrap().build_fake();
         ctx.fs().write(AMAZONQ_FILENAME, "test context").await.unwrap();
@@ -1110,7 +1095,7 @@
         let mut conversation_state = ConversationState::new(
             ctx,
             "fake_conv_id",
-            tool_manager.load_tools(&database, &telemetry).await.unwrap(),
+            tool_manager.load_tools(&database).await.unwrap(),
             None,
             None,
             tool_manager,
@@ -1150,9 +1135,7 @@
     async fn test_conversation_state_additional_context() {
         // tracing_subscriber::fmt::try_init().ok();
 
-        let env = Env::new();
         let mut database = Database::new().await.unwrap();
-        let telemetry = TelemetryThread::new(&env, &mut database).await.unwrap();
 
         let mut tool_manager = ToolManager::default();
         let ctx = Context::builder().with_test_home().await.unwrap().build_fake();
@@ -1181,7 +1164,7 @@
         let mut conversation_state = ConversationState::new(
             ctx,
             "fake_conv_id",
-            tool_manager.load_tools(&database, &telemetry).await.unwrap(),
+            tool_manager.load_tools(&database).await.unwrap(),
             None,
             Some(SharedWriter::stdout()),
             tool_manager,
