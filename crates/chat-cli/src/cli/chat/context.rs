use std::collections::HashMap;
use std::io::Write;
use std::path::{
    Path,
    PathBuf,
};

use eyre::{
    Result,
    eyre,
};
use glob::glob;
use regex::Regex;
use serde::{
    Deserialize,
    Serialize,
};
use tracing::debug;

use super::consts::CONTEXT_FILES_MAX_SIZE;
use super::util::drop_matched_context_files;
use crate::cli::chat::ChatError;
use crate::cli::chat::cli::hooks::{
    Hook,
    HookExecutor,
    HookTrigger,
};
<<<<<<< HEAD
use super::util::drop_matched_context_files;
use crate::cli::agent::Agent;
=======
>>>>>>> 14491bf2
use crate::platform::Context;
use crate::util::directories;

pub const AMAZONQ_FILENAME: &str = "AmazonQ.md";

/// Configuration for context files, containing paths to include in the context.
#[derive(Debug, Clone, Serialize, Deserialize, Default)]
#[serde(default)]
pub struct ContextConfig {
    /// List of file paths or glob patterns to include in the context.
    pub paths: Vec<String>,

    /// Map of Hook Name to [`Hook`]. The hook name serves as the hook's ID.
    pub hooks: HashMap<String, Hook>,
}

<<<<<<< HEAD
impl TryFrom<&Agent> for ContextConfig {
    type Error = eyre::Report;

    fn try_from(value: &Agent) -> Result<Self, Self::Error> {
        Ok(Self {
            paths: value.included_files.clone(),
            hooks: {
                let mut hooks = HashMap::<String, Hook>::new();

                if value.prompt_hooks.is_array() {
                    let prompt_hooks = serde_json::from_value::<Vec<String>>(value.prompt_hooks.clone())
                        .map_err(|e| eyre::eyre!("Error deserializing prompt hooks: {:?}", e))?;
                    prompt_hooks
                        .clone()
                        .into_iter()
                        .map(|command| Hook::new_inline_hook(HookTrigger::PerPrompt, command))
                        .enumerate()
                        .for_each(|(i, hook)| {
                            hooks.insert(format!("per_prompt_hook_{i}"), hook);
                        });
                } else if value.prompt_hooks.is_object() {
                    let prompt_hooks = serde_json::from_value::<HashMap<String, Hook>>(value.prompt_hooks.clone())
                        .map_err(|e| eyre::eyre!("Error deserializing prompt hooks: {:?}", e))?;
                    hooks.extend(prompt_hooks);
                }

                if value.create_hooks.is_array() {
                    let create_hooks = serde_json::from_value::<Vec<String>>(value.create_hooks.clone())
                        .map_err(|e| eyre::eyre!("Error deserializing prompt hooks: {:?}", e))?;
                    create_hooks
                        .clone()
                        .into_iter()
                        .map(|command| Hook::new_inline_hook(HookTrigger::ConversationStart, command))
                        .enumerate()
                        .for_each(|(i, hook)| {
                            hooks.insert(format!("start_hook_{i}"), hook);
                        });
                } else if value.create_hooks.is_object() {
                    let create_hooks = serde_json::from_value::<HashMap<String, Hook>>(value.create_hooks.clone())
                        .map_err(|e| eyre::eyre!("Error deserializing prompt hooks: {:?}", e))?;
                    hooks.extend(create_hooks);
                }

                hooks
            },
        })
    }
}

#[allow(dead_code)]
=======
>>>>>>> 14491bf2
/// Manager for context files and profiles.
#[derive(Debug, Clone, Serialize, Deserialize)]
pub struct ContextManager {
    max_context_files_size: usize,

    /// Global context configuration that applies to all profiles.
    pub global_config: ContextConfig,

    /// Name of the current active profile.
    pub current_profile: String,

    /// Context configuration for the current profile.
    pub profile_config: ContextConfig,

    #[serde(skip)]
    pub hook_executor: HookExecutor,
}

impl ContextManager {
    /// Create a new ContextManager with default settings.
    ///
    /// This will:
    /// 1. Create the necessary directories if they don't exist
    /// 2. Load the global configuration
    /// 3. Load the default profile configuration
    ///
    /// # Arguments
    /// * `ctx` - The context to use
    /// * `max_context_files_size` - Optional maximum token size for context files. If not provided,
    ///   defaults to `CONTEXT_FILES_MAX_SIZE`.
    ///
    /// # Returns
    /// A Result containing the new ContextManager or an error
    pub async fn new(ctx: &Context, max_context_files_size: Option<usize>) -> Result<Self> {
        let max_context_files_size = max_context_files_size.unwrap_or(CONTEXT_FILES_MAX_SIZE);

        let profiles_dir = directories::chat_profiles_dir(ctx)?;

        ctx.fs.create_dir_all(&profiles_dir).await?;

        let global_config = load_global_config(ctx).await?;
        let current_profile = "default".to_string();
        let profile_config = load_profile_config(ctx, &current_profile).await?;

        Ok(Self {
            max_context_files_size,
            global_config,
            current_profile,
            profile_config,
            hook_executor: HookExecutor::new(),
        })
    }

    pub async fn from_agent(ctx: Arc<Context>, agent: &Agent, max_context_files_size: Option<usize>) -> Result<Self> {
        let max_context_files_size = max_context_files_size.unwrap_or(CONTEXT_FILES_MAX_SIZE);

        let profiles_dir = directories::chat_profiles_dir(&ctx)?;

        ctx.fs().create_dir_all(&profiles_dir).await?;

        let global_config = load_global_config(&ctx).await?;
        let current_profile = agent.name.clone();
        let profile_config = ContextConfig::try_from(agent)?;

        Ok(Self {
            ctx,
            max_context_files_size,
            global_config,
            current_profile,
            profile_config,
            hook_executor: HookExecutor::new(),
        })
    }

    /// Save the current configuration to disk.
    ///
    /// # Arguments
    /// * `global` - If true, save the global configuration; otherwise, save the current profile
    ///   configuration
    ///
    /// # Returns
    /// A Result indicating success or an error
    async fn save_config(&self, ctx: &Context, global: bool) -> Result<()> {
        if global {
            let global_path = directories::chat_global_context_path(ctx)?;
            let contents = serde_json::to_string_pretty(&self.global_config)
                .map_err(|e| eyre!("Failed to serialize global configuration: {}", e))?;

            ctx.fs.write(&global_path, contents).await?;
        } else {
            let profile_path = profile_context_path(ctx, &self.current_profile)?;
            if let Some(parent) = profile_path.parent() {
                ctx.fs.create_dir_all(parent).await?;
            }
            let contents = serde_json::to_string_pretty(&self.profile_config)
                .map_err(|e| eyre!("Failed to serialize profile configuration: {}", e))?;

            ctx.fs.write(&profile_path, contents).await?;
        }

        Ok(())
    }

    /// Reloads the global and profile config from disk.
    pub async fn reload_config(&mut self, ctx: &Context) -> Result<()> {
        self.global_config = load_global_config(ctx).await?;
        self.profile_config = load_profile_config(ctx, &self.current_profile).await?;
        Ok(())
    }

    /// Add paths to the context configuration.
    ///
    /// # Arguments
    /// * `paths` - List of paths to add
    /// * `global` - If true, add to global configuration; otherwise, add to current profile
    ///   configuration
    /// * `force` - If true, skip validation that the path exists
    ///
    /// # Returns
    /// A Result indicating success or an error
    pub async fn add_paths(&mut self, ctx: &Context, paths: Vec<String>, global: bool, force: bool) -> Result<()> {
        let mut all_paths = self.global_config.paths.clone();
        all_paths.append(&mut self.profile_config.paths.clone());

        // Validate paths exist before adding them
        if !force {
            let mut context_files = Vec::new();

            // Check each path to make sure it exists or matches at least one file
            for path in &paths {
                // We're using a temporary context_files vector just for validation
                // Pass is_validation=true to ensure we error if glob patterns don't match any files
                match process_path(ctx, path, &mut context_files, true).await {
                    Ok(_) => {}, // Path is valid
                    Err(e) => return Err(eyre!("Invalid path '{}': {}. Use --force to add anyway.", path, e)),
                }
            }
        }

        // Add each path, checking for duplicates
        for path in paths {
            if all_paths.contains(&path) {
                return Err(eyre!("Rule '{}' already exists.", path));
            }
            if global {
                self.global_config.paths.push(path);
            } else {
                self.profile_config.paths.push(path);
            }
        }

        // Save the updated configuration
        self.save_config(ctx, global).await?;

        Ok(())
    }

    /// Remove paths from the context configuration.
    ///
    /// # Arguments
    /// * `paths` - List of paths to remove
    /// * `global` - If true, remove from global configuration; otherwise, remove from current
    ///   profile configuration
    ///
    /// # Returns
    /// A Result indicating success or an error
    pub async fn remove_paths(&mut self, ctx: &Context, paths: Vec<String>, global: bool) -> Result<()> {
        // Get reference to the appropriate config
        let config = self.get_config_mut(global);

        // Track if any paths were removed
        let mut removed_any = false;

        // Remove each path if it exists
        for path in paths {
            let original_len = config.paths.len();
            config.paths.retain(|p| p != &path);

            if config.paths.len() < original_len {
                removed_any = true;
            }
        }

        if !removed_any {
            return Err(eyre!("None of the specified paths were found in the context"));
        }

        // Save the updated configuration
        self.save_config(ctx, global).await?;

        Ok(())
    }

    /// List all available profiles.
    ///
    /// # Returns
    /// A Result containing a vector of profile names, with "default" always first
    pub async fn list_profiles(&self, ctx: &Context) -> Result<Vec<String>> {
        let mut profiles = Vec::new();

        // Always include default profile
        profiles.push("default".to_string());

        // Read profile directory and extract profile names
        let profiles_dir = directories::chat_profiles_dir(ctx)?;
        if profiles_dir.exists() {
            let mut read_dir = ctx.fs.read_dir(&profiles_dir).await?;
            while let Some(entry) = read_dir.next_entry().await? {
                let path = entry.path();
                if let (true, Some(name)) = (path.is_dir(), path.file_name()) {
                    if name != "default" {
                        profiles.push(name.to_string_lossy().to_string());
                    }
                }
            }
        }

        // Sort non-default profiles alphabetically
        if profiles.len() > 1 {
            profiles[1..].sort();
        }

        Ok(profiles)
    }

    /// List all available profiles using blocking operations.
    ///
    /// Similar to list_profiles but uses synchronous filesystem operations.
    ///
    /// # Returns
    /// A Result containing a vector of profile names, with "default" always first
    pub fn list_profiles_blocking(&self, ctx: &Context) -> Result<Vec<String>> {
        let _ = self;

        let mut profiles = Vec::new();

        // Always include default profile
        profiles.push("default".to_string());

        // Read profile directory and extract profile names
        let profiles_dir = directories::chat_profiles_dir(ctx)?;
        if profiles_dir.exists() {
            for entry in std::fs::read_dir(profiles_dir)? {
                let entry = entry?;
                let path = entry.path();
                if let (true, Some(name)) = (path.is_dir(), path.file_name()) {
                    if name != "default" {
                        profiles.push(name.to_string_lossy().to_string());
                    }
                }
            }
        }

        // Sort non-default profiles alphabetically
        if profiles.len() > 1 {
            profiles[1..].sort();
        }

        Ok(profiles)
    }

    /// Clear all paths from the context configuration.
    ///
    /// # Arguments
    /// * `global` - If true, clear global configuration; otherwise, clear current profile
    ///   configuration
    ///
    /// # Returns
    /// A Result indicating success or an error
    pub async fn clear(&mut self, ctx: &Context, global: bool) -> Result<()> {
        // Clear the appropriate config
        if global {
            self.global_config.paths.clear();
        } else {
            self.profile_config.paths.clear();
        }

        // Save the updated configuration
        self.save_config(ctx, global).await?;

        Ok(())
    }

    /// Create a new profile.
    ///
    /// # Arguments
    /// * `name` - Name of the profile to create
    ///
    /// # Returns
    /// A Result indicating success or an error
    pub async fn create_profile(&self, ctx: &Context, name: &str) -> Result<()> {
        validate_profile_name(name)?;

        // Check if profile already exists
        let profile_path = profile_context_path(ctx, name)?;
        if profile_path.exists() {
            return Err(eyre!("Profile '{}' already exists", name));
        }

        // Create empty profile configuration
        let config = ContextConfig::default();
        let contents = serde_json::to_string_pretty(&config)
            .map_err(|e| eyre!("Failed to serialize profile configuration: {}", e))?;

        // Create the file
        if let Some(parent) = profile_path.parent() {
            ctx.fs.create_dir_all(parent).await?;
        }
        ctx.fs.write(&profile_path, contents).await?;

        Ok(())
    }

    /// Delete a profile.
    ///
    /// # Arguments
    /// * `name` - Name of the profile to delete
    ///
    /// # Returns
    /// A Result indicating success or an error
    pub async fn delete_profile(&self, ctx: &Context, name: &str) -> Result<()> {
        if name == "default" {
            return Err(eyre!("Cannot delete the default profile"));
        } else if name == self.current_profile {
            return Err(eyre!(
                "Cannot delete the active profile. Switch to another profile first"
            ));
        }

        let profile_path = profile_dir_path(ctx, name)?;
        if !profile_path.exists() {
            return Err(eyre!("Profile '{}' does not exist", name));
        }

        ctx.fs.remove_dir_all(&profile_path).await?;

        Ok(())
    }

    /// Rename a profile.
    ///
    /// # Arguments
    /// * `old_name` - Current name of the profile
    /// * `new_name` - New name for the profile
    ///
    /// # Returns
    /// A Result indicating success or an error
    pub async fn rename_profile(&mut self, ctx: &Context, old_name: &str, new_name: &str) -> Result<()> {
        // Validate profile names
        if old_name == "default" {
            return Err(eyre!("Cannot rename the default profile"));
        }
        if new_name == "default" {
            return Err(eyre!("Cannot rename to 'default' as it's a reserved profile name"));
        }

        validate_profile_name(new_name)?;

        let old_profile_path = profile_dir_path(ctx, old_name)?;
        if !old_profile_path.exists() {
            return Err(eyre!("Profile '{}' not found", old_name));
        }

        let new_profile_path = profile_dir_path(ctx, new_name)?;
        if new_profile_path.exists() {
            return Err(eyre!("Profile '{}' already exists", new_name));
        }

        ctx.fs.rename(&old_profile_path, &new_profile_path).await?;

        // If the current profile is being renamed, update the current_profile field
        if self.current_profile == old_name {
            self.current_profile = new_name.to_string();
            self.profile_config = load_profile_config(ctx, new_name).await?;
        }

        Ok(())
    }

    /// Switch to a different profile.
    ///
    /// # Arguments
    /// * `name` - Name of the profile to switch to
    ///
    /// # Returns
    /// A Result indicating success or an error
    pub async fn switch_profile(&mut self, ctx: &Context, name: &str) -> Result<()> {
        validate_profile_name(name)?;
        self.hook_executor.profile_cache.clear();

        // Special handling for default profile - it always exists
        if name == "default" {
            // Load the default profile configuration
            let profile_config = load_profile_config(ctx, name).await?;

            // Update the current profile
            self.current_profile = name.to_string();
            self.profile_config = profile_config;

            return Ok(());
        }

        // Check if profile exists
        let profile_path = profile_context_path(ctx, name)?;
        if !profile_path.exists() {
            return Err(eyre!("Profile '{}' does not exist. Use 'create' to create it", name));
        }

        // Update the current profile
        self.current_profile = name.to_string();
        self.profile_config = load_profile_config(ctx, name).await?;

        Ok(())
    }

    /// Get all context files (global + profile-specific).
    ///
    /// This method:
    /// 1. Processes all paths in the global and profile configurations
    /// 2. Expands glob patterns to include matching files
    /// 3. Reads the content of each file
    /// 4. Returns a vector of (filename, content) pairs
    ///
    ///
    /// # Returns
    /// A Result containing a vector of (filename, content) pairs or an error
    pub async fn get_context_files(&self, ctx: &Context) -> Result<Vec<(String, String)>> {
        let mut context_files = Vec::new();

        self.collect_context_files(ctx, &self.global_config.paths, &mut context_files)
            .await?;
        self.collect_context_files(ctx, &self.profile_config.paths, &mut context_files)
            .await?;

        context_files.sort_by(|a, b| a.0.cmp(&b.0));
        context_files.dedup_by(|a, b| a.0 == b.0);

        Ok(context_files)
    }

    pub async fn get_context_files_by_path(&self, ctx: &Context, path: &str) -> Result<Vec<(String, String)>> {
        let mut context_files = Vec::new();
        process_path(ctx, path, &mut context_files, true).await?;
        Ok(context_files)
    }

    /// Collects context files and optionally drops files if the total size exceeds the limit.
    /// Returns (files_to_use, dropped_files)
    pub async fn collect_context_files_with_limit(
        &self,
        ctx: &Context,
    ) -> Result<(Vec<(String, String)>, Vec<(String, String)>)> {
        let mut files = self.get_context_files(ctx).await?;

        let dropped_files = drop_matched_context_files(&mut files, self.max_context_files_size).unwrap_or_default();

        // remove dropped files from files
        files.retain(|file| !dropped_files.iter().any(|dropped| dropped.0 == file.0));

        Ok((files, dropped_files))
    }

    async fn collect_context_files(
        &self,
        ctx: &Context,
        paths: &[String],
        context_files: &mut Vec<(String, String)>,
    ) -> Result<()> {
        for path in paths {
            // Use is_validation=false to handle non-matching globs gracefully
            process_path(ctx, path, context_files, false).await?;
        }
        Ok(())
    }

    fn get_config_mut(&mut self, global: bool) -> &mut ContextConfig {
        if global {
            &mut self.global_config
        } else {
            &mut self.profile_config
        }
    }

    /// Add hooks to the context config. If another hook with the same name already exists, throw an
    /// error.
    ///
    /// # Arguments
    /// * `hook` - name of the hook to delete
    /// * `global` - If true, the add to the global config. If false, add to the current profile
    ///   config.
    /// * `conversation_start` - If true, add the hook to conversation_start. Otherwise, it will be
    ///   added to per_prompt.
    pub async fn add_hook(&mut self, ctx: &Context, name: String, hook: Hook, global: bool) -> Result<()> {
        let config = self.get_config_mut(global);

        if config.hooks.contains_key(&name) {
            return Err(eyre!("name already exists."));
        }

        config.hooks.insert(name, hook);
        self.save_config(ctx, global).await
    }

    /// Delete hook(s) by name
    /// # Arguments
    /// * `name` - name of the hook to delete
    /// * `global` - If true, the delete from the global config. If false, delete from the current
    ///   profile config
    pub async fn remove_hook(&mut self, ctx: &Context, name: &str, global: bool) -> Result<()> {
        let config = self.get_config_mut(global);

        if !config.hooks.contains_key(name) {
            return Err(eyre!("does not exist."));
        }

        config.hooks.remove(name);

        self.save_config(ctx, global).await
    }

    /// Sets the "disabled" field on any [`Hook`] with the given name
    /// # Arguments
    /// * `disable` - Set "disabled" field to this value
    pub async fn set_hook_disabled(&mut self, ctx: &Context, name: &str, global: bool, disable: bool) -> Result<()> {
        let config = self.get_config_mut(global);

        if !config.hooks.contains_key(name) {
            return Err(eyre!("does not exist."));
        }

        if let Some(hook) = config.hooks.get_mut(name) {
            hook.disabled = disable;
        }

        self.save_config(ctx, global).await
    }

    /// Sets the "disabled" field on all [`Hook`]s
    /// # Arguments
    /// * `disable` - Set all "disabled" fields to this value
    pub async fn set_all_hooks_disabled(&mut self, ctx: &Context, global: bool, disable: bool) -> Result<()> {
        let config = self.get_config_mut(global);

        config.hooks.iter_mut().for_each(|(_, h)| h.disabled = disable);

        self.save_config(ctx, global).await
    }

    /// Run all the currently enabled hooks from both the global and profile contexts.
    /// Skipped hooks (disabled) will not appear in the output.
    /// # Arguments
    /// * `updates` - output stream to write hook run status to if Some, else do nothing if None
    /// # Returns
    /// A vector containing pairs of a [`Hook`] definition and its execution output
    pub async fn run_hooks(&mut self, output: &mut impl Write) -> Result<Vec<(Hook, String)>, ChatError> {
        let mut hooks: Vec<&Hook> = Vec::new();

        // Set internal hook states
        let configs = [
            (&mut self.global_config.hooks, true),
            (&mut self.profile_config.hooks, false),
        ];

        for (hook_list, is_global) in configs {
            hooks.extend(hook_list.iter_mut().map(|(name, h)| {
                h.name = name.to_string();
                h.is_global = is_global;
                &*h
            }));
        }

        self.hook_executor.run_hooks(hooks, output).await
    }
}

fn profile_dir_path(ctx: &Context, profile_name: &str) -> Result<PathBuf> {
    Ok(directories::chat_profiles_dir(ctx)?.join(profile_name))
}

/// Path to the context config file for `profile_name`.
pub fn profile_context_path(ctx: &Context, profile_name: &str) -> Result<PathBuf> {
    Ok(directories::chat_profiles_dir(ctx)?
        .join(profile_name)
        .join("context.json"))
}

/// Load the global context configuration.
///
/// If the global configuration file doesn't exist, returns a default configuration.
async fn load_global_config(ctx: &Context) -> Result<ContextConfig> {
    let global_path = directories::chat_global_context_path(ctx)?;
    debug!(?global_path, "loading profile config");
    if ctx.fs.exists(&global_path) {
        let contents = ctx.fs.read_to_string(&global_path).await?;
        let config: ContextConfig =
            serde_json::from_str(&contents).map_err(|e| eyre!("Failed to parse global configuration: {}", e))?;
        Ok(config)
    } else {
        // Return default global configuration with predefined paths
        Ok(ContextConfig {
            paths: vec![
                ".amazonq/rules/**/*.md".to_string(),
                "README.md".to_string(),
                AMAZONQ_FILENAME.to_string(),
            ],
            hooks: HashMap::new(),
        })
    }
}

/// Load a profile's context configuration.
///
/// If the profile configuration file doesn't exist, creates a default configuration.
async fn load_profile_config(ctx: &Context, profile_name: &str) -> Result<ContextConfig> {
    let profile_path = profile_context_path(ctx, profile_name)?;
    debug!(?profile_path, "loading profile config");
    if ctx.fs.exists(&profile_path) {
        let contents = ctx.fs.read_to_string(&profile_path).await?;
        let config: ContextConfig =
            serde_json::from_str(&contents).map_err(|e| eyre!("Failed to parse profile configuration: {}", e))?;
        Ok(config)
    } else {
        // Return empty configuration for new profiles
        Ok(ContextConfig::default())
    }
}

/// Process a path, handling glob patterns and file types.
///
/// This method:
/// 1. Expands the path (handling ~ for home directory)
/// 2. If the path contains glob patterns, expands them
/// 3. For each resulting path, adds the file to the context collection
/// 4. Handles directories by including all files in the directory (non-recursive)
/// 5. With force=true, includes paths that don't exist yet
///
/// # Arguments
/// * `path` - The path to process
/// * `context_files` - The collection to add files to
/// * `is_validation` - If true, error when glob patterns don't match; if false, silently skip
///
/// # Returns
/// A Result indicating success or an error
async fn process_path(
    ctx: &Context,
    path: &str,
    context_files: &mut Vec<(String, String)>,
    is_validation: bool,
) -> Result<()> {
    // Expand ~ to home directory
    let expanded_path = if path.starts_with('~') {
        if let Some(home_dir) = ctx.env.home() {
            home_dir.join(&path[2..]).to_string_lossy().to_string()
        } else {
            return Err(eyre!("Could not determine home directory"));
        }
    } else {
        path.to_string()
    };

    // Handle absolute, relative paths, and glob patterns
    let full_path = if expanded_path.starts_with('/') {
        expanded_path
    } else {
        ctx.env
            .current_dir()?
            .join(&expanded_path)
            .to_string_lossy()
            .to_string()
    };

    // Required in chroot testing scenarios so that we can use `Path::exists`.
    let full_path = ctx.fs.chroot_path_str(full_path);

    // Check if the path contains glob patterns
    if full_path.contains('*') || full_path.contains('?') || full_path.contains('[') {
        // Expand glob pattern
        match glob(&full_path) {
            Ok(entries) => {
                let mut found_any = false;

                for entry in entries {
                    match entry {
                        Ok(path) => {
                            if path.is_file() {
                                add_file_to_context(ctx, &path, context_files).await?;
                                found_any = true;
                            }
                        },
                        Err(e) => return Err(eyre!("Glob error: {}", e)),
                    }
                }

                if !found_any && is_validation {
                    // When validating paths (e.g., for /context add), error if no files match
                    return Err(eyre!("No files found matching glob pattern '{}'", full_path));
                }
                // When just showing expanded files (e.g., for /context show --expand),
                // silently skip non-matching patterns (don't add anything to context_files)
            },
            Err(e) => return Err(eyre!("Invalid glob pattern '{}': {}", full_path, e)),
        }
    } else {
        // Regular path
        let path = Path::new(&full_path);
        if path.exists() {
            if path.is_file() {
                add_file_to_context(ctx, path, context_files).await?;
            } else if path.is_dir() {
                // For directories, add all files in the directory (non-recursive)
                let mut read_dir = ctx.fs.read_dir(path).await?;
                while let Some(entry) = read_dir.next_entry().await? {
                    let path = entry.path();
                    if path.is_file() {
                        add_file_to_context(ctx, &path, context_files).await?;
                    }
                }
            }
        } else if is_validation {
            // When validating paths (e.g., for /context add), error if the path doesn't exist
            return Err(eyre!("Path '{}' does not exist", full_path));
        }
    }

    Ok(())
}

/// Add a file to the context collection.
///
/// This method:
/// 1. Reads the content of the file
/// 2. Adds the (filename, content) pair to the context collection
///
/// # Arguments
/// * `path` - The path to the file
/// * `context_files` - The collection to add the file to
///
/// # Returns
/// A Result indicating success or an error
async fn add_file_to_context(ctx: &Context, path: &Path, context_files: &mut Vec<(String, String)>) -> Result<()> {
    let filename = path.to_string_lossy().to_string();
    let content = ctx.fs.read_to_string(path).await?;
    context_files.push((filename, content));
    Ok(())
}

/// Validate a profile name.
///
/// Profile names can only contain alphanumeric characters, hyphens, and underscores.
///
/// # Arguments
/// * `name` - Name to validate
///
/// # Returns
/// A Result indicating if the name is valid
fn validate_profile_name(name: &str) -> Result<()> {
    // Check if name is empty
    if name.is_empty() {
        return Err(eyre!("Profile name cannot be empty"));
    }

    // Check if name contains only allowed characters and starts with an alphanumeric character
    let re = Regex::new(r"^[a-zA-Z0-9][a-zA-Z0-9_-]*$").unwrap();
    if !re.is_match(name) {
        return Err(eyre!(
            "Profile name must start with an alphanumeric character and can only contain alphanumeric characters, hyphens, and underscores"
        ));
    }

    Ok(())
}

#[cfg(test)]
mod tests {
    use super::*;
    use crate::cli::chat::util::test::create_test_context_manager;

    #[tokio::test]
    async fn test_validate_profile_name() {
        // Test valid names
        assert!(validate_profile_name("valid").is_ok());
        assert!(validate_profile_name("valid-name").is_ok());
        assert!(validate_profile_name("valid_name").is_ok());
        assert!(validate_profile_name("valid123").is_ok());
        assert!(validate_profile_name("1valid").is_ok());
        assert!(validate_profile_name("9test").is_ok());

        // Test invalid names
        assert!(validate_profile_name("").is_err());
        assert!(validate_profile_name("invalid/name").is_err());
        assert!(validate_profile_name("invalid.name").is_err());
        assert!(validate_profile_name("invalid name").is_err());
        assert!(validate_profile_name("_invalid").is_err());
        assert!(validate_profile_name("-invalid").is_err());
    }

    #[tokio::test]
    async fn test_profile_ops() -> Result<()> {
        let ctx = Context::new();
        let mut manager = create_test_context_manager(None).await?;

        assert_eq!(manager.current_profile, "default");

        // Create ops
        manager.create_profile(&ctx, "test_profile").await?;
        assert!(profile_context_path(&ctx, "test_profile")?.exists());
        assert!(manager.create_profile(&ctx, "test_profile").await.is_err());
        manager.create_profile(&ctx, "alt").await?;

        // Listing
        let profiles = manager.list_profiles(&ctx).await?;
        assert!(profiles.contains(&"default".to_string()));
        assert!(profiles.contains(&"test_profile".to_string()));
        assert!(profiles.contains(&"alt".to_string()));

        // Switching
        manager.switch_profile(&ctx, "test_profile").await?;
        assert!(manager.switch_profile(&ctx, "notexists").await.is_err());

        // Renaming
        manager.rename_profile(&ctx, "alt", "renamed").await?;
        assert!(!profile_context_path(&ctx, "alt")?.exists());
        assert!(profile_context_path(&ctx, "renamed")?.exists());

        // Delete ops
        assert!(manager.delete_profile(&ctx, "test_profile").await.is_err());
        manager.switch_profile(&ctx, "default").await?;
        manager.delete_profile(&ctx, "test_profile").await?;
        assert!(!profile_context_path(&ctx, "test_profile")?.exists());
        assert!(manager.delete_profile(&ctx, "test_profile").await.is_err());
        assert!(manager.delete_profile(&ctx, "default").await.is_err());

        Ok(())
    }

    #[tokio::test]
    async fn test_collect_exceeds_limit() -> Result<()> {
        let ctx = Context::new();
        let mut manager = create_test_context_manager(Some(2)).await?;

        ctx.fs.create_dir_all("test").await?;
        ctx.fs.write("test/to-include.md", "ha").await?;
        ctx.fs
            .write("test/to-drop.md", "long content that exceed limit")
            .await?;
        manager
            .add_paths(&ctx, vec!["test/*.md".to_string()], false, false)
            .await?;

        let (used, dropped) = manager.collect_context_files_with_limit(&ctx).await.unwrap();

        assert!(used.len() + dropped.len() == 2);
        assert!(used.len() == 1);
        assert!(dropped.len() == 1);
        Ok(())
    }

    #[tokio::test]
    async fn test_path_ops() -> Result<()> {
        let ctx = Context::new();
        let mut manager = create_test_context_manager(None).await?;

        // Create some test files for matching.
        ctx.fs.create_dir_all("test").await?;
        ctx.fs.write("test/p1.md", "p1").await?;
        ctx.fs.write("test/p2.md", "p2").await?;

        assert!(
            manager.get_context_files(&ctx).await?.is_empty(),
            "no files should be returned for an empty profile when force is false"
        );

        manager
            .add_paths(&ctx, vec!["test/*.md".to_string()], false, false)
            .await?;
        let files = manager.get_context_files(&ctx).await?;
        assert!(files[0].0.ends_with("p1.md"));
        assert_eq!(files[0].1, "p1");
        assert!(files[1].0.ends_with("p2.md"));
        assert_eq!(files[1].1, "p2");

        assert!(
            manager
                .add_paths(&ctx, vec!["test/*.txt".to_string()], false, false)
                .await
                .is_err(),
            "adding a glob with no matching and without force should fail"
        );

        Ok(())
    }
}<|MERGE_RESOLUTION|>--- conflicted
+++ resolved
@@ -19,17 +19,13 @@
 
 use super::consts::CONTEXT_FILES_MAX_SIZE;
 use super::util::drop_matched_context_files;
+use crate::cli::agent::Agent;
 use crate::cli::chat::ChatError;
 use crate::cli::chat::cli::hooks::{
     Hook,
     HookExecutor,
     HookTrigger,
 };
-<<<<<<< HEAD
-use super::util::drop_matched_context_files;
-use crate::cli::agent::Agent;
-=======
->>>>>>> 14491bf2
 use crate::platform::Context;
 use crate::util::directories;
 
@@ -46,7 +42,6 @@
     pub hooks: HashMap<String, Hook>,
 }
 
-<<<<<<< HEAD
 impl TryFrom<&Agent> for ContextConfig {
     type Error = eyre::Report;
 
@@ -97,8 +92,6 @@
 }
 
 #[allow(dead_code)]
-=======
->>>>>>> 14491bf2
 /// Manager for context files and profiles.
 #[derive(Debug, Clone, Serialize, Deserialize)]
 pub struct ContextManager {
@@ -152,19 +145,18 @@
         })
     }
 
-    pub async fn from_agent(ctx: Arc<Context>, agent: &Agent, max_context_files_size: Option<usize>) -> Result<Self> {
+    pub async fn from_agent(ctx: &Context, agent: &Agent, max_context_files_size: Option<usize>) -> Result<Self> {
         let max_context_files_size = max_context_files_size.unwrap_or(CONTEXT_FILES_MAX_SIZE);
 
-        let profiles_dir = directories::chat_profiles_dir(&ctx)?;
-
-        ctx.fs().create_dir_all(&profiles_dir).await?;
-
-        let global_config = load_global_config(&ctx).await?;
+        let profiles_dir = directories::chat_profiles_dir(ctx)?;
+
+        ctx.fs.create_dir_all(&profiles_dir).await?;
+
+        let global_config = load_global_config(ctx).await?;
         let current_profile = agent.name.clone();
         let profile_config = ContextConfig::try_from(agent)?;
 
         Ok(Self {
-            ctx,
             max_context_files_size,
             global_config,
             current_profile,
