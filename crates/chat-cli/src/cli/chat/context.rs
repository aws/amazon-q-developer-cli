--- conflicted
+++ resolved
@@ -21,14 +21,8 @@
     HookExecutor,
     HookTrigger,
 };
-<<<<<<< HEAD
-use crate::platform::Context;
-=======
 use crate::os::Os;
 use crate::util::directories;
-
-pub const AMAZONQ_FILENAME: &str = "AmazonQ.md";
->>>>>>> a02c0c6e
 
 /// Configuration for context files, containing paths to include in the context.
 #[derive(Debug, Clone, Serialize, Deserialize, Default)]
@@ -107,38 +101,11 @@
 }
 
 impl ContextManager {
-<<<<<<< HEAD
     pub fn from_agent(agent: &Agent, max_context_files_size: Option<usize>) -> Result<Self> {
         let max_context_files_size = max_context_files_size.unwrap_or(CONTEXT_FILES_MAX_SIZE);
 
         let current_profile = agent.name.clone();
         let profile_config = ContextConfig::try_from(agent)?;
-=======
-    /// Create a new ContextManager with default settings.
-    ///
-    /// This will:
-    /// 1. Create the necessary directories if they don't exist
-    /// 2. Load the global configuration
-    /// 3. Load the default profile configuration
-    ///
-    /// # Arguments
-    /// * `os` - The context to use
-    /// * `max_context_files_size` - Optional maximum token size for context files. If not provided,
-    ///   defaults to `CONTEXT_FILES_MAX_SIZE`.
-    ///
-    /// # Returns
-    /// A Result containing the new ContextManager or an error
-    pub async fn new(os: &Os, max_context_files_size: Option<usize>) -> Result<Self> {
-        let max_context_files_size = max_context_files_size.unwrap_or(CONTEXT_FILES_MAX_SIZE);
-
-        let profiles_dir = directories::chat_profiles_dir(os)?;
-
-        os.fs.create_dir_all(&profiles_dir).await?;
-
-        let global_config = load_global_config(os).await?;
-        let current_profile = "default".to_string();
-        let profile_config = load_profile_config(os, &current_profile).await?;
->>>>>>> a02c0c6e
 
         Ok(Self {
             max_context_files_size,
@@ -148,45 +115,6 @@
         })
     }
 
-<<<<<<< HEAD
-=======
-    /// Save the current configuration to disk.
-    ///
-    /// # Arguments
-    /// * `global` - If true, save the global configuration; otherwise, save the current profile
-    ///   configuration
-    ///
-    /// # Returns
-    /// A Result indicating success or an error
-    async fn save_config(&self, os: &Os, global: bool) -> Result<()> {
-        if global {
-            let global_path = directories::chat_global_context_path(os)?;
-            let contents = serde_json::to_string_pretty(&self.global_config)
-                .map_err(|e| eyre!("Failed to serialize global configuration: {}", e))?;
-
-            os.fs.write(&global_path, contents).await?;
-        } else {
-            let profile_path = profile_context_path(os, &self.current_profile)?;
-            if let Some(parent) = profile_path.parent() {
-                os.fs.create_dir_all(parent).await?;
-            }
-            let contents = serde_json::to_string_pretty(&self.profile_config)
-                .map_err(|e| eyre!("Failed to serialize profile configuration: {}", e))?;
-
-            os.fs.write(&profile_path, contents).await?;
-        }
-
-        Ok(())
-    }
-
-    /// Reloads the global and profile config from disk.
-    pub async fn reload_config(&mut self, os: &Os) -> Result<()> {
-        self.global_config = load_global_config(os).await?;
-        self.profile_config = load_profile_config(os, &self.current_profile).await?;
-        Ok(())
-    }
-
->>>>>>> a02c0c6e
     /// Add paths to the context configuration.
     ///
     /// # Arguments
@@ -195,14 +123,7 @@
     ///
     /// # Returns
     /// A Result indicating success or an error
-<<<<<<< HEAD
-    pub async fn add_paths(&mut self, ctx: &Context, paths: Vec<String>, force: bool) -> Result<()> {
-=======
-    pub async fn add_paths(&mut self, os: &Os, paths: Vec<String>, global: bool, force: bool) -> Result<()> {
-        let mut all_paths = self.global_config.paths.clone();
-        all_paths.append(&mut self.profile_config.paths.clone());
-
->>>>>>> a02c0c6e
+    pub async fn add_paths(&mut self, os: &Os, paths: Vec<String>, force: bool) -> Result<()> {
         // Validate paths exist before adding them
         if !force {
             let mut context_files = Vec::new();
@@ -226,12 +147,6 @@
             self.profile_config.paths.push(path);
         }
 
-<<<<<<< HEAD
-=======
-        // Save the updated configuration
-        self.save_config(os, global).await?;
-
->>>>>>> a02c0c6e
         Ok(())
     }
 
@@ -242,17 +157,7 @@
     ///
     /// # Returns
     /// A Result indicating success or an error
-<<<<<<< HEAD
     pub fn remove_paths(&mut self, paths: Vec<String>) -> Result<()> {
-=======
-    pub async fn remove_paths(&mut self, os: &Os, paths: Vec<String>, global: bool) -> Result<()> {
-        // Get reference to the appropriate config
-        let config = self.get_config_mut(global);
-
-        // Track if any paths were removed
-        let mut removed_any = false;
-
->>>>>>> a02c0c6e
         // Remove each path if it exists
         let old_path_num = self.profile_config.paths.len();
         self.profile_config.paths.retain(|p| !paths.contains(p));
@@ -261,241 +166,12 @@
             return Err(eyre!("None of the specified paths were found in the context"));
         }
 
-<<<<<<< HEAD
         Ok(())
     }
 
     /// Clear all paths from the context configuration.
     pub fn clear(&mut self) {
         self.profile_config.paths.clear();
-=======
-        // Save the updated configuration
-        self.save_config(os, global).await?;
-
-        Ok(())
-    }
-
-    /// List all available profiles.
-    ///
-    /// # Returns
-    /// A Result containing a vector of profile names, with "default" always first
-    pub async fn list_profiles(&self, os: &Os) -> Result<Vec<String>> {
-        let mut profiles = Vec::new();
-
-        // Always include default profile
-        profiles.push("default".to_string());
-
-        // Read profile directory and extract profile names
-        let profiles_dir = directories::chat_profiles_dir(os)?;
-        if profiles_dir.exists() {
-            let mut read_dir = os.fs.read_dir(&profiles_dir).await?;
-            while let Some(entry) = read_dir.next_entry().await? {
-                let path = entry.path();
-                if let (true, Some(name)) = (path.is_dir(), path.file_name()) {
-                    if name != "default" {
-                        profiles.push(name.to_string_lossy().to_string());
-                    }
-                }
-            }
-        }
-
-        // Sort non-default profiles alphabetically
-        if profiles.len() > 1 {
-            profiles[1..].sort();
-        }
-
-        Ok(profiles)
-    }
-
-    /// List all available profiles using blocking operations.
-    ///
-    /// Similar to list_profiles but uses synchronous filesystem operations.
-    ///
-    /// # Returns
-    /// A Result containing a vector of profile names, with "default" always first
-    pub fn list_profiles_blocking(&self, os: &Os) -> Result<Vec<String>> {
-        let _ = self;
-
-        let mut profiles = Vec::new();
-
-        // Always include default profile
-        profiles.push("default".to_string());
-
-        // Read profile directory and extract profile names
-        let profiles_dir = directories::chat_profiles_dir(os)?;
-        if profiles_dir.exists() {
-            for entry in std::fs::read_dir(profiles_dir)? {
-                let entry = entry?;
-                let path = entry.path();
-                if let (true, Some(name)) = (path.is_dir(), path.file_name()) {
-                    if name != "default" {
-                        profiles.push(name.to_string_lossy().to_string());
-                    }
-                }
-            }
-        }
-
-        // Sort non-default profiles alphabetically
-        if profiles.len() > 1 {
-            profiles[1..].sort();
-        }
-
-        Ok(profiles)
-    }
-
-    /// Clear all paths from the context configuration.
-    ///
-    /// # Arguments
-    /// * `global` - If true, clear global configuration; otherwise, clear current profile
-    ///   configuration
-    ///
-    /// # Returns
-    /// A Result indicating success or an error
-    pub async fn clear(&mut self, os: &Os, global: bool) -> Result<()> {
-        // Clear the appropriate config
-        if global {
-            self.global_config.paths.clear();
-        } else {
-            self.profile_config.paths.clear();
-        }
-
-        // Save the updated configuration
-        self.save_config(os, global).await?;
-
-        Ok(())
-    }
-
-    /// Create a new profile.
-    ///
-    /// # Arguments
-    /// * `name` - Name of the profile to create
-    ///
-    /// # Returns
-    /// A Result indicating success or an error
-    pub async fn create_profile(&self, os: &Os, name: &str) -> Result<()> {
-        validate_profile_name(name)?;
-
-        // Check if profile already exists
-        let profile_path = profile_context_path(os, name)?;
-        if profile_path.exists() {
-            return Err(eyre!("Profile '{}' already exists", name));
-        }
-
-        // Create empty profile configuration
-        let config = ContextConfig::default();
-        let contents = serde_json::to_string_pretty(&config)
-            .map_err(|e| eyre!("Failed to serialize profile configuration: {}", e))?;
-
-        // Create the file
-        if let Some(parent) = profile_path.parent() {
-            os.fs.create_dir_all(parent).await?;
-        }
-        os.fs.write(&profile_path, contents).await?;
-
-        Ok(())
-    }
-
-    /// Delete a profile.
-    ///
-    /// # Arguments
-    /// * `name` - Name of the profile to delete
-    ///
-    /// # Returns
-    /// A Result indicating success or an error
-    pub async fn delete_profile(&self, os: &Os, name: &str) -> Result<()> {
-        if name == "default" {
-            return Err(eyre!("Cannot delete the default profile"));
-        } else if name == self.current_profile {
-            return Err(eyre!(
-                "Cannot delete the active profile. Switch to another profile first"
-            ));
-        }
-
-        let profile_path = profile_dir_path(os, name)?;
-        if !profile_path.exists() {
-            return Err(eyre!("Profile '{}' does not exist", name));
-        }
-
-        os.fs.remove_dir_all(&profile_path).await?;
-
-        Ok(())
-    }
-
-    /// Rename a profile.
-    ///
-    /// # Arguments
-    /// * `old_name` - Current name of the profile
-    /// * `new_name` - New name for the profile
-    ///
-    /// # Returns
-    /// A Result indicating success or an error
-    pub async fn rename_profile(&mut self, os: &Os, old_name: &str, new_name: &str) -> Result<()> {
-        // Validate profile names
-        if old_name == "default" {
-            return Err(eyre!("Cannot rename the default profile"));
-        }
-        if new_name == "default" {
-            return Err(eyre!("Cannot rename to 'default' as it's a reserved profile name"));
-        }
-
-        validate_profile_name(new_name)?;
-
-        let old_profile_path = profile_dir_path(os, old_name)?;
-        if !old_profile_path.exists() {
-            return Err(eyre!("Profile '{}' not found", old_name));
-        }
-
-        let new_profile_path = profile_dir_path(os, new_name)?;
-        if new_profile_path.exists() {
-            return Err(eyre!("Profile '{}' already exists", new_name));
-        }
-
-        os.fs.rename(&old_profile_path, &new_profile_path).await?;
-
-        // If the current profile is being renamed, update the current_profile field
-        if self.current_profile == old_name {
-            self.current_profile = new_name.to_string();
-            self.profile_config = load_profile_config(os, new_name).await?;
-        }
-
-        Ok(())
-    }
-
-    /// Switch to a different profile.
-    ///
-    /// # Arguments
-    /// * `name` - Name of the profile to switch to
-    ///
-    /// # Returns
-    /// A Result indicating success or an error
-    pub async fn switch_profile(&mut self, os: &Os, name: &str) -> Result<()> {
-        validate_profile_name(name)?;
-        self.hook_executor.profile_cache.clear();
-
-        // Special handling for default profile - it always exists
-        if name == "default" {
-            // Load the default profile configuration
-            let profile_config = load_profile_config(os, name).await?;
-
-            // Update the current profile
-            self.current_profile = name.to_string();
-            self.profile_config = profile_config;
-
-            return Ok(());
-        }
-
-        // Check if profile exists
-        let profile_path = profile_context_path(os, name)?;
-        if !profile_path.exists() {
-            return Err(eyre!("Profile '{}' does not exist. Use 'create' to create it", name));
-        }
-
-        // Update the current profile
-        self.current_profile = name.to_string();
-        self.profile_config = load_profile_config(os, name).await?;
-
-        Ok(())
->>>>>>> a02c0c6e
     }
 
     /// Get all context files (global + profile-specific).
@@ -512,13 +188,7 @@
     pub async fn get_context_files(&self, os: &Os) -> Result<Vec<(String, String)>> {
         let mut context_files = Vec::new();
 
-<<<<<<< HEAD
-        self.collect_context_files(ctx, &self.profile_config.paths, &mut context_files)
-=======
-        self.collect_context_files(os, &self.global_config.paths, &mut context_files)
-            .await?;
         self.collect_context_files(os, &self.profile_config.paths, &mut context_files)
->>>>>>> a02c0c6e
             .await?;
 
         context_files.sort_by(|a, b| a.0.cmp(&b.0));
@@ -564,7 +234,6 @@
 
     /// Add hooks to the context config. If another hook with the same name already exists, throw an
     /// error.
-<<<<<<< HEAD
     pub fn add_hook(&mut self, name: String, hook: Hook) -> Result<()> {
         if self.profile_config.hooks.contains_key(&name) {
             return Err(eyre!("name already exists."));
@@ -585,60 +254,11 @@
     /// Sets the "disabled" field on any [`Hook`] with the given name
     pub fn set_hook_disabled(&mut self, name: &str, disable: bool) -> Result<()> {
         if let Some(hook) = self.profile_config.hooks.get_mut(name) {
-=======
-    ///
-    /// # Arguments
-    /// * `hook` - name of the hook to delete
-    /// * `global` - If true, the add to the global config. If false, add to the current profile
-    ///   config.
-    /// * `conversation_start` - If true, add the hook to conversation_start. Otherwise, it will be
-    ///   added to per_prompt.
-    pub async fn add_hook(&mut self, os: &Os, name: String, hook: Hook, global: bool) -> Result<()> {
-        let config = self.get_config_mut(global);
-
-        if config.hooks.contains_key(&name) {
-            return Err(eyre!("name already exists."));
-        }
-
-        config.hooks.insert(name, hook);
-        self.save_config(os, global).await
-    }
-
-    /// Delete hook(s) by name
-    /// # Arguments
-    /// * `name` - name of the hook to delete
-    /// * `global` - If true, the delete from the global config. If false, delete from the current
-    ///   profile config
-    pub async fn remove_hook(&mut self, os: &Os, name: &str, global: bool) -> Result<()> {
-        let config = self.get_config_mut(global);
-
-        if !config.hooks.contains_key(name) {
-            return Err(eyre!("does not exist."));
-        }
-
-        config.hooks.remove(name);
-
-        self.save_config(os, global).await
-    }
-
-    /// Sets the "disabled" field on any [`Hook`] with the given name
-    /// # Arguments
-    /// * `disable` - Set "disabled" field to this value
-    pub async fn set_hook_disabled(&mut self, os: &Os, name: &str, global: bool, disable: bool) -> Result<()> {
-        let config = self.get_config_mut(global);
-
-        if !config.hooks.contains_key(name) {
-            return Err(eyre!("does not exist."));
-        }
-
-        if let Some(hook) = config.hooks.get_mut(name) {
->>>>>>> a02c0c6e
             hook.disabled = disable;
         } else {
             return Err(eyre!("does not exist."));
         }
 
-<<<<<<< HEAD
         Ok(())
     }
 
@@ -648,20 +268,6 @@
             .hooks
             .iter_mut()
             .for_each(|(_, h)| h.disabled = disable);
-=======
-        self.save_config(os, global).await
-    }
-
-    /// Sets the "disabled" field on all [`Hook`]s
-    /// # Arguments
-    /// * `disable` - Set all "disabled" fields to this value
-    pub async fn set_all_hooks_disabled(&mut self, os: &Os, global: bool, disable: bool) -> Result<()> {
-        let config = self.get_config_mut(global);
-
-        config.hooks.iter_mut().for_each(|(_, h)| h.disabled = disable);
-
-        self.save_config(os, global).await
->>>>>>> a02c0c6e
     }
 
     /// Run all the currently enabled hooks from both the global and profile contexts.
@@ -681,61 +287,6 @@
     }
 }
 
-<<<<<<< HEAD
-=======
-fn profile_dir_path(os: &Os, profile_name: &str) -> Result<PathBuf> {
-    Ok(directories::chat_profiles_dir(os)?.join(profile_name))
-}
-
-/// Path to the context config file for `profile_name`.
-pub fn profile_context_path(os: &Os, profile_name: &str) -> Result<PathBuf> {
-    Ok(directories::chat_profiles_dir(os)?
-        .join(profile_name)
-        .join("context.json"))
-}
-
-/// Load the global context configuration.
-///
-/// If the global configuration file doesn't exist, returns a default configuration.
-async fn load_global_config(os: &Os) -> Result<ContextConfig> {
-    let global_path = directories::chat_global_context_path(os)?;
-    debug!(?global_path, "loading profile config");
-    if os.fs.exists(&global_path) {
-        let contents = os.fs.read_to_string(&global_path).await?;
-        let config: ContextConfig =
-            serde_json::from_str(&contents).map_err(|e| eyre!("Failed to parse global configuration: {}", e))?;
-        Ok(config)
-    } else {
-        // Return default global configuration with predefined paths
-        Ok(ContextConfig {
-            paths: vec![
-                ".amazonq/rules/**/*.md".to_string(),
-                "README.md".to_string(),
-                AMAZONQ_FILENAME.to_string(),
-            ],
-            hooks: HashMap::new(),
-        })
-    }
-}
-
-/// Load a profile's context configuration.
-///
-/// If the profile configuration file doesn't exist, creates a default configuration.
-async fn load_profile_config(os: &Os, profile_name: &str) -> Result<ContextConfig> {
-    let profile_path = profile_context_path(os, profile_name)?;
-    debug!(?profile_path, "loading profile config");
-    if os.fs.exists(&profile_path) {
-        let contents = os.fs.read_to_string(&profile_path).await?;
-        let config: ContextConfig =
-            serde_json::from_str(&contents).map_err(|e| eyre!("Failed to parse profile configuration: {}", e))?;
-        Ok(config)
-    } else {
-        // Return empty configuration for new profiles
-        Ok(ContextConfig::default())
-    }
-}
-
->>>>>>> a02c0c6e
 /// Process a path, handling glob patterns and file types.
 ///
 /// This method:
@@ -857,7 +408,6 @@
     use crate::cli::chat::util::test::create_test_context_manager;
 
     #[tokio::test]
-<<<<<<< HEAD
     async fn test_collect_exceeds_limit() -> Result<()> {
         let ctx = Context::new();
         let mut manager = create_test_context_manager(Some(2)).expect("Failed to create test context manager");
@@ -868,76 +418,6 @@
             .write("test/to-drop.md", "long content that exceed limit")
             .await?;
         manager.add_paths(&ctx, vec!["test/*.md".to_string()], false).await?;
-=======
-    async fn test_validate_profile_name() {
-        // Test valid names
-        assert!(validate_profile_name("valid").is_ok());
-        assert!(validate_profile_name("valid-name").is_ok());
-        assert!(validate_profile_name("valid_name").is_ok());
-        assert!(validate_profile_name("valid123").is_ok());
-        assert!(validate_profile_name("1valid").is_ok());
-        assert!(validate_profile_name("9test").is_ok());
-
-        // Test invalid names
-        assert!(validate_profile_name("").is_err());
-        assert!(validate_profile_name("invalid/name").is_err());
-        assert!(validate_profile_name("invalid.name").is_err());
-        assert!(validate_profile_name("invalid name").is_err());
-        assert!(validate_profile_name("_invalid").is_err());
-        assert!(validate_profile_name("-invalid").is_err());
-    }
-
-    #[tokio::test]
-    async fn test_profile_ops() -> Result<()> {
-        let os = Os::new();
-        let mut manager = create_test_context_manager(None).await?;
-
-        assert_eq!(manager.current_profile, "default");
-
-        // Create ops
-        manager.create_profile(&os, "test_profile").await?;
-        assert!(profile_context_path(&os, "test_profile")?.exists());
-        assert!(manager.create_profile(&os, "test_profile").await.is_err());
-        manager.create_profile(&os, "alt").await?;
-
-        // Listing
-        let profiles = manager.list_profiles(&os).await?;
-        assert!(profiles.contains(&"default".to_string()));
-        assert!(profiles.contains(&"test_profile".to_string()));
-        assert!(profiles.contains(&"alt".to_string()));
-
-        // Switching
-        manager.switch_profile(&os, "test_profile").await?;
-        assert!(manager.switch_profile(&os, "notexists").await.is_err());
-
-        // Renaming
-        manager.rename_profile(&os, "alt", "renamed").await?;
-        assert!(!profile_context_path(&os, "alt")?.exists());
-        assert!(profile_context_path(&os, "renamed")?.exists());
-
-        // Delete ops
-        assert!(manager.delete_profile(&os, "test_profile").await.is_err());
-        manager.switch_profile(&os, "default").await?;
-        manager.delete_profile(&os, "test_profile").await?;
-        assert!(!profile_context_path(&os, "test_profile")?.exists());
-        assert!(manager.delete_profile(&os, "test_profile").await.is_err());
-        assert!(manager.delete_profile(&os, "default").await.is_err());
-
-        Ok(())
-    }
-
-    #[tokio::test]
-    async fn test_collect_exceeds_limit() -> Result<()> {
-        let os = Os::new();
-        let mut manager = create_test_context_manager(Some(2)).await?;
-
-        os.fs.create_dir_all("test").await?;
-        os.fs.write("test/to-include.md", "ha").await?;
-        os.fs.write("test/to-drop.md", "long content that exceed limit").await?;
-        manager
-            .add_paths(&os, vec!["test/*.md".to_string()], false, false)
-            .await?;
->>>>>>> a02c0c6e
 
         let (used, dropped) = manager.collect_context_files_with_limit(&os).await.unwrap();
 
@@ -949,13 +429,8 @@
 
     #[tokio::test]
     async fn test_path_ops() -> Result<()> {
-<<<<<<< HEAD
-        let ctx = Context::new();
+        let os = Os::new();
         let mut manager = create_test_context_manager(None).expect("Failed to create test context manager");
-=======
-        let os = Os::new();
-        let mut manager = create_test_context_manager(None).await?;
->>>>>>> a02c0c6e
 
         // Create some test files for matching.
         os.fs.create_dir_all("test").await?;
@@ -967,15 +442,8 @@
             "no files should be returned for an empty profile when force is false"
         );
 
-<<<<<<< HEAD
         manager.add_paths(&ctx, vec!["test/*.md".to_string()], false).await?;
-        let files = manager.get_context_files(&ctx).await?;
-=======
-        manager
-            .add_paths(&os, vec!["test/*.md".to_string()], false, false)
-            .await?;
         let files = manager.get_context_files(&os).await?;
->>>>>>> a02c0c6e
         assert!(files[0].0.ends_with("p1.md"));
         assert_eq!(files[0].1, "p1");
         assert!(files[1].0.ends_with("p2.md"));
@@ -983,11 +451,7 @@
 
         assert!(
             manager
-<<<<<<< HEAD
-                .add_paths(&ctx, vec!["test/*.txt".to_string()], false)
-=======
                 .add_paths(&os, vec!["test/*.txt".to_string()], false, false)
->>>>>>> a02c0c6e
                 .await
                 .is_err(),
             "adding a glob with no matching and without force should fail"
