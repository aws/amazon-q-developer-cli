--- conflicted
+++ resolved
@@ -281,28 +281,8 @@
         let pre_initialized = enabled_servers
             .into_iter()
             .filter_map(|(server_name, server_config)| {
-<<<<<<< HEAD
-                if server_name.contains(MCP_SERVER_TOOL_DELIMITER) {
+                if server_name == "builtin" {
                     let colors = get_colors();
-                    let _ = queue!(
-                        output,
-                        style::SetForegroundColor(colors.error()),
-                        style::Print("✗ Invalid server name "),
-                        style::SetForegroundColor(colors.info()),
-                        style::Print(&server_name),
-                        style::ResetColor,
-                        style::Print(". Server name cannot contain "),
-                        style::SetForegroundColor(colors.warning()),
-                        style::Print(MCP_SERVER_TOOL_DELIMITER),
-                        style::ResetColor,
-                        style::Print("\n")
-                    );
-                    None
-                } else if server_name == "builtin" {
-                    let colors = get_colors();
-=======
-                if server_name == "builtin" {
->>>>>>> 3f26b1f0
                     let _ = queue!(
                         output,
                         style::SetForegroundColor(colors.error()),
@@ -334,118 +314,8 @@
         // Spawn a task for displaying the mcp loading statuses.
         // This is only necessary when we are in interactive mode AND there are servers to load.
         // Otherwise we do not need to be spawning this.
-<<<<<<< HEAD
-        let (loading_display_task, loading_status_sender) = if interactive
-            && (total > 0 || !disabled_servers.is_empty())
-        {
-            let (tx, mut rx) = tokio::sync::mpsc::channel::<LoadingMsg>(50);
-            let disabled_servers_display_clone = disabled_servers_display.clone();
-            let colors_clone = colors.clone();
-            (
-                Some(tokio::task::spawn(async move {
-                    let mut spinner_logo_idx: usize = 0;
-                    let mut complete: usize = 0;
-                    let mut failed: usize = 0;
-
-                    // Show disabled servers immediately
-                    for server_name in &disabled_servers_display_clone {
-                        queue_disabled_message(server_name, &mut output, &colors_clone)?;
-                    }
-
-                    if total > 0 {
-                        queue_init_message(spinner_logo_idx, complete, failed, total, &mut output, &colors_clone)?;
-                    }
-
-                    loop {
-                        match tokio::time::timeout(Duration::from_millis(50), rx.recv()).await {
-                            Ok(Some(recv_result)) => match recv_result {
-                                LoadingMsg::Done { name, time } => {
-                                    complete += 1;
-                                    execute!(
-                                        output,
-                                        cursor::MoveToColumn(0),
-                                        cursor::MoveUp(1),
-                                        terminal::Clear(terminal::ClearType::CurrentLine),
-                                    )?;
-                                    queue_success_message(&name, &time, &mut output, &colors_clone)?;
-                                    queue_init_message(spinner_logo_idx, complete, failed, total, &mut output, &colors_clone)?;
-                                },
-                                LoadingMsg::Error { name, msg, time } => {
-                                    failed += 1;
-                                    execute!(
-                                        output,
-                                        cursor::MoveToColumn(0),
-                                        cursor::MoveUp(1),
-                                        terminal::Clear(terminal::ClearType::CurrentLine),
-                                    )?;
-                                    queue_failure_message(&name, &msg, time.as_str(), &mut output, &colors_clone)?;
-                                    queue_init_message(spinner_logo_idx, complete, failed, total, &mut output, &colors_clone)?;
-                                },
-                                LoadingMsg::Warn { name, msg, time } => {
-                                    complete += 1;
-                                    execute!(
-                                        output,
-                                        cursor::MoveToColumn(0),
-                                        cursor::MoveUp(1),
-                                        terminal::Clear(terminal::ClearType::CurrentLine),
-                                    )?;
-                                    let msg = eyre::eyre!(msg.to_string());
-                                    queue_warn_message(&name, &msg, time.as_str(), &mut output, &colors_clone)?;
-                                    queue_init_message(spinner_logo_idx, complete, failed, total, &mut output, &colors_clone)?;
-                                },
-                                LoadingMsg::Terminate { still_loading } => {
-                                    if !still_loading.is_empty() && total > 0 {
-                                        execute!(
-                                            output,
-                                            cursor::MoveToColumn(0),
-                                            cursor::MoveUp(1),
-                                            terminal::Clear(terminal::ClearType::CurrentLine),
-                                        )?;
-                                        let msg = still_loading.iter().fold(String::new(), |mut acc, server_name| {
-                                            acc.push_str(format!("\n - {server_name}").as_str());
-                                            acc
-                                        });
-                                        let msg = eyre::eyre!(msg);
-                                        queue_incomplete_load_message(complete, total, &msg, &mut output, &colors_clone)?;
-                                    } else if total > 0 {
-                                        // Clear the loading line if we have enabled servers
-                                        execute!(
-                                            output,
-                                            cursor::MoveToColumn(0),
-                                            cursor::MoveUp(1),
-                                            terminal::Clear(terminal::ClearType::CurrentLine),
-                                        )?;
-                                    }
-                                    execute!(output, style::Print("\n"),)?;
-                                    break;
-                                },
-                            },
-                            Err(_e) => {
-                                spinner_logo_idx = (spinner_logo_idx + 1) % SPINNER_CHARS.len();
-                                execute!(
-                                    output,
-                                    cursor::SavePosition,
-                                    cursor::MoveToColumn(0),
-                                    cursor::MoveUp(1),
-                                    style::Print(SPINNER_CHARS[spinner_logo_idx]),
-                                    cursor::RestorePosition
-                                )?;
-                            },
-                            _ => break,
-                        }
-                        output.flush()?;
-                    }
-                    Ok::<_, eyre::Report>(())
-                })),
-                Some(tx),
-            )
-        } else {
-            (None, None)
-        };
-=======
         let (loading_display_task, loading_status_sender) =
-            spawn_display_task(interactive, total, disabled_servers, output);
->>>>>>> 3f26b1f0
+            spawn_display_task(interactive, total, disabled_servers, output, colors.clone());
 
         let mut clients = HashMap::<String, Arc<CustomToolClient>>::new();
         let new_tool_specs = self.new_tool_specs;
@@ -455,236 +325,6 @@
         let load_record = self.mcp_load_record;
         let agent = self.agent.unwrap_or_default();
         let database = os.database.clone();
-<<<<<<< HEAD
-        let colors_for_task = colors.clone();
-
-        tokio::spawn(async move {
-            let mut record_temp_buf = Vec::<u8>::new();
-            let mut initialized = HashSet::<String>::new();
-
-            enum ToolFilter {
-                All,
-                List(HashSet<String>),
-            }
-
-            impl ToolFilter {
-                pub fn should_include(&self, tool_name: &str) -> bool {
-                    match self {
-                        Self::All => true,
-                        Self::List(set) => set.contains(tool_name),
-                    }
-                }
-            }
-
-            while let Some(msg) = msg_rx.recv().await {
-                record_temp_buf.clear();
-                // For now we will treat every list result as if they contain the
-                // complete set of tools. This is not necessarily true in the future when
-                // request method on the mcp client no longer buffers all the pages from
-                // list calls.
-                match msg {
-                    UpdateEventMessage::ToolsListResult { server_name, result } => {
-                        let time_taken = loading_servers
-                            .remove(&server_name)
-                            .map_or("0.0".to_owned(), |init_time| {
-                                let time_taken = (std::time::Instant::now() - init_time).as_secs_f64().abs();
-                                format!("{:.2}", time_taken)
-                            });
-                        pending_clone.write().await.remove(&server_name);
-                        let (tool_filter, alias_list) = {
-                            let agent_lock = agent_clone.lock().await;
-
-                            // We will assume all tools are allowed if the tool list consists of 1
-                            // element and it's a *
-                            let tool_filter = if agent_lock.tools.len() == 1
-                                && agent_lock.tools.first().map(String::as_str).is_some_and(|c| c == "*")
-                            {
-                                ToolFilter::All
-                            } else {
-                                let set = agent_lock
-                                    .tools
-                                    .iter()
-                                    .filter(|tool_name| tool_name.starts_with(&format!("@{server_name}")))
-                                    .map(|full_name| {
-                                        match full_name.split_once(MCP_SERVER_TOOL_DELIMITER) {
-                                            Some((_, tool_name)) if !tool_name.is_empty() => tool_name,
-                                            _ => "*",
-                                        }
-                                        .to_string()
-                                    })
-                                    .collect::<HashSet<_>>();
-
-                                if set.contains("*") {
-                                    ToolFilter::All
-                                } else {
-                                    ToolFilter::List(set)
-                                }
-                            };
-
-                            let server_prefix = format!("@{server_name}");
-                            let alias_list = agent_lock.tool_aliases.iter().fold(
-                                HashMap::<HostToolName, ModelToolName>::new(),
-                                |mut acc, (full_path, model_tool_name)| {
-                                    if full_path.starts_with(&server_prefix) {
-                                        if let Some((_, host_tool_name)) =
-                                            full_path.split_once(MCP_SERVER_TOOL_DELIMITER)
-                                        {
-                                            acc.insert(host_tool_name.to_string(), model_tool_name.clone());
-                                        }
-                                    }
-                                    acc
-                                },
-                            );
-
-                            (tool_filter, alias_list)
-                        };
-
-                        match result {
-                            Ok(result) => {
-                                let mut specs = result
-                                    .tools
-                                    .into_iter()
-                                    .filter_map(|v| serde_json::from_value::<ToolSpec>(v).ok())
-                                    .filter(|spec| tool_filter.should_include(&spec.name))
-                                    .collect::<Vec<_>>();
-                                let mut sanitized_mapping = HashMap::<ModelToolName, ToolInfo>::new();
-                                let process_result = process_tool_specs(
-                                    &database,
-                                    conv_id_clone.as_str(),
-                                    &server_name,
-                                    &mut specs,
-                                    &mut sanitized_mapping,
-                                    &alias_list,
-                                    &regex,
-                                    &telemetry_clone,
-                                )
-                                .await;
-                                if let Some(sender) = &loading_status_sender_clone {
-                                    // Anomalies here are not considered fatal, thus we shall give
-                                    // warnings.
-                                    let msg = match process_result {
-                                        Ok(_) => LoadingMsg::Done {
-                                            name: server_name.clone(),
-                                            time: time_taken.clone(),
-                                        },
-                                        Err(ref e) => LoadingMsg::Warn {
-                                            name: server_name.clone(),
-                                            msg: eyre::eyre!(e.to_string()),
-                                            time: time_taken.clone(),
-                                        },
-                                    };
-                                    if let Err(e) = sender.send(msg).await {
-                                        warn!(
-                                            "Error sending update message to display task: {:?}\nAssume display task has completed",
-                                            e
-                                        );
-                                        loading_status_sender_clone.take();
-                                    }
-                                }
-                                new_tool_specs_clone
-                                    .lock()
-                                    .await
-                                    .insert(server_name.clone(), (sanitized_mapping, specs));
-                                has_new_stuff_clone.store(true, Ordering::Release);
-                                // Maintain a record of the server load:
-                                let mut buf_writer = BufWriter::new(&mut record_temp_buf);
-                                if let Err(e) = &process_result {
-                                    let _ = queue_warn_message(
-                                        server_name.as_str(),
-                                        e,
-                                        time_taken.as_str(),
-                                        &mut buf_writer,
-                                        &colors_for_task,
-                                    );
-                                } else {
-                                    let _ = queue_success_message(
-                                        server_name.as_str(),
-                                        time_taken.as_str(),
-                                        &mut buf_writer,
-                                        &colors_for_task,
-                                    );
-                                }
-                                let _ = buf_writer.flush();
-                                drop(buf_writer);
-                                let record = String::from_utf8_lossy(&record_temp_buf).to_string();
-                                let record = if process_result.is_err() {
-                                    LoadingRecord::Warn(record)
-                                } else {
-                                    LoadingRecord::Success(record)
-                                };
-                                load_record_clone
-                                    .lock()
-                                    .await
-                                    .entry(server_name.clone())
-                                    .and_modify(|load_record| {
-                                        load_record.push(record.clone());
-                                    })
-                                    .or_insert(vec![record]);
-                            },
-                            Err(e) => {
-                                // Log error to chat Log
-                                error!("Error loading server {server_name}: {:?}", e);
-                                // Maintain a record of the server load:
-                                let mut buf_writer = BufWriter::new(&mut record_temp_buf);
-                                let _ = queue_failure_message(server_name.as_str(), &e, &time_taken, &mut buf_writer, &colors_for_task);
-                                let _ = buf_writer.flush();
-                                drop(buf_writer);
-                                let record = String::from_utf8_lossy(&record_temp_buf).to_string();
-                                let record = LoadingRecord::Err(record);
-                                load_record_clone
-                                    .lock()
-                                    .await
-                                    .entry(server_name.clone())
-                                    .and_modify(|load_record| {
-                                        load_record.push(record.clone());
-                                    })
-                                    .or_insert(vec![record]);
-                                // Errors surfaced at this point (i.e. before [process_tool_specs]
-                                // is called) are fatals and should be considered errors
-                                if let Some(sender) = &loading_status_sender_clone {
-                                    let msg = LoadingMsg::Error {
-                                        name: server_name.clone(),
-                                        msg: e,
-                                        time: time_taken,
-                                    };
-                                    if let Err(e) = sender.send(msg).await {
-                                        warn!(
-                                            "Error sending update message to display task: {:?}\nAssume display task has completed",
-                                            e
-                                        );
-                                        loading_status_sender_clone.take();
-                                    }
-                                }
-                            },
-                        }
-                        if let Some(notify) = notify_weak.upgrade() {
-                            initialized.insert(server_name);
-                            if initialized.len() >= total {
-                                notify.notify_one();
-                            }
-                        }
-                    },
-                    UpdateEventMessage::PromptsListResult {
-                        server_name: _,
-                        result: _,
-                    } => {},
-                    UpdateEventMessage::ResourcesListResult {
-                        server_name: _,
-                        result: _,
-                    } => {},
-                    UpdateEventMessage::ResourceTemplatesListResult {
-                        server_name: _,
-                        result: _,
-                    } => {},
-                    UpdateEventMessage::InitStart { server_name } => {
-                        pending_clone.write().await.insert(server_name.clone());
-                        loading_servers.insert(server_name, std::time::Instant::now());
-                    },
-                }
-            }
-        });
-
-=======
         let mut messenger_builder = self.messenger_builder.take();
 
         // This is the orchestrator task that serves as a bridge between tool manager and mcp
@@ -727,7 +367,6 @@
 
         debug_assert!(messenger_builder.is_some());
         let messenger_builder = messenger_builder.unwrap();
->>>>>>> 3f26b1f0
         for (mut name, init_res) in pre_initialized {
             let mut messenger = messenger_builder.build_with_name(name.clone());
             match init_res {
@@ -972,7 +611,7 @@
     /// - Swapping the old with the new (the old would be dropped after we exit the scope of this
     ///   function)
     /// - Calling load tools
-    pub async fn swap_agent(&mut self, os: &mut Os, output: &mut impl Write, agent: &Agent) -> eyre::Result<()> {
+    pub async fn swap_agent(&mut self, os: &mut Os, output: &mut impl Write, agent: &Agent, colors: &ColorManager) -> eyre::Result<()> {
         self.clients.clear();
 
         let mut agent_lock = self.agent.lock().await;
@@ -982,7 +621,7 @@
         self.mcp_load_record.lock().await.clear();
 
         let builder = ToolManagerBuilder::from(&mut *self);
-        let mut new_tool_manager = builder.build(os, Box::new(std::io::sink()), true).await?;
+        let mut new_tool_manager = builder.build(os, Box::new(std::io::sink()), true, colors).await?;
         std::mem::swap(self, &mut new_tool_manager);
 
         // we can discard the output here and let background server load take care of getting the
@@ -1427,6 +1066,7 @@
     total: usize,
     disabled_servers: Vec<(String, CustomToolConfig)>,
     mut output: Box<dyn Write + Send + Sync + 'static>,
+    colors: ColorManager,
 ) -> (Option<DisplayTaskJoinHandle>, Option<LoadingStatusSender>) {
     if interactive && (total > 0 || !disabled_servers.is_empty()) {
         let (tx, mut rx) = tokio::sync::mpsc::channel::<LoadingMsg>(50);
@@ -1438,11 +1078,11 @@
 
                 // Show disabled servers immediately
                 for (server_name, _) in &disabled_servers {
-                    queue_disabled_message(server_name, &mut output)?;
+                    queue_disabled_message(server_name, &mut output, &colors)?;
                 }
 
                 if total > 0 {
-                    queue_init_message(spinner_logo_idx, complete, failed, total, &mut output)?;
+                    queue_init_message(spinner_logo_idx, complete, failed, total, &mut output, &colors)?;
                 }
 
                 loop {
@@ -1456,8 +1096,8 @@
                                     cursor::MoveUp(1),
                                     terminal::Clear(terminal::ClearType::CurrentLine),
                                 )?;
-                                queue_success_message(&name, &time, &mut output)?;
-                                queue_init_message(spinner_logo_idx, complete, failed, total, &mut output)?;
+                                queue_success_message(&name, &time, &mut output, &colors)?;
+                                queue_init_message(spinner_logo_idx, complete, failed, total, &mut output, &colors)?;
                             },
                             LoadingMsg::Error { name, msg, time } => {
                                 failed += 1;
@@ -1467,8 +1107,8 @@
                                     cursor::MoveUp(1),
                                     terminal::Clear(terminal::ClearType::CurrentLine),
                                 )?;
-                                queue_failure_message(&name, &msg, time.as_str(), &mut output)?;
-                                queue_init_message(spinner_logo_idx, complete, failed, total, &mut output)?;
+                                queue_failure_message(&name, &msg, time.as_str(), &mut output, &colors)?;
+                                queue_init_message(spinner_logo_idx, complete, failed, total, &mut output, &colors)?;
                             },
                             LoadingMsg::Warn { name, msg, time } => {
                                 complete += 1;
@@ -1479,8 +1119,8 @@
                                     terminal::Clear(terminal::ClearType::CurrentLine),
                                 )?;
                                 let msg = eyre::eyre!(msg.to_string());
-                                queue_warn_message(&name, &msg, time.as_str(), &mut output)?;
-                                queue_init_message(spinner_logo_idx, complete, failed, total, &mut output)?;
+                                queue_warn_message(&name, &msg, time.as_str(), &mut output, &colors)?;
+                                queue_init_message(spinner_logo_idx, complete, failed, total, &mut output, &colors)?;
                             },
                             LoadingMsg::Terminate { still_loading } => {
                                 if !still_loading.is_empty() && total > 0 {
@@ -1495,7 +1135,7 @@
                                         acc
                                     });
                                     let msg = eyre::eyre!(msg);
-                                    queue_incomplete_load_message(complete, total, &msg, &mut output)?;
+                                    queue_incomplete_load_message(complete, total, &msg, &mut output, &colors)?;
                                 } else if total > 0 {
                                     // Clear the loading line if we have enabled servers
                                     execute!(
@@ -1740,12 +1380,14 @@
                                     "Received tool list result from {server_name} but its associated process {pid} is no longer running. Ignoring."
                                 );
 
+                                let colors = ColorManager::default();
                                 let mut buf_writer = BufWriter::new(&mut *record_temp_buf);
                                 let _ = queue_failure_message(
                                     &server_name,
                                     &eyre::eyre!("Process associated is no longer running"),
                                     &time_taken,
                                     &mut buf_writer,
+                                    &colors,
                                 );
                                 let _ = buf_writer.flush();
                                 drop(buf_writer);
@@ -1811,13 +1453,14 @@
                                 .insert(server_name.clone(), (sanitized_mapping, specs));
                             has_new_stuff.store(true, Ordering::Release);
                             // Maintain a record of the server load:
+                            let colors = ColorManager::default();
                             let mut buf_writer = BufWriter::new(&mut *record_temp_buf);
                             if let Err(e) = &process_result {
                                 let _ =
-                                    queue_warn_message(server_name.as_str(), e, time_taken.as_str(), &mut buf_writer);
+                                    queue_warn_message(server_name.as_str(), e, time_taken.as_str(), &mut buf_writer, &colors);
                             } else {
                                 let _ =
-                                    queue_success_message(server_name.as_str(), time_taken.as_str(), &mut buf_writer);
+                                    queue_success_message(server_name.as_str(), time_taken.as_str(), &mut buf_writer, &colors);
                             }
                             let _ = buf_writer.flush();
                             drop(buf_writer);
@@ -1840,8 +1483,9 @@
                             // Log error to chat Log
                             error!("Error loading server {server_name}: {:?}", e);
                             // Maintain a record of the server load:
+                            let colors = ColorManager::default();
                             let mut buf_writer = BufWriter::new(&mut *record_temp_buf);
-                            let _ = queue_failure_message(server_name.as_str(), &e, &time_taken, &mut buf_writer);
+                            let _ = queue_failure_message(server_name.as_str(), &e, &time_taken, &mut buf_writer, &colors);
                             let _ = buf_writer.flush();
                             drop(buf_writer);
                             let record = String::from_utf8_lossy(record_temp_buf).to_string();
@@ -2143,9 +1787,6 @@
     }
 }
 
-<<<<<<< HEAD
-fn queue_success_message(name: &str, time_taken: &str, output: &mut impl Write, colors: &ColorManager) -> eyre::Result<()> {
-=======
 // Add this function to check if a process is still running
 fn is_process_running(pid: u32) -> bool {
     #[cfg(unix)]
@@ -2162,8 +1803,7 @@
     }
 }
 
-fn queue_success_message(name: &str, time_taken: &str, output: &mut impl Write) -> eyre::Result<()> {
->>>>>>> 3f26b1f0
+fn queue_success_message(name: &str, time_taken: &str, output: &mut impl Write, colors: &ColorManager) -> eyre::Result<()> {
     Ok(queue!(
         output,
         style::SetForegroundColor(colors.success()),
