use std::borrow::Borrow;
use std::collections::{
    HashMap,
    HashSet,
};
use std::future::Future;
use std::hash::{
    DefaultHasher,
    Hasher,
};
use std::io::{
    BufWriter,
    Write,
};
use std::path::PathBuf;
use std::pin::Pin;
use std::sync::Arc;
use std::sync::atomic::{
    AtomicBool,
    Ordering,
};
use std::time::{
    Duration,
    Instant,
};

use crossterm::{
    cursor,
    execute,
    queue,
    style,
    terminal,
};
use eyre::Report;
use futures::future;
use regex::Regex;
use rmcp::ServiceError;
use rmcp::model::{
    GetPromptRequestParam,
    GetPromptResult,
    Prompt,
};
use tokio::signal::ctrl_c;
use tokio::sync::{
    Mutex,
    Notify,
    RwLock,
};
use tokio::task::JoinHandle;

use super::colors::ColorManager;
use crate::database::settings::Settings;

// Helper function to get colors with fallbacks
fn get_colors() -> ColorManager {
    let settings = Settings::default();
    ColorManager::from_settings(&settings)
}
use tracing::{
    error,
    info,
    warn,
};

use super::tools::custom_tool::CustomToolConfig;
use crate::api_client::model::{
    ToolResult,
    ToolResultContentBlock,
    ToolResultStatus,
};
use crate::cli::agent::{
    Agent,
    McpServerConfig,
};
use crate::cli::chat::cli::prompts::GetPromptError;
use crate::cli::chat::consts::DUMMY_TOOL_NAME;
use crate::cli::chat::message::AssistantToolUse;
use crate::cli::chat::server_messenger::{
    ServerMessengerBuilder,
    UpdateEventMessage,
};
use crate::cli::chat::tools::custom_tool::CustomTool;
use crate::cli::chat::tools::execute::ExecuteCommand;
use crate::cli::chat::tools::fs_read::FsRead;
use crate::cli::chat::tools::fs_write::FsWrite;
use crate::cli::chat::tools::gh_issue::GhIssue;
use crate::cli::chat::tools::introspect::Introspect;
use crate::cli::chat::tools::knowledge::Knowledge;
use crate::cli::chat::tools::thinking::Thinking;
use crate::cli::chat::tools::todo::TodoList;
use crate::cli::chat::tools::use_aws::UseAws;
use crate::cli::chat::tools::{
    Tool,
    ToolOrigin,
    ToolSpec,
};
use crate::database::Database;
use crate::database::settings::Setting;
use crate::mcp_client::messenger::Messenger;
use crate::mcp_client::{
    InitializedMcpClient,
    McpClientService,
};
use crate::os::Os;
use crate::telemetry::TelemetryThread;
use crate::util::MCP_SERVER_TOOL_DELIMITER;
use crate::util::directories::home_dir;

const NAMESPACE_DELIMITER: &str = "___";
// This applies for both mcp server and tool name since in the end the tool name as seen by the
// model is just {server_name}{NAMESPACE_DELIMITER}{tool_name}
const VALID_TOOL_NAME: &str = "^[a-zA-Z][a-zA-Z0-9_]*$";
const SPINNER_CHARS: [char; 10] = ['⠋', '⠙', '⠹', '⠸', '⠼', '⠴', '⠦', '⠧', '⠇', '⠏'];

pub fn workspace_mcp_config_path(os: &Os) -> eyre::Result<PathBuf> {
    Ok(os.env.current_dir()?.join(".amazonq").join("mcp.json"))
}

pub fn global_mcp_config_path(os: &Os) -> eyre::Result<PathBuf> {
    Ok(home_dir(os)?.join(".aws").join("amazonq").join("mcp.json"))
}

/// Messages used for communication between the tool initialization thread and the loading
/// display thread. These messages control the visual loading indicators shown to
/// the user during tool initialization.
enum LoadingMsg {
    /// Indicates a tool has finished initializing successfully and should be removed from
    /// the loading display. The String parameter is the name of the tool that
    /// completed initialization.
    Done { name: String, time: String },
    /// Represents an error that occurred during tool initialization.
    /// Contains the name of the server that failed to initialize and the error message.
    Error {
        name: String,
        msg: eyre::Report,
        time: String,
    },
    /// Represents a warning that occurred during tool initialization.
    /// Contains the name of the server that generated the warning and the warning message.
    Warn {
        name: String,
        msg: eyre::Report,
        time: String,
    },
    /// Signals that the loading display thread should terminate.
    /// This is sent when all tool initialization is complete or when the application is shutting
    /// down.
    Terminate { still_loading: Vec<String> },
}

/// Used to denote the loading outcome associated with a server.
/// This is mainly used in the non-interactive mode to determine if there is any fatal errors to
/// surface (since we would only want to surface fatal errors in non-interactive mode).
#[derive(Clone, Debug)]
pub enum LoadingRecord {
    Success(String),
    Warn(String),
    Err(String),
}

pub struct ToolManagerBuilder {
    prompt_query_result_sender: Option<tokio::sync::broadcast::Sender<PromptQueryResult>>,
    prompt_query_receiver: Option<tokio::sync::broadcast::Receiver<PromptQuery>>,
    prompt_query_sender: Option<tokio::sync::broadcast::Sender<PromptQuery>>,
    prompt_query_result_receiver: Option<tokio::sync::broadcast::Receiver<PromptQueryResult>>,
    messenger_builder: Option<ServerMessengerBuilder>,
    conversation_id: Option<String>,
    has_new_stuff: Arc<AtomicBool>,
    mcp_load_record: Arc<Mutex<HashMap<String, Vec<LoadingRecord>>>>,
    new_tool_specs: NewToolSpecs,
    pending_clients: Option<Arc<RwLock<HashSet<String>>>>,
    is_first_launch: bool,
    agent: Option<Arc<Mutex<Agent>>>,
}

impl Default for ToolManagerBuilder {
    fn default() -> Self {
        Self {
            prompt_query_result_sender: Default::default(),
            prompt_query_receiver: Default::default(),
            prompt_query_sender: Default::default(),
            prompt_query_result_receiver: Default::default(),
            messenger_builder: Default::default(),
            conversation_id: Default::default(),
            has_new_stuff: Default::default(),
            mcp_load_record: Default::default(),
            new_tool_specs: Default::default(),
            pending_clients: Default::default(),
            is_first_launch: true,
            agent: Default::default(),
        }
    }
}

impl From<&mut ToolManager> for ToolManagerBuilder {
    fn from(value: &mut ToolManager) -> Self {
        Self {
            conversation_id: Some(value.conversation_id.clone()),
            agent: Some(value.agent.clone()),
            prompt_query_sender: value
                .prompts_sender_receiver_pair
                .as_ref()
                .map(|(sender, _)| sender.clone()),
            prompt_query_result_receiver: value.prompts_sender_receiver_pair.take().map(|(_, receiver)| receiver),
            messenger_builder: value.messenger_builder.take(),
            has_new_stuff: value.has_new_stuff.clone(),
            mcp_load_record: value.mcp_load_record.clone(),
            new_tool_specs: value.new_tool_specs.clone(),
            pending_clients: Some(value.pending_clients.clone()),
            // if we are getting a builder from an instantiated tool manager this field would be
            // false
            is_first_launch: false,
            ..Default::default()
        }
    }
}

impl ToolManagerBuilder {
    pub fn prompt_query_result_sender(mut self, sender: tokio::sync::broadcast::Sender<PromptQueryResult>) -> Self {
        self.prompt_query_result_sender.replace(sender);
        self
    }

    pub fn prompt_query_receiver(mut self, receiver: tokio::sync::broadcast::Receiver<PromptQuery>) -> Self {
        self.prompt_query_receiver.replace(receiver);
        self
    }

    pub fn prompt_query_sender(mut self, sender: tokio::sync::broadcast::Sender<PromptQuery>) -> Self {
        self.prompt_query_sender.replace(sender);
        self
    }

    pub fn prompt_query_result_receiver(
        mut self,
        receiver: tokio::sync::broadcast::Receiver<PromptQueryResult>,
    ) -> Self {
        self.prompt_query_result_receiver.replace(receiver);
        self
    }

    pub fn conversation_id(mut self, conversation_id: &str) -> Self {
        self.conversation_id.replace(conversation_id.to_string());
        self
    }

    pub fn agent(mut self, agent: Agent) -> Self {
        let agent = Arc::new(Mutex::new(agent));
        self.agent.replace(agent);
        self
    }

    /// Creates a [ToolManager] based on the current fields populated, which consists of the
    /// following:
    /// - Instantiates child processes associated with the list of mcp servers in scope
    /// - Spawns a loading display task that is used to show server loading status (if applicable)
    /// - Spawns the orchestrator task (see [spawn_orchestrator_task] for more detail) (if
    ///   applicable)
    /// - Finally, creates an instance of [ToolManager]
    pub async fn build(
        mut self,
        os: &mut Os,
        mut output: Box<dyn Write + Send + Sync + 'static>,
        interactive: bool,
        colors: &ColorManager,
    ) -> eyre::Result<ToolManager> {
        let McpServerConfig { mcp_servers } = match &self.agent {
            Some(agent) => agent.lock().await.mcp_servers.clone(),
            None => Default::default(),
        };
        debug_assert!(self.conversation_id.is_some());
        let conversation_id = self.conversation_id.ok_or(eyre::eyre!("Missing conversation id"))?;

        // Separate enabled and disabled servers
        let (enabled_servers, disabled_servers): (Vec<_>, Vec<_>) = mcp_servers
            .into_iter()
            .partition(|(_, server_config)| !server_config.disabled);

        // Prepare disabled servers for display
        let disabled_servers_display: Vec<String> = disabled_servers
            .iter()
            .map(|(server_name, _)| server_name.clone())
            .collect();

        let pre_initialized = enabled_servers
            .iter()
            .filter(|(server_name, _)| {
                if server_name == "builtin" {
                    let colors = get_colors();
                    let _ = queue!(
                        output,
                        style::SetForegroundColor(colors.error()),
                        style::Print("✗ Invalid server name "),
                        style::SetForegroundColor(colors.info()),
                        style::Print(&server_name),
                        style::ResetColor,
                        style::Print(". Server name cannot contain reserved word "),
                        style::SetForegroundColor(colors.warning()),
                        style::Print("builtin"),
                        style::ResetColor,
                        style::Print(" (it is used to denote native tools)\n")
                    );
                    false
                } else {
                    true
                }
            })
            .collect::<Vec<_>>();

        let mut clients = HashMap::<String, InitializedMcpClient>::new();
        let new_tool_specs = self.new_tool_specs;
        let has_new_stuff = self.has_new_stuff;
        let pending = self.pending_clients.unwrap_or(Arc::new(RwLock::new({
            let mut pending = HashSet::<String>::new();
            pending.extend(pre_initialized.iter().map(|(name, _)| name.clone()));
            pending
        })));
        let notify = Arc::new(Notify::new());
        let load_record = self.mcp_load_record;
        let agent = self.agent.unwrap_or_default();
        let database = os.database.clone();
        let mut messenger_builder = self.messenger_builder.take();

        let mut loading_servers = HashMap::<String, Instant>::new();
        for (server_name, _) in &pre_initialized {
            let init_time = std::time::Instant::now();
            loading_servers.insert(server_name.clone(), init_time);
        }
        let total = loading_servers.len();

        // Spawn a task for displaying the mcp loading statuses.
        // This is only necessary when we are in interactive mode AND there are servers to load.
        // Otherwise we do not need to be spawning this.
        let (loading_display_task, loading_status_sender) =
            spawn_display_task(interactive, total, disabled_servers, output, colors.clone());

        // This is the orchestrator task that serves as a bridge between tool manager and mcp
        // clients for server initiated async events
        if let (Some(prompt_list_sender), Some(prompt_list_receiver)) = (
            self.prompt_query_result_sender.clone(),
            self.prompt_query_receiver.as_ref().map(|r| r.resubscribe()),
        ) {
            let (msg_rx, builder) = ServerMessengerBuilder::new(20);
            messenger_builder.replace(builder);

            let has_new_stuff = has_new_stuff.clone();
            let notify_weak = Arc::downgrade(&notify);
            let telemetry = os.telemetry.clone();
            let loading_status_sender = loading_status_sender.clone();
            let new_tool_specs = new_tool_specs.clone();
            let conv_id = conversation_id.clone();
            let pending = pending.clone();
            let regex = Regex::new(VALID_TOOL_NAME)?;

            spawn_orchestrator_task(
                has_new_stuff,
                loading_servers,
                msg_rx,
                prompt_list_receiver,
                prompt_list_sender,
                pending,
                agent.clone(),
                database,
                regex,
                notify_weak,
                load_record.clone(),
                telemetry,
                loading_status_sender,
                new_tool_specs,
                total,
                conv_id,
            );
        }

        debug_assert!(messenger_builder.is_some());
        let messenger_builder = messenger_builder.unwrap();
        let pre_initialized = enabled_servers
            .into_iter()
            .map(|(server_name, server_config)| {
                (
                    server_name.clone(),
                    McpClientService::new(
                        server_name.clone(),
                        server_config,
                        messenger_builder.build_with_name(server_name),
                    ),
                )
            })
            .collect::<Vec<_>>();

        for (mut name, mcp_client) in pre_initialized {
            let init_res = mcp_client.init(os).await;
            match init_res {
                Ok(mut running_service) => {
                    while let Some(collided_service) = clients.insert(name.clone(), running_service) {
                        // to avoid server name collision we are going to circumvent this by
                        // appending the name with 1
                        name.push('1');
                        running_service = collided_service;
                    }
                },
                Err(e) => {
                    error!("Error initializing mcp client for server {}: {:?}", name, &e);
                    os.telemetry
                        .send_mcp_server_init(
                            &os.database,
                            conversation_id.clone(),
                            name.clone(),
                            Some(e.to_string()),
                            0,
                            Some("".to_string()),
                            Some("".to_string()),
                            0,
                        )
                        .await
                        .ok();

                    let temp_messenger = messenger_builder.build_with_name(name);
                    let _ = temp_messenger
                        .send_tools_list_result(Err(ServiceError::UnexpectedResponse), None)
                        .await;
                },
            }
        }

        Ok(ToolManager {
            conversation_id,
            clients,
            pending_clients: pending,
            notify: Some(notify),
            loading_status_sender,
            loading_display_task,
            new_tool_specs,
            has_new_stuff,
            is_interactive: interactive,
            mcp_load_record: load_record,
            agent,
            disabled_servers: disabled_servers_display,
            prompts_sender_receiver_pair: {
                if let (Some(sender), Some(receiver)) = (self.prompt_query_sender, self.prompt_query_result_receiver) {
                    Some((sender, receiver))
                } else {
                    None
                }
            },
            messenger_builder: Some(messenger_builder),
            is_first_launch: self.is_first_launch,
            ..Default::default()
        })
    }
}

#[derive(Clone, Debug)]
/// A collection of information that is used for the following purposes:
/// - Checking if prompt info cached is out of date
/// - Retrieve new prompt info
pub struct PromptBundle {
    /// The server name from which the prompt is offered / exposed
    pub server_name: String,
    /// The prompt get (info with which a prompt is retrieved) cached
    pub prompt_get: Prompt,
}

#[derive(Clone, Debug)]
pub enum PromptQuery {
    List,
    Search(Option<String>),
}

#[derive(Clone, Debug)]
pub enum PromptQueryResult {
    List(HashMap<String, Vec<PromptBundle>>),
    Search(Vec<String>),
}

/// Categorizes different types of tool name validation failures:
/// - `TooLong`: The tool name exceeds the maximum allowed length
/// - `IllegalChar`: The tool name contains characters that are not allowed
/// - `EmptyDescription`: The tool description is empty or missing
#[allow(dead_code)]
enum OutOfSpecName {
    TooLong(String),
    IllegalChar(String),
    EmptyDescription(String),
}

#[derive(Clone, Default, Debug, Eq, PartialEq)]
pub struct ToolInfo {
    pub server_name: String,
    pub host_tool_name: HostToolName,
}

impl Borrow<HostToolName> for ToolInfo {
    fn borrow(&self) -> &HostToolName {
        &self.host_tool_name
    }
}

impl std::hash::Hash for ToolInfo {
    fn hash<H: Hasher>(&self, state: &mut H) {
        self.host_tool_name.hash(state);
    }
}

/// Tool name as recognized by the model. This is [HostToolName] post sanitization.
type ModelToolName = String;

/// Tool name as recognized by the host (i.e. Q CLI). This is identical to how each MCP server
/// exposed them.
type HostToolName = String;

/// MCP server name as they are defined in the config
type ServerName = String;

/// A list of new tools to be included in the main chat loop.
/// The vector of [ToolSpec] is a comprehensive list of all tools exposed by the server.
/// The hashmap of [ModelToolName]: [HostToolName] are mapping of tool names that have been changed
/// (which is a subset of the tools that are in the aforementioned vector)
/// Note that [ToolSpec] is model facing and thus will have names that are model facing (i.e. model
/// tool name).
type NewToolSpecs = Arc<Mutex<HashMap<ServerName, (HashMap<ModelToolName, ToolInfo>, Vec<ToolSpec>)>>>;

/// A pair of channels used for prompt list communication between the tool manager and chat helper.
/// The sender broadcasts a list of available prompt names, while the receiver listens for
/// search queries to filter the prompt list.
type PromptsChannelPair = (
    tokio::sync::broadcast::Sender<PromptQuery>,
    tokio::sync::broadcast::Receiver<PromptQueryResult>,
);

#[derive(Default, Debug)]
/// Manages the lifecycle and interactions with tools from various sources, including MCP servers.
/// This struct is responsible for initializing tools, handling tool requests, and maintaining
/// a cache of available prompts from connected servers.
pub struct ToolManager {
    /// Unique identifier for the current conversation.
    /// This ID is used to track and associate tools with a specific chat session.
    pub conversation_id: String,

    /// Map of server names to their corresponding client instances.
    /// These clients are used to communicate with MCP servers.
    pub clients: HashMap<String, InitializedMcpClient>,

    /// A list of client names that are still in the process of being initialized
    pub pending_clients: Arc<RwLock<HashSet<String>>>,

    /// Flag indicating whether new tool specifications have been added since the last update.
    /// When set to true, it signals that the tool manager needs to refresh its internal state
    /// to incorporate newly available tools from MCP servers.
    pub has_new_stuff: Arc<AtomicBool>,

    /// Used by methods on the [ToolManager] to retrieve information from the orchestrator thread
    prompts_sender_receiver_pair: Option<PromptsChannelPair>,

    /// Storage for newly discovered tool specifications from MCP servers that haven't yet been
    /// integrated into the main tool registry. This field holds a thread-safe reference to a map
    /// of server names to their tool specifications and name mappings, allowing concurrent updates
    /// from server initialization processes.
    new_tool_specs: NewToolSpecs,

    /// A notifier to understand if the initial loading has completed.
    /// This is only used for initial loading and is discarded after.
    notify: Option<Arc<Notify>>,

    /// Channel sender for communicating with the loading display thread.
    /// Used to send status updates about tool initialization progress.
    loading_status_sender: Option<tokio::sync::mpsc::Sender<LoadingMsg>>,

    /// This is here so we can await it to avoid output buffer from the display task interleaving
    /// with other buffer displayed by chat.
    loading_display_task: Option<JoinHandle<Result<(), Report>>>,

    /// Mapping from sanitized tool names to original tool names.
    /// This is used to handle tool name transformations that may occur during initialization
    /// to ensure tool names comply with naming requirements.
    pub tn_map: HashMap<ModelToolName, ToolInfo>,

    /// A cache of tool's input schema for all of the available tools.
    /// This is mainly used to show the user what the tools look like from the perspective of the
    /// model.
    pub schema: HashMap<ModelToolName, ToolSpec>,

    is_interactive: bool,

    /// This serves as a record of the loading of mcp servers.
    /// The key of which is the server name as they are recognized by the current instance of chat
    /// (which may be different than how it is written in the config, depending of the presence of
    /// invalid characters).
    /// The value is the load message (i.e. load time, warnings, and errors)
    pub mcp_load_record: Arc<Mutex<HashMap<String, Vec<LoadingRecord>>>>,

    /// List of disabled MCP server names for display purposes
    disabled_servers: Vec<String>,

    /// A builder for mcp clients to communicate with the orchestrator task
    /// We need to store this for when we switch agent - we need to be spawning messengers that are
    /// already listened to by the orchestrator task
    messenger_builder: Option<ServerMessengerBuilder>,

    /// A collection of preferences that pertains to the conversation
    /// As far as tool manager goes, this is relevant for tool and server filters
    /// We need to put this behind a lock because the orchestrator task depends on agent
    pub agent: Arc<Mutex<Agent>>,

    is_first_launch: bool,
}

impl Clone for ToolManager {
    fn clone(&self) -> Self {
        Self {
            conversation_id: self.conversation_id.clone(),
            has_new_stuff: self.has_new_stuff.clone(),
            new_tool_specs: self.new_tool_specs.clone(),
            tn_map: self.tn_map.clone(),
            schema: self.schema.clone(),
            is_interactive: self.is_interactive,
            mcp_load_record: self.mcp_load_record.clone(),
            disabled_servers: self.disabled_servers.clone(),
            ..Default::default()
        }
    }
}

impl ToolManager {
    /// Swapping agent involves the following:
    /// - Dropping all of the clients first to avoid resource contention
    /// - Clearing fields that are already referenced by background tasks. We can't simply spawn new
    ///   instances of these fields because one or more background tasks are already depending on it
    /// - Building a new tool manager builder from the current tool manager
    /// - Building a tool manager from said tool manager builder
    /// - Swapping the old with the new (the old would be dropped after we exit the scope of this
    ///   function)
    /// - Calling load tools
<<<<<<< HEAD
    pub async fn swap_agent(
        &mut self,
        os: &mut Os,
        output: &mut impl Write,
        agent: &Agent,
        colors: &ColorManager,
    ) -> eyre::Result<()> {
        self.clients.clear();
=======
    pub async fn swap_agent(&mut self, os: &mut Os, output: &mut impl Write, agent: &Agent) -> eyre::Result<()> {
        let to_evict = self.clients.drain().collect::<Vec<_>>();
        tokio::spawn(async move {
            for (server_name, initialized_client) in to_evict {
                info!("Evicting {server_name} due to agent swap");
                match initialized_client {
                    InitializedMcpClient::Pending(handle) => {
                        let server_name_clone = server_name.clone();
                        tokio::spawn(async move {
                            match handle.await {
                                Ok(Ok(client)) => match client.cancel().await {
                                    Ok(_) => info!("Server {server_name_clone} evicted due to agent swap"),
                                    Err(e) => error!("Server {server_name_clone} has failed to cancel: {e}"),
                                },
                                Ok(Err(_)) | Err(_) => {
                                    error!("Server {server_name_clone} has failed to cancel");
                                },
                            }
                        });
                    },
                    InitializedMcpClient::Ready(running_service) => match running_service.cancel().await {
                        Ok(_) => info!("Server {server_name} evicted due to agent swap"),
                        Err(e) => error!("Server {server_name} has failed to cancel: {e}"),
                    },
                }
            }
        });
>>>>>>> 4b2dc04f

        let mut agent_lock = self.agent.lock().await;
        *agent_lock = agent.clone();
        drop(agent_lock);

        self.mcp_load_record.lock().await.clear();

        let builder = ToolManagerBuilder::from(&mut *self);
        let mut new_tool_manager = builder.build(os, Box::new(std::io::sink()), true, colors).await?;
        std::mem::swap(self, &mut new_tool_manager);

        self.load_tools(os, output).await?;

        Ok(())
    }

    pub async fn load_tools(
        &mut self,
        os: &mut Os,
        stderr: &mut impl Write,
    ) -> eyre::Result<HashMap<String, ToolSpec>> {
        let tx = self.loading_status_sender.take();
        let notify = self.notify.take();
        self.schema = {
            let tool_list = &self.agent.lock().await.tools;
            let is_allow_all = tool_list.len() == 1 && tool_list.first().is_some_and(|n| n == "*");
            let is_allow_native = tool_list.iter().any(|t| t.as_str() == "@builtin");
            let mut tool_specs =
                serde_json::from_str::<HashMap<String, ToolSpec>>(include_str!("tools/tool_index.json"))?
                    .into_iter()
                    .filter(|(name, _)| {
                        name == DUMMY_TOOL_NAME
                            || is_allow_all
                            || is_allow_native
                            || tool_list.contains(name)
                            || tool_list.contains(&format!("@builtin/{name}"))
                    })
                    .collect::<HashMap<_, _>>();
            if !crate::cli::chat::tools::thinking::Thinking::is_enabled(os) {
                tool_specs.remove("thinking");
            }
            if !crate::cli::chat::tools::knowledge::Knowledge::is_enabled(os) {
                tool_specs.remove("knowledge");
            }
            if !crate::cli::chat::tools::todo::TodoList::is_enabled(os) {
                tool_specs.remove("todo_list");
            }

            #[cfg(windows)]
            {
                use serde_json::json;

                use crate::cli::chat::tools::InputSchema;

                tool_specs.remove("execute_bash");

                tool_specs.insert("execute_cmd".to_string(), ToolSpec {
                    name: "execute_cmd".to_string(),
                    description: "Execute the specified Windows command.".to_string(),
                    input_schema: InputSchema(json!({
                    "type": "object",
                    "properties": {
                    "command": {
                        "type": "string",
                        "description": "Windows command to execute"
                    },
                    "summary": {
                        "type": "string",
                        "description": "A brief explanation of what the command does"
                    }
                    },
                        "required": ["command"]})),
                    tool_origin: ToolOrigin::Native,
                });
            }

            tool_specs
        };

        // We need to cast it to erase the type otherwise the compiler will default to static
        // dispatch, which would result in an error of inconsistent match arm return type.
        let timeout_fut: Pin<Box<dyn Future<Output = ()>>> = if self.clients.is_empty() || !self.is_first_launch {
            // If there is no server loaded, we want to resolve immediately
            Box::pin(future::ready(()))
        } else if self.is_interactive {
            let init_timeout = os
                .database
                .settings
                .get_int(Setting::McpInitTimeout)
                .map_or(5000_u64, |s| s as u64);
            Box::pin(tokio::time::sleep(std::time::Duration::from_millis(init_timeout)))
        } else {
            // if it is non-interactive we will want to use the "mcp.noInteractiveTimeout"
            let init_timeout = os
                .database
                .settings
                .get_int(Setting::McpNoInteractiveTimeout)
                .map_or(30_000_u64, |s| s as u64);
            Box::pin(tokio::time::sleep(std::time::Duration::from_millis(init_timeout)))
        };
        let server_loading_fut: Pin<Box<dyn Future<Output = ()>>> = if let Some(notify) = notify {
            Box::pin(async move { notify.notified().await })
        } else {
            Box::pin(future::ready(()))
        };
        let loading_display_task = self.loading_display_task.take();
        tokio::select! {
            _ = timeout_fut => {
                if let Some(tx) = tx {
                    let still_loading = self.pending_clients.read().await.iter().cloned().collect::<Vec<_>>();
                    let _ = tx.send(LoadingMsg::Terminate { still_loading }).await;
                    if let Some(task) = loading_display_task {
                        let _ = tokio::time::timeout(
                            std::time::Duration::from_millis(80),
                            task
                        ).await;
                    }
                }
                if !self.clients.is_empty() && !self.is_interactive {
                    let _ = queue!(
                        stderr,
                        style::Print(
                            "Not all mcp servers loaded. Configure non-interactive timeout with q settings mcp.noInteractiveTimeout"
                        ),
                        style::Print("\n------\n")
                    );
                }
            },
            _ = server_loading_fut => {
                if let Some(tx) = tx {
                    let still_loading = self.pending_clients.read().await.iter().cloned().collect::<Vec<_>>();
                    let _ = tx.send(LoadingMsg::Terminate { still_loading }).await;
                }
            }
            _ = ctrl_c() => {
                if self.is_interactive {
                    if let Some(tx) = tx {
                        let still_loading = self.pending_clients.read().await.iter().cloned().collect::<Vec<_>>();
                        let _ = tx.send(LoadingMsg::Terminate { still_loading }).await;
                    }
                } else {
                    return Err(eyre::eyre!("User interrupted mcp server loading in non-interactive mode. Ending."));
                }
            }
        }
        if !self.is_interactive
            && self
                .mcp_load_record
                .lock()
                .await
                .iter()
                .any(|(_, records)| records.iter().any(|record| matches!(record, LoadingRecord::Err(_))))
        {
            queue!(
                stderr,
                style::Print(
                    "One or more mcp server did not load correctly. See $TMPDIR/qlog/chat.log for more details."
                ),
                style::Print("\n------\n")
            )?;
        }
        stderr.flush()?;
        self.update().await;
        Ok(self.schema.clone())
    }

    pub async fn get_tool_from_tool_use(&mut self, value: AssistantToolUse) -> Result<Tool, ToolResult> {
        let map_err = |parse_error| ToolResult {
            tool_use_id: value.id.clone(),
            content: vec![ToolResultContentBlock::Text(format!(
                "Failed to validate tool parameters: {parse_error}. The model has either suggested tool parameters which are incompatible with the existing tools, or has suggested one or more tool that does not exist in the list of known tools."
            ))],
            status: ToolResultStatus::Error,
        };

        Ok(match value.name.as_str() {
            "fs_read" => Tool::FsRead(serde_json::from_value::<FsRead>(value.args).map_err(map_err)?),
            "fs_write" => Tool::FsWrite(serde_json::from_value::<FsWrite>(value.args).map_err(map_err)?),
            #[cfg(windows)]
            "execute_cmd" => {
                Tool::ExecuteCommand(serde_json::from_value::<ExecuteCommand>(value.args).map_err(map_err)?)
            },
            #[cfg(not(windows))]
            "execute_bash" => {
                Tool::ExecuteCommand(serde_json::from_value::<ExecuteCommand>(value.args).map_err(map_err)?)
            },
            "use_aws" => Tool::UseAws(serde_json::from_value::<UseAws>(value.args).map_err(map_err)?),
            "report_issue" => Tool::GhIssue(serde_json::from_value::<GhIssue>(value.args).map_err(map_err)?),
            "introspect" => Tool::Introspect(serde_json::from_value::<Introspect>(value.args).map_err(map_err)?),
            "thinking" => Tool::Thinking(serde_json::from_value::<Thinking>(value.args).map_err(map_err)?),
            "knowledge" => Tool::Knowledge(serde_json::from_value::<Knowledge>(value.args).map_err(map_err)?),
            "todo_list" => Tool::Todo(serde_json::from_value::<TodoList>(value.args).map_err(map_err)?),
            // Note that this name is namespaced with server_name{DELIMITER}tool_name
            name => {
                // Note: tn_map also has tools that underwent no transformation. In otherwords, if
                // it is a valid tool name, we should get a hit.
                let ToolInfo {
                    server_name,
                    host_tool_name: tool_name,
                } = match self.tn_map.get(name) {
                    Some(tool_info) => Ok::<&ToolInfo, ToolResult>(tool_info),
                    None => {
                        // No match, we throw an error
                        Err(ToolResult {
                            tool_use_id: value.id.clone(),
                            content: vec![ToolResultContentBlock::Text(format!(
                                "No tool with \"{name}\" is found"
                            ))],
                            status: ToolResultStatus::Error,
                        })
                    },
                }?;
                let Some(client) = self.clients.get_mut(server_name) else {
                    return Err(ToolResult {
                        tool_use_id: value.id,
                        content: vec![ToolResultContentBlock::Text(format!(
                            "The tool, \"{server_name}\" is not supported by the client"
                        ))],
                        status: ToolResultStatus::Error,
                    });
                };

                let running_service = (*client.get_running_service().await.map_err(|e| ToolResult {
                    tool_use_id: value.id.clone(),
                    content: vec![ToolResultContentBlock::Text(format!("Mcp tool client not ready: {e}"))],
                    status: ToolResultStatus::Error,
                })?)
                .clone();

                Tool::Custom(CustomTool {
                    name: tool_name.to_owned(),
                    server_name: server_name.to_owned(),
                    client: running_service,
                    params: value.args.as_object().cloned(),
                })
            },
        })
    }

    /// Updates tool managers various states with new information
    pub async fn update(&mut self) {
        // A hashmap of <tool name, tool spec>
        let mut tool_specs = HashMap::<String, ToolSpec>::new();
        let new_tools = {
            let mut new_tool_specs = self.new_tool_specs.lock().await;
            new_tool_specs.drain().fold(
                HashMap::<ServerName, (HashMap<ModelToolName, ToolInfo>, Vec<ToolSpec>)>::new(),
                |mut acc, (server_name, v)| {
                    acc.insert(server_name, v);
                    acc
                },
            )
        };

        let mut updated_servers = HashSet::<ToolOrigin>::new();
        let mut conflicts = HashMap::<ServerName, String>::new();
        for (server_name, (tool_name_map, specs)) in new_tools {
            // First we evict the tools that were already in the tn_map
            self.tn_map.retain(|_, tool_info| tool_info.server_name != server_name);

            // And update them with the new tools queried
            // valid: tools that do not have conflicts in naming
            let (valid, invalid) = tool_name_map
                .into_iter()
                .partition::<HashMap<ModelToolName, ToolInfo>, _>(|(model_tool_name, _)| {
                    !self.tn_map.contains_key(model_tool_name)
                });
            // We reject tools that are conflicting with the existing tools by not including them
            // in the tn_map. We would also want to report this error.
            if !invalid.is_empty() {
                let msg = invalid.into_iter().fold("The following tools are rejected because they conflict with existing tools in names. Avoid this via setting aliases for them: \n".to_string(), |mut acc, (model_tool_name, tool_info)| {
                    acc.push_str(&format!(" - {} from {}\n", model_tool_name, tool_info.server_name));
                    acc
                });
                conflicts.insert(server_name, msg);
            }
            if let Some(spec) = specs.first() {
                updated_servers.insert(spec.tool_origin.clone());
            }
            // We want to filter for specs that are valid
            // Note that [ToolSpec::name] is a model facing name (thus you should be comparing it
            // with the keys of a tn_map)
            for spec in specs.into_iter().filter(|spec| valid.contains_key(&spec.name)) {
                tool_specs.insert(spec.name.clone(), spec);
            }

            self.tn_map.extend(valid);
        }

        // Update schema
        // As we are writing over the ensemble of tools in a given server, we will need to first
        // remove everything that it has.
        self.schema
            .retain(|_tool_name, spec| !updated_servers.contains(&spec.tool_origin));
        self.schema.extend(tool_specs);

        // if block here to avoid repeatedly asking for loc
        if !conflicts.is_empty() {
            let mut record_lock = self.mcp_load_record.lock().await;
            for (server_name, msg) in conflicts {
                let record = LoadingRecord::Err(msg);
                record_lock
                    .entry(server_name)
                    .and_modify(|v| v.push(record.clone()))
                    .or_insert(vec![record]);
            }
        }
    }

    pub async fn list_prompts(&self) -> Result<HashMap<String, Vec<PromptBundle>>, GetPromptError> {
        if let Some((query_sender, query_result_receiver)) = &self.prompts_sender_receiver_pair {
            let mut new_receiver = query_result_receiver.resubscribe();
            query_sender
                .send(PromptQuery::List)
                .map_err(|e| GetPromptError::General(eyre::eyre!(e)))?;
            let query_result = new_receiver
                .recv()
                .await
                .map_err(|e| GetPromptError::General(eyre::eyre!(e)))?;

            Ok(match query_result {
                PromptQueryResult::List(list) => list,
                PromptQueryResult::Search(_) => return Err(GetPromptError::IncorrectResponseType),
            })
        } else {
            Err(GetPromptError::MissingChannel)
        }
    }

    pub async fn get_prompt(
        &mut self,
        name: String,
        arguments: Option<Vec<String>>,
    ) -> Result<GetPromptResult, GetPromptError> {
        let (server_name, prompt_name) = match name.split_once('/') {
            None => (None::<String>, Some(name.clone())),
            Some((server_name, prompt_name)) => (Some(server_name.to_string()), Some(prompt_name.to_string())),
        };
        let prompt_name = prompt_name.ok_or(GetPromptError::MissingPromptName)?;

        if let Some((query_sender, query_result_receiver)) = &self.prompts_sender_receiver_pair {
            query_sender
                .send(PromptQuery::List)
                .map_err(|e| GetPromptError::General(eyre::eyre!(e)))?;
            let prompts = query_result_receiver
                .resubscribe()
                .recv()
                .await
                .map_err(|e| GetPromptError::General(eyre::eyre!(e)))?;
            let PromptQueryResult::List(prompts) = prompts else {
                return Err(GetPromptError::IncorrectResponseType);
            };

            match (prompts.get(&prompt_name), server_name.as_ref()) {
                // If we have more than one eligible clients but no server name specified
                (Some(bundles), None) if bundles.len() > 1 => {
                    Err(GetPromptError::AmbiguousPrompt(prompt_name.clone(), {
                        bundles.iter().fold("\n".to_string(), |mut acc, b| {
                            acc.push_str(&format!("- @{}/{}\n", b.server_name, prompt_name));
                            acc
                        })
                    }))
                },
                // Normal case where we have enough info to proceed
                // Note that if bundle exists, it should never be empty
                (Some(bundles), sn) => {
                    let bundle = if bundles.len() > 1 {
                        let Some(sn) = sn else {
                            return Err(GetPromptError::AmbiguousPrompt(prompt_name.clone(), {
                                bundles.iter().fold("\n".to_string(), |mut acc, b| {
                                    acc.push_str(&format!("- @{}/{}\n", b.server_name, prompt_name));
                                    acc
                                })
                            }));
                        };
                        let bundle = bundles.iter().find(|b| b.server_name == *sn);
                        match bundle {
                            Some(bundle) => bundle,
                            None => {
                                return Err(GetPromptError::AmbiguousPrompt(prompt_name.clone(), {
                                    bundles.iter().fold("\n".to_string(), |mut acc, b| {
                                        acc.push_str(&format!("- @{}/{}\n", b.server_name, prompt_name));
                                        acc
                                    })
                                }));
                            },
                        }
                    } else {
                        bundles.first().ok_or(GetPromptError::MissingPromptInfo)?
                    };

                    let server_name = &bundle.server_name;
                    let client = self.clients.get_mut(server_name).ok_or(GetPromptError::MissingClient)?;
                    let PromptBundle { prompt_get, .. } = bundle;
                    let arguments = if let (Some(schema), Some(value)) = (&prompt_get.arguments, &arguments) {
                        let params = schema.iter().zip(value.iter()).fold(
                            HashMap::<String, String>::new(),
                            |mut acc, (prompt_get_arg, value)| {
                                acc.insert(prompt_get_arg.name.clone(), value.clone());
                                acc
                            },
                        );
                        Some(
                            params
                                .into_iter()
                                .map(|(k, v)| (k, serde_json::Value::String(v)))
                                .collect(),
                        )
                    } else {
                        None
                    };

                    let params = GetPromptRequestParam { name, arguments };
                    let running_service = client.get_running_service().await?;
                    let resp = running_service.get_prompt(params).await?;

                    Ok(resp)
                },
                (None, _) => Err(GetPromptError::PromptNotFound(prompt_name)),
            }
        } else {
            Err(GetPromptError::MissingChannel)
        }
    }

    pub async fn pending_clients(&self) -> Vec<String> {
        self.pending_clients.read().await.iter().cloned().collect::<Vec<_>>()
    }
}

type DisplayTaskJoinHandle = JoinHandle<Result<(), eyre::Report>>;
type LoadingStatusSender = tokio::sync::mpsc::Sender<LoadingMsg>;

/// This function spawns a background task whose sole responsibility is to listen for incoming
/// server loading status and display them to the output.
/// It returns a join handle to the task as well as a sender with which loading status is to be
/// reported.
fn spawn_display_task(
    interactive: bool,
    total: usize,
    disabled_servers: Vec<(String, CustomToolConfig)>,
    mut output: Box<dyn Write + Send + Sync + 'static>,
    colors: ColorManager,
) -> (Option<DisplayTaskJoinHandle>, Option<LoadingStatusSender>) {
    if interactive && (total > 0 || !disabled_servers.is_empty()) {
        let (tx, mut rx) = tokio::sync::mpsc::channel::<LoadingMsg>(50);
        (
            Some(tokio::task::spawn(async move {
                let mut spinner_logo_idx: usize = 0;
                let mut complete: usize = 0;
                let mut failed: usize = 0;

                // Show disabled servers immediately
                for (server_name, _) in &disabled_servers {
                    queue_disabled_message(server_name, &mut output, &colors)?;
                }

                if total > 0 {
                    queue_init_message(spinner_logo_idx, complete, failed, total, &mut output, &colors)?;
                }

                loop {
                    match tokio::time::timeout(Duration::from_millis(50), rx.recv()).await {
                        Ok(Some(recv_result)) => match recv_result {
                            LoadingMsg::Done { name, time } => {
                                complete += 1;
                                execute!(
                                    output,
                                    cursor::MoveToColumn(0),
                                    cursor::MoveUp(1),
                                    terminal::Clear(terminal::ClearType::CurrentLine),
                                )?;
                                queue_success_message(&name, &time, &mut output, &colors)?;
                                queue_init_message(spinner_logo_idx, complete, failed, total, &mut output, &colors)?;
                            },
                            LoadingMsg::Error { name, msg, time } => {
                                failed += 1;
                                execute!(
                                    output,
                                    cursor::MoveToColumn(0),
                                    cursor::MoveUp(1),
                                    terminal::Clear(terminal::ClearType::CurrentLine),
                                )?;
                                queue_failure_message(&name, &msg, time.as_str(), &mut output, &colors)?;
                                queue_init_message(spinner_logo_idx, complete, failed, total, &mut output, &colors)?;
                            },
                            LoadingMsg::Warn { name, msg, time } => {
                                complete += 1;
                                execute!(
                                    output,
                                    cursor::MoveToColumn(0),
                                    cursor::MoveUp(1),
                                    terminal::Clear(terminal::ClearType::CurrentLine),
                                )?;
                                let msg = eyre::eyre!(msg.to_string());
                                queue_warn_message(&name, &msg, time.as_str(), &mut output, &colors)?;
                                queue_init_message(spinner_logo_idx, complete, failed, total, &mut output, &colors)?;
                            },
                            LoadingMsg::Terminate { still_loading } => {
                                if !still_loading.is_empty() && total > 0 {
                                    execute!(
                                        output,
                                        cursor::MoveToColumn(0),
                                        cursor::MoveUp(1),
                                        terminal::Clear(terminal::ClearType::CurrentLine),
                                    )?;
                                    let msg = still_loading.iter().fold(String::new(), |mut acc, server_name| {
                                        acc.push_str(format!("\n - {server_name}").as_str());
                                        acc
                                    });
                                    let msg = eyre::eyre!(msg);
                                    queue_incomplete_load_message(complete, total, &msg, &mut output, &colors)?;
                                } else if total > 0 {
                                    // Clear the loading line if we have enabled servers
                                    execute!(
                                        output,
                                        cursor::MoveToColumn(0),
                                        cursor::MoveUp(1),
                                        terminal::Clear(terminal::ClearType::CurrentLine),
                                    )?;
                                }
                                execute!(output, style::Print("\n"),)?;
                                break;
                            },
                        },
                        Err(_e) => {
                            spinner_logo_idx = (spinner_logo_idx + 1) % SPINNER_CHARS.len();
                            execute!(
                                output,
                                cursor::SavePosition,
                                cursor::MoveToColumn(0),
                                cursor::MoveUp(1),
                                style::Print(SPINNER_CHARS[spinner_logo_idx]),
                                cursor::RestorePosition
                            )?;
                        },
                        _ => break,
                    }
                    output.flush()?;
                }
                Ok::<_, eyre::Report>(())
            })),
            Some(tx),
        )
    } else {
        (None, None)
    }
}

/// This function spawns the orchestrator task that has the following responsibilities:
/// - Listens for server driven events (see [UpdateEventMessage] for a list of current applicable
///   events). These are things such as tool list (because we fetch tools in the background), prompt
///   list, tool list update, and prompt list updates. In the future, if when we support sampling
///   and we have not yet moved to the official rust MCP crate, we would also be using this task to
///   facilitate it.
/// - Listens for prompt list request and serve them. Unlike tools, we do *not* cache prompts on the
///   conversation state. This is because prompts do not need to be sent to the model every turn.
///   Instead, the prompts are cached in a hashmap that is owned by the orchestrator task.
///
/// Note that there should be exactly one instance of this task running per session. Should there
/// be any need to instantiate a new [ToolManager] (e.g. swapping agents), see
/// [ToolManager::swap_agent] for how this should be done.
#[allow(clippy::too_many_arguments)]
fn spawn_orchestrator_task(
    has_new_stuff: Arc<AtomicBool>,
    mut loading_servers: HashMap<String, Instant>,
    mut msg_rx: tokio::sync::mpsc::Receiver<UpdateEventMessage>,
    mut prompt_list_receiver: tokio::sync::broadcast::Receiver<PromptQuery>,
    mut prompt_list_sender: tokio::sync::broadcast::Sender<PromptQueryResult>,
    pending: Arc<RwLock<HashSet<String>>>,
    agent: Arc<Mutex<Agent>>,
    database: Database,
    regex: Regex,
    notify_weak: std::sync::Weak<Notify>,
    load_record: Arc<Mutex<HashMap<String, Vec<LoadingRecord>>>>,
    telemetry: TelemetryThread,
    loading_status_sender: Option<LoadingStatusSender>,
    new_tool_specs: NewToolSpecs,
    total: usize,
    conv_id: String,
) {
    tokio::spawn(async move {
        use tokio::sync::broadcast::Sender as BroadcastSender;
        use tokio::sync::mpsc::Sender as MpscSender;

        let mut record_temp_buf = Vec::<u8>::new();
        let mut initialized = HashSet::<String>::new();
        let mut prompts = HashMap::<String, Vec<PromptBundle>>::new();

        enum ToolFilter {
            All,
            List(HashSet<String>),
        }

        impl ToolFilter {
            pub fn should_include(&self, tool_name: &str) -> bool {
                match self {
                    Self::All => true,
                    Self::List(set) => set.contains(tool_name),
                }
            }
        }

        // We separate this into its own function for ease of maintenance since things written
        // in select arms don't have type hints
        #[inline]
        async fn handle_prompt_queries(
            query: PromptQuery,
            prompts: &HashMap<String, Vec<PromptBundle>>,
            prompt_query_response_sender: &mut BroadcastSender<PromptQueryResult>,
        ) {
            match query {
                PromptQuery::List => {
                    let query_res = PromptQueryResult::List(prompts.clone());
                    if let Err(e) = prompt_query_response_sender.send(query_res) {
                        error!("Error sending prompts to chat helper: {:?}", e);
                    }
                },
                PromptQuery::Search(search_word) => {
                    let filtered_prompts = prompts
                        .iter()
                        .flat_map(|(prompt_name, bundles)| {
                            if bundles.len() > 1 {
                                bundles
                                    .iter()
                                    .map(|b| format!("{}/{}", b.server_name, prompt_name))
                                    .collect()
                            } else {
                                vec![prompt_name.to_owned()]
                            }
                        })
                        .filter(|n| {
                            if let Some(p) = &search_word {
                                n.contains(p)
                            } else {
                                true
                            }
                        })
                        .collect::<Vec<_>>();

                    let query_res = PromptQueryResult::Search(filtered_prompts);
                    if let Err(e) = prompt_query_response_sender.send(query_res) {
                        error!("Error sending prompts to chat helper: {:?}", e);
                    }
                },
            }
        }

        // We separate this into its own function for ease of maintenance since things written
        // in select arms don't have type hints
        #[inline]
        #[allow(clippy::too_many_arguments)]
        async fn handle_messenger_msg(
            msg: UpdateEventMessage,
            loading_servers: &mut HashMap<String, Instant>,
            record_temp_buf: &mut Vec<u8>,
            pending: &Arc<RwLock<HashSet<String>>>,
            agent: &Arc<Mutex<Agent>>,
            database: &Database,
            conv_id: &str,
            regex: &Regex,
            telemetry_clone: &TelemetryThread,
            mut loading_status_sender: Option<&MpscSender<LoadingMsg>>,
            new_tool_specs: &NewToolSpecs,
            has_new_stuff: &Arc<AtomicBool>,
            load_record: &Arc<Mutex<HashMap<String, Vec<LoadingRecord>>>>,
            notify_weak: &std::sync::Weak<Notify>,
            initialized: &mut HashSet<String>,
            prompts: &mut HashMap<String, Vec<PromptBundle>>,
            total: usize,
        ) {
            record_temp_buf.clear();
            // For now we will treat every list result as if they contain the
            // complete set of tools. This is not necessarily true in the future when
            // request method on the mcp client no longer buffers all the pages from
            // list calls.
            match msg {
                UpdateEventMessage::ListToolsResult {
                    server_name,
                    result,
                    peer,
                } => {
                    let time_taken = loading_servers
                        .remove(&server_name)
                        .map_or("0.0".to_owned(), |init_time| {
                            let time_taken = (std::time::Instant::now() - init_time).as_secs_f64().abs();
                            format!("{:.2}", time_taken)
                        });
                    pending.write().await.remove(&server_name);

                    let result_tools = match &result {
                        Ok(tools_result) => {
                            let names: Vec<String> =
                                tools_result.tools.iter().map(|tool| tool.name.to_string()).collect();
                            names
                        },
                        Err(_) => vec![],
                    };

                    let (tool_filter, alias_list) = {
                        let agent_lock = agent.lock().await;

                        // We will assume all tools are allowed if the tool list consists of 1
                        // element and it's a *
                        let tool_filter = if agent_lock.tools.len() == 1
                            && agent_lock.tools.first().map(String::as_str).is_some_and(|c| c == "*")
                        {
                            ToolFilter::All
                        } else {
                            let set = agent_lock
                                .tools
                                .iter()
                                .filter(|tool_name| tool_name.starts_with(&format!("@{server_name}")))
                                .map(|full_name| {
                                    match full_name.split_once(MCP_SERVER_TOOL_DELIMITER) {
                                        Some((_, tool_name)) if !tool_name.is_empty() => tool_name,
                                        _ => "*",
                                    }
                                    .to_string()
                                })
                                .collect::<HashSet<_>>();

                            if set.contains("*") {
                                ToolFilter::All
                            } else {
                                ToolFilter::List(set)
                            }
                        };

                        let server_prefix = format!("@{server_name}");
                        let alias_list = agent_lock.tool_aliases.iter().fold(
                            HashMap::<HostToolName, ModelToolName>::new(),
                            |mut acc, (full_path, model_tool_name)| {
                                if full_path.starts_with(&server_prefix) {
                                    if let Some((_, host_tool_name)) = full_path.split_once(MCP_SERVER_TOOL_DELIMITER) {
                                        acc.insert(host_tool_name.to_string(), model_tool_name.clone());
                                    }
                                }
                                acc
                            },
                        );

                        (tool_filter, alias_list)
                    };

                    match result {
                        Ok(result) => {
<<<<<<< HEAD
                            if pid.is_none_or(|pid| !is_process_running(pid)) {
                                let pid = pid.map_or("unknown".to_string(), |pid| pid.to_string());
                                info!(
                                    "Received tool list result from {server_name} but its associated process {pid} is no longer running. Ignoring."
                                );

                                let colors = ColorManager::default();
                                let mut buf_writer = BufWriter::new(&mut *record_temp_buf);
                                let _ = queue_failure_message(
                                    &server_name,
                                    &eyre::eyre!("Process associated is no longer running"),
                                    &time_taken,
                                    &mut buf_writer,
                                    &colors,
                                );
                                let _ = buf_writer.flush();
                                drop(buf_writer);
                                let record_content = String::from_utf8_lossy(record_temp_buf).to_string();
                                let record = LoadingRecord::Err(record_content);

                                load_record
                                    .lock()
                                    .await
                                    .entry(server_name.clone())
                                    .and_modify(|load_record| {
                                        load_record.push(record.clone());
                                    })
                                    .or_insert(vec![record]);

=======
                            if let Some(peer) = peer {
                                if peer.is_transport_closed() {
                                    error!(
                                        "Received tool list result from {server_name} but transport has been closed. Ignoring."
                                    );
                                    return;
                                }
                            } else {
                                error!("Received tool list result from {server_name} without a peer. Ignoring.");
>>>>>>> 4b2dc04f
                                return;
                            }

                            let mut specs = result
                                .tools
                                .into_iter()
                                .map(|v| ToolSpec {
                                    name: v.name.to_string(),
                                    description: v.description.as_ref().map(|d| d.to_string()).unwrap_or_default(),
                                    input_schema: crate::cli::chat::tools::InputSchema(v.schema_as_json_value()),
                                    tool_origin: ToolOrigin::Native,
                                })
                                .filter(|spec| tool_filter.should_include(&spec.name))
                                .collect::<Vec<_>>();
                            let mut sanitized_mapping = HashMap::<ModelToolName, ToolInfo>::new();
                            let process_result = process_tool_specs(
                                database,
                                conv_id,
                                &server_name,
                                &mut specs,
                                &mut sanitized_mapping,
                                &alias_list,
                                regex,
                                telemetry_clone,
                                &result_tools,
                            )
                            .await;

                            if let Some(sender) = &loading_status_sender {
                                // Anomalies here are not considered fatal, thus we shall give
                                // warnings.
                                let msg = match process_result {
                                    Ok(_) => LoadingMsg::Done {
                                        name: server_name.clone(),
                                        time: time_taken.clone(),
                                    },
                                    Err(ref e) => LoadingMsg::Warn {
                                        name: server_name.clone(),
                                        msg: eyre::eyre!(e.to_string()),
                                        time: time_taken.clone(),
                                    },
                                };
                                if let Err(e) = sender.send(msg).await {
                                    warn!(
                                        "Error sending update message to display task: {:?}\nAssume display task has completed",
                                        e
                                    );
                                    loading_status_sender.take();
                                }
                            }
                            new_tool_specs
                                .lock()
                                .await
                                .insert(server_name.clone(), (sanitized_mapping, specs));
                            has_new_stuff.store(true, Ordering::Release);
                            // Maintain a record of the server load:
                            let colors = ColorManager::default();
                            let mut buf_writer = BufWriter::new(&mut *record_temp_buf);
                            if let Err(e) = &process_result {
                                let _ = queue_warn_message(
                                    server_name.as_str(),
                                    e,
                                    time_taken.as_str(),
                                    &mut buf_writer,
                                    &colors,
                                );
                            } else {
                                let _ = queue_success_message(
                                    server_name.as_str(),
                                    time_taken.as_str(),
                                    &mut buf_writer,
                                    &colors,
                                );
                            }
                            let _ = buf_writer.flush();
                            drop(buf_writer);
                            let record = String::from_utf8_lossy(record_temp_buf).to_string();
                            let record = if process_result.is_err() {
                                LoadingRecord::Warn(record)
                            } else {
                                LoadingRecord::Success(record)
                            };
                            load_record
                                .lock()
                                .await
                                .entry(server_name.clone())
                                .and_modify(|load_record| {
                                    load_record.push(record.clone());
                                })
                                .or_insert(vec![record]);
                        },
                        Err(e) => {
                            // Log error to chat Log
                            error!("Error loading server {server_name}: {:?}", e);
                            // Maintain a record of the server load:
                            let colors = ColorManager::default();
                            let mut buf_writer = BufWriter::new(&mut *record_temp_buf);
<<<<<<< HEAD
                            let _ =
                                queue_failure_message(server_name.as_str(), &e, &time_taken, &mut buf_writer, &colors);
=======
                            let fail_load_msg = eyre::eyre!("{}", e);
                            let _ = queue_failure_message(
                                server_name.as_str(),
                                &fail_load_msg,
                                &time_taken,
                                &mut buf_writer,
                            );
>>>>>>> 4b2dc04f
                            let _ = buf_writer.flush();
                            drop(buf_writer);
                            let record = String::from_utf8_lossy(record_temp_buf).to_string();
                            let record = LoadingRecord::Err(record);
                            load_record
                                .lock()
                                .await
                                .entry(server_name.clone())
                                .and_modify(|load_record| {
                                    load_record.push(record.clone());
                                })
                                .or_insert(vec![record]);
                            // Errors surfaced at this point (i.e. before [process_tool_specs]
                            // is called) are fatals and should be considered errors
                            if let Some(sender) = &loading_status_sender {
                                let msg = LoadingMsg::Error {
                                    name: server_name.clone(),
                                    msg: eyre::eyre!("{}", e.to_string()),
                                    time: time_taken,
                                };
                                if let Err(e) = sender.send(msg).await {
                                    warn!(
                                        "Error sending update message to display task: {:?}\nAssume display task has completed",
                                        e
                                    );
                                    loading_status_sender.take();
                                }
                            }
                        },
                    }
                    if let Some(notify) = notify_weak.upgrade() {
                        initialized.insert(server_name);
                        if initialized.len() >= total {
                            notify.notify_one();
                        }
                    }
                },
                UpdateEventMessage::ListPromptsResult {
                    server_name,
                    result,
                    peer,
                } => match result {
                    Ok(prompt_list_result) => {
                        if let Some(peer) = peer {
                            if peer.is_transport_closed() {
                                error!(
                                    "Received prompt list result from {server_name} but transport has been closed. Ignoring."
                                );
                                return;
                            }
                        } else {
                            error!("Received prompt list result from {server_name} without a peer. Ignoring.");
                            return;
                        }
                        // We first need to clear all the PromptGets that are associated with
                        // this server because PromptsListResult is declaring what is available
                        // (and not the diff)
                        prompts
                            .values_mut()
                            .for_each(|bundles| bundles.retain(|bundle| bundle.server_name != server_name));

                        // And then we update them with the new comers
                        for prompt in prompt_list_result.prompts {
                            prompts
                                .entry(prompt.name.clone())
                                .and_modify(|bundles| {
                                    bundles.push(PromptBundle {
                                        server_name: server_name.clone(),
                                        prompt_get: prompt.clone(),
                                    });
                                })
                                .or_insert_with(|| {
                                    vec![PromptBundle {
                                        server_name: server_name.clone(),
                                        prompt_get: prompt,
                                    }]
                                });
                        }
                    },
                    Err(e) => {
                        error!("Error fetching prompts from server {server_name}: {:?}", e);
                        let mut buf_writer = BufWriter::new(&mut *record_temp_buf);
                        let msg = eyre::eyre!("{}", e);
                        let _ = queue_prompts_load_error_message(&server_name, &msg, &mut buf_writer);
                        let _ = buf_writer.flush();
                        drop(buf_writer);
                        let record = String::from_utf8_lossy(record_temp_buf).to_string();
                        let record = LoadingRecord::Err(record);
                        load_record
                            .lock()
                            .await
                            .entry(server_name.clone())
                            .and_modify(|load_record| {
                                load_record.push(record.clone());
                            })
                            .or_insert(vec![record]);
                    },
                },
                UpdateEventMessage::ListResourcesResult { .. } => {},
                UpdateEventMessage::ResourceTemplatesListResult { .. } => {},
                UpdateEventMessage::InitStart { server_name, .. } => {
                    pending.write().await.insert(server_name.clone());
                    loading_servers.insert(server_name, std::time::Instant::now());
                },
                UpdateEventMessage::Deinit { server_name, .. } => {
                    // Only prompts are stored here so we'll just be clearing that
                    // In the future if we are also storing tools, we need to make sure that
                    // the tools are also pruned.
                    for (_prompt_name, bundles) in prompts.iter_mut() {
                        bundles.retain(|bundle| bundle.server_name != server_name);
                    }
                    prompts.retain(|_, bundles| !bundles.is_empty());
                    has_new_stuff.store(true, Ordering::Release);
                },
            }
        }

        loop {
            tokio::select! {
                Ok(query) = prompt_list_receiver.recv() => {
                    handle_prompt_queries(query, &prompts, &mut prompt_list_sender).await;
                },
                Some(msg) = msg_rx.recv() => {
                    handle_messenger_msg(
                            msg,
                            &mut loading_servers,
                            &mut record_temp_buf,
                            &pending,
                            &agent,
                            &database,
                            conv_id.as_str(),
                            &regex,
                            &telemetry,
                            loading_status_sender.as_ref(),
                            &new_tool_specs,
                            &has_new_stuff,
                            &load_record,
                            &notify_weak,
                            &mut initialized,
                            &mut prompts,
                            total
                        ).await;
                },
                // Nothing else to poll
                else => {
                    tracing::info!("Tool manager orchestrator task exited");
                    break;
                },
            }
        }
    });
}

#[allow(clippy::too_many_arguments)]
async fn process_tool_specs(
    database: &Database,
    conversation_id: &str,
    server_name: &str,
    specs: &mut Vec<ToolSpec>,
    tn_map: &mut HashMap<ModelToolName, ToolInfo>,
    alias_list: &HashMap<HostToolName, ModelToolName>,
    regex: &Regex,
    telemetry: &TelemetryThread,
    result_tools: &[String],
) -> eyre::Result<()> {
    // Tools are subjected to the following validations:
    // 1. ^[a-zA-Z][a-zA-Z0-9_]*$,
    // 2. less than 64 characters in length
    // 3. a non-empty description
    //
    // For non-compliance due to point 1, we shall change it on behalf of the users.
    // For the rest, we simply throw a warning and reject the tool.
    let mut out_of_spec_tool_names = Vec::<OutOfSpecName>::new();
    let mut hasher = DefaultHasher::new();
    let mut number_of_tools = 0_usize;

    let number_of_tools_in_mcp_server = result_tools.len();

    let all_tool_names = if !result_tools.is_empty() {
        Some(result_tools.join(","))
    } else {
        None
    };

    for spec in specs.iter_mut() {
        let model_tool_name = alias_list.get(&spec.name).cloned().unwrap_or({
            if !regex.is_match(&spec.name) {
                let mut sn = sanitize_name(spec.name.clone(), regex, &mut hasher);
                while tn_map.contains_key(&sn) {
                    sn.push('1');
                }
                sn
            } else {
                spec.name.clone()
            }
        });
        if model_tool_name.len() > 64 {
            out_of_spec_tool_names.push(OutOfSpecName::TooLong(spec.name.clone()));
            continue;
        } else if spec.description.is_empty() {
            out_of_spec_tool_names.push(OutOfSpecName::EmptyDescription(spec.name.clone()));
            continue;
        }
        tn_map.insert(model_tool_name.clone(), ToolInfo {
            server_name: server_name.to_string(),
            host_tool_name: spec.name.clone(),
        });
        spec.name = model_tool_name;
        spec.tool_origin = ToolOrigin::McpServer(server_name.to_string());
        number_of_tools += 1;
    }
    // Native origin is the default, and since this function never reads native tools, if we still
    // have it, that would indicate a tool that should not be included.
    specs.retain(|spec| !matches!(spec.tool_origin, ToolOrigin::Native));
    let loaded_tool_names = if specs.is_empty() {
        None
    } else {
        Some(specs.iter().map(|spec| spec.name.clone()).collect::<Vec<_>>().join(","))
    };
    // Send server load success metric datum
    let conversation_id = conversation_id.to_string();
    let _ = telemetry
        .send_mcp_server_init(
            database,
            conversation_id,
            server_name.to_string(),
            None,
            number_of_tools,
            all_tool_names,
            loaded_tool_names,
            number_of_tools_in_mcp_server,
        )
        .await;
    // Tool name translation. This is beyond of the scope of what is
    // considered a "server load". Reasoning being:
    // - Failures here are not related to server load
    // - There is not a whole lot we can do with this data
    if !out_of_spec_tool_names.is_empty() {
        Err(eyre::eyre!(out_of_spec_tool_names.iter().fold(
            String::from(
                "The following tools are out of spec. They will be excluded from the list of available tools:\n",
            ),
            |mut acc, name| {
                let (tool_name, msg) = match name {
                    OutOfSpecName::TooLong(tool_name) => (
                        tool_name.as_str(),
                        "tool name exceeds max length of 64 when combined with server name",
                    ),
                    OutOfSpecName::IllegalChar(tool_name) => (
                        tool_name.as_str(),
                        "tool name must be compliant with ^[a-zA-Z][a-zA-Z0-9_]*$",
                    ),
                    OutOfSpecName::EmptyDescription(tool_name) => {
                        (tool_name.as_str(), "tool schema contains empty description")
                    },
                };
                acc.push_str(format!(" - {} ({})\n", tool_name, msg).as_str());
                acc
            },
        )))
    } else {
        Ok(())
    }
}

fn sanitize_name(orig: String, regex: &regex::Regex, hasher: &mut impl Hasher) -> String {
    if regex.is_match(&orig) && !orig.contains(NAMESPACE_DELIMITER) {
        return orig;
    }
    let sanitized: String = orig
        .chars()
        .filter(|c| c.is_ascii_alphabetic() || c.is_ascii_digit() || *c == '_')
        .collect::<String>()
        .replace(NAMESPACE_DELIMITER, "");
    if sanitized.is_empty() {
        hasher.write(orig.as_bytes());
        let hash = format!("{:03}", hasher.finish() % 1000);
        return format!("a{}", hash);
    }
    match sanitized.chars().next() {
        Some(c) if c.is_ascii_alphabetic() => sanitized,
        Some(_) => {
            format!("a{}", sanitized)
        },
        None => {
            hasher.write(orig.as_bytes());
            format!("a{}", hasher.finish())
        },
    }
}

<<<<<<< HEAD
// Add this function to check if a process is still running
fn is_process_running(pid: u32) -> bool {
    #[cfg(unix)]
    {
        let system = sysinfo::System::new_all();
        system.process(sysinfo::Pid::from(pid as usize)).is_some()
    }
    #[cfg(windows)]
    {
        // TODO: fill in the process health check for windows when when we officially support
        // windows
        _ = pid;
        true
    }
}

fn queue_success_message(
    name: &str,
    time_taken: &str,
    output: &mut impl Write,
    colors: &ColorManager,
) -> eyre::Result<()> {
=======
fn queue_success_message(name: &str, time_taken: &str, output: &mut impl Write) -> eyre::Result<()> {
>>>>>>> 4b2dc04f
    Ok(queue!(
        output,
        style::SetForegroundColor(colors.success()),
        style::Print("✓ "),
        style::SetForegroundColor(colors.info()),
        style::Print(name),
        style::ResetColor,
        style::Print(" loaded in "),
        style::SetForegroundColor(colors.warning()),
        style::Print(format!("{time_taken} s\n")),
        style::ResetColor,
    )?)
}

fn queue_init_message(
    spinner_logo_idx: usize,
    complete: usize,
    failed: usize,
    total: usize,
    output: &mut impl Write,
    colors: &ColorManager,
) -> eyre::Result<()> {
    if total == complete {
        queue!(
            output,
            style::SetForegroundColor(colors.success()),
            style::Print("✓"),
            style::ResetColor,
        )?;
    } else if total == complete + failed {
        queue!(
            output,
            style::SetForegroundColor(colors.error()),
            style::Print("✗"),
            style::ResetColor,
        )?;
    } else {
        queue!(output, style::Print(SPINNER_CHARS[spinner_logo_idx]))?;
    }
    queue!(
        output,
        style::SetForegroundColor(colors.info()),
        style::Print(format!(" {}", complete)),
        style::ResetColor,
        style::Print(" of "),
        style::SetForegroundColor(colors.info()),
        style::Print(format!("{} ", total)),
        style::ResetColor,
        style::Print("mcp servers initialized."),
    )?;
    if total > complete + failed {
        queue!(
            output,
            style::SetForegroundColor(colors.info()),
            style::Print(" ctrl-c "),
            style::ResetColor,
            style::Print("to start chatting now")
        )?;
    }
    Ok(queue!(output, style::Print("\n"))?)
}

fn queue_failure_message(
    name: &str,
    fail_load_msg: &eyre::Report,
    time: &str,
    output: &mut impl Write,
    colors: &ColorManager,
) -> eyre::Result<()> {
    use crate::util::CHAT_BINARY_NAME;
    Ok(queue!(
        output,
        style::SetForegroundColor(colors.error()),
        style::Print("✗ "),
        style::SetForegroundColor(colors.info()),
        style::Print(name),
        style::ResetColor,
        style::Print(" has failed to load after"),
        style::SetForegroundColor(colors.warning()),
        style::Print(format!(" {time} s")),
        style::ResetColor,
        style::Print("\n - "),
        style::Print(fail_load_msg),
        style::Print("\n"),
        style::Print(format!(
            " - run with Q_LOG_LEVEL=trace and see $TMPDIR/{CHAT_BINARY_NAME} for detail\n"
        )),
        style::ResetColor,
    )?)
}

fn queue_warn_message(
    name: &str,
    msg: &eyre::Report,
    time: &str,
    output: &mut impl Write,
    colors: &ColorManager,
) -> eyre::Result<()> {
    Ok(queue!(
        output,
        style::SetForegroundColor(colors.warning()),
        style::Print("⚠ "),
        style::SetForegroundColor(colors.info()),
        style::Print(name),
        style::ResetColor,
        style::Print(" has loaded in"),
        style::SetForegroundColor(colors.warning()),
        style::Print(format!(" {time} s")),
        style::ResetColor,
        style::Print(" with the following warning:\n"),
        style::Print(msg),
        style::ResetColor,
    )?)
}

fn queue_disabled_message(name: &str, output: &mut impl Write, colors: &ColorManager) -> eyre::Result<()> {
    Ok(queue!(
        output,
        style::SetForegroundColor(colors.secondary()),
        style::Print("○ "),
        style::SetForegroundColor(colors.info()),
        style::Print(name),
        style::ResetColor,
        style::Print(" is disabled\n"),
        style::ResetColor,
    )?)
}

fn queue_incomplete_load_message(
    complete: usize,
    total: usize,
    msg: &eyre::Report,
    output: &mut impl Write,
    colors: &ColorManager,
) -> eyre::Result<()> {
    Ok(queue!(
        output,
        style::SetForegroundColor(colors.warning()),
        style::Print("⚠"),
        style::SetForegroundColor(colors.info()),
        style::Print(format!(" {}", complete)),
        style::ResetColor,
        style::Print(" of "),
        style::SetForegroundColor(colors.info()),
        style::Print(format!("{} ", total)),
        style::ResetColor,
        style::Print("mcp servers initialized."),
        style::ResetColor,
        // We expect the message start with a newline
        style::Print(" Servers still loading:"),
        style::Print(msg),
        style::ResetColor,
    )?)
}

fn queue_prompts_load_error_message(name: &str, msg: &eyre::Report, output: &mut impl Write) -> eyre::Result<()> {
    Ok(queue!(
        output,
        style::Print(format!("Prompt list for {name} failed with the following message: \n")),
        style::Print(msg),
    )?)
}

#[cfg(test)]
mod tests {
    use super::*;

    #[test]
    fn test_sanitize_server_name() {
        let regex = regex::Regex::new(VALID_TOOL_NAME).unwrap();
        let mut hasher = DefaultHasher::new();
        let orig_name = "@awslabs.cdk-mcp-server";
        let sanitized_server_name = sanitize_name(orig_name.to_string(), &regex, &mut hasher);
        assert_eq!(sanitized_server_name, "awslabscdkmcpserver");

        let orig_name = "good_name";
        let sanitized_good_name = sanitize_name(orig_name.to_string(), &regex, &mut hasher);
        assert_eq!(sanitized_good_name, orig_name);

        let all_bad_name = "@@@@@";
        let sanitized_all_bad_name = sanitize_name(all_bad_name.to_string(), &regex, &mut hasher);
        assert!(regex.is_match(&sanitized_all_bad_name));

        let with_delim = format!("a{}b{}c", NAMESPACE_DELIMITER, NAMESPACE_DELIMITER);
        let sanitized = sanitize_name(with_delim, &regex, &mut hasher);
        assert_eq!(sanitized, "abc");
    }
}<|MERGE_RESOLUTION|>--- conflicted
+++ resolved
@@ -631,17 +631,7 @@
     /// - Swapping the old with the new (the old would be dropped after we exit the scope of this
     ///   function)
     /// - Calling load tools
-<<<<<<< HEAD
-    pub async fn swap_agent(
-        &mut self,
-        os: &mut Os,
-        output: &mut impl Write,
-        agent: &Agent,
-        colors: &ColorManager,
-    ) -> eyre::Result<()> {
-        self.clients.clear();
-=======
-    pub async fn swap_agent(&mut self, os: &mut Os, output: &mut impl Write, agent: &Agent) -> eyre::Result<()> {
+    pub async fn swap_agent(&mut self, os: &mut Os, output: &mut impl Write, agent: &Agent, colors: &colorManager) -> eyre::Result<()> {
         let to_evict = self.clients.drain().collect::<Vec<_>>();
         tokio::spawn(async move {
             for (server_name, initialized_client) in to_evict {
@@ -668,7 +658,6 @@
                 }
             }
         });
->>>>>>> 4b2dc04f
 
         let mut agent_lock = self.agent.lock().await;
         *agent_lock = agent.clone();
@@ -1416,37 +1405,6 @@
 
                     match result {
                         Ok(result) => {
-<<<<<<< HEAD
-                            if pid.is_none_or(|pid| !is_process_running(pid)) {
-                                let pid = pid.map_or("unknown".to_string(), |pid| pid.to_string());
-                                info!(
-                                    "Received tool list result from {server_name} but its associated process {pid} is no longer running. Ignoring."
-                                );
-
-                                let colors = ColorManager::default();
-                                let mut buf_writer = BufWriter::new(&mut *record_temp_buf);
-                                let _ = queue_failure_message(
-                                    &server_name,
-                                    &eyre::eyre!("Process associated is no longer running"),
-                                    &time_taken,
-                                    &mut buf_writer,
-                                    &colors,
-                                );
-                                let _ = buf_writer.flush();
-                                drop(buf_writer);
-                                let record_content = String::from_utf8_lossy(record_temp_buf).to_string();
-                                let record = LoadingRecord::Err(record_content);
-
-                                load_record
-                                    .lock()
-                                    .await
-                                    .entry(server_name.clone())
-                                    .and_modify(|load_record| {
-                                        load_record.push(record.clone());
-                                    })
-                                    .or_insert(vec![record]);
-
-=======
                             if let Some(peer) = peer {
                                 if peer.is_transport_closed() {
                                     error!(
@@ -1456,7 +1414,6 @@
                                 }
                             } else {
                                 error!("Received tool list result from {server_name} without a peer. Ignoring.");
->>>>>>> 4b2dc04f
                                 return;
                             }
 
@@ -1554,18 +1511,14 @@
                             // Maintain a record of the server load:
                             let colors = ColorManager::default();
                             let mut buf_writer = BufWriter::new(&mut *record_temp_buf);
-<<<<<<< HEAD
-                            let _ =
-                                queue_failure_message(server_name.as_str(), &e, &time_taken, &mut buf_writer, &colors);
-=======
                             let fail_load_msg = eyre::eyre!("{}", e);
                             let _ = queue_failure_message(
                                 server_name.as_str(),
                                 &fail_load_msg,
                                 &time_taken,
                                 &mut buf_writer,
+                                &colors,
                             );
->>>>>>> 4b2dc04f
                             let _ = buf_writer.flush();
                             drop(buf_writer);
                             let record = String::from_utf8_lossy(record_temp_buf).to_string();
@@ -1857,32 +1810,7 @@
     }
 }
 
-<<<<<<< HEAD
-// Add this function to check if a process is still running
-fn is_process_running(pid: u32) -> bool {
-    #[cfg(unix)]
-    {
-        let system = sysinfo::System::new_all();
-        system.process(sysinfo::Pid::from(pid as usize)).is_some()
-    }
-    #[cfg(windows)]
-    {
-        // TODO: fill in the process health check for windows when when we officially support
-        // windows
-        _ = pid;
-        true
-    }
-}
-
-fn queue_success_message(
-    name: &str,
-    time_taken: &str,
-    output: &mut impl Write,
-    colors: &ColorManager,
-) -> eyre::Result<()> {
-=======
-fn queue_success_message(name: &str, time_taken: &str, output: &mut impl Write) -> eyre::Result<()> {
->>>>>>> 4b2dc04f
+fn queue_success_message(name: &str, time_taken: &str, output: &mut impl Write, colors: &ColorManager) -> eyre::Result<()> {
     Ok(queue!(
         output,
         style::SetForegroundColor(colors.success()),
