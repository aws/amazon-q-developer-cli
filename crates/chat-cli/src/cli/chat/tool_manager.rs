--- conflicted
+++ resolved
@@ -876,12 +876,8 @@
             "thinking" => Tool::Thinking(serde_json::from_value::<Thinking>(value.args).map_err(map_err)?),
             "knowledge" => Tool::Knowledge(serde_json::from_value::<Knowledge>(value.args).map_err(map_err)?),
             "todo_list" => Tool::Todo(serde_json::from_value::<TodoList>(value.args).map_err(map_err)?),
-<<<<<<< HEAD
             "delegate" => Tool::Delegate(serde_json::from_value::<Delegate>(value.args).map_err(map_err)?),
-            // Note that this name is namespaced with server_name{DELIMITER}tool_name
-=======
             // Note that this name is NO LONGER namespaced with server_name{DELIMITER}tool_name
->>>>>>> 54869235
             name => {
                 // Note: tn_map also has tools that underwent no transformation. In otherwords, if
                 // it is a valid tool name, we should get a hit.
