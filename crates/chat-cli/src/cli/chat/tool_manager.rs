use std::collections::{
    HashMap,
    HashSet,
};
use std::future::Future;
use std::hash::{
    DefaultHasher,
    Hasher,
};
use std::io::{
    BufWriter,
    Write,
};
use std::path::PathBuf;
use std::pin::Pin;
use std::sync::atomic::{
    AtomicBool,
    Ordering,
};
use std::sync::{
    Arc,
    RwLock as SyncRwLock,
};
use std::time::{
    Duration,
    Instant,
};

use crossterm::{
    cursor,
    execute,
    queue,
    style,
    terminal,
};
use futures::{
    StreamExt,
    future,
    stream,
};
use regex::Regex;
<<<<<<< HEAD
use thiserror::Error;
=======
use serde::{
    Deserialize,
    Serialize,
};
>>>>>>> 14491bf2
use tokio::signal::ctrl_c;
use tokio::sync::{
    Mutex,
    Notify,
    RwLock,
};
use tracing::{
    error,
    warn,
};

use crate::api_client::model::{
    ToolResult,
    ToolResultContentBlock,
    ToolResultStatus,
};
<<<<<<< HEAD
use crate::cli::agent::{
    Agent,
    AgentSubscriber,
    McpServerConfig,
};
use crate::cli::chat::command::PromptsGetCommand;
=======
use crate::cli::chat::cli::prompts::GetPromptError;
>>>>>>> 14491bf2
use crate::cli::chat::message::AssistantToolUse;
use crate::cli::chat::server_messenger::{
    ServerMessengerBuilder,
    UpdateEventMessage,
};
use crate::cli::chat::tools::custom_tool::{
    CustomTool,
    CustomToolClient,
};
use crate::cli::chat::tools::execute::ExecuteCommand;
use crate::cli::chat::tools::fs_read::FsRead;
use crate::cli::chat::tools::fs_write::FsWrite;
use crate::cli::chat::tools::gh_issue::GhIssue;
use crate::cli::chat::tools::thinking::Thinking;
use crate::cli::chat::tools::use_aws::UseAws;
use crate::cli::chat::tools::{
    Tool,
    ToolOrigin,
    ToolSpec,
};
use crate::database::Database;
use crate::database::settings::Setting;
use crate::mcp_client::{
    JsonRpcResponse,
    Messenger,
    PromptGet,
};
use crate::platform::Context;
use crate::telemetry::TelemetryThread;
use crate::util::MCP_SERVER_TOOL_DELIMITER;
use crate::util::directories::home_dir;

const NAMESPACE_DELIMITER: &str = "___";
// This applies for both mcp server and tool name since in the end the tool name as seen by the
// model is just {server_name}{NAMESPACE_DELIMITER}{tool_name}
const VALID_TOOL_NAME: &str = "^[a-zA-Z][a-zA-Z0-9_]*$";
const SPINNER_CHARS: [char; 10] = ['⠋', '⠙', '⠹', '⠸', '⠼', '⠴', '⠦', '⠧', '⠇', '⠏'];

pub fn workspace_mcp_config_path(ctx: &Context) -> eyre::Result<PathBuf> {
    Ok(ctx.env.current_dir()?.join(".amazonq").join("mcp.json"))
}

pub fn global_mcp_config_path(ctx: &Context) -> eyre::Result<PathBuf> {
    Ok(home_dir(ctx)?.join(".aws").join("amazonq").join("mcp.json"))
}

/// Messages used for communication between the tool initialization thread and the loading
/// display thread. These messages control the visual loading indicators shown to
/// the user during tool initialization.
enum LoadingMsg {
    /// Indicates a tool has finished initializing successfully and should be removed from
    /// the loading display. The String parameter is the name of the tool that
    /// completed initialization.
    Done { name: String, time: String },
    /// Represents an error that occurred during tool initialization.
    /// Contains the name of the server that failed to initialize and the error message.
    Error {
        name: String,
        msg: eyre::Report,
        time: String,
    },
    /// Represents a warning that occurred during tool initialization.
    /// Contains the name of the server that generated the warning and the warning message.
    Warn {
        name: String,
        msg: eyre::Report,
        time: String,
    },
    /// Signals that the loading display thread should terminate.
    /// This is sent when all tool initialization is complete or when the application is shutting
    /// down.
    Terminate { still_loading: Vec<String> },
}

/// Used to denote the loading outcome associated with a server.
/// This is mainly used in the non-interactive mode to determine if there is any fatal errors to
/// surface (since we would only want to surface fatal errors in non-interactive mode).
#[derive(Clone, Debug)]
pub enum LoadingRecord {
    Success(String),
    Warn(String),
    Err(String),
}

<<<<<<< HEAD
=======
// This is to mirror claude's config set up
#[derive(Clone, Serialize, Deserialize, Debug, Default)]
#[serde(rename_all = "camelCase")]
pub struct McpServerConfig {
    pub mcp_servers: HashMap<String, CustomToolConfig>,
}

impl McpServerConfig {
    pub async fn load_config(output: &mut impl Write) -> eyre::Result<Self> {
        let mut cwd = std::env::current_dir()?;
        cwd.push(".amazonq/mcp.json");
        let expanded_path = shellexpand::tilde("~/.aws/amazonq/mcp.json");
        let global_path = PathBuf::from(expanded_path.as_ref() as &str);
        let global_buf = tokio::fs::read(global_path).await.ok();
        let local_buf = tokio::fs::read(cwd).await.ok();
        let conf = match (global_buf, local_buf) {
            (Some(global_buf), Some(local_buf)) => {
                let mut global_conf = Self::from_slice(&global_buf, output, "global")?;
                let local_conf = Self::from_slice(&local_buf, output, "local")?;
                for (server_name, config) in local_conf.mcp_servers {
                    if global_conf.mcp_servers.insert(server_name.clone(), config).is_some() {
                        queue!(
                            output,
                            style::SetForegroundColor(style::Color::Yellow),
                            style::Print("WARNING: "),
                            style::ResetColor,
                            style::Print("MCP config conflict for "),
                            style::SetForegroundColor(style::Color::Green),
                            style::Print(server_name),
                            style::ResetColor,
                            style::Print(". Using workspace version.\n")
                        )?;
                    }
                }
                global_conf
            },
            (None, Some(local_buf)) => Self::from_slice(&local_buf, output, "local")?,
            (Some(global_buf), None) => Self::from_slice(&global_buf, output, "global")?,
            _ => Default::default(),
        };
        output.flush()?;
        Ok(conf)
    }

    pub async fn load_from_file(ctx: &Context, path: impl AsRef<Path>) -> eyre::Result<Self> {
        let contents = ctx.fs.read_to_string(path.as_ref()).await?;
        Ok(serde_json::from_str(&contents)?)
    }

    pub async fn save_to_file(&self, ctx: &Context, path: impl AsRef<Path>) -> eyre::Result<()> {
        let json = serde_json::to_string_pretty(self)?;
        ctx.fs.write(path.as_ref(), json).await?;
        Ok(())
    }

    fn from_slice(slice: &[u8], output: &mut impl Write, location: &str) -> eyre::Result<McpServerConfig> {
        match serde_json::from_slice::<Self>(slice) {
            Ok(config) => Ok(config),
            Err(e) => {
                queue!(
                    output,
                    style::SetForegroundColor(style::Color::Yellow),
                    style::Print("WARNING: "),
                    style::ResetColor,
                    style::Print(format!("Error reading {location} mcp config: {e}\n")),
                    style::Print("Please check to make sure config is correct. Discarding.\n"),
                )?;
                Ok(McpServerConfig::default())
            },
        }
    }
}

>>>>>>> 14491bf2
#[derive(Default)]
pub struct ToolManagerBuilder {
    mcp_server_config: Option<McpServerConfig>,
    prompt_list_sender: Option<std::sync::mpsc::Sender<Vec<String>>>,
    prompt_list_receiver: Option<std::sync::mpsc::Receiver<Option<String>>>,
    conversation_id: Option<String>,
<<<<<<< HEAD
    agent: Option<Agent>,
    is_interactive: bool,
=======
>>>>>>> 14491bf2
}

impl ToolManagerBuilder {
    pub fn prompt_list_sender(mut self, sender: std::sync::mpsc::Sender<Vec<String>>) -> Self {
        self.prompt_list_sender.replace(sender);
        self
    }

    pub fn prompt_list_receiver(mut self, receiver: std::sync::mpsc::Receiver<Option<String>>) -> Self {
        self.prompt_list_receiver.replace(receiver);
        self
    }

    pub fn conversation_id(mut self, conversation_id: &str) -> Self {
        self.conversation_id.replace(conversation_id.to_string());
        self
    }

<<<<<<< HEAD
    pub fn interactive(mut self, is_interactive: bool) -> Self {
        self.is_interactive = is_interactive;
        self
    }

    pub fn agent(mut self, agent: Agent) -> Self {
        self.mcp_server_config.replace(agent.mcp_servers.clone());
        self.agent.replace(agent);
        self
    }

=======
>>>>>>> 14491bf2
    pub async fn build(
        mut self,
        telemetry: &TelemetryThread,
        mut output: Box<dyn Write + Send + Sync + 'static>,
        interactive: bool,
    ) -> eyre::Result<ToolManager> {
        let McpServerConfig { mcp_servers } = self.mcp_server_config.ok_or(eyre::eyre!("Missing mcp server config"))?;
        debug_assert!(self.conversation_id.is_some());
        let conversation_id = self.conversation_id.ok_or(eyre::eyre!("Missing conversation id"))?;
<<<<<<< HEAD
        let is_interactive = self.is_interactive;
        let pre_initialized = mcp_servers
=======
        let regex = regex::Regex::new(VALID_TOOL_NAME)?;
        let mut hasher = DefaultHasher::new();

        // Separate enabled and disabled servers
        let (enabled_servers, disabled_servers): (Vec<_>, Vec<_>) = mcp_servers
            .into_iter()
            .partition(|(_, server_config)| !server_config.disabled);

        // Prepare disabled servers for display
        let disabled_servers_display: Vec<String> = disabled_servers
            .iter()
            .map(|(server_name, _)| {
                let snaked_cased_name = server_name.to_case(convert_case::Case::Snake);
                sanitize_name(snaked_cased_name, &regex, &mut hasher)
            })
            .collect();

        let pre_initialized = enabled_servers
>>>>>>> 14491bf2
            .into_iter()
            .filter_map(|(server_name, server_config)| {
                if server_name.contains(MCP_SERVER_TOOL_DELIMITER) {
                    let _ = queue!(
                        output,
                        style::Print(format!(
                            "Invalid server name {server_name}. Server name cannot contain {MCP_SERVER_TOOL_DELIMITER}\n"
                        ))
                    );
                    None
                } else {
                    let custom_tool_client = CustomToolClient::from_config(server_name.clone(), server_config);
                    Some((server_name, custom_tool_client))
                }
            })
            .collect::<Vec<(String, _)>>();
<<<<<<< HEAD
        output.flush()?;
=======

>>>>>>> 14491bf2
        let mut loading_servers = HashMap::<String, Instant>::new();
        for (server_name, _) in &pre_initialized {
            let init_time = std::time::Instant::now();
            loading_servers.insert(server_name.clone(), init_time);
        }
        let total = loading_servers.len();

        // Spawn a task for displaying the mcp loading statuses.
        // This is only necessary when we are in interactive mode AND there are servers to load.
        // Otherwise we do not need to be spawning this.
        let (_loading_display_task, loading_status_sender) = if interactive
            && (total > 0 || !disabled_servers_display.is_empty())
        {
            let (tx, mut rx) = tokio::sync::mpsc::channel::<LoadingMsg>(50);
            let disabled_servers_display_clone = disabled_servers_display.clone();
            (
                Some(tokio::task::spawn(async move {
                    let mut spinner_logo_idx: usize = 0;
                    let mut complete: usize = 0;
                    let mut failed: usize = 0;

                    // Show disabled servers immediately
                    for server_name in &disabled_servers_display_clone {
                        queue_disabled_message(server_name, &mut output)?;
                    }

                    if total > 0 {
                        queue_init_message(spinner_logo_idx, complete, failed, total, &mut output)?;
                    }

                    loop {
                        match tokio::time::timeout(Duration::from_millis(50), rx.recv()).await {
                            Ok(Some(recv_result)) => match recv_result {
                                LoadingMsg::Done { name, time } => {
                                    complete += 1;
                                    execute!(
                                        output,
                                        cursor::MoveToColumn(0),
                                        cursor::MoveUp(1),
                                        terminal::Clear(terminal::ClearType::CurrentLine),
                                    )?;
                                    queue_success_message(&name, &time, &mut output)?;
                                    queue_init_message(spinner_logo_idx, complete, failed, total, &mut output)?;
                                },
                                LoadingMsg::Error { name, msg, time } => {
                                    failed += 1;
                                    execute!(
                                        output,
                                        cursor::MoveToColumn(0),
                                        cursor::MoveUp(1),
                                        terminal::Clear(terminal::ClearType::CurrentLine),
                                    )?;
                                    queue_failure_message(&name, &msg, time.as_str(), &mut output)?;
                                    queue_init_message(spinner_logo_idx, complete, failed, total, &mut output)?;
                                },
                                LoadingMsg::Warn { name, msg, time } => {
                                    complete += 1;
                                    execute!(
                                        output,
                                        cursor::MoveToColumn(0),
                                        cursor::MoveUp(1),
                                        terminal::Clear(terminal::ClearType::CurrentLine),
                                    )?;
                                    let msg = eyre::eyre!(msg.to_string());
                                    queue_warn_message(&name, &msg, time.as_str(), &mut output)?;
                                    queue_init_message(spinner_logo_idx, complete, failed, total, &mut output)?;
                                },
                                LoadingMsg::Terminate { still_loading } => {
                                    if !still_loading.is_empty() && total > 0 {
                                        execute!(
                                            output,
                                            cursor::MoveToColumn(0),
                                            cursor::MoveUp(1),
                                            terminal::Clear(terminal::ClearType::CurrentLine),
                                        )?;
                                        let msg = still_loading.iter().fold(String::new(), |mut acc, server_name| {
                                            acc.push_str(format!("\n - {server_name}").as_str());
                                            acc
                                        });
                                        let msg = eyre::eyre!(msg);
                                        queue_incomplete_load_message(complete, total, &msg, &mut output)?;
                                    } else if total > 0 {
                                        // Clear the loading line if we have enabled servers
                                        execute!(
                                            output,
                                            cursor::MoveToColumn(0),
                                            cursor::MoveUp(1),
                                            terminal::Clear(terminal::ClearType::CurrentLine),
                                        )?;
                                    }
                                    execute!(output, style::Print("\n"),)?;
                                    break;
                                },
                            },
                            Err(_e) => {
                                spinner_logo_idx = (spinner_logo_idx + 1) % SPINNER_CHARS.len();
                                execute!(
                                    output,
                                    cursor::SavePosition,
                                    cursor::MoveToColumn(0),
                                    cursor::MoveUp(1),
                                    style::Print(SPINNER_CHARS[spinner_logo_idx]),
                                    cursor::RestorePosition
                                )?;
                            },
                            _ => break,
                        }
                        output.flush()?;
                    }
                    Ok::<_, eyre::Report>(())
                })),
                Some(tx),
            )
        } else {
            (None, None)
        };

        let mut clients = HashMap::<String, Arc<CustomToolClient>>::new();
        let mut loading_status_sender_clone = loading_status_sender.clone();
        let conv_id_clone = conversation_id.clone();
        let regex = Regex::new(VALID_TOOL_NAME)?;
        let new_tool_specs = Arc::new(Mutex::new(HashMap::new()));
        let new_tool_specs_clone = new_tool_specs.clone();
        let has_new_stuff = Arc::new(AtomicBool::new(false));
        let has_new_stuff_clone = has_new_stuff.clone();
        let pending = Arc::new(RwLock::new(HashSet::<String>::new()));
        let pending_clone = pending.clone();
        let (mut msg_rx, messenger_builder) = ServerMessengerBuilder::new(20);
        let telemetry_clone = telemetry.clone();
        let notify = Arc::new(Notify::new());
        let notify_weak = Arc::downgrade(&notify);
        let load_record = Arc::new(Mutex::new(HashMap::<String, Vec<LoadingRecord>>::new()));
        let load_record_clone = load_record.clone();
        let agent = Arc::new(Mutex::new(self.agent.unwrap_or_default()));
        let agent_clone = agent.clone();

        tokio::spawn(async move {
            let mut record_temp_buf = Vec::<u8>::new();
            let mut initialized = HashSet::<String>::new();

            enum ToolFilter {
                All,
                List(HashSet<String>),
            }

            impl ToolFilter {
                pub fn should_include(&self, tool_name: &str) -> bool {
                    match self {
                        Self::All => true,
                        Self::List(set) => set.contains(tool_name),
                    }
                }
            }

            while let Some(msg) = msg_rx.recv().await {
                record_temp_buf.clear();
                // For now we will treat every list result as if they contain the
                // complete set of tools. This is not necessarily true in the future when
                // request method on the mcp client no longer buffers all the pages from
                // list calls.
                match msg {
                    UpdateEventMessage::ToolsListResult { server_name, result } => {
                        let time_taken = loading_servers
                            .remove(&server_name)
                            .map_or("0.0".to_owned(), |init_time| {
                                let time_taken = (std::time::Instant::now() - init_time).as_secs_f64().abs();
                                format!("{:.2}", time_taken)
                            });
                        pending_clone.write().await.remove(&server_name);
                        let (tool_filter, alias_list) = {
                            let agent_lock = agent_clone.lock().await;

                            // We will assume all tools are allowed if the tool list consists of 1
                            // element and it's a *
                            let tool_filter = if agent_lock.tools.len() == 1
                                && agent_lock.tools.first().map(String::as_str).is_some_and(|c| c == "*")
                            {
                                ToolFilter::All
                            } else {
                                let set = agent_lock
                                    .tools
                                    .iter()
                                    .filter(|tool_name| tool_name.starts_with(&format!("@{server_name}")))
                                    .map(|full_name| {
                                        match full_name.split_once(MCP_SERVER_TOOL_DELIMITER) {
                                            Some((_, tool_name)) if !tool_name.is_empty() => tool_name,
                                            _ => "*",
                                        }
                                        .to_string()
                                    })
                                    .collect::<HashSet<_>>();

                                if set.contains("*") {
                                    ToolFilter::All
                                } else {
                                    ToolFilter::List(set)
                                }
                            };

                            let server_prefix = format!("@{server_name}");
                            let alias_list = agent_lock.alias.iter().fold(
                                HashMap::<HostToolName, ModelToolName>::new(),
                                |mut acc, (full_path, model_tool_name)| {
                                    if full_path.starts_with(&server_prefix) {
                                        if let Some((_, host_tool_name)) =
                                            full_path.split_once(MCP_SERVER_TOOL_DELIMITER)
                                        {
                                            acc.insert(host_tool_name.to_string(), model_tool_name.to_string());
                                        }
                                    }
                                    acc
                                },
                            );

                            (tool_filter, alias_list)
                        };

                        match result {
                            Ok(result) => {
                                let mut specs = result
                                    .tools
                                    .into_iter()
                                    .filter_map(|v| serde_json::from_value::<ToolSpec>(v).ok())
                                    .filter(|spec| tool_filter.should_include(&spec.name))
                                    .collect::<Vec<_>>();
                                let mut sanitized_mapping = HashMap::<ModelToolName, ToolInfo>::new();
                                let process_result = process_tool_specs(
                                    conv_id_clone.as_str(),
                                    &server_name,
                                    &mut specs,
                                    &mut sanitized_mapping,
                                    &alias_list,
                                    &regex,
                                    &telemetry_clone,
                                );
                                if let Some(sender) = &loading_status_sender_clone {
                                    // Anomalies here are not considered fatal, thus we shall give
                                    // warnings.
                                    let msg = match process_result {
                                        Ok(_) => LoadingMsg::Done {
                                            name: server_name.clone(),
                                            time: time_taken.clone(),
                                        },
                                        Err(ref e) => LoadingMsg::Warn {
                                            name: server_name.clone(),
                                            msg: eyre::eyre!(e.to_string()),
                                            time: time_taken.clone(),
                                        },
                                    };
                                    if let Err(e) = sender.send(msg).await {
                                        warn!(
                                            "Error sending update message to display task: {:?}\nAssume display task has completed",
                                            e
                                        );
                                        loading_status_sender_clone.take();
                                    }
                                }
                                new_tool_specs_clone
                                    .lock()
                                    .await
                                    .insert(server_name.clone(), (sanitized_mapping, specs));
                                has_new_stuff_clone.store(true, Ordering::Release);
                                // Maintain a record of the server load:
                                let mut buf_writer = BufWriter::new(&mut record_temp_buf);
                                if let Err(e) = &process_result {
                                    let _ = queue_warn_message(
                                        server_name.as_str(),
                                        e,
                                        time_taken.as_str(),
                                        &mut buf_writer,
                                    );
                                } else {
                                    let _ = queue_success_message(
                                        server_name.as_str(),
                                        time_taken.as_str(),
                                        &mut buf_writer,
                                    );
                                }
                                let _ = buf_writer.flush();
                                drop(buf_writer);
                                let record = String::from_utf8_lossy(&record_temp_buf).to_string();
                                let record = if process_result.is_err() {
                                    LoadingRecord::Warn(record)
                                } else {
                                    LoadingRecord::Success(record)
                                };
                                load_record_clone
                                    .lock()
                                    .await
                                    .entry(server_name.clone())
                                    .and_modify(|load_record| {
                                        load_record.push(record.clone());
                                    })
                                    .or_insert(vec![record]);
                            },
                            Err(e) => {
                                // Log error to chat Log
                                error!("Error loading server {server_name}: {:?}", e);
                                // Maintain a record of the server load:
                                let mut buf_writer = BufWriter::new(&mut record_temp_buf);
                                let _ = queue_failure_message(server_name.as_str(), &e, &time_taken, &mut buf_writer);
                                let _ = buf_writer.flush();
                                drop(buf_writer);
                                let record = String::from_utf8_lossy(&record_temp_buf).to_string();
                                let record = LoadingRecord::Err(record);
                                load_record_clone
                                    .lock()
                                    .await
                                    .entry(server_name.clone())
                                    .and_modify(|load_record| {
                                        load_record.push(record.clone());
                                    })
                                    .or_insert(vec![record]);
                                // Errors surfaced at this point (i.e. before [process_tool_specs]
                                // is called) are fatals and should be considered errors
                                if let Some(sender) = &loading_status_sender_clone {
                                    let msg = LoadingMsg::Error {
                                        name: server_name.clone(),
                                        msg: e,
                                        time: time_taken,
                                    };
                                    if let Err(e) = sender.send(msg).await {
                                        warn!(
                                            "Error sending update message to display task: {:?}\nAssume display task has completed",
                                            e
                                        );
                                        loading_status_sender_clone.take();
                                    }
                                }
                            },
                        }
                        if let Some(notify) = notify_weak.upgrade() {
                            initialized.insert(server_name);
                            if initialized.len() >= total {
                                notify.notify_one();
                            }
                        }
                    },
                    UpdateEventMessage::PromptsListResult {
                        server_name: _,
                        result: _,
                    } => {},
                    UpdateEventMessage::ResourcesListResult {
                        server_name: _,
                        result: _,
                    } => {},
                    UpdateEventMessage::ResourceTemplatesListResult {
                        server_name: _,
                        result: _,
                    } => {},
                    UpdateEventMessage::InitStart { server_name } => {
                        pending_clone.write().await.insert(server_name.clone());
                        loading_servers.insert(server_name, std::time::Instant::now());
                    },
                }
            }
        });

        for (mut name, init_res) in pre_initialized {
            let messenger = messenger_builder.build_with_name(name.clone());
            match init_res {
                Ok(mut client) => {
                    client.assign_messenger(Box::new(messenger));
                    let mut client = Arc::new(client);
                    while let Some(collided_client) = clients.insert(name.clone(), client) {
                        // to avoid server name collision we are going to circumvent this by
                        // appending the name with 1
                        name.push('1');
                        client = collided_client;
                    }
                },
                Err(e) => {
                    error!("Error initializing mcp client for server {}: {:?}", name, &e);
                    telemetry
                        .send_mcp_server_init(conversation_id.clone(), Some(e.to_string()), 0)
                        .ok();
                    let _ = messenger.send_tools_list_result(Err(e)).await;
                },
            }
        }

        // Set up task to handle prompt requests
        let sender = self.prompt_list_sender.take();
        let receiver = self.prompt_list_receiver.take();
        let prompts = Arc::new(SyncRwLock::new(HashMap::default()));
        // TODO: accommodate hot reload of mcp servers
        if let (Some(sender), Some(receiver)) = (sender, receiver) {
            let clients = clients.iter().fold(HashMap::new(), |mut acc, (n, c)| {
                acc.insert(n.to_string(), Arc::downgrade(c));
                acc
            });
            let prompts_clone = prompts.clone();
            tokio::task::spawn_blocking(move || {
                let receiver = Arc::new(std::sync::Mutex::new(receiver));
                loop {
                    let search_word = receiver.lock().map_err(|e| eyre::eyre!("{:?}", e))?.recv()?;
                    if clients
                        .values()
                        .any(|client| client.upgrade().is_some_and(|c| c.is_prompts_out_of_date()))
                    {
                        let mut prompts_wl = prompts_clone.write().map_err(|e| {
                            eyre::eyre!(
                                "Error retrieving write lock on prompts for tab complete {}",
                                e.to_string()
                            )
                        })?;
                        *prompts_wl = clients.iter().fold(
                            HashMap::<String, Vec<PromptBundle>>::new(),
                            |mut acc, (server_name, client)| {
                                let Some(client) = client.upgrade() else {
                                    return acc;
                                };
                                let prompt_gets = client.list_prompt_gets();
                                let Ok(prompt_gets) = prompt_gets.read() else {
                                    tracing::error!("Error retrieving read lock for prompt gets for tab complete");
                                    return acc;
                                };
                                for (prompt_name, prompt_get) in prompt_gets.iter() {
                                    acc.entry(prompt_name.to_string())
                                        .and_modify(|bundles| {
                                            bundles.push(PromptBundle {
                                                server_name: server_name.to_owned(),
                                                prompt_get: prompt_get.clone(),
                                            });
                                        })
                                        .or_insert(vec![PromptBundle {
                                            server_name: server_name.to_owned(),
                                            prompt_get: prompt_get.clone(),
                                        }]);
                                }
                                client.prompts_updated();
                                acc
                            },
                        );
                    }
                    let prompts_rl = prompts_clone.read().map_err(|e| {
                        eyre::eyre!(
                            "Error retrieving read lock on prompts for tab complete {}",
                            e.to_string()
                        )
                    })?;
                    let filtered_prompts = prompts_rl
                        .iter()
                        .flat_map(|(prompt_name, bundles)| {
                            if bundles.len() > 1 {
                                bundles
                                    .iter()
                                    .map(|b| format!("{}/{}", b.server_name, prompt_name))
                                    .collect()
                            } else {
                                vec![prompt_name.to_owned()]
                            }
                        })
                        .filter(|n| {
                            if let Some(p) = &search_word {
                                n.contains(p)
                            } else {
                                true
                            }
                        })
                        .collect::<Vec<_>>();
                    if let Err(e) = sender.send(filtered_prompts) {
                        error!("Error sending prompts to chat helper: {:?}", e);
                    }
                }
                #[allow(unreachable_code)]
                Ok::<(), eyre::Report>(())
            });
        }

        Ok(ToolManager {
            conversation_id,
            clients,
            prompts,
            pending_clients: pending,
            notify: Some(notify),
            loading_status_sender,
            new_tool_specs,
            has_new_stuff,
            is_interactive: interactive,
            mcp_load_record: load_record,
<<<<<<< HEAD
            agent,
=======
            disabled_servers: disabled_servers_display,
>>>>>>> 14491bf2
            ..Default::default()
        })
    }
}

#[derive(Clone, Debug)]
/// A collection of information that is used for the following purposes:
/// - Checking if prompt info cached is out of date
/// - Retrieve new prompt info
pub struct PromptBundle {
    /// The server name from which the prompt is offered / exposed
    pub server_name: String,
    /// The prompt get (info with which a prompt is retrieved) cached
    pub prompt_get: PromptGet,
}

/// Categorizes different types of tool name validation failures:
/// - `TooLong`: The tool name exceeds the maximum allowed length
/// - `IllegalChar`: The tool name contains characters that are not allowed
/// - `EmptyDescription`: The tool description is empty or missing
#[allow(dead_code)]
enum OutOfSpecName {
    TooLong(String),
    IllegalChar(String),
    EmptyDescription(String),
}

#[derive(Clone, Default, Debug)]
pub struct ToolInfo {
    server_name: String,
    host_tool_name: HostToolName,
}

/// Tool name as recognized by the model. This is [HostToolName] post sanitization.
type ModelToolName = String;

/// Tool name as recognized by the host (i.e. Q CLI). This is identical to how each MCP server
/// exposed them.
type HostToolName = String;

/// MCP server name as they are defined in the config
type ServerName = String;

/// A list of new tools to be included in the main chat loop.
/// The vector of [ToolSpec] is a comprehensive list of all tools exposed by the server.
/// The hashmap of [ModelToolName]: [HostToolName] are mapping of tool names that have been changed
/// (which is a subset of the tools that are in the aforementioned vector)
/// Note that [ToolSpec] is model facing and thus will have names that are model facing (i.e. model
/// tool name).
type NewToolSpecs = Arc<Mutex<HashMap<ServerName, (HashMap<ModelToolName, ToolInfo>, Vec<ToolSpec>)>>>;

#[derive(Default, Debug)]
/// Manages the lifecycle and interactions with tools from various sources, including MCP servers.
/// This struct is responsible for initializing tools, handling tool requests, and maintaining
/// a cache of available prompts from connected servers.
pub struct ToolManager {
    /// Unique identifier for the current conversation.
    /// This ID is used to track and associate tools with a specific chat session.
    pub conversation_id: String,

    /// Map of server names to their corresponding client instances.
    /// These clients are used to communicate with MCP servers.
    pub clients: HashMap<String, Arc<CustomToolClient>>,

    /// A list of client names that are still in the process of being initialized
    pub pending_clients: Arc<RwLock<HashSet<String>>>,

    /// Flag indicating whether new tool specifications have been added since the last update.
    /// When set to true, it signals that the tool manager needs to refresh its internal state
    /// to incorporate newly available tools from MCP servers.
    pub has_new_stuff: Arc<AtomicBool>,

    /// Storage for newly discovered tool specifications from MCP servers that haven't yet been
    /// integrated into the main tool registry. This field holds a thread-safe reference to a map
    /// of server names to their tool specifications and name mappings, allowing concurrent updates
    /// from server initialization processes.
    new_tool_specs: NewToolSpecs,

    /// Cache for prompts collected from different servers.
    /// Key: prompt name
    /// Value: a list of PromptBundle that has a prompt of this name.
    /// This cache helps resolve prompt requests efficiently and handles
    /// cases where multiple servers offer prompts with the same name.
    pub prompts: Arc<SyncRwLock<HashMap<String, Vec<PromptBundle>>>>,

    /// A notifier to understand if the initial loading has completed.
    /// This is only used for initial loading and is discarded after.
    notify: Option<Arc<Notify>>,

    /// Channel sender for communicating with the loading display thread.
    /// Used to send status updates about tool initialization progress.
    loading_status_sender: Option<tokio::sync::mpsc::Sender<LoadingMsg>>,

    /// Mapping from sanitized tool names to original tool names.
    /// This is used to handle tool name transformations that may occur during initialization
    /// to ensure tool names comply with naming requirements.
    pub tn_map: HashMap<ModelToolName, ToolInfo>,

    /// A cache of tool's input schema for all of the available tools.
    /// This is mainly used to show the user what the tools look like from the perspective of the
    /// model.
    pub schema: HashMap<ModelToolName, ToolSpec>,

    is_interactive: bool,

    /// This serves as a record of the loading of mcp servers.
    /// The key of which is the server name as they are recognized by the current instance of chat
    /// (which may be different than how it is written in the config, depending of the presence of
    /// invalid characters).
    /// The value is the load message (i.e. load time, warnings, and errors)
    pub mcp_load_record: Arc<Mutex<HashMap<String, Vec<LoadingRecord>>>>,

<<<<<<< HEAD
    /// A collection of preferences that pertains to the conversation.
    /// As far as tool manager goes, this is relevant for tool and server filters
    pub agent: Arc<Mutex<Agent>>,
}

// TODO:
// - Unload / load servers as needed
// - If servers list are the same, check to see if the tool list are the same. If they are not,
// reload the tools
#[async_trait::async_trait]
impl AgentSubscriber for ToolManager {
    async fn receive(&self, agent: Agent) {
        let mut self_agent = self.agent.lock().await;
        *self_agent = agent;
    }

    async fn upload(&self, _agent: &mut Agent) {}
=======
    /// List of disabled MCP server names for display purposes
    disabled_servers: Vec<String>,
>>>>>>> 14491bf2
}

impl Clone for ToolManager {
    fn clone(&self) -> Self {
        Self {
            conversation_id: self.conversation_id.clone(),
            clients: self.clients.clone(),
            has_new_stuff: self.has_new_stuff.clone(),
            new_tool_specs: self.new_tool_specs.clone(),
            prompts: self.prompts.clone(),
            tn_map: self.tn_map.clone(),
            schema: self.schema.clone(),
            is_interactive: self.is_interactive,
            mcp_load_record: self.mcp_load_record.clone(),
            disabled_servers: self.disabled_servers.clone(),
            ..Default::default()
        }
    }
}

impl ToolManager {
    pub async fn load_tools(
        &mut self,
        database: &Database,
        output: &mut impl Write,
    ) -> eyre::Result<HashMap<String, ToolSpec>> {
        let tx = self.loading_status_sender.take();
        let notify = self.notify.take();
        self.schema = {
            let tool_list = &self.agent.lock().await.tools;
            let mut tool_specs =
                serde_json::from_str::<HashMap<String, ToolSpec>>(include_str!("tools/tool_index.json"))?
                    .into_iter()
                    .filter(|(name, _)| {
                        tool_list.len() == 1 && tool_list.first().is_some_and(|n| n == "*") || tool_list.contains(name)
                    })
                    .collect::<HashMap<_, _>>();
            if !crate::cli::chat::tools::thinking::Thinking::is_enabled(database) {
                tool_specs.remove("thinking");
            }

            #[cfg(windows)]
            {
                use serde_json::json;

                use crate::cli::chat::tools::InputSchema;

                tool_specs.remove("execute_bash");

                tool_specs.insert("execute_cmd".to_string(), ToolSpec {
                    name: "execute_cmd".to_string(),
                    description: "Execute the specified Windows command.".to_string(),
                    input_schema: InputSchema(json!({
                    "type": "object",
                    "properties": {
                    "command": {
                        "type": "string",
                        "description": "Windows command to execute"
                    },
                    "summary": {
                        "type": "string",
                        "description": "A brief explanation of what the command does"
                    }
                    },
                        "required": ["command"]})),
                    tool_origin: ToolOrigin::Native,
                });
            }

            tool_specs
        };
        let load_tools = self
            .clients
            .values()
            .map(|c| {
                let clone = Arc::clone(c);
                async move { clone.init().await }
            })
            .collect::<Vec<_>>();
        let initial_poll = stream::iter(load_tools)
            .map(|async_closure| tokio::spawn(async_closure))
            .buffer_unordered(20);
        tokio::spawn(async move {
            initial_poll.collect::<Vec<_>>().await;
        });
        // We need to cast it to erase the type otherwise the compiler will default to static
        // dispatch, which would result in an error of inconsistent match arm return type.
        let timeout_fut: Pin<Box<dyn Future<Output = ()>>> = if self.clients.is_empty() {
            // If there is no server loaded, we want to resolve immediately
            Box::pin(future::ready(()))
        } else if self.is_interactive {
            let init_timeout = database
                .settings
                .get_int(Setting::McpInitTimeout)
                .map_or(5000_u64, |s| s as u64);
            Box::pin(tokio::time::sleep(std::time::Duration::from_millis(init_timeout)))
        } else {
            // if it is non-interactive we will want to use the "mcp.noInteractiveTimeout"
            let init_timeout = database
                .settings
                .get_int(Setting::McpNoInteractiveTimeout)
                .map_or(30_000_u64, |s| s as u64);
            Box::pin(tokio::time::sleep(std::time::Duration::from_millis(init_timeout)))
        };
        let server_loading_fut: Pin<Box<dyn Future<Output = ()>>> = if let Some(notify) = notify {
            Box::pin(async move { notify.notified().await })
        } else {
            Box::pin(future::ready(()))
        };
        tokio::select! {
            _ = timeout_fut => {
                if let Some(tx) = tx {
                    let still_loading = self.pending_clients.read().await.iter().cloned().collect::<Vec<_>>();
                    let _ = tx.send(LoadingMsg::Terminate { still_loading }).await;
                }
                if !self.clients.is_empty() && !self.is_interactive {
                    let _ = queue!(
                        output,
                        style::Print(
                            "Not all mcp servers loaded. Configure non-interactive timeout with q settings mcp.noInteractiveTimeout"
                        ),
                        style::Print("\n------\n")
                    );
                }
            },
            _ = server_loading_fut => {
                if let Some(tx) = tx {
                    let still_loading = self.pending_clients.read().await.iter().cloned().collect::<Vec<_>>();
                    let _ = tx.send(LoadingMsg::Terminate { still_loading }).await;
                }
            }
            _ = ctrl_c() => {
                if self.is_interactive {
                    if let Some(tx) = tx {
                        let still_loading = self.pending_clients.read().await.iter().cloned().collect::<Vec<_>>();
                        let _ = tx.send(LoadingMsg::Terminate { still_loading }).await;
                    }
                } else {
                    return Err(eyre::eyre!("User interrupted mcp server loading in non-interactive mode. Ending."));
                }
            }
        }
        if !self.is_interactive
            && self
                .mcp_load_record
                .lock()
                .await
                .iter()
                .any(|(_, records)| records.iter().any(|record| matches!(record, LoadingRecord::Err(_))))
        {
            queue!(
                output,
                style::Print(
                    "One or more mcp server did not load correctly. See $TMPDIR/qlog/chat.log for more details."
                ),
                style::Print("\n------\n")
            )?;
        }
        self.update().await;
        Ok(self.schema.clone())
    }

    pub fn get_tool_from_tool_use(&self, value: AssistantToolUse) -> Result<Tool, ToolResult> {
        let map_err = |parse_error| ToolResult {
            tool_use_id: value.id.clone(),
            content: vec![ToolResultContentBlock::Text(format!(
                "Failed to validate tool parameters: {parse_error}. The model has either suggested tool parameters which are incompatible with the existing tools, or has suggested one or more tool that does not exist in the list of known tools."
            ))],
            status: ToolResultStatus::Error,
        };

        Ok(match value.name.as_str() {
            "fs_read" => Tool::FsRead(serde_json::from_value::<FsRead>(value.args).map_err(map_err)?),
            "fs_write" => Tool::FsWrite(serde_json::from_value::<FsWrite>(value.args).map_err(map_err)?),
            #[cfg(windows)]
            "execute_cmd" => {
                Tool::ExecuteCommand(serde_json::from_value::<ExecuteCommand>(value.args).map_err(map_err)?)
            },
            #[cfg(not(windows))]
            "execute_bash" => {
                Tool::ExecuteCommand(serde_json::from_value::<ExecuteCommand>(value.args).map_err(map_err)?)
            },
            "use_aws" => Tool::UseAws(serde_json::from_value::<UseAws>(value.args).map_err(map_err)?),
            "report_issue" => Tool::GhIssue(serde_json::from_value::<GhIssue>(value.args).map_err(map_err)?),
            "thinking" => Tool::Thinking(serde_json::from_value::<Thinking>(value.args).map_err(map_err)?),
            // Note that this name is namespaced with server_name{DELIMITER}tool_name
            name => {
                // Note: tn_map also has tools that underwent no transformation. In otherwords, if
                // it is a valid tool name, we should get a hit.
                let ToolInfo {
                    server_name,
                    host_tool_name: tool_name,
                } = match self.tn_map.get(name) {
                    Some(tool_info) => Ok::<&ToolInfo, ToolResult>(tool_info),
                    None => {
                        // No match, we throw an error
                        Err(ToolResult {
                            tool_use_id: value.id.clone(),
                            content: vec![ToolResultContentBlock::Text(format!(
                                "No tool with \"{name}\" is found"
                            ))],
                            status: ToolResultStatus::Error,
                        })
                    },
                }?;
                let Some(client) = self.clients.get(server_name) else {
                    return Err(ToolResult {
                        tool_use_id: value.id,
                        content: vec![ToolResultContentBlock::Text(format!(
                            "The tool, \"{server_name}\" is not supported by the client"
                        ))],
                        status: ToolResultStatus::Error,
                    });
                };
                // The tool input schema has the shape of { type, properties }.
                // The field "params" expected by MCP is { name, arguments }, where name is the
                // name of the tool being invoked,
                // https://spec.modelcontextprotocol.io/specification/2024-11-05/server/tools/#calling-tools.
                // The field "arguments" is where ToolUse::args belong.
                let mut params = serde_json::Map::<String, serde_json::Value>::new();
                params.insert("name".to_owned(), serde_json::Value::String(tool_name.to_owned()));
                params.insert("arguments".to_owned(), value.args);
                let params = serde_json::Value::Object(params);
                let custom_tool = CustomTool {
                    name: tool_name.to_owned(),
                    client: client.clone(),
                    method: "tools/call".to_owned(),
                    params: Some(params),
                };
                Tool::Custom(custom_tool)
            },
        })
    }

    /// Updates tool managers various states with new information
    pub async fn update(&mut self) {
        // A hashmap of <tool name, tool spec>
        let mut tool_specs = HashMap::<String, ToolSpec>::new();
        let new_tools = {
            let mut new_tool_specs = self.new_tool_specs.lock().await;
            new_tool_specs.drain().fold(
                HashMap::<ServerName, (HashMap<ModelToolName, ToolInfo>, Vec<ToolSpec>)>::new(),
                |mut acc, (server_name, v)| {
                    acc.insert(server_name, v);
                    acc
                },
            )
        };

        let mut updated_servers = HashSet::<ToolOrigin>::new();
        let mut conflicts = HashMap::<ServerName, String>::new();
        for (server_name, (tool_name_map, specs)) in new_tools {
            // First we evict the tools that were already in the tn_map
            self.tn_map.retain(|_, tool_info| tool_info.server_name != server_name);

            // And update them with the new tools queried
            // valid: tools that do not have conflicts in naming
            let (valid, invalid) = tool_name_map
                .into_iter()
                .partition::<HashMap<ModelToolName, ToolInfo>, _>(|(model_tool_name, _)| {
                    !self.tn_map.contains_key(model_tool_name)
                });
            // We reject tools that are conflicting with the existing tools by not including them
            // in the tn_map. We would also want to report this error.
            if !invalid.is_empty() {
                let msg = invalid.into_iter().fold("The following tools are rejected because they conflict with existing tools in names. Avoid this via setting aliases for them: \n".to_string(), |mut acc, (model_tool_name, tool_info)| {
                    acc.push_str(&format!(" - {} from {}\n", model_tool_name, tool_info.server_name));
                    acc
                });
                conflicts.insert(server_name, msg);
            }
            if let Some(spec) = specs.first() {
                updated_servers.insert(spec.tool_origin.clone());
            }
            // We want to filter for specs that are valid
            // Note that [ToolSpec::name] is a model facing name (thus you should be comparing it
            // with the keys of a tn_map)
            for spec in specs.into_iter().filter(|spec| valid.contains_key(&spec.name)) {
                tool_specs.insert(spec.name.clone(), spec);
            }

            self.tn_map.extend(valid);
        }

        // Update schema
        // As we are writing over the ensemble of tools in a given server, we will need to first
        // remove everything that it has.
        self.schema
            .retain(|_tool_name, spec| !updated_servers.contains(&spec.tool_origin));
        self.schema.extend(tool_specs);

        // if block here to avoid repeatedly asking for loc
        if !conflicts.is_empty() {
            let mut record_lock = self.mcp_load_record.lock().await;
            for (server_name, msg) in conflicts {
                let record = LoadingRecord::Err(msg);
                record_lock
                    .entry(server_name)
                    .and_modify(|v| v.push(record.clone()))
                    .or_insert(vec![record]);
            }
        }
    }

    #[allow(clippy::await_holding_lock)]
    pub async fn get_prompt(
        &self,
        name: String,
        arguments: Option<Vec<String>>,
    ) -> Result<JsonRpcResponse, GetPromptError> {
        let (server_name, prompt_name) = match name.split_once('/') {
            None => (None::<String>, Some(name.clone())),
            Some((server_name, prompt_name)) => (Some(server_name.to_string()), Some(prompt_name.to_string())),
        };
        let prompt_name = prompt_name.ok_or(GetPromptError::MissingPromptName)?;
        // We need to use a sync lock here because this lock is also used in a blocking thread,
        // necessitated by the fact that said thread is also responsible for using a sync channel,
        // which is itself necessitated by the fact that consumer of said channel is calling from a
        // sync function
        let mut prompts_wl = self
            .prompts
            .write()
            .map_err(|e| GetPromptError::Synchronization(e.to_string()))?;
        let mut maybe_bundles = prompts_wl.get(&prompt_name);
        let mut has_retried = false;
        'blk: loop {
            match (maybe_bundles, server_name.as_ref(), has_retried) {
                // If we have more than one eligible clients but no server name specified
                (Some(bundles), None, _) if bundles.len() > 1 => {
                    break 'blk Err(GetPromptError::AmbiguousPrompt(prompt_name.clone(), {
                        bundles.iter().fold("\n".to_string(), |mut acc, b| {
                            acc.push_str(&format!("- @{}/{}\n", b.server_name, prompt_name));
                            acc
                        })
                    }));
                },
                // Normal case where we have enough info to proceed
                // Note that if bundle exists, it should never be empty
                (Some(bundles), sn, _) => {
                    let bundle = if bundles.len() > 1 {
                        let Some(server_name) = sn else {
                            maybe_bundles = None;
                            continue 'blk;
                        };
                        let bundle = bundles.iter().find(|b| b.server_name == *server_name);
                        match bundle {
                            Some(bundle) => bundle,
                            None => {
                                maybe_bundles = None;
                                continue 'blk;
                            },
                        }
                    } else {
                        bundles.first().ok_or(GetPromptError::MissingPromptInfo)?
                    };
                    let server_name = bundle.server_name.clone();
                    let client = self.clients.get(&server_name).ok_or(GetPromptError::MissingClient)?;
                    // Here we lazily update the out of date cache
                    if client.is_prompts_out_of_date() {
                        let prompt_gets = client.list_prompt_gets();
                        let prompt_gets = prompt_gets
                            .read()
                            .map_err(|e| GetPromptError::Synchronization(e.to_string()))?;
                        for (prompt_name, prompt_get) in prompt_gets.iter() {
                            prompts_wl
                                .entry(prompt_name.to_string())
                                .and_modify(|bundles| {
                                    let mut is_modified = false;
                                    for bundle in &mut *bundles {
                                        let mut updated_bundle = PromptBundle {
                                            server_name: server_name.clone(),
                                            prompt_get: prompt_get.clone(),
                                        };
                                        if bundle.server_name == *server_name {
                                            std::mem::swap(bundle, &mut updated_bundle);
                                            is_modified = true;
                                            break;
                                        }
                                    }
                                    if !is_modified {
                                        bundles.push(PromptBundle {
                                            server_name: server_name.clone(),
                                            prompt_get: prompt_get.clone(),
                                        });
                                    }
                                })
                                .or_insert(vec![PromptBundle {
                                    server_name: server_name.clone(),
                                    prompt_get: prompt_get.clone(),
                                }]);
                        }
                        client.prompts_updated();
                    }

                    let PromptBundle { prompt_get, .. } = prompts_wl
                        .get(&prompt_name)
                        .and_then(|bundles| bundles.iter().find(|b| b.server_name == server_name))
                        .ok_or(GetPromptError::MissingPromptInfo)?;

                    // Here we need to convert the positional arguments into key value pair
                    // The assignment order is assumed to be the order of args as they are
                    // presented in PromptGet::arguments
                    let args = if let (Some(schema), Some(value)) = (&prompt_get.arguments, &arguments) {
                        let params = schema.iter().zip(value.iter()).fold(
                            HashMap::<String, String>::new(),
                            |mut acc, (prompt_get_arg, value)| {
                                acc.insert(prompt_get_arg.name.clone(), value.clone());
                                acc
                            },
                        );
                        Some(serde_json::json!(params))
                    } else {
                        None
                    };
                    let params = {
                        let mut params = serde_json::Map::new();
                        params.insert("name".to_string(), serde_json::Value::String(prompt_name));
                        if let Some(args) = args {
                            params.insert("arguments".to_string(), args);
                        }
                        Some(serde_json::Value::Object(params))
                    };
                    let resp = client.request("prompts/get", params).await?;
                    break 'blk Ok(resp);
                },
                // If we have no eligible clients this would mean one of the following:
                // - The prompt does not exist, OR
                // - This is the first time we have a query / our cache is out of date
                // Both of which means we would have to requery
                (None, _, false) => {
                    has_retried = true;
                    self.refresh_prompts(&mut prompts_wl)?;
                    maybe_bundles = prompts_wl.get(&prompt_name);
                    continue 'blk;
                },
                (_, _, true) => {
                    break 'blk Err(GetPromptError::PromptNotFound(prompt_name));
                },
            }
        }
    }

    pub fn refresh_prompts(&self, prompts_wl: &mut HashMap<String, Vec<PromptBundle>>) -> Result<(), GetPromptError> {
        *prompts_wl = self.clients.iter().fold(
            HashMap::<String, Vec<PromptBundle>>::new(),
            |mut acc, (server_name, client)| {
                let prompt_gets = client.list_prompt_gets();
                let Ok(prompt_gets) = prompt_gets.read() else {
                    tracing::error!("Error encountered while retrieving read lock");
                    return acc;
                };
                for (prompt_name, prompt_get) in prompt_gets.iter() {
                    acc.entry(prompt_name.to_string())
                        .and_modify(|bundles| {
                            bundles.push(PromptBundle {
                                server_name: server_name.to_owned(),
                                prompt_get: prompt_get.clone(),
                            });
                        })
                        .or_insert(vec![PromptBundle {
                            server_name: server_name.to_owned(),
                            prompt_get: prompt_get.clone(),
                        }]);
                }
                acc
            },
        );
        Ok(())
    }

    pub async fn pending_clients(&self) -> Vec<String> {
        self.pending_clients.read().await.iter().cloned().collect::<Vec<_>>()
    }
}

#[inline]
fn process_tool_specs(
    conversation_id: &str,
    server_name: &str,
    specs: &mut Vec<ToolSpec>,
    tn_map: &mut HashMap<ModelToolName, ToolInfo>,
    alias_list: &HashMap<HostToolName, ModelToolName>,
    regex: &Regex,
    telemetry: &TelemetryThread,
) -> eyre::Result<()> {
    // Tools are subjected to the following validations:
    // 1. ^[a-zA-Z][a-zA-Z0-9_]*$,
    // 2. less than 64 charcters in length
    // 3. a non-empty description
    //
    // For non-compliance due to point 1, we shall change it on behalf of the users.
    // For the rest, we simply throw a warning and reject the tool.
    let mut out_of_spec_tool_names = Vec::<OutOfSpecName>::new();
    let mut hasher = DefaultHasher::new();
    let mut number_of_tools = 0_usize;

    for spec in specs.iter_mut() {
        let model_tool_name = alias_list.get(&spec.name).map(|name| name.to_string()).unwrap_or({
            if !regex.is_match(&spec.name) {
                let mut sn = sanitize_name(spec.name.clone(), regex, &mut hasher);
                while tn_map.contains_key(&sn) {
                    sn.push('1');
                }
                sn
            } else {
                spec.name.clone()
            }
        });
        if model_tool_name.len() > 64 {
            out_of_spec_tool_names.push(OutOfSpecName::TooLong(spec.name.clone()));
            continue;
        } else if spec.description.is_empty() {
            out_of_spec_tool_names.push(OutOfSpecName::EmptyDescription(spec.name.clone()));
            continue;
        }
        tn_map.insert(model_tool_name.clone(), ToolInfo {
            server_name: server_name.to_string(),
            host_tool_name: spec.name.clone(),
        });
        spec.name = model_tool_name;
        spec.tool_origin = ToolOrigin::McpServer(server_name.to_string());
        number_of_tools += 1;
    }
    // Native origin is the default, and since this function never reads native tools, if we still
    // have it, that would indicate a tool that should not be included.
    specs.retain(|spec| !matches!(spec.tool_origin, ToolOrigin::Native));
    // Send server load success metric datum
    let conversation_id = conversation_id.to_string();
    let _ = telemetry.send_mcp_server_init(conversation_id, None, number_of_tools);
    // Tool name translation. This is beyond of the scope of what is
    // considered a "server load". Reasoning being:
    // - Failures here are not related to server load
    // - There is not a whole lot we can do with this data
    if !out_of_spec_tool_names.is_empty() {
        Err(eyre::eyre!(out_of_spec_tool_names.iter().fold(
            String::from(
                "The following tools are out of spec. They will be excluded from the list of available tools:\n",
            ),
            |mut acc, name| {
                let (tool_name, msg) = match name {
                    OutOfSpecName::TooLong(tool_name) => (
                        tool_name.as_str(),
                        "tool name exceeds max length of 64 when combined with server name",
                    ),
                    OutOfSpecName::IllegalChar(tool_name) => (
                        tool_name.as_str(),
                        "tool name must be compliant with ^[a-zA-Z][a-zA-Z0-9_]*$",
                    ),
                    OutOfSpecName::EmptyDescription(tool_name) => {
                        (tool_name.as_str(), "tool schema contains empty description")
                    },
                };
                acc.push_str(format!(" - {} ({})\n", tool_name, msg).as_str());
                acc
            },
        )))
    } else {
        Ok(())
    }
}

fn sanitize_name(orig: String, regex: &regex::Regex, hasher: &mut impl Hasher) -> String {
    if regex.is_match(&orig) && !orig.contains(NAMESPACE_DELIMITER) {
        return orig;
    }
    let sanitized: String = orig
        .chars()
        .filter(|c| c.is_ascii_alphabetic() || c.is_ascii_digit() || *c == '_')
        .collect::<String>()
        .replace(NAMESPACE_DELIMITER, "");
    if sanitized.is_empty() {
        hasher.write(orig.as_bytes());
        let hash = format!("{:03}", hasher.finish() % 1000);
        return format!("a{}", hash);
    }
    match sanitized.chars().next() {
        Some(c) if c.is_ascii_alphabetic() => sanitized,
        Some(_) => {
            format!("a{}", sanitized)
        },
        None => {
            hasher.write(orig.as_bytes());
            format!("a{}", hasher.finish())
        },
    }
}

fn queue_success_message(name: &str, time_taken: &str, output: &mut impl Write) -> eyre::Result<()> {
    Ok(queue!(
        output,
        style::SetForegroundColor(style::Color::Green),
        style::Print("✓ "),
        style::SetForegroundColor(style::Color::Blue),
        style::Print(name),
        style::ResetColor,
        style::Print(" loaded in "),
        style::SetForegroundColor(style::Color::Yellow),
        style::Print(format!("{time_taken} s\n")),
        style::ResetColor,
    )?)
}

fn queue_init_message(
    spinner_logo_idx: usize,
    complete: usize,
    failed: usize,
    total: usize,
    output: &mut impl Write,
) -> eyre::Result<()> {
    if total == complete {
        queue!(
            output,
            style::SetForegroundColor(style::Color::Green),
            style::Print("✓"),
            style::ResetColor,
        )?;
    } else if total == complete + failed {
        queue!(
            output,
            style::SetForegroundColor(style::Color::Red),
            style::Print("✗"),
            style::ResetColor,
        )?;
    } else {
        queue!(output, style::Print(SPINNER_CHARS[spinner_logo_idx]))?;
    }
    queue!(
        output,
        style::SetForegroundColor(style::Color::Blue),
        style::Print(format!(" {}", complete)),
        style::ResetColor,
        style::Print(" of "),
        style::SetForegroundColor(style::Color::Blue),
        style::Print(format!("{} ", total)),
        style::ResetColor,
        style::Print("mcp servers initialized."),
    )?;
    if total > complete + failed {
        queue!(
            output,
            style::SetForegroundColor(style::Color::Blue),
            style::Print(" ctrl-c "),
            style::ResetColor,
            style::Print("to start chatting now")
        )?;
    }
    Ok(queue!(output, style::Print("\n"))?)
}

fn queue_failure_message(
    name: &str,
    fail_load_msg: &eyre::Report,
    time: &str,
    output: &mut impl Write,
) -> eyre::Result<()> {
    use crate::util::CHAT_BINARY_NAME;
    Ok(queue!(
        output,
        style::SetForegroundColor(style::Color::Red),
        style::Print("✗ "),
        style::SetForegroundColor(style::Color::Blue),
        style::Print(name),
        style::ResetColor,
        style::Print(" has failed to load after"),
        style::SetForegroundColor(style::Color::Yellow),
        style::Print(format!(" {time} s")),
        style::ResetColor,
        style::Print("\n - "),
        style::Print(fail_load_msg),
        style::Print("\n"),
        style::Print(format!(
            " - run with Q_LOG_LEVEL=trace and see $TMPDIR/{CHAT_BINARY_NAME} for detail\n"
        )),
        style::ResetColor,
    )?)
}

fn queue_warn_message(name: &str, msg: &eyre::Report, time: &str, output: &mut impl Write) -> eyre::Result<()> {
    Ok(queue!(
        output,
        style::SetForegroundColor(style::Color::Yellow),
        style::Print("⚠ "),
        style::SetForegroundColor(style::Color::Blue),
        style::Print(name),
        style::ResetColor,
        style::Print(" has loaded in"),
        style::SetForegroundColor(style::Color::Yellow),
        style::Print(format!(" {time} s")),
        style::ResetColor,
        style::Print(" with the following warning:\n"),
        style::Print(msg),
        style::ResetColor,
    )?)
}

fn queue_disabled_message(name: &str, output: &mut impl Write) -> eyre::Result<()> {
    Ok(queue!(
        output,
        style::SetForegroundColor(style::Color::DarkGrey),
        style::Print("○ "),
        style::SetForegroundColor(style::Color::Blue),
        style::Print(name),
        style::ResetColor,
        style::Print(" is disabled\n"),
        style::ResetColor,
    )?)
}

fn queue_incomplete_load_message(
    complete: usize,
    total: usize,
    msg: &eyre::Report,
    output: &mut impl Write,
) -> eyre::Result<()> {
    Ok(queue!(
        output,
        style::SetForegroundColor(style::Color::Yellow),
        style::Print("⚠"),
        style::SetForegroundColor(style::Color::Blue),
        style::Print(format!(" {}", complete)),
        style::ResetColor,
        style::Print(" of "),
        style::SetForegroundColor(style::Color::Blue),
        style::Print(format!("{} ", total)),
        style::ResetColor,
        style::Print("mcp servers initialized."),
        style::ResetColor,
        // We expect the message start with a newline
        style::Print(" Servers still loading:"),
        style::Print(msg),
        style::ResetColor,
    )?)
}

#[cfg(test)]
mod tests {
    use super::*;

    #[test]
    fn test_sanitize_server_name() {
        let regex = regex::Regex::new(VALID_TOOL_NAME).unwrap();
        let mut hasher = DefaultHasher::new();
        let orig_name = "@awslabs.cdk-mcp-server";
        let sanitized_server_name = sanitize_name(orig_name.to_string(), &regex, &mut hasher);
        assert_eq!(sanitized_server_name, "awslabscdkmcpserver");

        let orig_name = "good_name";
        let sanitized_good_name = sanitize_name(orig_name.to_string(), &regex, &mut hasher);
        assert_eq!(sanitized_good_name, orig_name);

        let all_bad_name = "@@@@@";
        let sanitized_all_bad_name = sanitize_name(all_bad_name.to_string(), &regex, &mut hasher);
        assert!(regex.is_match(&sanitized_all_bad_name));

        let with_delim = format!("a{}b{}c", NAMESPACE_DELIMITER, NAMESPACE_DELIMITER);
        let sanitized = sanitize_name(with_delim, &regex, &mut hasher);
        assert_eq!(sanitized, "abc");
    }
}<|MERGE_RESOLUTION|>--- conflicted
+++ resolved
@@ -39,14 +39,6 @@
     stream,
 };
 use regex::Regex;
-<<<<<<< HEAD
-use thiserror::Error;
-=======
-use serde::{
-    Deserialize,
-    Serialize,
-};
->>>>>>> 14491bf2
 use tokio::signal::ctrl_c;
 use tokio::sync::{
     Mutex,
@@ -63,16 +55,12 @@
     ToolResultContentBlock,
     ToolResultStatus,
 };
-<<<<<<< HEAD
 use crate::cli::agent::{
     Agent,
     AgentSubscriber,
     McpServerConfig,
 };
-use crate::cli::chat::command::PromptsGetCommand;
-=======
 use crate::cli::chat::cli::prompts::GetPromptError;
->>>>>>> 14491bf2
 use crate::cli::chat::message::AssistantToolUse;
 use crate::cli::chat::server_messenger::{
     ServerMessengerBuilder,
@@ -157,93 +145,13 @@
     Err(String),
 }
 
-<<<<<<< HEAD
-=======
-// This is to mirror claude's config set up
-#[derive(Clone, Serialize, Deserialize, Debug, Default)]
-#[serde(rename_all = "camelCase")]
-pub struct McpServerConfig {
-    pub mcp_servers: HashMap<String, CustomToolConfig>,
-}
-
-impl McpServerConfig {
-    pub async fn load_config(output: &mut impl Write) -> eyre::Result<Self> {
-        let mut cwd = std::env::current_dir()?;
-        cwd.push(".amazonq/mcp.json");
-        let expanded_path = shellexpand::tilde("~/.aws/amazonq/mcp.json");
-        let global_path = PathBuf::from(expanded_path.as_ref() as &str);
-        let global_buf = tokio::fs::read(global_path).await.ok();
-        let local_buf = tokio::fs::read(cwd).await.ok();
-        let conf = match (global_buf, local_buf) {
-            (Some(global_buf), Some(local_buf)) => {
-                let mut global_conf = Self::from_slice(&global_buf, output, "global")?;
-                let local_conf = Self::from_slice(&local_buf, output, "local")?;
-                for (server_name, config) in local_conf.mcp_servers {
-                    if global_conf.mcp_servers.insert(server_name.clone(), config).is_some() {
-                        queue!(
-                            output,
-                            style::SetForegroundColor(style::Color::Yellow),
-                            style::Print("WARNING: "),
-                            style::ResetColor,
-                            style::Print("MCP config conflict for "),
-                            style::SetForegroundColor(style::Color::Green),
-                            style::Print(server_name),
-                            style::ResetColor,
-                            style::Print(". Using workspace version.\n")
-                        )?;
-                    }
-                }
-                global_conf
-            },
-            (None, Some(local_buf)) => Self::from_slice(&local_buf, output, "local")?,
-            (Some(global_buf), None) => Self::from_slice(&global_buf, output, "global")?,
-            _ => Default::default(),
-        };
-        output.flush()?;
-        Ok(conf)
-    }
-
-    pub async fn load_from_file(ctx: &Context, path: impl AsRef<Path>) -> eyre::Result<Self> {
-        let contents = ctx.fs.read_to_string(path.as_ref()).await?;
-        Ok(serde_json::from_str(&contents)?)
-    }
-
-    pub async fn save_to_file(&self, ctx: &Context, path: impl AsRef<Path>) -> eyre::Result<()> {
-        let json = serde_json::to_string_pretty(self)?;
-        ctx.fs.write(path.as_ref(), json).await?;
-        Ok(())
-    }
-
-    fn from_slice(slice: &[u8], output: &mut impl Write, location: &str) -> eyre::Result<McpServerConfig> {
-        match serde_json::from_slice::<Self>(slice) {
-            Ok(config) => Ok(config),
-            Err(e) => {
-                queue!(
-                    output,
-                    style::SetForegroundColor(style::Color::Yellow),
-                    style::Print("WARNING: "),
-                    style::ResetColor,
-                    style::Print(format!("Error reading {location} mcp config: {e}\n")),
-                    style::Print("Please check to make sure config is correct. Discarding.\n"),
-                )?;
-                Ok(McpServerConfig::default())
-            },
-        }
-    }
-}
-
->>>>>>> 14491bf2
 #[derive(Default)]
 pub struct ToolManagerBuilder {
     mcp_server_config: Option<McpServerConfig>,
     prompt_list_sender: Option<std::sync::mpsc::Sender<Vec<String>>>,
     prompt_list_receiver: Option<std::sync::mpsc::Receiver<Option<String>>>,
     conversation_id: Option<String>,
-<<<<<<< HEAD
     agent: Option<Agent>,
-    is_interactive: bool,
-=======
->>>>>>> 14491bf2
 }
 
 impl ToolManagerBuilder {
@@ -262,20 +170,12 @@
         self
     }
 
-<<<<<<< HEAD
-    pub fn interactive(mut self, is_interactive: bool) -> Self {
-        self.is_interactive = is_interactive;
-        self
-    }
-
     pub fn agent(mut self, agent: Agent) -> Self {
         self.mcp_server_config.replace(agent.mcp_servers.clone());
         self.agent.replace(agent);
         self
     }
 
-=======
->>>>>>> 14491bf2
     pub async fn build(
         mut self,
         telemetry: &TelemetryThread,
@@ -285,12 +185,6 @@
         let McpServerConfig { mcp_servers } = self.mcp_server_config.ok_or(eyre::eyre!("Missing mcp server config"))?;
         debug_assert!(self.conversation_id.is_some());
         let conversation_id = self.conversation_id.ok_or(eyre::eyre!("Missing conversation id"))?;
-<<<<<<< HEAD
-        let is_interactive = self.is_interactive;
-        let pre_initialized = mcp_servers
-=======
-        let regex = regex::Regex::new(VALID_TOOL_NAME)?;
-        let mut hasher = DefaultHasher::new();
 
         // Separate enabled and disabled servers
         let (enabled_servers, disabled_servers): (Vec<_>, Vec<_>) = mcp_servers
@@ -300,14 +194,10 @@
         // Prepare disabled servers for display
         let disabled_servers_display: Vec<String> = disabled_servers
             .iter()
-            .map(|(server_name, _)| {
-                let snaked_cased_name = server_name.to_case(convert_case::Case::Snake);
-                sanitize_name(snaked_cased_name, &regex, &mut hasher)
-            })
+            .map(|(server_name, _)| server_name.clone())
             .collect();
 
         let pre_initialized = enabled_servers
->>>>>>> 14491bf2
             .into_iter()
             .filter_map(|(server_name, server_config)| {
                 if server_name.contains(MCP_SERVER_TOOL_DELIMITER) {
@@ -324,11 +214,7 @@
                 }
             })
             .collect::<Vec<(String, _)>>();
-<<<<<<< HEAD
-        output.flush()?;
-=======
-
->>>>>>> 14491bf2
+
         let mut loading_servers = HashMap::<String, Instant>::new();
         for (server_name, _) in &pre_initialized {
             let init_time = std::time::Instant::now();
@@ -340,7 +226,7 @@
         // This is only necessary when we are in interactive mode AND there are servers to load.
         // Otherwise we do not need to be spawning this.
         let (_loading_display_task, loading_status_sender) = if interactive
-            && (total > 0 || !disabled_servers_display.is_empty())
+            && (total > 0 || !disabled_servers.is_empty())
         {
             let (tx, mut rx) = tokio::sync::mpsc::channel::<LoadingMsg>(50);
             let disabled_servers_display_clone = disabled_servers_display.clone();
@@ -810,11 +696,8 @@
             has_new_stuff,
             is_interactive: interactive,
             mcp_load_record: load_record,
-<<<<<<< HEAD
             agent,
-=======
             disabled_servers: disabled_servers_display,
->>>>>>> 14491bf2
             ..Default::default()
         })
     }
@@ -927,7 +810,9 @@
     /// The value is the load message (i.e. load time, warnings, and errors)
     pub mcp_load_record: Arc<Mutex<HashMap<String, Vec<LoadingRecord>>>>,
 
-<<<<<<< HEAD
+    /// List of disabled MCP server names for display purposes
+    disabled_servers: Vec<String>,
+
     /// A collection of preferences that pertains to the conversation.
     /// As far as tool manager goes, this is relevant for tool and server filters
     pub agent: Arc<Mutex<Agent>>,
@@ -945,10 +830,6 @@
     }
 
     async fn upload(&self, _agent: &mut Agent) {}
-=======
-    /// List of disabled MCP server names for display purposes
-    disabled_servers: Vec<String>,
->>>>>>> 14491bf2
 }
 
 impl Clone for ToolManager {
