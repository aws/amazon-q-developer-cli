--- conflicted
+++ resolved
@@ -8,17 +8,14 @@
     Hasher,
 };
 use std::io::Write;
-<<<<<<< HEAD
 use std::path::{
     Path,
     PathBuf,
-=======
-use std::path::PathBuf;
+};
 use std::pin::Pin;
 use std::sync::atomic::{
     AtomicBool,
     Ordering,
->>>>>>> da850bf6
 };
 use std::sync::mpsc::RecvTimeoutError;
 use std::sync::{
