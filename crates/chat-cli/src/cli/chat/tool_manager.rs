use std::collections::{
    HashMap,
    HashSet,
};
use std::future::Future;
use std::hash::{
    DefaultHasher,
    Hasher,
};
use std::io::Write;
use std::path::PathBuf;
use std::pin::Pin;
use std::sync::atomic::{
    AtomicBool,
    Ordering,
};
use std::sync::mpsc::RecvTimeoutError;
use std::sync::{
    Arc,
    RwLock as SyncRwLock,
};

use convert_case::Casing;
use crossterm::{
    cursor,
    execute,
    queue,
    style,
    terminal,
};
use futures::{
    StreamExt,
    future,
    stream,
};
use regex::Regex;
use serde::{
    Deserialize,
    Serialize,
};
use thiserror::Error;
use tokio::signal::ctrl_c;
use tokio::sync::{
    Mutex,
    RwLock,
};
use tracing::{
    error,
    warn,
};

use crate::api_client::model::{
    ToolResult,
    ToolResultContentBlock,
    ToolResultStatus,
};
use crate::cli::chat::command::PromptsGetCommand;
use crate::cli::chat::message::AssistantToolUse;
use crate::cli::chat::server_messenger::{
    ServerMessengerBuilder,
    UpdateEventMessage,
};
use crate::cli::chat::tools::custom_tool::{
    CustomTool,
    CustomToolClient,
    CustomToolConfig,
};
use crate::cli::chat::tools::execute_bash::ExecuteBash;
use crate::cli::chat::tools::fs_read::FsRead;
use crate::cli::chat::tools::fs_write::FsWrite;
use crate::cli::chat::tools::gh_issue::GhIssue;
use crate::cli::chat::tools::thinking::Thinking;
use crate::cli::chat::tools::use_aws::UseAws;
use crate::cli::chat::tools::{
    Tool,
    ToolOrigin,
    ToolSpec,
};
<<<<<<< HEAD
=======
use crate::api_client::model::{
    ToolResult,
    ToolResultContentBlock,
    ToolResultStatus,
};
use crate::database::Database;
>>>>>>> ff7ade20
use crate::mcp_client::{
    JsonRpcResponse,
    PromptGet,
};
use crate::telemetry::TelemetryThread;

const NAMESPACE_DELIMITER: &str = "___";
// This applies for both mcp server and tool name since in the end the tool name as seen by the
// model is just {server_name}{NAMESPACE_DELIMITER}{tool_name}
const VALID_TOOL_NAME: &str = "^[a-zA-Z][a-zA-Z0-9_]*$";
const SPINNER_CHARS: [char; 10] = ['⠋', '⠙', '⠹', '⠸', '⠼', '⠴', '⠦', '⠧', '⠇', '⠏'];

#[derive(Debug, Error)]
pub enum GetPromptError {
    #[error("Prompt with name {0} does not exist")]
    PromptNotFound(String),
    #[error("Prompt {0} is offered by more than one server. Use one of the following {1}")]
    AmbiguousPrompt(String, String),
    #[error("Missing client")]
    MissingClient,
    #[error("Missing prompt name")]
    MissingPromptName,
    #[error("Synchronization error: {0}")]
    Synchronization(String),
    #[error("Missing prompt bundle")]
    MissingPromptInfo,
    #[error(transparent)]
    General(#[from] eyre::Report),
}

/// Messages used for communication between the tool initialization thread and the loading
/// display thread. These messages control the visual loading indicators shown to
/// the user during tool initialization.
enum LoadingMsg {
    /// Indicates a new tool is being initialized and should be added to the loading
    /// display. The String parameter is the name of the tool being initialized.
    Add(String),
    /// Indicates a tool has finished initializing successfully and should be removed from
    /// the loading display. The String parameter is the name of the tool that
    /// completed initialization.
    Done(String),
    /// Represents an error that occurred during tool initialization.
    /// Contains the name of the server that failed to initialize and the error message.
    Error { name: String, msg: eyre::Report },
    /// Represents a warning that occurred during tool initialization.
    /// Contains the name of the server that generated the warning and the warning message.
    Warn { name: String, msg: eyre::Report },
    /// Signals that the loading display thread should terminate.
    /// This is sent when all tool initialization is complete or when the application is shutting
    /// down.
    Terminate,
}

/// Represents the state of a loading indicator for a tool being initialized.
///
/// This struct tracks timing information for each tool's loading status display in the terminal.
///
/// # Fields
/// * `init_time` - When initialization for this tool began, used to calculate load time
struct StatusLine {
    init_time: std::time::Instant,
    is_done: bool,
}

// This is to mirror claude's config set up
#[derive(Clone, Serialize, Deserialize, Debug, Default)]
#[serde(rename_all = "camelCase")]
pub struct McpServerConfig {
    mcp_servers: HashMap<String, CustomToolConfig>,
}

impl McpServerConfig {
    pub async fn load_config(output: &mut impl Write) -> eyre::Result<Self> {
        let mut cwd = std::env::current_dir()?;
        cwd.push(".amazonq/mcp.json");
        let expanded_path = shellexpand::tilde("~/.aws/amazonq/mcp.json");
        let global_path = PathBuf::from(expanded_path.as_ref());
        let global_buf = tokio::fs::read(global_path).await.ok();
        let local_buf = tokio::fs::read(cwd).await.ok();
        let conf = match (global_buf, local_buf) {
            (Some(global_buf), Some(local_buf)) => {
                let mut global_conf = Self::from_slice(&global_buf, output, "global")?;
                let local_conf = Self::from_slice(&local_buf, output, "local")?;
                for (server_name, config) in local_conf.mcp_servers {
                    if global_conf.mcp_servers.insert(server_name.clone(), config).is_some() {
                        queue!(
                            output,
                            style::SetForegroundColor(style::Color::Yellow),
                            style::Print("WARNING: "),
                            style::ResetColor,
                            style::Print("MCP config conflict for "),
                            style::SetForegroundColor(style::Color::Green),
                            style::Print(server_name),
                            style::ResetColor,
                            style::Print(". Using workspace version.\n")
                        )?;
                    }
                }
                global_conf
            },
            (None, Some(local_buf)) => Self::from_slice(&local_buf, output, "local")?,
            (Some(global_buf), None) => Self::from_slice(&global_buf, output, "global")?,
            _ => Default::default(),
        };
        output.flush()?;
        Ok(conf)
    }

    fn from_slice(slice: &[u8], output: &mut impl Write, location: &str) -> eyre::Result<McpServerConfig> {
        match serde_json::from_slice::<Self>(slice) {
            Ok(config) => Ok(config),
            Err(e) => {
                queue!(
                    output,
                    style::SetForegroundColor(style::Color::Yellow),
                    style::Print("WARNING: "),
                    style::ResetColor,
                    style::Print(format!("Error reading {location} mcp config: {e}\n")),
                    style::Print("Please check to make sure config is correct. Discarding.\n"),
                )?;
                Ok(McpServerConfig::default())
            },
        }
    }
}

#[derive(Default)]
pub struct ToolManagerBuilder {
    mcp_server_config: Option<McpServerConfig>,
    prompt_list_sender: Option<std::sync::mpsc::Sender<Vec<String>>>,
    prompt_list_receiver: Option<std::sync::mpsc::Receiver<Option<String>>>,
    conversation_id: Option<String>,
    is_interactive: bool,
}

impl ToolManagerBuilder {
    pub fn mcp_server_config(mut self, config: McpServerConfig) -> Self {
        self.mcp_server_config.replace(config);
        self
    }

    pub fn prompt_list_sender(mut self, sender: std::sync::mpsc::Sender<Vec<String>>) -> Self {
        self.prompt_list_sender.replace(sender);
        self
    }

    pub fn prompt_list_receiver(mut self, receiver: std::sync::mpsc::Receiver<Option<String>>) -> Self {
        self.prompt_list_receiver.replace(receiver);
        self
    }

    pub fn conversation_id(mut self, conversation_id: &str) -> Self {
        self.conversation_id.replace(conversation_id.to_string());
        self
    }

<<<<<<< HEAD
    pub fn interactive(mut self, is_interactive: bool) -> Self {
        self.is_interactive = is_interactive;
        self
    }

    pub async fn build(mut self, mut output: Box<dyn Write + Send + Sync + 'static>) -> eyre::Result<ToolManager> {
=======
    pub async fn build(mut self, telemetry: &TelemetryThread) -> eyre::Result<ToolManager> {
>>>>>>> ff7ade20
        let McpServerConfig { mcp_servers } = self.mcp_server_config.ok_or(eyre::eyre!("Missing mcp server config"))?;
        debug_assert!(self.conversation_id.is_some());
        let conversation_id = self.conversation_id.ok_or(eyre::eyre!("Missing conversation id"))?;
        let regex = regex::Regex::new(VALID_TOOL_NAME)?;
        let mut hasher = DefaultHasher::new();
        let is_interactive = self.is_interactive;
        let pre_initialized = mcp_servers
            .into_iter()
            .map(|(server_name, server_config)| {
                let snaked_cased_name = server_name.to_case(convert_case::Case::Snake);
                let sanitized_server_name = sanitize_name(snaked_cased_name, &regex, &mut hasher);
                let custom_tool_client = CustomToolClient::from_config(sanitized_server_name.clone(), server_config);
                (sanitized_server_name, custom_tool_client)
            })
            .collect::<Vec<(String, _)>>();

        // Send up task to update user on server loading status
        let (tx, rx) = std::sync::mpsc::channel::<LoadingMsg>();
        // TODO: rather than using it as an "anchor" to determine the progress of server loads, we
        // should make this task optional (and it is defined as an optional right now. There is
        // just no code path with it being None). When ran with no-interactive mode, we really do
        // not have a need to run this task.
        let loading_display_task = tokio::task::spawn_blocking(move || {
            let mut loading_servers = HashMap::<String, StatusLine>::new();
            let mut spinner_logo_idx: usize = 0;
            let mut complete: usize = 0;
            let mut failed: usize = 0;
            loop {
                match rx.recv_timeout(std::time::Duration::from_millis(50)) {
                    Ok(recv_result) => match recv_result {
                        LoadingMsg::Add(name) => {
                            let init_time = std::time::Instant::now();
                            let is_done = false;
                            let status_line = StatusLine { init_time, is_done };
                            execute!(output, cursor::MoveToColumn(0))?;
                            if !loading_servers.is_empty() {
                                // TODO: account for terminal width
                                execute!(output, cursor::MoveUp(1))?;
                            }
                            loading_servers.insert(name.clone(), status_line);
                            let total = loading_servers.len();
                            execute!(output, terminal::Clear(terminal::ClearType::CurrentLine))?;
                            queue_init_message(spinner_logo_idx, complete, failed, total, &mut output)?;
                            output.flush()?;
                        },
                        LoadingMsg::Done(name) => {
                            if let Some(status_line) = loading_servers.get_mut(&name) {
                                status_line.is_done = true;
                                complete += 1;
                                let time_taken =
                                    (std::time::Instant::now() - status_line.init_time).as_secs_f64().abs();
                                let time_taken = format!("{:.2}", time_taken);
                                execute!(
                                    output,
                                    cursor::MoveToColumn(0),
                                    cursor::MoveUp(1),
                                    terminal::Clear(terminal::ClearType::CurrentLine),
                                )?;
                                queue_success_message(&name, &time_taken, &mut output)?;
                                let total = loading_servers.len();
                                queue_init_message(spinner_logo_idx, complete, failed, total, &mut output)?;
                                output.flush()?;
                            }
                            if loading_servers.iter().all(|(_, status)| status.is_done) {
                                break;
                            }
                        },
                        LoadingMsg::Error { name, msg } => {
                            if let Some(status_line) = loading_servers.get_mut(&name) {
                                status_line.is_done = true;
                                failed += 1;
                                execute!(
                                    output,
                                    cursor::MoveToColumn(0),
                                    cursor::MoveUp(1),
                                    terminal::Clear(terminal::ClearType::CurrentLine),
                                )?;
                                queue_failure_message(&name, &msg, &mut output)?;
                                let total = loading_servers.len();
                                queue_init_message(spinner_logo_idx, complete, failed, total, &mut output)?;
                            }
                            if loading_servers.iter().all(|(_, status)| status.is_done) {
                                break;
                            }
                        },
                        LoadingMsg::Warn { name, msg } => {
                            if let Some(status_line) = loading_servers.get_mut(&name) {
                                status_line.is_done = true;
                                complete += 1;
                                execute!(
                                    output,
                                    cursor::MoveToColumn(0),
                                    cursor::MoveUp(1),
                                    terminal::Clear(terminal::ClearType::CurrentLine),
                                )?;
                                let msg = eyre::eyre!(msg.to_string());
                                queue_warn_message(&name, &msg, &mut output)?;
                                let total = loading_servers.len();
                                queue_init_message(spinner_logo_idx, complete, failed, total, &mut output)?;
                                output.flush()?;
                            }
                            if loading_servers.iter().all(|(_, status)| status.is_done) {
                                break;
                            }
                        },
                        LoadingMsg::Terminate => {
                            if loading_servers.iter().any(|(_, status)| !status.is_done) {
                                execute!(
                                    output,
                                    cursor::MoveToColumn(0),
                                    cursor::MoveUp(1),
                                    terminal::Clear(terminal::ClearType::CurrentLine),
                                )?;
                                let msg =
                                    loading_servers
                                        .iter()
                                        .fold(String::new(), |mut acc, (server_name, status)| {
                                            if !status.is_done {
                                                acc.push_str(format!("\n - {server_name}").as_str());
                                            }
                                            acc
                                        });
                                let msg = eyre::eyre!(msg);
                                let total = loading_servers.len();
                                queue_incomplete_load_message(complete, total, &msg, &mut output)?;
                                output.flush()?;
                            }
                            break;
                        },
                    },
                    Err(RecvTimeoutError::Timeout) => {
                        spinner_logo_idx = (spinner_logo_idx + 1) % SPINNER_CHARS.len();
                        execute!(
                            output,
                            cursor::SavePosition,
                            cursor::MoveToColumn(0),
                            cursor::MoveUp(1),
                            style::Print(SPINNER_CHARS[spinner_logo_idx]),
                            cursor::RestorePosition
                        )?;
                    },
                    _ => break,
                }
            }
            Ok::<_, eyre::Report>(())
        });
        let mut clients = HashMap::<String, Arc<CustomToolClient>>::new();
        let mut load_msg_sender = Some(tx.clone());
        let conv_id_clone = conversation_id.clone();
        let regex = Arc::new(Regex::new(VALID_TOOL_NAME)?);
        let new_tool_specs = Arc::new(Mutex::new(HashMap::new()));
        let new_tool_specs_clone = new_tool_specs.clone();
        let has_new_stuff = Arc::new(AtomicBool::new(false));
        let has_new_stuff_clone = has_new_stuff.clone();
        let pending = Arc::new(RwLock::new(HashSet::<String>::new()));
        let pending_clone = pending.clone();
        let (mut msg_rx, messenger_builder) = ServerMessengerBuilder::new(20);
        tokio::spawn(async move {
            while let Some(msg) = msg_rx.recv().await {
                // For now we will treat every list result as if they contain the
                // complete set of tools. This is not necessarily true in the future when
                // request method on the mcp client no longer buffers all the pages from
                // list calls.
                match msg {
                    UpdateEventMessage::ToolsListResult { server_name, result } => {
                        pending_clone.write().await.remove(&server_name);
                        let mut specs = result
                            .tools
                            .into_iter()
                            .filter_map(|v| serde_json::from_value::<ToolSpec>(v).ok())
                            .collect::<Vec<_>>();
                        let mut sanitized_mapping = HashMap::<String, String>::new();
                        if let Some(load_msg) = process_tool_specs(
                            conv_id_clone.as_str(),
                            &server_name,
                            load_msg_sender.is_some(),
                            &mut specs,
                            &mut sanitized_mapping,
                            &regex,
                        ) {
                            let mut has_errored = false;
                            if let Some(sender) = &load_msg_sender {
                                if let Err(e) = sender.send(load_msg) {
                                    warn!(
                                        "Error sending update message to display task: {:?}\nAssume display task has completed",
                                        e
                                    );
                                    has_errored = true;
                                }
                            }
                            if has_errored {
                                load_msg_sender.take();
                            }
                        }
                        new_tool_specs_clone
                            .lock()
                            .await
                            .insert(server_name, (sanitized_mapping, specs));
                        // We only want to set this flag when the display task has ended
                        if load_msg_sender.is_none() {
                            has_new_stuff_clone.store(true, Ordering::Release);
                        }
                    },
                    UpdateEventMessage::PromptsListResult {
                        server_name: _,
                        result: _,
                    } => {},
                    UpdateEventMessage::ResourcesListResult {
                        server_name: _,
                        result: _,
                    } => {},
                    UpdateEventMessage::ResourceTemplatesListResult {
                        server_name: _,
                        result: _,
                    } => {},
                    UpdateEventMessage::InitStart { server_name } => {
                        pending_clone.write().await.insert(server_name.clone());
                        if let Some(sender) = &load_msg_sender {
                            let _ = sender.send(LoadingMsg::Add(server_name));
                        }
                    },
                }
            }
        });
        for (mut name, init_res) in pre_initialized {
            match init_res {
                Ok(mut client) => {
                    let messenger = messenger_builder.build_with_name(client.get_server_name().to_owned());
                    client.assign_messenger(Box::new(messenger));
                    let mut client = Arc::new(client);
                    while let Some(collided_client) = clients.insert(name.clone(), client) {
                        // to avoid server name collision we are going to circumvent this by
                        // appending the name with 1
                        name.push('1');
                        client = collided_client;
                    }
                },
                Err(e) => {
                    error!("Error initializing mcp client for server {}: {:?}", name, &e);
                    telemetry
                        .send_mcp_server_init(conversation_id.clone(), Some(e.to_string()), 0)
                        .ok();

                    let _ = tx.send(LoadingMsg::Error {
                        name: name.clone(),
                        msg: e,
                    });
                },
            }
        }
        let loading_display_task = Some(loading_display_task);
        let loading_status_sender = Some(tx);

        // Set up task to handle prompt requests
        let sender = self.prompt_list_sender.take();
        let receiver = self.prompt_list_receiver.take();
        let prompts = Arc::new(SyncRwLock::new(HashMap::default()));
        // TODO: accommodate hot reload of mcp servers
        if let (Some(sender), Some(receiver)) = (sender, receiver) {
            let clients = clients.iter().fold(HashMap::new(), |mut acc, (n, c)| {
                acc.insert(n.to_string(), Arc::downgrade(c));
                acc
            });
            let prompts_clone = prompts.clone();
            tokio::task::spawn_blocking(move || {
                let receiver = Arc::new(std::sync::Mutex::new(receiver));
                loop {
                    let search_word = receiver.lock().map_err(|e| eyre::eyre!("{:?}", e))?.recv()?;
                    if clients
                        .values()
                        .any(|client| client.upgrade().is_some_and(|c| c.is_prompts_out_of_date()))
                    {
                        let mut prompts_wl = prompts_clone.write().map_err(|e| {
                            eyre::eyre!(
                                "Error retrieving write lock on prompts for tab complete {}",
                                e.to_string()
                            )
                        })?;
                        *prompts_wl = clients.iter().fold(
                            HashMap::<String, Vec<PromptBundle>>::new(),
                            |mut acc, (server_name, client)| {
                                let Some(client) = client.upgrade() else {
                                    return acc;
                                };
                                let prompt_gets = client.list_prompt_gets();
                                let Ok(prompt_gets) = prompt_gets.read() else {
                                    tracing::error!("Error retrieving read lock for prompt gets for tab complete");
                                    return acc;
                                };
                                for (prompt_name, prompt_get) in prompt_gets.iter() {
                                    acc.entry(prompt_name.to_string())
                                        .and_modify(|bundles| {
                                            bundles.push(PromptBundle {
                                                server_name: server_name.to_owned(),
                                                prompt_get: prompt_get.clone(),
                                            });
                                        })
                                        .or_insert(vec![PromptBundle {
                                            server_name: server_name.to_owned(),
                                            prompt_get: prompt_get.clone(),
                                        }]);
                                }
                                client.prompts_updated();
                                acc
                            },
                        );
                    }
                    let prompts_rl = prompts_clone.read().map_err(|e| {
                        eyre::eyre!(
                            "Error retrieving read lock on prompts for tab complete {}",
                            e.to_string()
                        )
                    })?;
                    let filtered_prompts = prompts_rl
                        .iter()
                        .flat_map(|(prompt_name, bundles)| {
                            if bundles.len() > 1 {
                                bundles
                                    .iter()
                                    .map(|b| format!("{}/{}", b.server_name, prompt_name))
                                    .collect()
                            } else {
                                vec![prompt_name.to_owned()]
                            }
                        })
                        .filter(|n| {
                            if let Some(p) = &search_word {
                                n.contains(p)
                            } else {
                                true
                            }
                        })
                        .collect::<Vec<_>>();
                    if let Err(e) = sender.send(filtered_prompts) {
                        error!("Error sending prompts to chat helper: {:?}", e);
                    }
                }
                #[allow(unreachable_code)]
                Ok::<(), eyre::Report>(())
            });
        }

        Ok(ToolManager {
            conversation_id,
            clients,
            prompts,
            loading_display_task,
            pending_clients: pending,
            loading_status_sender,
            new_tool_specs,
            has_new_stuff,
            is_interactive,
            ..Default::default()
        })
    }
}

#[derive(Clone, Debug)]
/// A collection of information that is used for the following purposes:
/// - Checking if prompt info cached is out of date
/// - Retrieve new prompt info
pub struct PromptBundle {
    /// The server name from which the prompt is offered / exposed
    pub server_name: String,
    /// The prompt get (info with which a prompt is retrieved) cached
    pub prompt_get: PromptGet,
}

/// Categorizes different types of tool name validation failures:
/// - `TooLong`: The tool name exceeds the maximum allowed length
/// - `IllegalChar`: The tool name contains characters that are not allowed
/// - `EmptyDescription`: The tool description is empty or missing
#[allow(dead_code)]
enum OutOfSpecName {
    TooLong(String),
    IllegalChar(String),
    EmptyDescription(String),
}

type NewToolSpecs = Arc<Mutex<HashMap<String, (HashMap<String, String>, Vec<ToolSpec>)>>>;

#[derive(Default, Debug)]
/// Manages the lifecycle and interactions with tools from various sources, including MCP servers.
/// This struct is responsible for initializing tools, handling tool requests, and maintaining
/// a cache of available prompts from connected servers.
pub struct ToolManager {
    /// Unique identifier for the current conversation.
    /// This ID is used to track and associate tools with a specific chat session.
    pub conversation_id: String,

    /// Map of server names to their corresponding client instances.
    /// These clients are used to communicate with MCP servers.
    pub clients: HashMap<String, Arc<CustomToolClient>>,

    /// A list of client names that are still in the process of being initialized
    pub pending_clients: Arc<RwLock<HashSet<String>>>,

    /// Flag indicating whether new tool specifications have been added since the last update.
    /// When set to true, it signals that the tool manager needs to refresh its internal state
    /// to incorporate newly available tools from MCP servers.
    pub has_new_stuff: Arc<AtomicBool>,

    /// Storage for newly discovered tool specifications from MCP servers that haven't yet been
    /// integrated into the main tool registry. This field holds a thread-safe reference to a map
    /// of server names to their tool specifications and name mappings, allowing concurrent updates
    /// from server initialization processes.
    new_tool_specs: NewToolSpecs,

    /// Cache for prompts collected from different servers.
    /// Key: prompt name
    /// Value: a list of PromptBundle that has a prompt of this name.
    /// This cache helps resolve prompt requests efficiently and handles
    /// cases where multiple servers offer prompts with the same name.
    pub prompts: Arc<SyncRwLock<HashMap<String, Vec<PromptBundle>>>>,

    /// Handle to the thread that displays loading status for tool initialization.
    /// This thread provides visual feedback to users during the tool loading process.
    loading_display_task: Option<tokio::task::JoinHandle<Result<(), eyre::Report>>>,

    /// Channel sender for communicating with the loading display thread.
    /// Used to send status updates about tool initialization progress.
    loading_status_sender: Option<std::sync::mpsc::Sender<LoadingMsg>>,

    /// Mapping from sanitized tool names to original tool names.
    /// This is used to handle tool name transformations that may occur during initialization
    /// to ensure tool names comply with naming requirements.
    pub tn_map: HashMap<String, String>,

    /// A cache of tool's input schema for all of the available tools.
    /// This is mainly used to show the user what the tools look like from the perspective of the
    /// model.
    pub schema: HashMap<String, ToolSpec>,

    is_interactive: bool,
}

impl Clone for ToolManager {
    fn clone(&self) -> Self {
        Self {
            conversation_id: self.conversation_id.clone(),
            clients: self.clients.clone(),
            has_new_stuff: self.has_new_stuff.clone(),
            new_tool_specs: self.new_tool_specs.clone(),
            prompts: self.prompts.clone(),
            tn_map: self.tn_map.clone(),
            schema: self.schema.clone(),
            is_interactive: self.is_interactive,
            ..Default::default()
        }
    }
}

impl ToolManager {
    pub async fn load_tools(
        &mut self,
        database: &Database,
        telemetry: &TelemetryThread,
    ) -> eyre::Result<HashMap<String, ToolSpec>> {
        let tx = self.loading_status_sender.take();
        let display_task = self.loading_display_task.take();
        self.schema = {
            let mut tool_specs =
                serde_json::from_str::<HashMap<String, ToolSpec>>(include_str!("tools/tool_index.json"))?;
            if !crate::cli::chat::tools::thinking::Thinking::is_enabled(database) {
                tool_specs.remove("thinking");
            }
            tool_specs
        };
<<<<<<< HEAD
        let load_tools = self
            .clients
            .values()
            .map(|c| {
                let clone = Arc::clone(c);
                async move { clone.init().await }
=======
        let conversation_id = self.conversation_id.clone();
        let regex = Arc::new(regex::Regex::new(VALID_TOOL_NAME)?);

        let load_tool = self
            .clients
            .iter()
            .map(|(server_name, client)| {
                let telemetry = telemetry.clone();
                let client_clone = client.clone();
                let server_name_clone = server_name.clone();
                let tx_clone = tx.clone();
                let regex_clone = regex.clone();
                let tool_specs_clone = tool_specs.clone();
                let conversation_id = conversation_id.clone();
                async move {
                    let tool_spec = client_clone.init().await;
                    let mut sanitized_mapping = HashMap::<String, String>::new();
                    match tool_spec {
                        Ok((server_name, specs)) => {
                            // Each mcp server might have multiple tools.
                            // To avoid naming conflicts we are going to namespace it.
                            // This would also help us locate which mcp server to call the tool from.
                            let mut out_of_spec_tool_names = Vec::<OutOfSpecName>::new();
                            let mut hasher = DefaultHasher::new();
                            let number_of_tools = specs.len();
                            // Sanitize tool names to ensure they comply with the naming requirements:
                            // 1. If the name already matches the regex pattern and doesn't contain the namespace delimiter, use it as is
                            // 2. Otherwise, remove invalid characters and handle special cases:
                            //    - Remove namespace delimiters
                            //    - Ensure the name starts with an alphabetic character
                            //    - Generate a hash-based name if the sanitized result is empty
                            // This ensures all tool names are valid identifiers that can be safely used in the system
                            // If after all of the aforementioned modification the combined tool
                            // name we have exceeds a length of 64, we surface it as an error
                            for mut spec in specs {
                                let sn  = if !regex_clone.is_match(&spec.name) {
                                    let mut sn = sanitize_name(spec.name.clone(), &regex_clone, &mut hasher);
                                    while sanitized_mapping.contains_key(&sn) {
                                        sn.push('1');
                                    }
                                    sn
                                } else {
                                    spec.name.clone()
                                };
                                let full_name = format!("{}{}{}", server_name, NAMESPACE_DELIMITER, sn);
                                if full_name.len() > 64 {
                                    out_of_spec_tool_names.push(OutOfSpecName::TooLong(spec.name));
                                    continue;
                                } else if spec.description.is_empty() {
                                    out_of_spec_tool_names.push(OutOfSpecName::EmptyDescription(spec.name));
                                    continue;
                                }
                                if sn != spec.name {
                                    sanitized_mapping.insert(full_name.clone(), format!("{}{}{}", server_name, NAMESPACE_DELIMITER, spec.name));
                                }
                                spec.name = full_name;
                                spec.tool_origin = ToolOrigin::McpServer(server_name.clone());
                                tool_specs_clone.lock().await.insert(spec.name.clone(), spec);
                            }

                            // Send server load success metric datum
                            telemetry.send_mcp_server_init(conversation_id, None, number_of_tools).ok();

                            // Tool name translation. This is beyond of the scope of what is
                            // considered a "server load". Reasoning being:
                            // - Failures here are not related to server load
                            // - There is not a whole lot we can do with this data
                            if let Some(tx_clone) = &tx_clone {
                                let send_result = if !out_of_spec_tool_names.is_empty() {
                                    let msg = out_of_spec_tool_names.iter().fold(
                                        String::from("The following tools are out of spec. They will be excluded from the list of available tools:\n"),
                                        |mut acc, name| {
                                            let (tool_name, msg) = match name {
                                                OutOfSpecName::TooLong(tool_name) => (tool_name.as_str(), "tool name exceeds max length of 64 when combined with server name"),
                                                OutOfSpecName::IllegalChar(tool_name) => (tool_name.as_str(), "tool name must be compliant with ^[a-zA-Z][a-zA-Z0-9_]*$"),
                                                OutOfSpecName::EmptyDescription(tool_name) => (tool_name.as_str(), "tool schema contains empty description"),
                                            };
                                            acc.push_str(format!("  - {} ({})\n", tool_name, msg).as_str());
                                            acc
                                        }
                                    );
                                    tx_clone.send(LoadingMsg::Error {
                                        name: server_name.clone(),
                                        msg: eyre::eyre!(msg),
                                    })
                                    // TODO: if no tools are valid, we need to offload the server
                                    // from the fleet (i.e. kill the server)
                                } else if !sanitized_mapping.is_empty() {
                                    let warn = sanitized_mapping.iter().fold(String::from("The following tool names are changed:\n"), |mut acc, (k, v)| {
                                        acc.push_str(format!(" - {} -> {}\n", v, k).as_str());
                                        acc
                                    });
                                    tx_clone.send(LoadingMsg::Warn {
                                        name: server_name.clone(),
                                        msg: eyre::eyre!(warn),
                                    })
                                } else {
                                    tx_clone.send(LoadingMsg::Done(server_name.clone()))
                                };
                                if let Err(e) = send_result {
                                    error!("Error while sending status update to display task: {:?}", e);
                                }
                            }
                        },
                        Err(e) => {
                            error!("Error obtaining tool spec for {}: {:?}", server_name_clone, e);
                            let init_failure_reason = Some(e.to_string());
                            telemetry.send_mcp_server_init(conversation_id, init_failure_reason, 0).ok();
                            if let Some(tx_clone) = &tx_clone {
                                if let Err(e) = tx_clone.send(LoadingMsg::Error {
                                    name: server_name_clone,
                                    msg: e,
                                }) {
                                    error!("Error while sending status update to display task: {:?}", e);
                                }
                            }
                        },
                    }
                    Ok::<_, eyre::Report>(Some(sanitized_mapping))
                }
>>>>>>> ff7ade20
            })
            .collect::<Vec<_>>();
        let initial_poll = stream::iter(load_tools)
            .map(|async_closure| tokio::spawn(async_closure))
            .buffer_unordered(20);
        tokio::spawn(async move {
            initial_poll.collect::<Vec<_>>().await;
        });
        // We need to cast it to erase the type otherwise the compiler will default to static
        // dispatch, which would result in an error of inconsistent match arm return type.
        let display_fut: Pin<Box<dyn Future<Output = ()>>> = match display_task {
            Some(display_task) => {
                let fut = async move {
                    if let Err(e) = display_task.await {
                        error!("Error while joining status display task: {:?}", e);
                    }
                };
                Box::pin(fut)
            },
            None => Box::pin(future::pending()),
        };
        let timeout_fut: Pin<Box<dyn Future<Output = ()>>> = if self.clients.is_empty() {
            // If there is no server loaded, we want to resolve immediately
            Box::pin(future::ready(()))
        } else if self.is_interactive {
            let init_timeout = crate::settings::settings::get_int("mcp.initTimeout")
                .map_or(5000_u64, |s| s.map_or(5000_u64, |n| n as u64));
            Box::pin(tokio::time::sleep(std::time::Duration::from_millis(init_timeout)))
        } else {
            Box::pin(future::pending())
        };
        tokio::select! {
            _ = display_fut => {},
            _ = timeout_fut => {
                if let Some(tx) = tx {
                    let _ = tx.send(LoadingMsg::Terminate);
                }
            },
            _ = ctrl_c() => {
                if self.is_interactive {
                    if let Some(tx) = tx {
                        let _ = tx.send(LoadingMsg::Terminate);
                    }
                } else {
                    return Err(eyre::eyre!("User interrupted mcp server loading in non-interactive mode. Ending."));
                }
            }
        }
        self.update().await;
        Ok(self.schema.clone())
    }

    pub fn get_tool_from_tool_use(&self, value: AssistantToolUse) -> Result<Tool, ToolResult> {
        let map_err = |parse_error| ToolResult {
            tool_use_id: value.id.clone(),
            content: vec![ToolResultContentBlock::Text(format!(
                "Failed to validate tool parameters: {parse_error}. The model has either suggested tool parameters which are incompatible with the existing tools, or has suggested one or more tool that does not exist in the list of known tools."
            ))],
            status: ToolResultStatus::Error,
        };

        Ok(match value.name.as_str() {
            "fs_read" => Tool::FsRead(serde_json::from_value::<FsRead>(value.args).map_err(map_err)?),
            "fs_write" => Tool::FsWrite(serde_json::from_value::<FsWrite>(value.args).map_err(map_err)?),
            "execute_bash" => Tool::ExecuteBash(serde_json::from_value::<ExecuteBash>(value.args).map_err(map_err)?),
            "use_aws" => Tool::UseAws(serde_json::from_value::<UseAws>(value.args).map_err(map_err)?),
            "report_issue" => Tool::GhIssue(serde_json::from_value::<GhIssue>(value.args).map_err(map_err)?),
            "thinking" => Tool::Thinking(serde_json::from_value::<Thinking>(value.args).map_err(map_err)?),
            // Note that this name is namespaced with server_name{DELIMITER}tool_name
            name => {
                // Note: tn_map also has tools that underwent no transformation. In otherwords, if
                // it is a valid tool name, we should get a hit.
                let name = match self.tn_map.get(name) {
                    Some(name) => Ok::<&str, ToolResult>(name.as_str()),
                    None => {
                        // There are three possibilities:
                        // - The tool name supplied is valid, it's just missing the server name
                        // prefix.
                        // - The tool name supplied is valid, it's missing the server name prefix
                        // and there are more than one possible tools that fit this description.
                        // - No server has a tool with this name.
                        let candidates = self.tn_map.keys().filter(|n| n.ends_with(name)).collect::<Vec<_>>();
                        #[allow(clippy::comparison_chain)]
                        if candidates.len() == 1 {
                            Ok(candidates.first().map(|s| s.as_str()).unwrap())
                        } else if candidates.len() > 1 {
                            let mut content = candidates.iter().fold(
                                "There are multilple tools with given tool name: ".to_string(),
                                |mut acc, name| {
                                    acc.push_str(name);
                                    acc.push_str(", ");
                                    acc
                                },
                            );
                            content.push_str("specify a tool with its full name.");
                            Err(ToolResult {
                                tool_use_id: value.id.clone(),
                                content: vec![ToolResultContentBlock::Text(content)],
                                status: ToolResultStatus::Error,
                            })
                        } else {
                            Err(ToolResult {
                                tool_use_id: value.id.clone(),
                                content: vec![ToolResultContentBlock::Text(format!(
                                    "The tool, \"{name}\" is supplied with incorrect name"
                                ))],
                                status: ToolResultStatus::Error,
                            })
                        }
                    },
                }?;
                let name = self.tn_map.get(name).map_or(name, String::as_str);
                let (server_name, tool_name) = name.split_once(NAMESPACE_DELIMITER).ok_or(ToolResult {
                    tool_use_id: value.id.clone(),
                    content: vec![ToolResultContentBlock::Text(format!(
                        "The tool, \"{name}\" is supplied with incorrect name"
                    ))],
                    status: ToolResultStatus::Error,
                })?;
                let Some(client) = self.clients.get(server_name) else {
                    return Err(ToolResult {
                        tool_use_id: value.id,
                        content: vec![ToolResultContentBlock::Text(format!(
                            "The tool, \"{server_name}\" is not supported by the client"
                        ))],
                        status: ToolResultStatus::Error,
                    });
                };
                // The tool input schema has the shape of { type, properties }.
                // The field "params" expected by MCP is { name, arguments }, where name is the
                // name of the tool being invoked,
                // https://spec.modelcontextprotocol.io/specification/2024-11-05/server/tools/#calling-tools.
                // The field "arguments" is where ToolUse::args belong.
                let mut params = serde_json::Map::<String, serde_json::Value>::new();
                params.insert("name".to_owned(), serde_json::Value::String(tool_name.to_owned()));
                params.insert("arguments".to_owned(), value.args);
                let params = serde_json::Value::Object(params);
                let custom_tool = CustomTool {
                    name: tool_name.to_owned(),
                    client: client.clone(),
                    method: "tools/call".to_owned(),
                    params: Some(params),
                };
                Tool::Custom(custom_tool)
            },
        })
    }

    /// Updates tool managers various states with new information
    pub async fn update(&mut self) {
        // A hashmap of <tool name, tool spec>
        let mut tool_specs = HashMap::<String, ToolSpec>::new();
        let new_tools = {
            let mut new_tool_specs = self.new_tool_specs.lock().await;
            new_tool_specs.drain().fold(HashMap::new(), |mut acc, (k, v)| {
                acc.insert(k, v);
                acc
            })
        };
        let mut updated_servers = HashSet::<ToolOrigin>::new();
        for (_server_name, (tool_name_map, specs)) in new_tools {
            // In a populated tn map (i.e. a partially initialized or outdated fleet of servers) there
            // will be incoming tools with names that are already in the tn map, we will be writing
            // over them (perhaps with the same information that they already had), and that's okay.
            // In an event where a server has removed tools, the tools that are no longer available
            // will linger in this map. This is also okay to not clean up as it does not affect the
            // look up of tool names that are still active.
            for (k, v) in tool_name_map {
                self.tn_map.insert(k, v);
            }
            if let Some(spec) = specs.first() {
                updated_servers.insert(spec.tool_origin.clone());
            }
            for spec in specs {
                tool_specs.insert(spec.name.clone(), spec);
            }
        }
        // Caching the tool names for skim operations
        for tool_name in tool_specs.keys() {
            if !self.tn_map.contains_key(tool_name) {
                self.tn_map.insert(tool_name.clone(), tool_name.clone());
            }
        }
        // Update schema
        // As we are writing over the ensemble of tools in a given server, we will need to first
        // remove everything that it has.
        self.schema
            .retain(|_tool_name, spec| !updated_servers.contains(&spec.tool_origin));
        self.schema.extend(tool_specs);
    }

    #[allow(clippy::await_holding_lock)]
    pub async fn get_prompt(&self, get_command: PromptsGetCommand) -> Result<JsonRpcResponse, GetPromptError> {
        let (server_name, prompt_name) = match get_command.params.name.split_once('/') {
            None => (None::<String>, Some(get_command.params.name.clone())),
            Some((server_name, prompt_name)) => (Some(server_name.to_string()), Some(prompt_name.to_string())),
        };
        let prompt_name = prompt_name.ok_or(GetPromptError::MissingPromptName)?;
        // We need to use a sync lock here because this lock is also used in a blocking thread,
        // necessitated by the fact that said thread is also responsible for using a sync channel,
        // which is itself necessitated by the fact that consumer of said channel is calling from a
        // sync function
        let mut prompts_wl = self
            .prompts
            .write()
            .map_err(|e| GetPromptError::Synchronization(e.to_string()))?;
        let mut maybe_bundles = prompts_wl.get(&prompt_name);
        let mut has_retried = false;
        'blk: loop {
            match (maybe_bundles, server_name.as_ref(), has_retried) {
                // If we have more than one eligible clients but no server name specified
                (Some(bundles), None, _) if bundles.len() > 1 => {
                    break 'blk Err(GetPromptError::AmbiguousPrompt(prompt_name.clone(), {
                        bundles.iter().fold("\n".to_string(), |mut acc, b| {
                            acc.push_str(&format!("- @{}/{}\n", b.server_name, prompt_name));
                            acc
                        })
                    }));
                },
                // Normal case where we have enough info to proceed
                // Note that if bundle exists, it should never be empty
                (Some(bundles), sn, _) => {
                    let bundle = if bundles.len() > 1 {
                        let Some(server_name) = sn else {
                            maybe_bundles = None;
                            continue 'blk;
                        };
                        let bundle = bundles.iter().find(|b| b.server_name == *server_name);
                        match bundle {
                            Some(bundle) => bundle,
                            None => {
                                maybe_bundles = None;
                                continue 'blk;
                            },
                        }
                    } else {
                        bundles.first().ok_or(GetPromptError::MissingPromptInfo)?
                    };
                    let server_name = bundle.server_name.clone();
                    let client = self.clients.get(&server_name).ok_or(GetPromptError::MissingClient)?;
                    // Here we lazily update the out of date cache
                    if client.is_prompts_out_of_date() {
                        let prompt_gets = client.list_prompt_gets();
                        let prompt_gets = prompt_gets
                            .read()
                            .map_err(|e| GetPromptError::Synchronization(e.to_string()))?;
                        for (prompt_name, prompt_get) in prompt_gets.iter() {
                            prompts_wl
                                .entry(prompt_name.to_string())
                                .and_modify(|bundles| {
                                    let mut is_modified = false;
                                    for bundle in &mut *bundles {
                                        let mut updated_bundle = PromptBundle {
                                            server_name: server_name.clone(),
                                            prompt_get: prompt_get.clone(),
                                        };
                                        if bundle.server_name == *server_name {
                                            std::mem::swap(bundle, &mut updated_bundle);
                                            is_modified = true;
                                            break;
                                        }
                                    }
                                    if !is_modified {
                                        bundles.push(PromptBundle {
                                            server_name: server_name.clone(),
                                            prompt_get: prompt_get.clone(),
                                        });
                                    }
                                })
                                .or_insert(vec![PromptBundle {
                                    server_name: server_name.clone(),
                                    prompt_get: prompt_get.clone(),
                                }]);
                        }
                        client.prompts_updated();
                    }
                    let PromptsGetCommand { params, .. } = get_command;
                    let PromptBundle { prompt_get, .. } = prompts_wl
                        .get(&prompt_name)
                        .and_then(|bundles| bundles.iter().find(|b| b.server_name == server_name))
                        .ok_or(GetPromptError::MissingPromptInfo)?;
                    // Here we need to convert the positional arguments into key value pair
                    // The assignment order is assumed to be the order of args as they are
                    // presented in PromptGet::arguments
                    let args = if let (Some(schema), Some(value)) = (&prompt_get.arguments, &params.arguments) {
                        let params = schema.iter().zip(value.iter()).fold(
                            HashMap::<String, String>::new(),
                            |mut acc, (prompt_get_arg, value)| {
                                acc.insert(prompt_get_arg.name.clone(), value.clone());
                                acc
                            },
                        );
                        Some(serde_json::json!(params))
                    } else {
                        None
                    };
                    let params = {
                        let mut params = serde_json::Map::new();
                        params.insert("name".to_string(), serde_json::Value::String(prompt_name));
                        if let Some(args) = args {
                            params.insert("arguments".to_string(), args);
                        }
                        Some(serde_json::Value::Object(params))
                    };
                    let resp = client.request("prompts/get", params).await?;
                    break 'blk Ok(resp);
                },
                // If we have no eligible clients this would mean one of the following:
                // - The prompt does not exist, OR
                // - This is the first time we have a query / our cache is out of date
                // Both of which means we would have to requery
                (None, _, false) => {
                    has_retried = true;
                    self.refresh_prompts(&mut prompts_wl)?;
                    maybe_bundles = prompts_wl.get(&prompt_name);
                    continue 'blk;
                },
                (_, _, true) => {
                    break 'blk Err(GetPromptError::PromptNotFound(prompt_name));
                },
            }
        }
    }

    pub fn refresh_prompts(&self, prompts_wl: &mut HashMap<String, Vec<PromptBundle>>) -> Result<(), GetPromptError> {
        *prompts_wl = self.clients.iter().fold(
            HashMap::<String, Vec<PromptBundle>>::new(),
            |mut acc, (server_name, client)| {
                let prompt_gets = client.list_prompt_gets();
                let Ok(prompt_gets) = prompt_gets.read() else {
                    tracing::error!("Error encountered while retrieving read lock");
                    return acc;
                };
                for (prompt_name, prompt_get) in prompt_gets.iter() {
                    acc.entry(prompt_name.to_string())
                        .and_modify(|bundles| {
                            bundles.push(PromptBundle {
                                server_name: server_name.to_owned(),
                                prompt_get: prompt_get.clone(),
                            });
                        })
                        .or_insert(vec![PromptBundle {
                            server_name: server_name.to_owned(),
                            prompt_get: prompt_get.clone(),
                        }]);
                }
                acc
            },
        );
        Ok(())
    }

    pub async fn pending_clients(&self) -> Vec<String> {
        self.pending_clients.read().await.iter().cloned().collect::<Vec<_>>()
    }
}

#[inline]
fn process_tool_specs(
    conversation_id: &str,
    server_name: &str,
    is_in_display: bool,
    specs: &mut Vec<ToolSpec>,
    tn_map: &mut HashMap<String, String>,
    regex: &Arc<Regex>,
) -> Option<LoadingMsg> {
    // Each mcp server might have multiple tools.
    // To avoid naming conflicts we are going to namespace it.
    // This would also help us locate which mcp server to call the tool from.
    let mut out_of_spec_tool_names = Vec::<OutOfSpecName>::new();
    let mut hasher = DefaultHasher::new();
    let number_of_tools = specs.len();
    // Sanitize tool names to ensure they comply with the naming requirements:
    // 1. If the name already matches the regex pattern and doesn't contain the namespace delimiter, use
    //    it as is
    // 2. Otherwise, remove invalid characters and handle special cases:
    //    - Remove namespace delimiters
    //    - Ensure the name starts with an alphabetic character
    //    - Generate a hash-based name if the sanitized result is empty
    // This ensures all tool names are valid identifiers that can be safely used in the system
    // If after all of the aforementioned modification the combined tool
    // name we have exceeds a length of 64, we surface it as an error
    for spec in specs {
        let sn = if !regex.is_match(&spec.name) {
            let mut sn = sanitize_name(spec.name.clone(), regex, &mut hasher);
            while tn_map.contains_key(&sn) {
                sn.push('1');
            }
            sn
        } else {
            spec.name.clone()
        };
        let full_name = format!("{}{}{}", server_name, NAMESPACE_DELIMITER, sn);
        if full_name.len() > 64 {
            out_of_spec_tool_names.push(OutOfSpecName::TooLong(spec.name.clone()));
            continue;
        } else if spec.description.is_empty() {
            out_of_spec_tool_names.push(OutOfSpecName::EmptyDescription(spec.name.clone()));
            continue;
        }
        if sn != spec.name {
            tn_map.insert(
                full_name.clone(),
                format!("{}{}{}", server_name, NAMESPACE_DELIMITER, spec.name),
            );
        }
        spec.name = full_name;
        spec.tool_origin = ToolOrigin::McpServer(server_name.to_string());
    }
    // Send server load success metric datum
    let conversation_id = conversation_id.to_string();
    tokio::spawn(async move {
        send_mcp_server_init(conversation_id, None, number_of_tools).await;
    });
    // Tool name translation. This is beyond of the scope of what is
    // considered a "server load". Reasoning being:
    // - Failures here are not related to server load
    // - There is not a whole lot we can do with this data
    let loading_msg = if !out_of_spec_tool_names.is_empty() {
        let msg = out_of_spec_tool_names.iter().fold(
            String::from(
                "The following tools are out of spec. They will be excluded from the list of available tools:\n",
            ),
            |mut acc, name| {
                let (tool_name, msg) = match name {
                    OutOfSpecName::TooLong(tool_name) => (
                        tool_name.as_str(),
                        "tool name exceeds max length of 64 when combined with server name",
                    ),
                    OutOfSpecName::IllegalChar(tool_name) => (
                        tool_name.as_str(),
                        "tool name must be compliant with ^[a-zA-Z][a-zA-Z0-9_]*$",
                    ),
                    OutOfSpecName::EmptyDescription(tool_name) => {
                        (tool_name.as_str(), "tool schema contains empty description")
                    },
                };
                acc.push_str(format!("  - {} ({})\n", tool_name, msg).as_str());
                acc
            },
        );
        error!(
            "Server {} finished loading with the following error: \n{}",
            server_name, msg
        );
        if is_in_display {
            Some(LoadingMsg::Warn {
                name: server_name.to_string(),
                msg: eyre::eyre!(msg),
            })
        } else {
            None
        }
        // TODO: if no tools are valid, we need to offload the server
        // from the fleet (i.e. kill the server)
    } else if !tn_map.is_empty() {
        let warn = tn_map.iter().fold(
            String::from("The following tool names are changed:\n"),
            |mut acc, (k, v)| {
                acc.push_str(format!(" - {} -> {}\n", v, k).as_str());
                acc
            },
        );
        if is_in_display {
            Some(LoadingMsg::Warn {
                name: server_name.to_string(),
                msg: eyre::eyre!(warn),
            })
        } else {
            None
        }
    } else if is_in_display {
        Some(LoadingMsg::Done(server_name.to_string()))
    } else {
        None
    };
    loading_msg
}

fn sanitize_name(orig: String, regex: &regex::Regex, hasher: &mut impl Hasher) -> String {
    if regex.is_match(&orig) && !orig.contains(NAMESPACE_DELIMITER) {
        return orig;
    }
    let sanitized: String = orig
        .chars()
        .filter(|c| c.is_ascii_alphabetic() || c.is_ascii_digit() || *c == '_')
        .collect::<String>()
        .replace(NAMESPACE_DELIMITER, "");
    if sanitized.is_empty() {
        hasher.write(orig.as_bytes());
        let hash = format!("{:03}", hasher.finish() % 1000);
        return format!("a{}", hash);
    }
    match sanitized.chars().next() {
        Some(c) if c.is_ascii_alphabetic() => sanitized,
        Some(_) => {
            format!("a{}", sanitized)
        },
        None => {
            hasher.write(orig.as_bytes());
            format!("a{}", hasher.finish())
        },
    }
}

fn queue_success_message(name: &str, time_taken: &str, output: &mut impl Write) -> eyre::Result<()> {
    Ok(queue!(
        output,
        style::SetForegroundColor(style::Color::Green),
        style::Print("✓ "),
        style::SetForegroundColor(style::Color::Blue),
        style::Print(name),
        style::ResetColor,
        style::Print(" loaded in "),
        style::SetForegroundColor(style::Color::Yellow),
        style::Print(format!("{time_taken} s\n")),
    )?)
}

fn queue_init_message(
    spinner_logo_idx: usize,
    complete: usize,
    failed: usize,
    total: usize,
    output: &mut impl Write,
) -> eyre::Result<()> {
    if total == complete {
        queue!(
            output,
            style::SetForegroundColor(style::Color::Green),
            style::Print("✓"),
            style::ResetColor,
        )?;
    } else if total == complete + failed {
        queue!(
            output,
            style::SetForegroundColor(style::Color::Red),
            style::Print("✗"),
            style::ResetColor,
        )?;
    } else {
        queue!(output, style::Print(SPINNER_CHARS[spinner_logo_idx]))?;
    }
    queue!(
        output,
        style::SetForegroundColor(style::Color::Blue),
        style::Print(format!(" {}", complete)),
        style::ResetColor,
        style::Print(" of "),
        style::SetForegroundColor(style::Color::Blue),
        style::Print(format!("{} ", total)),
        style::ResetColor,
        style::Print("mcp servers initialized."),
    )?;
    if total > complete + failed {
        queue!(
            output,
            style::SetForegroundColor(style::Color::Blue),
            style::Print(" ctrl-c "),
            style::ResetColor,
            style::Print("to start chatting now")
        )?;
    }
    Ok(queue!(output, style::Print("\n"))?)
}

fn queue_failure_message(name: &str, fail_load_msg: &eyre::Report, output: &mut impl Write) -> eyre::Result<()> {
    use crate::util::CHAT_BINARY_NAME;
    Ok(queue!(
        output,
        style::SetForegroundColor(style::Color::Red),
        style::Print("✗ "),
        style::SetForegroundColor(style::Color::Blue),
        style::Print(name),
        style::ResetColor,
        style::Print(" has failed to load:\n- "),
        style::Print(fail_load_msg),
        style::Print("\n"),
        style::Print(format!(
            "- run with Q_LOG_LEVEL=trace and see $TMPDIR/{CHAT_BINARY_NAME} for detail\n"
        )),
        style::ResetColor,
    )?)
}

fn queue_warn_message(name: &str, msg: &eyre::Report, output: &mut impl Write) -> eyre::Result<()> {
    Ok(queue!(
        output,
        style::SetForegroundColor(style::Color::Yellow),
        style::Print("⚠ "),
        style::SetForegroundColor(style::Color::Blue),
        style::Print(name),
        style::ResetColor,
        style::Print(" has the following warning:\n"),
        style::Print(msg),
        style::ResetColor,
    )?)
}

fn queue_incomplete_load_message(
    complete: usize,
    total: usize,
    msg: &eyre::Report,
    output: &mut impl Write,
) -> eyre::Result<()> {
    Ok(queue!(
        output,
        style::SetForegroundColor(style::Color::Yellow),
        style::Print("⚠"),
        style::SetForegroundColor(style::Color::Blue),
        style::Print(format!(" {}", complete)),
        style::ResetColor,
        style::Print(" of "),
        style::SetForegroundColor(style::Color::Blue),
        style::Print(format!("{} ", total)),
        style::ResetColor,
        style::Print("mcp servers initialized."),
        style::ResetColor,
        // We expect the message start with a newline
        style::Print(" Servers still loading:"),
        style::Print(msg),
        style::ResetColor,
    )?)
}

#[cfg(test)]
mod tests {
    use super::*;

    #[test]
    fn test_sanitize_server_name() {
        let regex = regex::Regex::new(VALID_TOOL_NAME).unwrap();
        let mut hasher = DefaultHasher::new();
        let orig_name = "@awslabs.cdk-mcp-server";
        let sanitized_server_name = sanitize_name(orig_name.to_string(), &regex, &mut hasher);
        assert_eq!(sanitized_server_name, "awslabscdkmcpserver");

        let orig_name = "good_name";
        let sanitized_good_name = sanitize_name(orig_name.to_string(), &regex, &mut hasher);
        assert_eq!(sanitized_good_name, orig_name);

        let all_bad_name = "@@@@@";
        let sanitized_all_bad_name = sanitize_name(all_bad_name.to_string(), &regex, &mut hasher);
        assert!(regex.is_match(&sanitized_all_bad_name));

        let with_delim = format!("a{}b{}c", NAMESPACE_DELIMITER, NAMESPACE_DELIMITER);
        let sanitized = sanitize_name(with_delim, &regex, &mut hasher);
        assert_eq!(sanitized, "abc");
    }
}<|MERGE_RESOLUTION|>--- conflicted
+++ resolved
@@ -76,15 +76,8 @@
     ToolOrigin,
     ToolSpec,
 };
-<<<<<<< HEAD
-=======
-use crate::api_client::model::{
-    ToolResult,
-    ToolResultContentBlock,
-    ToolResultStatus,
-};
 use crate::database::Database;
->>>>>>> ff7ade20
+use crate::database::settings::Setting;
 use crate::mcp_client::{
     JsonRpcResponse,
     PromptGet,
@@ -241,16 +234,16 @@
         self
     }
 
-<<<<<<< HEAD
     pub fn interactive(mut self, is_interactive: bool) -> Self {
         self.is_interactive = is_interactive;
         self
     }
 
-    pub async fn build(mut self, mut output: Box<dyn Write + Send + Sync + 'static>) -> eyre::Result<ToolManager> {
-=======
-    pub async fn build(mut self, telemetry: &TelemetryThread) -> eyre::Result<ToolManager> {
->>>>>>> ff7ade20
+    pub async fn build(
+        mut self,
+        telemetry: &TelemetryThread,
+        mut output: Box<dyn Write + Send + Sync + 'static>,
+    ) -> eyre::Result<ToolManager> {
         let McpServerConfig { mcp_servers } = self.mcp_server_config.ok_or(eyre::eyre!("Missing mcp server config"))?;
         debug_assert!(self.conversation_id.is_some());
         let conversation_id = self.conversation_id.ok_or(eyre::eyre!("Missing conversation id"))?;
@@ -408,6 +401,7 @@
         let pending = Arc::new(RwLock::new(HashSet::<String>::new()));
         let pending_clone = pending.clone();
         let (mut msg_rx, messenger_builder) = ServerMessengerBuilder::new(20);
+        let telemetry_clone = telemetry.clone();
         tokio::spawn(async move {
             while let Some(msg) = msg_rx.recv().await {
                 // For now we will treat every list result as if they contain the
@@ -430,6 +424,7 @@
                             &mut specs,
                             &mut sanitized_mapping,
                             &regex,
+                            &telemetry_clone,
                         ) {
                             let mut has_errored = false;
                             if let Some(sender) = &load_msg_sender {
@@ -704,11 +699,7 @@
 }
 
 impl ToolManager {
-    pub async fn load_tools(
-        &mut self,
-        database: &Database,
-        telemetry: &TelemetryThread,
-    ) -> eyre::Result<HashMap<String, ToolSpec>> {
+    pub async fn load_tools(&mut self, database: &Database) -> eyre::Result<HashMap<String, ToolSpec>> {
         let tx = self.loading_status_sender.take();
         let display_task = self.loading_display_task.take();
         self.schema = {
@@ -719,135 +710,12 @@
             }
             tool_specs
         };
-<<<<<<< HEAD
         let load_tools = self
             .clients
             .values()
             .map(|c| {
                 let clone = Arc::clone(c);
                 async move { clone.init().await }
-=======
-        let conversation_id = self.conversation_id.clone();
-        let regex = Arc::new(regex::Regex::new(VALID_TOOL_NAME)?);
-
-        let load_tool = self
-            .clients
-            .iter()
-            .map(|(server_name, client)| {
-                let telemetry = telemetry.clone();
-                let client_clone = client.clone();
-                let server_name_clone = server_name.clone();
-                let tx_clone = tx.clone();
-                let regex_clone = regex.clone();
-                let tool_specs_clone = tool_specs.clone();
-                let conversation_id = conversation_id.clone();
-                async move {
-                    let tool_spec = client_clone.init().await;
-                    let mut sanitized_mapping = HashMap::<String, String>::new();
-                    match tool_spec {
-                        Ok((server_name, specs)) => {
-                            // Each mcp server might have multiple tools.
-                            // To avoid naming conflicts we are going to namespace it.
-                            // This would also help us locate which mcp server to call the tool from.
-                            let mut out_of_spec_tool_names = Vec::<OutOfSpecName>::new();
-                            let mut hasher = DefaultHasher::new();
-                            let number_of_tools = specs.len();
-                            // Sanitize tool names to ensure they comply with the naming requirements:
-                            // 1. If the name already matches the regex pattern and doesn't contain the namespace delimiter, use it as is
-                            // 2. Otherwise, remove invalid characters and handle special cases:
-                            //    - Remove namespace delimiters
-                            //    - Ensure the name starts with an alphabetic character
-                            //    - Generate a hash-based name if the sanitized result is empty
-                            // This ensures all tool names are valid identifiers that can be safely used in the system
-                            // If after all of the aforementioned modification the combined tool
-                            // name we have exceeds a length of 64, we surface it as an error
-                            for mut spec in specs {
-                                let sn  = if !regex_clone.is_match(&spec.name) {
-                                    let mut sn = sanitize_name(spec.name.clone(), &regex_clone, &mut hasher);
-                                    while sanitized_mapping.contains_key(&sn) {
-                                        sn.push('1');
-                                    }
-                                    sn
-                                } else {
-                                    spec.name.clone()
-                                };
-                                let full_name = format!("{}{}{}", server_name, NAMESPACE_DELIMITER, sn);
-                                if full_name.len() > 64 {
-                                    out_of_spec_tool_names.push(OutOfSpecName::TooLong(spec.name));
-                                    continue;
-                                } else if spec.description.is_empty() {
-                                    out_of_spec_tool_names.push(OutOfSpecName::EmptyDescription(spec.name));
-                                    continue;
-                                }
-                                if sn != spec.name {
-                                    sanitized_mapping.insert(full_name.clone(), format!("{}{}{}", server_name, NAMESPACE_DELIMITER, spec.name));
-                                }
-                                spec.name = full_name;
-                                spec.tool_origin = ToolOrigin::McpServer(server_name.clone());
-                                tool_specs_clone.lock().await.insert(spec.name.clone(), spec);
-                            }
-
-                            // Send server load success metric datum
-                            telemetry.send_mcp_server_init(conversation_id, None, number_of_tools).ok();
-
-                            // Tool name translation. This is beyond of the scope of what is
-                            // considered a "server load". Reasoning being:
-                            // - Failures here are not related to server load
-                            // - There is not a whole lot we can do with this data
-                            if let Some(tx_clone) = &tx_clone {
-                                let send_result = if !out_of_spec_tool_names.is_empty() {
-                                    let msg = out_of_spec_tool_names.iter().fold(
-                                        String::from("The following tools are out of spec. They will be excluded from the list of available tools:\n"),
-                                        |mut acc, name| {
-                                            let (tool_name, msg) = match name {
-                                                OutOfSpecName::TooLong(tool_name) => (tool_name.as_str(), "tool name exceeds max length of 64 when combined with server name"),
-                                                OutOfSpecName::IllegalChar(tool_name) => (tool_name.as_str(), "tool name must be compliant with ^[a-zA-Z][a-zA-Z0-9_]*$"),
-                                                OutOfSpecName::EmptyDescription(tool_name) => (tool_name.as_str(), "tool schema contains empty description"),
-                                            };
-                                            acc.push_str(format!("  - {} ({})\n", tool_name, msg).as_str());
-                                            acc
-                                        }
-                                    );
-                                    tx_clone.send(LoadingMsg::Error {
-                                        name: server_name.clone(),
-                                        msg: eyre::eyre!(msg),
-                                    })
-                                    // TODO: if no tools are valid, we need to offload the server
-                                    // from the fleet (i.e. kill the server)
-                                } else if !sanitized_mapping.is_empty() {
-                                    let warn = sanitized_mapping.iter().fold(String::from("The following tool names are changed:\n"), |mut acc, (k, v)| {
-                                        acc.push_str(format!(" - {} -> {}\n", v, k).as_str());
-                                        acc
-                                    });
-                                    tx_clone.send(LoadingMsg::Warn {
-                                        name: server_name.clone(),
-                                        msg: eyre::eyre!(warn),
-                                    })
-                                } else {
-                                    tx_clone.send(LoadingMsg::Done(server_name.clone()))
-                                };
-                                if let Err(e) = send_result {
-                                    error!("Error while sending status update to display task: {:?}", e);
-                                }
-                            }
-                        },
-                        Err(e) => {
-                            error!("Error obtaining tool spec for {}: {:?}", server_name_clone, e);
-                            let init_failure_reason = Some(e.to_string());
-                            telemetry.send_mcp_server_init(conversation_id, init_failure_reason, 0).ok();
-                            if let Some(tx_clone) = &tx_clone {
-                                if let Err(e) = tx_clone.send(LoadingMsg::Error {
-                                    name: server_name_clone,
-                                    msg: e,
-                                }) {
-                                    error!("Error while sending status update to display task: {:?}", e);
-                                }
-                            }
-                        },
-                    }
-                    Ok::<_, eyre::Report>(Some(sanitized_mapping))
-                }
->>>>>>> ff7ade20
             })
             .collect::<Vec<_>>();
         let initial_poll = stream::iter(load_tools)
@@ -873,8 +741,10 @@
             // If there is no server loaded, we want to resolve immediately
             Box::pin(future::ready(()))
         } else if self.is_interactive {
-            let init_timeout = crate::settings::settings::get_int("mcp.initTimeout")
-                .map_or(5000_u64, |s| s.map_or(5000_u64, |n| n as u64));
+            let init_timeout = database
+                .settings
+                .get_int(Setting::McpInitTimeout)
+                .map_or(5000_u64, |s| s as u64);
             Box::pin(tokio::time::sleep(std::time::Duration::from_millis(init_timeout)))
         } else {
             Box::pin(future::pending())
@@ -1213,6 +1083,7 @@
     specs: &mut Vec<ToolSpec>,
     tn_map: &mut HashMap<String, String>,
     regex: &Arc<Regex>,
+    telemetry: &TelemetryThread,
 ) -> Option<LoadingMsg> {
     // Each mcp server might have multiple tools.
     // To avoid naming conflicts we are going to namespace it.
@@ -1259,9 +1130,7 @@
     }
     // Send server load success metric datum
     let conversation_id = conversation_id.to_string();
-    tokio::spawn(async move {
-        send_mcp_server_init(conversation_id, None, number_of_tools).await;
-    });
+    let _ = telemetry.send_mcp_server_init(conversation_id, None, number_of_tools);
     // Tool name translation. This is beyond of the scope of what is
     // considered a "server load". Reasoning being:
     // - Failures here are not related to server load
