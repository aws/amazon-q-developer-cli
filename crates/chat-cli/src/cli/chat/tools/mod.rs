--- conflicted
+++ resolved
@@ -38,10 +38,7 @@
 use tracing::error;
 use use_aws::UseAws;
 
-<<<<<<< HEAD
 use super::colors::ColorManager;
-use super::consts::MAX_TOOL_RESPONSE_SIZE;
-=======
 use super::consts::{
     MAX_TOOL_RESPONSE_SIZE,
     USER_AGENT_APP_NAME,
@@ -49,7 +46,6 @@
     USER_AGENT_VERSION_KEY,
     USER_AGENT_VERSION_VALUE,
 };
->>>>>>> 3f26b1f0
 use super::util::images::RichImageBlocks;
 use crate::cli::agent::{
     Agent,
