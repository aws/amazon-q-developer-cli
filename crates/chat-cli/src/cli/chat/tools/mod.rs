pub mod custom_tool;

pub mod execute;
pub mod fs_read;
pub mod fs_write;
pub mod gh_issue;
pub mod knowledge;
pub mod thinking;

pub mod use_aws;

use std::collections::{
    HashMap,
    HashSet,
};
use std::io::Write;
use std::path::{
    Path,
    PathBuf,
};

use crossterm::queue;
use crossterm::style::{
    self,
    Color,
    Stylize,
};
use custom_tool::CustomTool;
use execute::ExecuteCommand;
use eyre::Result;
use fs_read::FsRead;
use fs_write::FsWrite;
use gh_issue::GhIssue;
use knowledge::Knowledge;
use serde::{
    Deserialize,
    Serialize,
};
use thinking::Thinking;
use use_aws::UseAws;

use super::consts::MAX_TOOL_RESPONSE_SIZE;
use super::util::images::RichImageBlocks;
use crate::os::Os;

/// Represents an executable tool use.
#[allow(clippy::large_enum_variant)]
#[derive(Debug, Clone)]
pub enum Tool {
    FsRead(FsRead),
    FsWrite(FsWrite),
    ExecuteCommand(ExecuteCommand),
    UseAws(UseAws),
    Custom(CustomTool),
    GhIssue(GhIssue),
    Knowledge(Knowledge),
    Thinking(Thinking),
}

impl Tool {
    /// The display name of a tool
    pub fn display_name(&self) -> String {
        match self {
            Tool::FsRead(_) => "fs_read",
            Tool::FsWrite(_) => "fs_write",
            #[cfg(windows)]
            Tool::ExecuteCommand(_) => "execute_cmd",
            #[cfg(not(windows))]
            Tool::ExecuteCommand(_) => "execute_bash",
            Tool::UseAws(_) => "use_aws",
            Tool::Custom(custom_tool) => &custom_tool.name,
            Tool::GhIssue(_) => "gh_issue",
            Tool::Knowledge(_) => "knowledge",
            Tool::Thinking(_) => "thinking (prerelease)",
        }
        .to_owned()
    }

    /// Whether or not the tool should prompt the user to accept before [Self::invoke] is called.
<<<<<<< HEAD
    pub fn requires_acceptance(&self, _ctx: &Context, trusted_commands: Option<&crate::cli::chat::context::ProcessedTrustedCommands>) -> bool {
=======
    pub fn requires_acceptance(&self, _os: &Os) -> bool {
>>>>>>> 560c4ae6
        match self {
            Tool::FsRead(_) => false,
            Tool::FsWrite(_) => true,
            Tool::ExecuteCommand(execute_command) => execute_command.requires_acceptance(_ctx, trusted_commands),
            Tool::UseAws(use_aws) => use_aws.requires_acceptance(),
            Tool::Custom(_) => true,
            Tool::GhIssue(_) => false,
            Tool::Knowledge(_) => false,
            Tool::Thinking(_) => false,
        }
    }

    /// Invokes the tool asynchronously
    pub async fn invoke(&self, os: &Os, stdout: &mut impl Write) -> Result<InvokeOutput> {
        match self {
            Tool::FsRead(fs_read) => fs_read.invoke(os, stdout).await,
            Tool::FsWrite(fs_write) => fs_write.invoke(os, stdout).await,
            Tool::ExecuteCommand(execute_command) => execute_command.invoke(stdout).await,
            Tool::UseAws(use_aws) => use_aws.invoke(os, stdout).await,
            Tool::Custom(custom_tool) => custom_tool.invoke(os, stdout).await,
            Tool::GhIssue(gh_issue) => gh_issue.invoke(os, stdout).await,
            Tool::Knowledge(knowledge) => knowledge.invoke(os, stdout).await,
            Tool::Thinking(think) => think.invoke(stdout).await,
        }
    }

    /// Queues up a tool's intention in a human readable format
<<<<<<< HEAD
    pub async fn queue_description(&self, ctx: &Context, output: &mut impl Write, trusted_commands: Option<&crate::cli::chat::context::ProcessedTrustedCommands>) -> Result<()> {
        match self {
            Tool::FsRead(fs_read) => fs_read.queue_description(ctx, output).await,
            Tool::FsWrite(fs_write) => fs_write.queue_description(ctx, output),
            Tool::ExecuteCommand(execute_command) => {
                execute_command.queue_description(output, trusted_commands)
            },
=======
    pub async fn queue_description(&self, os: &Os, output: &mut impl Write) -> Result<()> {
        match self {
            Tool::FsRead(fs_read) => fs_read.queue_description(os, output).await,
            Tool::FsWrite(fs_write) => fs_write.queue_description(os, output),
            Tool::ExecuteCommand(execute_command) => execute_command.queue_description(output),
>>>>>>> 560c4ae6
            Tool::UseAws(use_aws) => use_aws.queue_description(output),
            Tool::Custom(custom_tool) => custom_tool.queue_description(output),
            Tool::GhIssue(gh_issue) => gh_issue.queue_description(output),
            Tool::Knowledge(knowledge) => knowledge.queue_description(os, output).await,
            Tool::Thinking(thinking) => thinking.queue_description(output),
        }
    }

    /// Validates the tool with the arguments supplied
    pub async fn validate(&mut self, os: &Os) -> Result<()> {
        match self {
            Tool::FsRead(fs_read) => fs_read.validate(os).await,
            Tool::FsWrite(fs_write) => fs_write.validate(os).await,
            Tool::ExecuteCommand(execute_command) => execute_command.validate(os).await,
            Tool::UseAws(use_aws) => use_aws.validate(os).await,
            Tool::Custom(custom_tool) => custom_tool.validate(os).await,
            Tool::GhIssue(gh_issue) => gh_issue.validate(os).await,
            Tool::Knowledge(knowledge) => knowledge.validate(os).await,
            Tool::Thinking(think) => think.validate(os).await,
        }
    }
}

#[derive(Debug, Clone)]
pub struct ToolPermission {
    pub trusted: bool,
}

#[derive(Debug, Clone)]
/// Holds overrides for tool permissions.
/// Tools that do not have an associated ToolPermission should use
/// their default logic to determine to permission.
pub struct ToolPermissions {
    // We need this field for any stragglers
    pub trust_all: bool,
    pub permissions: HashMap<String, ToolPermission>,
    // Store pending trust-tool patterns for MCP tools that may be loaded later
    pub pending_trusted_tools: HashSet<String>,
}

impl ToolPermissions {
    pub fn new(capacity: usize) -> Self {
        Self {
            trust_all: false,
            permissions: HashMap::with_capacity(capacity),
            pending_trusted_tools: HashSet::new(),
        }
    }

    pub fn is_trusted(&mut self, tool_name: &str) -> bool {
        // Check if we should trust from pending patterns first
        if self.should_trust_from_pending(tool_name) {
            self.trust_tool(tool_name);
            self.pending_trusted_tools.remove(tool_name);
        }

        self.trust_all || self.permissions.get(tool_name).is_some_and(|perm| perm.trusted)
    }

    /// Returns a label to describe the permission status for a given tool.
    pub fn display_label(&mut self, tool_name: &str) -> String {
        let is_trusted = self.is_trusted(tool_name);
        let has_setting = self.has(tool_name) || self.trust_all;

        match (has_setting, is_trusted) {
            (true, true) => format!("  {}", "trusted".dark_green().bold()),
            (true, false) => format!("  {}", "not trusted".dark_grey()),
            _ => self.default_permission_label(tool_name),
        }
    }

    pub fn trust_tool(&mut self, tool_name: &str) {
        self.permissions
            .insert(tool_name.to_string(), ToolPermission { trusted: true });
    }

    pub fn untrust_tool(&mut self, tool_name: &str) {
        self.trust_all = false;
        self.pending_trusted_tools.remove(tool_name);
        self.permissions
            .insert(tool_name.to_string(), ToolPermission { trusted: false });
    }

    pub fn reset(&mut self) {
        self.trust_all = false;
        self.permissions.clear();
        self.pending_trusted_tools.clear();
    }

    pub fn reset_tool(&mut self, tool_name: &str) {
        self.trust_all = false;
        self.permissions.remove(tool_name);
        self.pending_trusted_tools.remove(tool_name);
    }

    /// Add a pending trust pattern for tools that may be loaded later
    pub fn add_pending_trust_tool(&mut self, pattern: String) {
        self.pending_trusted_tools.insert(pattern);
    }

    /// Check if a tool should be trusted based on preceding trust declarations
    pub fn should_trust_from_pending(&self, tool_name: &str) -> bool {
        // Check for exact match
        self.pending_trusted_tools.contains(tool_name)
    }

    pub fn has(&mut self, tool_name: &str) -> bool {
        // Check if we should trust from pending tools first
        if self.should_trust_from_pending(tool_name) {
            self.trust_tool(tool_name);
            self.pending_trusted_tools.remove(tool_name);
        }

        self.permissions.contains_key(tool_name)
    }

    /// Provide default permission labels for the built-in set of tools.
    // This "static" way avoids needing to construct a tool instance.
    fn default_permission_label(&self, tool_name: &str) -> String {
        let label = match tool_name {
            "fs_read" => "trusted".dark_green().bold(),
            "fs_write" => "not trusted".dark_grey(),
            #[cfg(not(windows))]
            "execute_bash" => "trust read-only commands".dark_grey(),
            #[cfg(windows)]
            "execute_cmd" => "trust read-only commands".dark_grey(),
            "use_aws" => "trust read-only commands".dark_grey(),
            "report_issue" => "trusted".dark_green().bold(),
            "knowledge" => "trusted".dark_green().bold(),
            "thinking" => "trusted (prerelease)".dark_green().bold(),
            _ if self.trust_all => "trusted".dark_grey().bold(),
            _ => "not trusted".dark_grey(),
        };

        format!("{} {label}", "*".reset())
    }
}

/// A tool specification to be sent to the model as part of a conversation. Maps to
/// [BedrockToolSpecification].
#[derive(Debug, Clone, Serialize, Deserialize)]
pub struct ToolSpec {
    pub name: String,
    pub description: String,
    #[serde(alias = "inputSchema")]
    pub input_schema: InputSchema,
    #[serde(skip_serializing, default = "tool_origin")]
    pub tool_origin: ToolOrigin,
}

#[derive(Debug, Clone, Eq, PartialEq, Hash)]
pub enum ToolOrigin {
    Native,
    McpServer(String),
}

impl<'de> Deserialize<'de> for ToolOrigin {
    fn deserialize<D>(deserializer: D) -> Result<Self, D::Error>
    where
        D: serde::Deserializer<'de>,
    {
        let s = String::deserialize(deserializer)?;
        if s == "native___" {
            Ok(ToolOrigin::Native)
        } else {
            Ok(ToolOrigin::McpServer(s))
        }
    }
}

impl Serialize for ToolOrigin {
    fn serialize<S>(&self, serializer: S) -> Result<S::Ok, S::Error>
    where
        S: serde::Serializer,
    {
        match self {
            ToolOrigin::Native => serializer.serialize_str("native___"),
            ToolOrigin::McpServer(server) => serializer.serialize_str(server),
        }
    }
}

impl std::fmt::Display for ToolOrigin {
    fn fmt(&self, f: &mut std::fmt::Formatter<'_>) -> std::fmt::Result {
        match self {
            ToolOrigin::Native => write!(f, "Built-in"),
            ToolOrigin::McpServer(server) => write!(f, "{} (MCP)", server),
        }
    }
}

fn tool_origin() -> ToolOrigin {
    ToolOrigin::Native
}

#[derive(Debug, Clone)]
pub struct QueuedTool {
    pub id: String,
    pub name: String,
    pub accepted: bool,
    pub tool: Tool,
}

/// The schema specification describing a tool's fields.
#[derive(Debug, Clone, Serialize, Deserialize)]
pub struct InputSchema(pub serde_json::Value);

/// The output received from invoking a [Tool].
#[derive(Debug, Default)]
pub struct InvokeOutput {
    pub output: OutputKind,
}

impl InvokeOutput {
    pub fn as_str(&self) -> &str {
        match &self.output {
            OutputKind::Text(s) => s.as_str(),
            OutputKind::Json(j) => j.as_str().unwrap_or_default(),
            OutputKind::Images(_) => "",
        }
    }
}

#[non_exhaustive]
#[derive(Debug)]
pub enum OutputKind {
    Text(String),
    Json(serde_json::Value),
    Images(RichImageBlocks),
}

impl Default for OutputKind {
    fn default() -> Self {
        Self::Text(String::new())
    }
}

/// Performs tilde expansion and other required sanitization modifications for handling tool use
/// path arguments.
///
/// Required since path arguments are defined by the model.
#[allow(dead_code)]
pub fn sanitize_path_tool_arg(os: &Os, path: impl AsRef<Path>) -> PathBuf {
    let mut res = PathBuf::new();
    // Expand `~` only if it is the first part.
    let mut path = path.as_ref().components();
    match path.next() {
        Some(p) if p.as_os_str() == "~" => {
            res.push(os.env.home().unwrap_or_default());
        },
        Some(p) => res.push(p),
        None => return res,
    }
    for p in path {
        res.push(p);
    }
    // For testing scenarios, we need to make sure paths are appropriately handled in chroot test
    // file systems since they are passed directly from the model.
    os.fs.chroot_path(res)
}

/// Converts `path` to a relative path according to the current working directory `cwd`.
fn absolute_to_relative(cwd: impl AsRef<Path>, path: impl AsRef<Path>) -> Result<PathBuf> {
    let cwd = cwd.as_ref().canonicalize()?;
    let path = path.as_ref().canonicalize()?;
    let mut cwd_parts = cwd.components().peekable();
    let mut path_parts = path.components().peekable();

    // Skip common prefix
    while let (Some(a), Some(b)) = (cwd_parts.peek(), path_parts.peek()) {
        if a == b {
            cwd_parts.next();
            path_parts.next();
        } else {
            break;
        }
    }

    // ".." for any uncommon parts, then just append the rest of the path.
    let mut relative = PathBuf::new();
    for _ in cwd_parts {
        relative.push("..");
    }
    for part in path_parts {
        relative.push(part);
    }

    Ok(relative)
}

/// Small helper for formatting the path as a relative path, if able.
fn format_path(cwd: impl AsRef<Path>, path: impl AsRef<Path>) -> String {
    absolute_to_relative(cwd, path.as_ref())
        .map(|p| p.to_string_lossy().to_string())
        // If we have three consecutive ".." then it should probably just stay as an absolute path.
        .map(|p| {
            let three_up = format!("..{}..{}..", std::path::MAIN_SEPARATOR, std::path::MAIN_SEPARATOR);
            if p.starts_with(&three_up) {
                path.as_ref().to_string_lossy().to_string()
            } else {
                p
            }
        })
        .unwrap_or(path.as_ref().to_string_lossy().to_string())
}

fn supports_truecolor(os: &Os) -> bool {
    // Simple override to disable truecolor since shell_color doesn't use Context.
    !os.env.get("Q_DISABLE_TRUECOLOR").is_ok_and(|s| !s.is_empty())
        && shell_color::get_color_support().contains(shell_color::ColorSupport::TERM24BIT)
}

/// Helper function to display a purpose if available (for execute commands)
pub fn display_purpose(purpose: Option<&String>, updates: &mut impl Write) -> Result<()> {
    if let Some(purpose) = purpose {
        queue!(
            updates,
            style::Print(super::CONTINUATION_LINE),
            style::Print("\n"),
            style::Print(super::PURPOSE_ARROW),
            style::SetForegroundColor(Color::Blue),
            style::Print("Purpose: "),
            style::ResetColor,
            style::Print(purpose),
            style::Print("\n"),
        )?;
    }
    Ok(())
}

#[cfg(test)]
mod tests {
    use std::path::MAIN_SEPARATOR;

    use super::*;
    use crate::os::ACTIVE_USER_HOME;

    #[tokio::test]
    async fn test_tilde_path_expansion() {
        let os = Os::new().await.unwrap();

        let actual = sanitize_path_tool_arg(&os, "~");
        let expected_home = os.env.home().unwrap_or_default();
        assert_eq!(actual, os.fs.chroot_path(&expected_home), "tilde should expand");
        let actual = sanitize_path_tool_arg(&os, "~/hello");
        assert_eq!(
            actual,
            os.fs.chroot_path(expected_home.join("hello")),
            "tilde should expand"
        );
        let actual = sanitize_path_tool_arg(&os, "/~");
        assert_eq!(
            actual,
            os.fs.chroot_path("/~"),
            "tilde should not expand when not the first component"
        );
    }

    #[tokio::test]
    async fn test_format_path() {
        async fn assert_paths(cwd: &str, path: &str, expected: &str) {
            let os = Os::new().await.unwrap();
            let cwd = sanitize_path_tool_arg(&os, cwd);
            let path = sanitize_path_tool_arg(&os, path);
            let fs = os.fs;
            fs.create_dir_all(&cwd).await.unwrap();
            fs.create_dir_all(&path).await.unwrap();

            let formatted = format_path(&cwd, &path);

            if Path::new(expected).is_absolute() {
                // If the expected path is relative, we need to ensure it is relative to the cwd.
                let expected = fs.chroot_path_str(expected);

                assert!(formatted == expected, "Expected '{}' to be '{}'", formatted, expected);

                return;
            }

            assert!(
                formatted.contains(expected),
                "Expected '{}' to be '{}'",
                formatted,
                expected
            );
        }

        // Test relative path from src to Downloads (sibling directories)
        assert_paths(
            format!("{ACTIVE_USER_HOME}{MAIN_SEPARATOR}src").as_str(),
            format!("{ACTIVE_USER_HOME}{MAIN_SEPARATOR}Downloads").as_str(),
            format!("..{MAIN_SEPARATOR}Downloads").as_str(),
        )
        .await;

        // Test absolute path that should stay absolute (going up too many levels)
        assert_paths(
            format!("{ACTIVE_USER_HOME}{MAIN_SEPARATOR}projects{MAIN_SEPARATOR}some{MAIN_SEPARATOR}project").as_str(),
            format!("{ACTIVE_USER_HOME}{MAIN_SEPARATOR}other").as_str(),
            format!("{ACTIVE_USER_HOME}{MAIN_SEPARATOR}other").as_str(),
        )
        .await;
    }
}<|MERGE_RESOLUTION|>--- conflicted
+++ resolved
@@ -77,15 +77,11 @@
     }
 
     /// Whether or not the tool should prompt the user to accept before [Self::invoke] is called.
-<<<<<<< HEAD
-    pub fn requires_acceptance(&self, _ctx: &Context, trusted_commands: Option<&crate::cli::chat::context::ProcessedTrustedCommands>) -> bool {
-=======
-    pub fn requires_acceptance(&self, _os: &Os) -> bool {
->>>>>>> 560c4ae6
+    pub fn requires_acceptance(&self, _os: &Os, trusted_commands: Option<&crate::cli::chat::context::ProcessedTrustedCommands>) -> bool {
         match self {
             Tool::FsRead(_) => false,
             Tool::FsWrite(_) => true,
-            Tool::ExecuteCommand(execute_command) => execute_command.requires_acceptance(_ctx, trusted_commands),
+            Tool::ExecuteCommand(execute_command) => execute_command.requires_acceptance(_os, trusted_commands),
             Tool::UseAws(use_aws) => use_aws.requires_acceptance(),
             Tool::Custom(_) => true,
             Tool::GhIssue(_) => false,
@@ -109,21 +105,13 @@
     }
 
     /// Queues up a tool's intention in a human readable format
-<<<<<<< HEAD
-    pub async fn queue_description(&self, ctx: &Context, output: &mut impl Write, trusted_commands: Option<&crate::cli::chat::context::ProcessedTrustedCommands>) -> Result<()> {
-        match self {
-            Tool::FsRead(fs_read) => fs_read.queue_description(ctx, output).await,
-            Tool::FsWrite(fs_write) => fs_write.queue_description(ctx, output),
+    pub async fn queue_description(&self, os: &Os, output: &mut impl Write, trusted_commands: Option<&crate::cli::chat::context::ProcessedTrustedCommands>) -> Result<()> {
+        match self {
+            Tool::FsRead(fs_read) => fs_read.queue_description(os, output).await,
+            Tool::FsWrite(fs_write) => fs_write.queue_description(os, output),
             Tool::ExecuteCommand(execute_command) => {
                 execute_command.queue_description(output, trusted_commands)
             },
-=======
-    pub async fn queue_description(&self, os: &Os, output: &mut impl Write) -> Result<()> {
-        match self {
-            Tool::FsRead(fs_read) => fs_read.queue_description(os, output).await,
-            Tool::FsWrite(fs_write) => fs_write.queue_description(os, output),
-            Tool::ExecuteCommand(execute_command) => execute_command.queue_description(output),
->>>>>>> 560c4ae6
             Tool::UseAws(use_aws) => use_aws.queue_description(output),
             Tool::Custom(custom_tool) => custom_tool.queue_description(output),
             Tool::GhIssue(gh_issue) => gh_issue.queue_description(output),
