pub mod commands; // NEW: Add commands module
pub mod custom_tool;
pub mod execute;
pub mod fs_read;
pub mod fs_write;
pub mod gh_issue;
pub mod introspect;
pub mod knowledge;
pub mod thinking;
pub mod todo;
pub mod use_aws;

use std::borrow::{
    Borrow,
    Cow,
};
use std::collections::HashMap;
use std::io::Write;
use std::path::{
    Path,
    PathBuf,
};

use commands::Commands; // NEW: Add commands import
use crossterm::queue;
use crossterm::style::{
    self,
    Color,
};
use custom_tool::CustomTool;
use execute::ExecuteCommand;
use eyre::Result;
use fs_read::FsRead;
use fs_write::FsWrite;
use gh_issue::GhIssue;
use introspect::Introspect;
use knowledge::Knowledge;
use serde::{
    Deserialize,
    Serialize,
};
use thinking::Thinking;
use todo::TodoList;
use tracing::error;
use use_aws::UseAws;

use super::consts::{
    MAX_TOOL_RESPONSE_SIZE,
    USER_AGENT_APP_NAME,
    USER_AGENT_ENV_VAR,
    USER_AGENT_VERSION_KEY,
    USER_AGENT_VERSION_VALUE,
};
use super::util::images::RichImageBlocks;
use crate::cli::agent::{
    Agent,
    PermissionEvalResult,
};
use crate::cli::chat::line_tracker::FileLineTracker;
use crate::os::Os;

pub const DEFAULT_APPROVE: [&str; 1] = ["fs_read"];
pub const NATIVE_TOOLS: [&str; 8] = [
<<<<<<< HEAD
    // NEW: Update array size from 7 to 8
=======
>>>>>>> 82fb2d71
    "fs_read",
    "fs_write",
    #[cfg(windows)]
    "execute_cmd",
    #[cfg(not(windows))]
    "execute_bash",
    "use_aws",
    "gh_issue",
    "knowledge",
    "commands", // NEW: Add commands to tool names
    "thinking",
    "todo_list",
];

/// Represents an executable tool use.
#[allow(clippy::large_enum_variant)]
#[derive(Debug, Clone)]
pub enum Tool {
    FsRead(FsRead),
    FsWrite(FsWrite),
    ExecuteCommand(ExecuteCommand),
    UseAws(UseAws),
    Custom(CustomTool),
    GhIssue(GhIssue),
    Introspect(Introspect),
    Knowledge(Knowledge),
    Commands(Commands), // NEW: Add Commands variant
    Thinking(Thinking),
    Todo(TodoList),
}

impl Tool {
    /// The display name of a tool
    pub fn display_name(&self) -> String {
        match self {
            Tool::FsRead(_) => "fs_read",
            Tool::FsWrite(_) => "fs_write",
            #[cfg(windows)]
            Tool::ExecuteCommand(_) => "execute_cmd",
            #[cfg(not(windows))]
            Tool::ExecuteCommand(_) => "execute_bash",
            Tool::UseAws(_) => "use_aws",
            Tool::Custom(custom_tool) => &custom_tool.name,
            Tool::GhIssue(_) => "gh_issue",
            Tool::Introspect(_) => "introspect",
            Tool::Knowledge(_) => "knowledge",
            Tool::Commands(_) => "commands", // NEW: Add commands name
            Tool::Thinking(_) => "thinking (prerelease)",
            Tool::Todo(_) => "todo_list",
        }
        .to_owned()
    }

    /// Whether or not the tool should prompt the user to accept before [Self::invoke] is called.
    pub fn requires_acceptance(&self, os: &Os, agent: &Agent) -> PermissionEvalResult {
        match self {
            Tool::FsRead(fs_read) => fs_read.eval_perm(os, agent),
            Tool::FsWrite(fs_write) => fs_write.eval_perm(os, agent),
            Tool::ExecuteCommand(execute_command) => execute_command.eval_perm(os, agent),
            Tool::UseAws(use_aws) => use_aws.eval_perm(os, agent),
            Tool::Custom(custom_tool) => custom_tool.eval_perm(os, agent),
            Tool::GhIssue(_) => PermissionEvalResult::Allow,
            Tool::Introspect(_) => PermissionEvalResult::Allow,
            Tool::Thinking(_) => PermissionEvalResult::Allow,
<<<<<<< HEAD
            Tool::Knowledge(knowledge) => knowledge.eval_perm(agent),
            Tool::Commands(_) => PermissionEvalResult::Ask, // NEW: Same permission level as knowledge
=======
            Tool::Todo(_) => PermissionEvalResult::Allow,
            Tool::Knowledge(knowledge) => knowledge.eval_perm(os, agent),
>>>>>>> 82fb2d71
        }
    }

    /// Invokes the tool asynchronously
    pub async fn invoke(
        &self,
        os: &Os,
        stdout: &mut impl Write,
        line_tracker: &mut HashMap<String, FileLineTracker>,
        agent: Option<&crate::cli::agent::Agent>,
    ) -> Result<InvokeOutput> {
        match self {
            Tool::FsRead(fs_read) => fs_read.invoke(os, stdout).await,
            Tool::FsWrite(fs_write) => fs_write.invoke(os, stdout, line_tracker).await,
            Tool::ExecuteCommand(execute_command) => execute_command.invoke(os, stdout).await,
            Tool::UseAws(use_aws) => use_aws.invoke(os, stdout).await,
            Tool::Custom(custom_tool) => custom_tool.invoke(os, stdout).await,
            Tool::GhIssue(gh_issue) => gh_issue.invoke(os, stdout).await,
<<<<<<< HEAD
            Tool::Knowledge(knowledge) => knowledge.invoke(os, stdout).await,
            Tool::Commands(commands) => commands.invoke(os, stdout).await, // NEW: Add commands invoke
=======
            Tool::Introspect(introspect) => introspect.invoke(os, stdout).await,
            Tool::Knowledge(knowledge) => knowledge.invoke(os, stdout, agent).await,
>>>>>>> 82fb2d71
            Tool::Thinking(think) => think.invoke(stdout).await,
            Tool::Todo(todo) => todo.invoke(os, stdout).await,
        }
    }

    /// Queues up a tool's intention in a human readable format
    pub async fn queue_description(&self, os: &Os, output: &mut impl Write) -> Result<()> {
        match self {
            Tool::FsRead(fs_read) => fs_read.queue_description(os, output).await,
            Tool::FsWrite(fs_write) => fs_write.queue_description(os, output),
            Tool::ExecuteCommand(execute_command) => execute_command.queue_description(output),
            Tool::UseAws(use_aws) => use_aws.queue_description(output),
            Tool::Custom(custom_tool) => custom_tool.queue_description(output),
            Tool::GhIssue(gh_issue) => gh_issue.queue_description(output),
            Tool::Introspect(_) => Introspect::queue_description(output),
            Tool::Knowledge(knowledge) => knowledge.queue_description(os, output).await,
            Tool::Commands(commands) => commands.queue_description(os, output).await, // NEW: Add commands
            // queue_description
            Tool::Thinking(thinking) => thinking.queue_description(output),
            Tool::Todo(_) => Ok(()),
        }
    }

    /// Validates the tool with the arguments supplied
    pub async fn validate(&mut self, os: &Os) -> Result<()> {
        match self {
            Tool::FsRead(fs_read) => fs_read.validate(os).await,
            Tool::FsWrite(fs_write) => fs_write.validate(os).await,
            Tool::ExecuteCommand(execute_command) => execute_command.validate(os).await,
            Tool::UseAws(use_aws) => use_aws.validate(os).await,
            Tool::Custom(custom_tool) => custom_tool.validate(os).await,
            Tool::GhIssue(gh_issue) => gh_issue.validate(os).await,
            Tool::Introspect(introspect) => introspect.validate(os).await,
            Tool::Knowledge(knowledge) => knowledge.validate(os).await,
            Tool::Commands(commands) => commands.validate(os).await, // NEW: Add commands validate
            Tool::Thinking(think) => think.validate(os).await,
            Tool::Todo(todo) => todo.validate(os).await,
        }
    }

    /// Returns additional information about the tool if available
    pub fn get_additional_info(&self) -> Option<serde_json::Value> {
        match self {
            Tool::UseAws(use_aws) => Some(use_aws.get_additional_info()),
            // Add other tool types here as they implement get_additional_info()
            _ => None,
        }
    }
}

/// A tool specification to be sent to the model as part of a conversation. Maps to
/// [BedrockToolSpecification].
#[derive(Debug, Clone, Serialize, Deserialize)]
pub struct ToolSpec {
    pub name: String,
    pub description: String,
    #[serde(alias = "inputSchema")]
    pub input_schema: InputSchema,
    #[serde(skip_serializing, default = "tool_origin")]
    pub tool_origin: ToolOrigin,
}

#[derive(Debug, Clone, Eq, PartialEq)]
pub enum ToolOrigin {
    Native,
    McpServer(String),
}

impl std::hash::Hash for ToolOrigin {
    fn hash<H: std::hash::Hasher>(&self, state: &mut H) {
        std::mem::discriminant(self).hash(state);
        match self {
            Self::Native => {},
            Self::McpServer(name) => name.hash(state),
        }
    }
}

impl Borrow<str> for ToolOrigin {
    fn borrow(&self) -> &str {
        match self {
            Self::McpServer(name) => name.as_str(),
            Self::Native => "native",
        }
    }
}

impl<'de> Deserialize<'de> for ToolOrigin {
    fn deserialize<D>(deserializer: D) -> Result<Self, D::Error>
    where
        D: serde::Deserializer<'de>,
    {
        let s = String::deserialize(deserializer)?;
        if s == "native___" {
            Ok(ToolOrigin::Native)
        } else {
            Ok(ToolOrigin::McpServer(s))
        }
    }
}

impl Serialize for ToolOrigin {
    fn serialize<S>(&self, serializer: S) -> Result<S::Ok, S::Error>
    where
        S: serde::Serializer,
    {
        match self {
            ToolOrigin::Native => serializer.serialize_str("native___"),
            ToolOrigin::McpServer(server) => serializer.serialize_str(server),
        }
    }
}

impl std::fmt::Display for ToolOrigin {
    fn fmt(&self, f: &mut std::fmt::Formatter<'_>) -> std::fmt::Result {
        match self {
            ToolOrigin::Native => write!(f, "Built-in"),
            ToolOrigin::McpServer(server) => write!(f, "{} (MCP)", server),
        }
    }
}

fn tool_origin() -> ToolOrigin {
    ToolOrigin::Native
}

#[derive(Debug, Clone)]
pub struct QueuedTool {
    pub id: String,
    pub name: String,
    pub accepted: bool,
    pub tool: Tool,
}

/// The schema specification describing a tool's fields.
#[derive(Debug, Clone, Serialize, Deserialize)]
pub struct InputSchema(pub serde_json::Value);

/// The output received from invoking a [Tool].
#[derive(Debug, Default)]
pub struct InvokeOutput {
    pub output: OutputKind,
}

impl InvokeOutput {
    pub fn as_str(&self) -> Cow<'_, str> {
        match &self.output {
            OutputKind::Text(s) => s.as_str().into(),
            OutputKind::Json(j) => serde_json::to_string(j)
                .map_err(|err| error!(?err, "failed to serialize tool to json"))
                .unwrap_or_default()
                .into(),
            OutputKind::Images(_) => "".into(),
            OutputKind::Mixed { text, .. } => text.as_str().into(), // Return the text part
        }
    }
}

#[non_exhaustive]
#[derive(Debug)]
pub enum OutputKind {
    Text(String),
    Json(serde_json::Value),
    Images(RichImageBlocks),
    Mixed { text: String, images: RichImageBlocks },
}

impl Default for OutputKind {
    fn default() -> Self {
        Self::Text(String::new())
    }
}

/// Performs tilde expansion and other required sanitization modifications for handling tool use
/// path arguments.
///
/// Required since path arguments are defined by the model.
#[allow(dead_code)]
pub fn sanitize_path_tool_arg(os: &Os, path: impl AsRef<Path>) -> PathBuf {
    let mut res = PathBuf::new();
    // Expand `~` only if it is the first part.
    let mut path = path.as_ref().components();
    match path.next() {
        Some(p) if p.as_os_str() == "~" => {
            res.push(os.env.home().unwrap_or_default());
        },
        Some(p) => res.push(p),
        None => return res,
    }
    for p in path {
        res.push(p);
    }
    // For testing scenarios, we need to make sure paths are appropriately handled in chroot test
    // file systems since they are passed directly from the model.
    os.fs.chroot_path(res)
}

/// Converts `path` to a relative path according to the current working directory `cwd`.
fn absolute_to_relative(cwd: impl AsRef<Path>, path: impl AsRef<Path>) -> Result<PathBuf> {
    let cwd = cwd.as_ref().canonicalize()?;
    let path = path.as_ref().canonicalize()?;
    let mut cwd_parts = cwd.components().peekable();
    let mut path_parts = path.components().peekable();

    // Skip common prefix
    while let (Some(a), Some(b)) = (cwd_parts.peek(), path_parts.peek()) {
        if a == b {
            cwd_parts.next();
            path_parts.next();
        } else {
            break;
        }
    }

    // ".." for any uncommon parts, then just append the rest of the path.
    let mut relative = PathBuf::new();
    for _ in cwd_parts {
        relative.push("..");
    }
    for part in path_parts {
        relative.push(part);
    }

    Ok(relative)
}

/// Small helper for formatting the path as a relative path, if able.
fn format_path(cwd: impl AsRef<Path>, path: impl AsRef<Path>) -> String {
    absolute_to_relative(cwd, path.as_ref())
        .map(|p| p.to_string_lossy().to_string())
        // If we have three consecutive ".." then it should probably just stay as an absolute path.
        .map(|p| {
            let three_up = format!("..{}..{}..", std::path::MAIN_SEPARATOR, std::path::MAIN_SEPARATOR);
            if p.starts_with(&three_up) {
                path.as_ref().to_string_lossy().to_string()
            } else {
                p
            }
        })
        .unwrap_or(path.as_ref().to_string_lossy().to_string())
}

fn supports_truecolor(os: &Os) -> bool {
    // Simple override to disable truecolor since shell_color doesn't use Context.
    !os.env.get("Q_DISABLE_TRUECOLOR").is_ok_and(|s| !s.is_empty())
        && shell_color::get_color_support().contains(shell_color::ColorSupport::TERM24BIT)
}

/// Helper function to display a purpose if available (for execute commands)
pub fn display_purpose(purpose: Option<&String>, updates: &mut impl Write) -> Result<()> {
    if let Some(purpose) = purpose {
        queue!(
            updates,
            style::Print(super::CONTINUATION_LINE),
            style::Print("\n"),
            style::Print(super::PURPOSE_ARROW),
            style::SetForegroundColor(Color::Blue),
            style::Print("Purpose: "),
            style::ResetColor,
            style::Print(purpose),
            style::Print("\n"),
        )?;
    }
    Ok(())
}

/// Helper function to format function results with consistent styling
///
/// # Parameters
/// * `result` - The result text to display
/// * `updates` - The output to write to
/// * `is_error` - Whether this is an error message (changes formatting)
/// * `use_bullet` - Whether to use a bullet point instead of a tick/exclamation
pub fn queue_function_result(result: &str, updates: &mut impl Write, is_error: bool, use_bullet: bool) -> Result<()> {
    let lines = result.lines().collect::<Vec<_>>();

    // Determine symbol and color
    let (symbol, color) = match (is_error, use_bullet) {
        (true, _) => (super::ERROR_EXCLAMATION, Color::Red),
        (false, true) => (super::TOOL_BULLET, Color::Reset),
        (false, false) => (super::SUCCESS_TICK, Color::Green),
    };

    queue!(updates, style::Print("\n"))?;

    // Print first line with symbol
    if let Some(first_line) = lines.first() {
        queue!(
            updates,
            style::SetForegroundColor(color),
            style::Print(symbol),
            style::ResetColor,
            style::Print(first_line),
            style::Print("\n"),
        )?;
    }

    // Print remaining lines with indentation
    for line in lines.iter().skip(1) {
        queue!(
            updates,
            style::Print("   "), // 3 spaces for alignment
            style::Print(line),
            style::Print("\n"),
        )?;
    }

    Ok(())
}

/// Helper function to set up environment variables with user agent metadata for CloudTrail tracking
pub fn env_vars_with_user_agent(os: &Os) -> std::collections::HashMap<String, String> {
    let mut env_vars: std::collections::HashMap<String, String> = std::env::vars().collect();

    // Set up additional metadata for the AWS CLI user agent
    let user_agent_metadata_value = format!(
        "{} {}/{}",
        USER_AGENT_APP_NAME, USER_AGENT_VERSION_KEY, USER_AGENT_VERSION_VALUE
    );

    // Check if the user agent metadata env var already exists using Os
    let existing_value = os.env.get(USER_AGENT_ENV_VAR).ok();

    // If the user agent metadata env var already exists, append to it, otherwise set it
    if let Some(existing_value) = existing_value {
        if !existing_value.is_empty() {
            env_vars.insert(
                USER_AGENT_ENV_VAR.to_string(),
                format!("{} {}", existing_value, user_agent_metadata_value),
            );
        } else {
            env_vars.insert(USER_AGENT_ENV_VAR.to_string(), user_agent_metadata_value);
        }
    } else {
        env_vars.insert(USER_AGENT_ENV_VAR.to_string(), user_agent_metadata_value);
    }

    env_vars
}

#[cfg(test)]
mod tests {
    use std::path::MAIN_SEPARATOR;

    use super::*;
    use crate::os::ACTIVE_USER_HOME;

    #[tokio::test]
    async fn test_tilde_path_expansion() {
        let os = Os::new().await.unwrap();

        let actual = sanitize_path_tool_arg(&os, "~");
        let expected_home = os.env.home().unwrap_or_default();
        assert_eq!(actual, os.fs.chroot_path(&expected_home), "tilde should expand");
        let actual = sanitize_path_tool_arg(&os, "~/hello");
        assert_eq!(
            actual,
            os.fs.chroot_path(expected_home.join("hello")),
            "tilde should expand"
        );
        let actual = sanitize_path_tool_arg(&os, "/~");
        assert_eq!(
            actual,
            os.fs.chroot_path("/~"),
            "tilde should not expand when not the first component"
        );
    }

    #[tokio::test]
    async fn test_format_path() {
        async fn assert_paths(cwd: &str, path: &str, expected: &str) {
            let os = Os::new().await.unwrap();
            let cwd = sanitize_path_tool_arg(&os, cwd);
            let path = sanitize_path_tool_arg(&os, path);
            let fs = os.fs;
            fs.create_dir_all(&cwd).await.unwrap();
            fs.create_dir_all(&path).await.unwrap();

            let formatted = format_path(&cwd, &path);

            if Path::new(expected).is_absolute() {
                // If the expected path is relative, we need to ensure it is relative to the cwd.
                let expected = fs.chroot_path_str(expected);

                assert!(formatted == expected, "Expected '{}' to be '{}'", formatted, expected);

                return;
            }

            assert!(
                formatted.contains(expected),
                "Expected '{}' to be '{}'",
                formatted,
                expected
            );
        }

        // Test relative path from src to Downloads (sibling directories)
        assert_paths(
            format!("{ACTIVE_USER_HOME}{MAIN_SEPARATOR}src").as_str(),
            format!("{ACTIVE_USER_HOME}{MAIN_SEPARATOR}Downloads").as_str(),
            format!("..{MAIN_SEPARATOR}Downloads").as_str(),
        )
        .await;

        // Test absolute path that should stay absolute (going up too many levels)
        assert_paths(
            format!("{ACTIVE_USER_HOME}{MAIN_SEPARATOR}projects{MAIN_SEPARATOR}some{MAIN_SEPARATOR}project").as_str(),
            format!("{ACTIVE_USER_HOME}{MAIN_SEPARATOR}other").as_str(),
            format!("{ACTIVE_USER_HOME}{MAIN_SEPARATOR}other").as_str(),
        )
        .await;
    }
}<|MERGE_RESOLUTION|>--- conflicted
+++ resolved
@@ -60,11 +60,7 @@
 use crate::os::Os;
 
 pub const DEFAULT_APPROVE: [&str; 1] = ["fs_read"];
-pub const NATIVE_TOOLS: [&str; 8] = [
-<<<<<<< HEAD
-    // NEW: Update array size from 7 to 8
-=======
->>>>>>> 82fb2d71
+pub const NATIVE_TOOLS: [&str; 9] = [
     "fs_read",
     "fs_write",
     #[cfg(windows)]
@@ -74,9 +70,9 @@
     "use_aws",
     "gh_issue",
     "knowledge",
-    "commands", // NEW: Add commands to tool names
     "thinking",
     "todo_list",
+    "commands", // NEW: Add commands to tool names
 ];
 
 /// Represents an executable tool use.
@@ -129,13 +125,9 @@
             Tool::GhIssue(_) => PermissionEvalResult::Allow,
             Tool::Introspect(_) => PermissionEvalResult::Allow,
             Tool::Thinking(_) => PermissionEvalResult::Allow,
-<<<<<<< HEAD
-            Tool::Knowledge(knowledge) => knowledge.eval_perm(agent),
-            Tool::Commands(_) => PermissionEvalResult::Ask, // NEW: Same permission level as knowledge
-=======
             Tool::Todo(_) => PermissionEvalResult::Allow,
             Tool::Knowledge(knowledge) => knowledge.eval_perm(os, agent),
->>>>>>> 82fb2d71
+            Tool::Commands(_) => PermissionEvalResult::Ask,
         }
     }
 
@@ -154,13 +146,9 @@
             Tool::UseAws(use_aws) => use_aws.invoke(os, stdout).await,
             Tool::Custom(custom_tool) => custom_tool.invoke(os, stdout).await,
             Tool::GhIssue(gh_issue) => gh_issue.invoke(os, stdout).await,
-<<<<<<< HEAD
-            Tool::Knowledge(knowledge) => knowledge.invoke(os, stdout).await,
             Tool::Commands(commands) => commands.invoke(os, stdout).await, // NEW: Add commands invoke
-=======
             Tool::Introspect(introspect) => introspect.invoke(os, stdout).await,
             Tool::Knowledge(knowledge) => knowledge.invoke(os, stdout, agent).await,
->>>>>>> 82fb2d71
             Tool::Thinking(think) => think.invoke(stdout).await,
             Tool::Todo(todo) => todo.invoke(os, stdout).await,
         }
