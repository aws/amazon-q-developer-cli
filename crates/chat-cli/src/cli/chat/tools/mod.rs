pub mod custom_tool;
pub mod execute;
pub mod fs_read;
pub mod fs_write;
pub mod gh_issue;
pub mod introspect;
pub mod knowledge;
pub mod thinking;
pub mod todo;
pub mod use_aws;

use std::borrow::{
    Borrow,
    Cow,
};
use std::collections::HashMap;
use std::io::Write;
use std::path::{
    Path,
    PathBuf,
};

use crossterm::queue;
use crossterm::style::{
    self,
    Color,
};
use custom_tool::CustomTool;
use execute::ExecuteCommand;
use eyre::Result;
use fs_read::FsRead;
use fs_write::FsWrite;
use gh_issue::GhIssue;
use introspect::Introspect;
use knowledge::Knowledge;
use serde::{
    Deserialize,
    Serialize,
};
use thinking::Thinking;
use todo::TodoList;
use tracing::error;
use use_aws::UseAws;

use super::consts::{
    MAX_TOOL_RESPONSE_SIZE,
    USER_AGENT_APP_NAME,
    USER_AGENT_ENV_VAR,
    USER_AGENT_VERSION_KEY,
    USER_AGENT_VERSION_VALUE,
};
use super::util::images::RichImageBlocks;
use crate::cli::agent::{
    Agent,
    PermissionEvalResult,
};
use crate::cli::chat::line_tracker::FileLineTracker;
use crate::os::Os;

pub const DEFAULT_APPROVE: [&str; 1] = ["fs_read"];
pub const NATIVE_TOOLS: [&str; 7] = [
    "fs_read",
    "fs_write",
    #[cfg(windows)]
    "execute_cmd",
    #[cfg(not(windows))]
    "execute_bash",
    "use_aws",
    "gh_issue",
    "knowledge",
    "thinking",
];

/// Represents an executable tool use.
#[allow(clippy::large_enum_variant)]
#[derive(Debug, Clone)]
pub enum Tool {
    FsRead(FsRead),
    FsWrite(FsWrite),
    ExecuteCommand(ExecuteCommand),
    UseAws(UseAws),
    Custom(CustomTool),
    GhIssue(GhIssue),
    Introspect(Introspect),
    Knowledge(Knowledge),
    Thinking(Thinking),
    Todo(TodoList),
}

impl Tool {
    /// The display name of a tool
    pub fn display_name(&self) -> String {
        match self {
            Tool::FsRead(_) => "fs_read",
            Tool::FsWrite(_) => "fs_write",
            #[cfg(windows)]
            Tool::ExecuteCommand(_) => "execute_cmd",
            #[cfg(not(windows))]
            Tool::ExecuteCommand(_) => "execute_bash",
            Tool::UseAws(_) => "use_aws",
            Tool::Custom(custom_tool) => &custom_tool.name,
            Tool::GhIssue(_) => "gh_issue",
            Tool::Introspect(_) => "introspect",
            Tool::Knowledge(_) => "knowledge",
            Tool::Thinking(_) => "thinking (prerelease)",
            Tool::Todo(_) => "todo_list",
        }
        .to_owned()
    }

    /// Whether or not the tool should prompt the user to accept before [Self::invoke] is called.
    pub fn requires_acceptance(&self, os: &Os, agent: &Agent) -> PermissionEvalResult {
        match self {
            Tool::FsRead(fs_read) => fs_read.eval_perm(os, agent),
            Tool::FsWrite(fs_write) => fs_write.eval_perm(os, agent),
            Tool::ExecuteCommand(execute_command) => execute_command.eval_perm(os, agent),
            Tool::UseAws(use_aws) => use_aws.eval_perm(os, agent),
            Tool::Custom(custom_tool) => custom_tool.eval_perm(os, agent),
            Tool::GhIssue(_) => PermissionEvalResult::Allow,
            Tool::Introspect(_) => PermissionEvalResult::Allow,
            Tool::Thinking(_) => PermissionEvalResult::Allow,
<<<<<<< HEAD
            Tool::Knowledge(knowledge) => knowledge.eval_perm(agent),
            Tool::Todo(_) => PermissionEvalResult::Allow,
=======
            Tool::Knowledge(knowledge) => knowledge.eval_perm(os, agent),
>>>>>>> 5bf5afa7
        }
    }

    /// Invokes the tool asynchronously
    pub async fn invoke(
        &self,
        os: &Os,
        stdout: &mut impl Write,
        line_tracker: &mut HashMap<String, FileLineTracker>,
        agent: Option<&crate::cli::agent::Agent>,
    ) -> Result<InvokeOutput> {
        match self {
            Tool::FsRead(fs_read) => fs_read.invoke(os, stdout).await,
            Tool::FsWrite(fs_write) => fs_write.invoke(os, stdout, line_tracker).await,
            Tool::ExecuteCommand(execute_command) => execute_command.invoke(os, stdout).await,
            Tool::UseAws(use_aws) => use_aws.invoke(os, stdout).await,
            Tool::Custom(custom_tool) => custom_tool.invoke(os, stdout).await,
            Tool::GhIssue(gh_issue) => gh_issue.invoke(os, stdout).await,
            Tool::Introspect(introspect) => introspect.invoke(os, stdout).await,
            Tool::Knowledge(knowledge) => knowledge.invoke(os, stdout, agent).await,
            Tool::Thinking(think) => think.invoke(stdout).await,
            Tool::Todo(todo) => todo.invoke(os, stdout).await,
        }
    }

    /// Queues up a tool's intention in a human readable format
    pub async fn queue_description(&self, os: &Os, output: &mut impl Write) -> Result<()> {
        match self {
            Tool::FsRead(fs_read) => fs_read.queue_description(os, output).await,
            Tool::FsWrite(fs_write) => fs_write.queue_description(os, output),
            Tool::ExecuteCommand(execute_command) => execute_command.queue_description(output),
            Tool::UseAws(use_aws) => use_aws.queue_description(output),
            Tool::Custom(custom_tool) => custom_tool.queue_description(output),
            Tool::GhIssue(gh_issue) => gh_issue.queue_description(output),
            Tool::Introspect(introspect) => introspect.queue_description(output),
            Tool::Knowledge(knowledge) => knowledge.queue_description(os, output).await,
            Tool::Thinking(thinking) => thinking.queue_description(output),
            Tool::Todo(_) => Ok(()),
        }
    }

    /// Validates the tool with the arguments supplied
    pub async fn validate(&mut self, os: &Os) -> Result<()> {
        match self {
            Tool::FsRead(fs_read) => fs_read.validate(os).await,
            Tool::FsWrite(fs_write) => fs_write.validate(os).await,
            Tool::ExecuteCommand(execute_command) => execute_command.validate(os).await,
            Tool::UseAws(use_aws) => use_aws.validate(os).await,
            Tool::Custom(custom_tool) => custom_tool.validate(os).await,
            Tool::GhIssue(gh_issue) => gh_issue.validate(os).await,
            Tool::Introspect(introspect) => introspect.validate(os).await,
            Tool::Knowledge(knowledge) => knowledge.validate(os).await,
            Tool::Thinking(think) => think.validate(os).await,
            Tool::Todo(todo) => todo.validate(os).await,
        }
    }

    /// Returns additional information about the tool if available
    pub fn get_additional_info(&self) -> Option<serde_json::Value> {
        match self {
            Tool::UseAws(use_aws) => Some(use_aws.get_additional_info()),
            // Add other tool types here as they implement get_additional_info()
            _ => None,
        }
    }
}

/// A tool specification to be sent to the model as part of a conversation. Maps to
/// [BedrockToolSpecification].
#[derive(Debug, Clone, Serialize, Deserialize)]
pub struct ToolSpec {
    pub name: String,
    pub description: String,
    #[serde(alias = "inputSchema")]
    pub input_schema: InputSchema,
    #[serde(skip_serializing, default = "tool_origin")]
    pub tool_origin: ToolOrigin,
}

#[derive(Debug, Clone, Eq, PartialEq)]
pub enum ToolOrigin {
    Native,
    McpServer(String),
}

impl std::hash::Hash for ToolOrigin {
    fn hash<H: std::hash::Hasher>(&self, state: &mut H) {
        std::mem::discriminant(self).hash(state);
        match self {
            Self::Native => {},
            Self::McpServer(name) => name.hash(state),
        }
    }
}

impl Borrow<str> for ToolOrigin {
    fn borrow(&self) -> &str {
        match self {
            Self::McpServer(name) => name.as_str(),
            Self::Native => "native",
        }
    }
}

impl<'de> Deserialize<'de> for ToolOrigin {
    fn deserialize<D>(deserializer: D) -> Result<Self, D::Error>
    where
        D: serde::Deserializer<'de>,
    {
        let s = String::deserialize(deserializer)?;
        if s == "native___" {
            Ok(ToolOrigin::Native)
        } else {
            Ok(ToolOrigin::McpServer(s))
        }
    }
}

impl Serialize for ToolOrigin {
    fn serialize<S>(&self, serializer: S) -> Result<S::Ok, S::Error>
    where
        S: serde::Serializer,
    {
        match self {
            ToolOrigin::Native => serializer.serialize_str("native___"),
            ToolOrigin::McpServer(server) => serializer.serialize_str(server),
        }
    }
}

impl std::fmt::Display for ToolOrigin {
    fn fmt(&self, f: &mut std::fmt::Formatter<'_>) -> std::fmt::Result {
        match self {
            ToolOrigin::Native => write!(f, "Built-in"),
            ToolOrigin::McpServer(server) => write!(f, "{} (MCP)", server),
        }
    }
}

fn tool_origin() -> ToolOrigin {
    ToolOrigin::Native
}

#[derive(Debug, Clone)]
pub struct QueuedTool {
    pub id: String,
    pub name: String,
    pub accepted: bool,
    pub tool: Tool,
}

/// The schema specification describing a tool's fields.
#[derive(Debug, Clone, Serialize, Deserialize)]
pub struct InputSchema(pub serde_json::Value);

/// The output received from invoking a [Tool].
#[derive(Debug, Default)]
pub struct InvokeOutput {
    pub output: OutputKind,
}

impl InvokeOutput {
    pub fn as_str(&self) -> Cow<'_, str> {
        match &self.output {
            OutputKind::Text(s) => s.as_str().into(),
            OutputKind::Json(j) => serde_json::to_string(j)
                .map_err(|err| error!(?err, "failed to serialize tool to json"))
                .unwrap_or_default()
                .into(),
            OutputKind::Images(_) => "".into(),
            OutputKind::Mixed { text, .. } => text.as_str().into(), // Return the text part
        }
    }
}

#[non_exhaustive]
#[derive(Debug)]
pub enum OutputKind {
    Text(String),
    Json(serde_json::Value),
    Images(RichImageBlocks),
    Mixed { text: String, images: RichImageBlocks },
}

impl Default for OutputKind {
    fn default() -> Self {
        Self::Text(String::new())
    }
}

/// Performs tilde expansion and other required sanitization modifications for handling tool use
/// path arguments.
///
/// Required since path arguments are defined by the model.
#[allow(dead_code)]
pub fn sanitize_path_tool_arg(os: &Os, path: impl AsRef<Path>) -> PathBuf {
    let mut res = PathBuf::new();
    // Expand `~` only if it is the first part.
    let mut path = path.as_ref().components();
    match path.next() {
        Some(p) if p.as_os_str() == "~" => {
            res.push(os.env.home().unwrap_or_default());
        },
        Some(p) => res.push(p),
        None => return res,
    }
    for p in path {
        res.push(p);
    }
    // For testing scenarios, we need to make sure paths are appropriately handled in chroot test
    // file systems since they are passed directly from the model.
    os.fs.chroot_path(res)
}

/// Converts `path` to a relative path according to the current working directory `cwd`.
fn absolute_to_relative(cwd: impl AsRef<Path>, path: impl AsRef<Path>) -> Result<PathBuf> {
    let cwd = cwd.as_ref().canonicalize()?;
    let path = path.as_ref().canonicalize()?;
    let mut cwd_parts = cwd.components().peekable();
    let mut path_parts = path.components().peekable();

    // Skip common prefix
    while let (Some(a), Some(b)) = (cwd_parts.peek(), path_parts.peek()) {
        if a == b {
            cwd_parts.next();
            path_parts.next();
        } else {
            break;
        }
    }

    // ".." for any uncommon parts, then just append the rest of the path.
    let mut relative = PathBuf::new();
    for _ in cwd_parts {
        relative.push("..");
    }
    for part in path_parts {
        relative.push(part);
    }

    Ok(relative)
}

/// Small helper for formatting the path as a relative path, if able.
fn format_path(cwd: impl AsRef<Path>, path: impl AsRef<Path>) -> String {
    absolute_to_relative(cwd, path.as_ref())
        .map(|p| p.to_string_lossy().to_string())
        // If we have three consecutive ".." then it should probably just stay as an absolute path.
        .map(|p| {
            let three_up = format!("..{}..{}..", std::path::MAIN_SEPARATOR, std::path::MAIN_SEPARATOR);
            if p.starts_with(&three_up) {
                path.as_ref().to_string_lossy().to_string()
            } else {
                p
            }
        })
        .unwrap_or(path.as_ref().to_string_lossy().to_string())
}

fn supports_truecolor(os: &Os) -> bool {
    // Simple override to disable truecolor since shell_color doesn't use Context.
    !os.env.get("Q_DISABLE_TRUECOLOR").is_ok_and(|s| !s.is_empty())
        && shell_color::get_color_support().contains(shell_color::ColorSupport::TERM24BIT)
}

/// Helper function to display a purpose if available (for execute commands)
pub fn display_purpose(purpose: Option<&String>, updates: &mut impl Write) -> Result<()> {
    if let Some(purpose) = purpose {
        queue!(
            updates,
            style::Print(super::CONTINUATION_LINE),
            style::Print("\n"),
            style::Print(super::PURPOSE_ARROW),
            style::SetForegroundColor(Color::Blue),
            style::Print("Purpose: "),
            style::ResetColor,
            style::Print(purpose),
            style::Print("\n"),
        )?;
    }
    Ok(())
}

/// Helper function to format function results with consistent styling
///
/// # Parameters
/// * `result` - The result text to display
/// * `updates` - The output to write to
/// * `is_error` - Whether this is an error message (changes formatting)
/// * `use_bullet` - Whether to use a bullet point instead of a tick/exclamation
pub fn queue_function_result(result: &str, updates: &mut impl Write, is_error: bool, use_bullet: bool) -> Result<()> {
    let lines = result.lines().collect::<Vec<_>>();

    // Determine symbol and color
    let (symbol, color) = match (is_error, use_bullet) {
        (true, _) => (super::ERROR_EXCLAMATION, Color::Red),
        (false, true) => (super::TOOL_BULLET, Color::Reset),
        (false, false) => (super::SUCCESS_TICK, Color::Green),
    };

    queue!(updates, style::Print("\n"))?;

    // Print first line with symbol
    if let Some(first_line) = lines.first() {
        queue!(
            updates,
            style::SetForegroundColor(color),
            style::Print(symbol),
            style::ResetColor,
            style::Print(first_line),
            style::Print("\n"),
        )?;
    }

    // Print remaining lines with indentation
    for line in lines.iter().skip(1) {
        queue!(
            updates,
            style::Print("   "), // 3 spaces for alignment
            style::Print(line),
            style::Print("\n"),
        )?;
    }

    Ok(())
}

/// Helper function to set up environment variables with user agent metadata for CloudTrail tracking
pub fn env_vars_with_user_agent(os: &Os) -> std::collections::HashMap<String, String> {
    let mut env_vars: std::collections::HashMap<String, String> = std::env::vars().collect();

    // Set up additional metadata for the AWS CLI user agent
    let user_agent_metadata_value = format!(
        "{} {}/{}",
        USER_AGENT_APP_NAME, USER_AGENT_VERSION_KEY, USER_AGENT_VERSION_VALUE
    );

    // Check if the user agent metadata env var already exists using Os
    let existing_value = os.env.get(USER_AGENT_ENV_VAR).ok();

    // If the user agent metadata env var already exists, append to it, otherwise set it
    if let Some(existing_value) = existing_value {
        if !existing_value.is_empty() {
            env_vars.insert(
                USER_AGENT_ENV_VAR.to_string(),
                format!("{} {}", existing_value, user_agent_metadata_value),
            );
        } else {
            env_vars.insert(USER_AGENT_ENV_VAR.to_string(), user_agent_metadata_value);
        }
    } else {
        env_vars.insert(USER_AGENT_ENV_VAR.to_string(), user_agent_metadata_value);
    }

    env_vars
}

#[cfg(test)]
mod tests {
    use std::path::MAIN_SEPARATOR;

    use super::*;
    use crate::os::ACTIVE_USER_HOME;

    #[tokio::test]
    async fn test_tilde_path_expansion() {
        let os = Os::new().await.unwrap();

        let actual = sanitize_path_tool_arg(&os, "~");
        let expected_home = os.env.home().unwrap_or_default();
        assert_eq!(actual, os.fs.chroot_path(&expected_home), "tilde should expand");
        let actual = sanitize_path_tool_arg(&os, "~/hello");
        assert_eq!(
            actual,
            os.fs.chroot_path(expected_home.join("hello")),
            "tilde should expand"
        );
        let actual = sanitize_path_tool_arg(&os, "/~");
        assert_eq!(
            actual,
            os.fs.chroot_path("/~"),
            "tilde should not expand when not the first component"
        );
    }

    #[tokio::test]
    async fn test_format_path() {
        async fn assert_paths(cwd: &str, path: &str, expected: &str) {
            let os = Os::new().await.unwrap();
            let cwd = sanitize_path_tool_arg(&os, cwd);
            let path = sanitize_path_tool_arg(&os, path);
            let fs = os.fs;
            fs.create_dir_all(&cwd).await.unwrap();
            fs.create_dir_all(&path).await.unwrap();

            let formatted = format_path(&cwd, &path);

            if Path::new(expected).is_absolute() {
                // If the expected path is relative, we need to ensure it is relative to the cwd.
                let expected = fs.chroot_path_str(expected);

                assert!(formatted == expected, "Expected '{}' to be '{}'", formatted, expected);

                return;
            }

            assert!(
                formatted.contains(expected),
                "Expected '{}' to be '{}'",
                formatted,
                expected
            );
        }

        // Test relative path from src to Downloads (sibling directories)
        assert_paths(
            format!("{ACTIVE_USER_HOME}{MAIN_SEPARATOR}src").as_str(),
            format!("{ACTIVE_USER_HOME}{MAIN_SEPARATOR}Downloads").as_str(),
            format!("..{MAIN_SEPARATOR}Downloads").as_str(),
        )
        .await;

        // Test absolute path that should stay absolute (going up too many levels)
        assert_paths(
            format!("{ACTIVE_USER_HOME}{MAIN_SEPARATOR}projects{MAIN_SEPARATOR}some{MAIN_SEPARATOR}project").as_str(),
            format!("{ACTIVE_USER_HOME}{MAIN_SEPARATOR}other").as_str(),
            format!("{ACTIVE_USER_HOME}{MAIN_SEPARATOR}other").as_str(),
        )
        .await;
    }
}<|MERGE_RESOLUTION|>--- conflicted
+++ resolved
@@ -119,12 +119,8 @@
             Tool::GhIssue(_) => PermissionEvalResult::Allow,
             Tool::Introspect(_) => PermissionEvalResult::Allow,
             Tool::Thinking(_) => PermissionEvalResult::Allow,
-<<<<<<< HEAD
-            Tool::Knowledge(knowledge) => knowledge.eval_perm(agent),
             Tool::Todo(_) => PermissionEvalResult::Allow,
-=======
             Tool::Knowledge(knowledge) => knowledge.eval_perm(os, agent),
->>>>>>> 5bf5afa7
         }
     }
 
