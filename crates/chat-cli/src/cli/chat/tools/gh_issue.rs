use std::collections::VecDeque;
use std::io::Write;

use crossterm::style::Color;
use crossterm::{
    queue,
    style,
};
use eyre::{
    Result,
    WrapErr,
    eyre,
};
use serde::Deserialize;

use super::super::context::ContextManager;
use super::super::util::issue::IssueCreator;
use super::InvokeOutput;
use crate::cli::chat::token_counter::TokenCounter;
use crate::os::Os;

#[derive(Debug, Clone, Deserialize)]
pub struct GhIssue {
    pub title: String,
    pub expected_behavior: Option<String>,
    pub actual_behavior: Option<String>,
    pub steps_to_reproduce: Option<String>,

    #[serde(skip_deserializing)]
    pub context: Option<GhIssueContext>,
}

#[derive(Debug, Clone)]
pub struct GhIssueContext {
    pub context_manager: Option<ContextManager>,
    pub transcript: VecDeque<String>,
    pub failed_request_ids: Vec<String>,
    pub tool_permissions: Vec<String>,
}

/// Max amount of characters to include in the transcript.
const MAX_TRANSCRIPT_CHAR_LEN: usize = 3_000;

impl GhIssue {
    pub async fn invoke(&self, os: &Os, _updates: impl Write) -> Result<InvokeOutput> {
        let Some(context) = self.context.as_ref() else {
            return Err(eyre!(
                "report_issue: Required tool context (GhIssueContext) not set by the program."
            ));
        };

        // Prepare additional details from the chat session
        let additional_environment = [
            Self::get_chat_settings(context),
            Self::get_request_ids(context),
            Self::get_context(os, context).await,
        ]
        .join("\n\n");

        // Add chat history to the actual behavior text.
        let actual_behavior = self.actual_behavior.as_ref().map_or_else(
            || Self::get_transcript(context),
            |behavior| format!("{behavior}\n\n{}\n", Self::get_transcript(context)),
        );

        let _ = IssueCreator {
            title: Some(self.title.clone()),
            expected_behavior: self.expected_behavior.clone(),
            actual_behavior: Some(actual_behavior),
            steps_to_reproduce: self.steps_to_reproduce.clone(),
            additional_environment: Some(additional_environment),
        }
        .create_url()
        .await
        .wrap_err("failed to invoke gh issue tool");

        Ok(Default::default())
    }

    pub fn set_context(&mut self, context: GhIssueContext) {
        self.context = Some(context);
    }

    fn get_transcript(context: &GhIssueContext) -> String {
        let mut transcript_str = String::from("```\n[chat-transcript]\n");
        let mut is_truncated = false;
        let transcript: Vec<String> = context.transcript
            .iter()
            .rev() // To take last N items
            .scan(0, |user_msg_char_count, line| {
                if *user_msg_char_count >= MAX_TRANSCRIPT_CHAR_LEN {
                        is_truncated = true;
                    return None;
                }
                let remaining_chars = MAX_TRANSCRIPT_CHAR_LEN - *user_msg_char_count;
                let trimmed_line = if line.len() > remaining_chars {
                    &line[..remaining_chars]
                } else {
                    line
                };
                *user_msg_char_count += trimmed_line.len();

                // backticks will mess up the markdown
                let text = trimmed_line.replace("```", r"\```");
                Some(text)
            })
            .collect::<Vec<_>>()
            .into_iter()
            .rev() // Now return items to the proper order
            .collect();

        if !transcript.is_empty() {
            transcript_str.push_str(&transcript.join("\n\n"));
        } else {
            transcript_str.push_str("No chat history found.");
        }

        if is_truncated {
            transcript_str.push_str("\n\n(...truncated)");
        }
        transcript_str.push_str("\n```");
        transcript_str
    }

    fn get_request_ids(context: &GhIssueContext) -> String {
        format!(
            "[chat-failed_request_ids]\n{}",
            if context.failed_request_ids.is_empty() {
                "none".to_string()
            } else {
                context.failed_request_ids.join("\n")
            }
        )
    }

    async fn get_context(os: &Os, context: &GhIssueContext) -> String {
        let mut os_str = "[chat-context]\n".to_string();
        let Some(os_manager) = &context.context_manager else {
            os_str.push_str("No context available.");
            return os_str;
        };

<<<<<<< HEAD
        ctx_str.push_str(&format!("current_profile={}\n", ctx_manager.current_profile));
=======
        os_str.push_str(&format!("current_profile={}\n", os_manager.current_profile));
        match os_manager.list_profiles(os).await {
            Ok(profiles) if !profiles.is_empty() => {
                os_str.push_str(&format!("profiles=\n{}\n\n", profiles.join("\n")));
            },
            _ => os_str.push_str("profiles=none\n\n"),
        }

        // Context file categories
        if os_manager.global_config.paths.is_empty() {
            os_str.push_str("global_context=none\n\n");
        } else {
            os_str.push_str(&format!(
                "global_context=\n{}\n\n",
                &os_manager.global_config.paths.join("\n")
            ));
        }
>>>>>>> a02c0c6e

        if os_manager.profile_config.paths.is_empty() {
            os_str.push_str("profile_context=none\n\n");
        } else {
            os_str.push_str(&format!(
                "profile_context=\n{}\n\n",
                &os_manager.profile_config.paths.join("\n")
            ));
        }

        // Handle context files
        match os_manager.get_context_files(os).await {
            Ok(context_files) if !context_files.is_empty() => {
                os_str.push_str("files=\n");
                let total_size: usize = context_files
                    .iter()
                    .map(|(file, content)| {
                        let size = TokenCounter::count_tokens(content);
                        os_str.push_str(&format!("{}, {} tkns\n", file, size));
                        size
                    })
                    .sum();
                os_str.push_str(&format!("total context size={total_size} tkns"));
            },
            _ => os_str.push_str("files=none"),
        }

        os_str
    }

    fn get_chat_settings(context: &GhIssueContext) -> String {
        let mut result_str = "[chat-settings]\n".to_string();
        result_str.push_str("\n\n[chat-trusted_tools]");
        for tool in context.tool_permissions.iter() {
            result_str.push_str(&format!("\n{tool}=trusted"));
        }

        result_str
    }

    pub fn queue_description(&self, output: &mut impl Write) -> Result<()> {
        Ok(queue!(
            output,
            style::Print("I will prepare a github issue with our conversation history.\n\n"),
            style::SetForegroundColor(Color::Green),
            style::Print(format!("Title: {}\n", &self.title)),
            style::ResetColor
        )?)
    }

    pub async fn validate(&mut self, _os: &Os) -> Result<()> {
        Ok(())
    }
}<|MERGE_RESOLUTION|>--- conflicted
+++ resolved
@@ -140,9 +140,6 @@
             return os_str;
         };
 
-<<<<<<< HEAD
-        ctx_str.push_str(&format!("current_profile={}\n", ctx_manager.current_profile));
-=======
         os_str.push_str(&format!("current_profile={}\n", os_manager.current_profile));
         match os_manager.list_profiles(os).await {
             Ok(profiles) if !profiles.is_empty() => {
@@ -160,7 +157,6 @@
                 &os_manager.global_config.paths.join("\n")
             ));
         }
->>>>>>> a02c0c6e
 
         if os_manager.profile_config.paths.is_empty() {
             os_str.push_str("profile_context=none\n\n");
