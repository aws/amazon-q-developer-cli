--- conflicted
+++ resolved
@@ -13,14 +13,13 @@
     InvokeOutput,
     OutputKind,
 };
-<<<<<<< HEAD
-#[cfg(feature = "knowledge")]
-=======
+
+
 use crate::cli::agent::{
     Agent,
     PermissionEvalResult,
 };
->>>>>>> dd6de52c
+#[cfg(feature = "knowledge")]
 use crate::database::settings::Setting;
 use crate::os::Os;
 use crate::util::knowledge_store::KnowledgeStore;
