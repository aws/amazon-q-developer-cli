use std::borrow::Cow;
use std::collections::HashMap;
use std::io::Write;

use crossterm::{
    queue,
    style,
};
use eyre::Result;
use rmcp::RoleClient;
use rmcp::model::CallToolRequestParam;
use schemars::JsonSchema;
use serde::{
    Deserialize,
    Serialize,
};
use tracing::warn;

use super::InvokeOutput;
use crate::cli::agent::{
    Agent,
    PermissionEvalResult,
};
use crate::cli::chat::CONTINUATION_LINE;
use crate::cli::chat::colors::ColorManager;
use crate::cli::chat::token_counter::TokenCounter;
<<<<<<< HEAD
use crate::database::settings::Settings;
use crate::mcp_client::{
    Client as McpClient,
    ClientConfig as McpClientConfig,
    JsonRpcResponse,
    JsonRpcStdioTransport,
    MessageContent,
    Messenger,
    ServerCapabilities,
    StdioTransport,
    ToolCallResult,
};
=======
>>>>>>> 4b2dc04f
use crate::os::Os;
use crate::util::MCP_SERVER_TOOL_DELIMITER;
use crate::util::pattern_matching::matches_any_pattern;
use crate::{
    with_color,
    with_success,
};

// TODO: support http transport type
#[derive(Clone, Serialize, Deserialize, Debug, Eq, PartialEq, JsonSchema)]
pub struct CustomToolConfig {
    /// The command string used to initialize the mcp server
    pub command: String,
    /// A list of arguments to be used to run the command with
    #[serde(default)]
    pub args: Vec<String>,
    /// A list of environment variables to run the command with
    #[serde(skip_serializing_if = "Option::is_none")]
    pub env: Option<HashMap<String, String>>,
    /// Timeout for each mcp request in ms
    #[serde(default = "default_timeout")]
    pub timeout: u64,
    /// A boolean flag to denote whether or not to load this mcp server
    #[serde(default)]
    pub disabled: bool,
    /// A flag to denote whether this is a server from the legacy mcp.json
    #[serde(skip)]
    pub is_from_legacy_mcp_json: bool,
}

pub fn default_timeout() -> u64 {
    120 * 1000
}

/// Represents a custom tool that can be invoked through the Model Context Protocol (MCP).
#[derive(Clone, Debug)]
pub struct CustomTool {
    /// Actual tool name as recognized by its MCP server. This differs from the tool names as they
    /// are seen by the model since they are not prefixed by its MCP server name.
    pub name: String,
    /// The name of the MCP (Model Context Protocol) server that hosts this tool.
    /// This is used to identify which server instance the tool belongs to and is
    /// prefixed to the tool name when presented to the model for disambiguation.
    pub server_name: String,
    /// Reference to the client that manages communication with the tool's server process.
    pub client: rmcp::Peer<RoleClient>,
    /// Optional parameters to pass to the tool when invoking the method.
    /// Structured as a JSON value to accommodate various parameter types and structures.
    pub params: Option<serde_json::Map<String, serde_json::Value>>,
}

impl CustomTool {
    pub async fn invoke(&self, _os: &Os, _updates: impl Write) -> Result<InvokeOutput> {
        let params = CallToolRequestParam {
            name: Cow::from(self.name.clone()),
            arguments: self.params.clone(),
        };

        let resp = self.client.call_tool(params).await?;

        if resp.is_error.is_none_or(|v| !v) {
            Ok(InvokeOutput {
                output: super::OutputKind::Json(serde_json::json!(resp)),
            })
        } else {
            warn!("Tool call for {} failed", self.name);
            Ok(InvokeOutput {
                output: super::OutputKind::Json(serde_json::json!(resp)),
            })
        }
    }

    pub fn queue_description(&self, output: &mut impl Write) -> Result<()> {
        let settings = Settings::default();
        let color_manager = ColorManager::from_settings(&settings);

        queue!(output, style::Print("Running "))?;
        with_success!(output, &color_manager, "{}", &self.name)?;
        if let Some(params) = &self.params {
            let params = match serde_json::to_string_pretty(params) {
                Ok(params) => params
                    .split("\n")
                    .map(|p| format!("{CONTINUATION_LINE} {p}"))
                    .collect::<Vec<_>>()
                    .join("\n"),
                _ => format!("{:?}", params),
            };
            queue!(
                output,
                style::Print(" with the param:\n"),
                style::Print(params),
                style::Print("\n"),
                style::ResetColor,
            )?;
        } else {
            queue!(output, style::Print("\n"))?;
        }
        Ok(())
    }

    pub async fn validate(&mut self, _os: &Os) -> Result<()> {
        Ok(())
    }

    pub fn get_input_token_size(&self) -> usize {
        TokenCounter::count_tokens(
            &serde_json::to_string(self.params.as_ref().unwrap_or(&serde_json::Map::new())).unwrap_or_default(),
        )
    }

    pub fn eval_perm(&self, _os: &Os, agent: &Agent) -> PermissionEvalResult {
        let Self { name: tool_name, .. } = self;
        let server_name = &self.server_name;

        let server_pattern = format!("@{server_name}");
        if agent.allowed_tools.contains(&server_pattern) {
            return PermissionEvalResult::Allow;
        }

        let tool_pattern = format!("@{server_name}{MCP_SERVER_TOOL_DELIMITER}{tool_name}");
        if matches_any_pattern(&agent.allowed_tools, &tool_pattern) {
            return PermissionEvalResult::Allow;
        }

        PermissionEvalResult::Ask
    }
}<|MERGE_RESOLUTION|>--- conflicted
+++ resolved
@@ -24,21 +24,6 @@
 use crate::cli::chat::CONTINUATION_LINE;
 use crate::cli::chat::colors::ColorManager;
 use crate::cli::chat::token_counter::TokenCounter;
-<<<<<<< HEAD
-use crate::database::settings::Settings;
-use crate::mcp_client::{
-    Client as McpClient,
-    ClientConfig as McpClientConfig,
-    JsonRpcResponse,
-    JsonRpcStdioTransport,
-    MessageContent,
-    Messenger,
-    ServerCapabilities,
-    StdioTransport,
-    ToolCallResult,
-};
-=======
->>>>>>> 4b2dc04f
 use crate::os::Os;
 use crate::util::MCP_SERVER_TOOL_DELIMITER;
 use crate::util::pattern_matching::matches_any_pattern;
