--- conflicted
+++ resolved
@@ -1,13 +1,6 @@
 use std::borrow::Cow;
 use std::collections::HashMap;
 use std::io::Write;
-<<<<<<< HEAD
-use std::sync::{
-    Arc,
-    OnceLock,
-};
-=======
->>>>>>> 37a77e0a
 
 use crossterm::{
     queue,
@@ -87,57 +80,11 @@
     pub is_from_legacy_mcp_json: bool,
 }
 
-<<<<<<< HEAD
-pub fn default_timeout() -> u64 {
-    120 * 1000
-}
-
-// Regex pattern for environment variable substitution, compiled once
-static ENV_VAR_REGEX: OnceLock<Regex> = OnceLock::new();
-
-fn get_env_var_regex() -> &'static Regex {
-    ENV_VAR_REGEX.get_or_init(|| Regex::new(r"\$\{env:([^}]+)\}").unwrap())
-}
-
-/// Substitutes environment variables in the format ${env:VAR_NAME} with their actual values
-pub fn substitute_env_vars(input: &str, env: &crate::os::Env) -> String {
-    get_env_var_regex()
-        .replace_all(input, |caps: &regex::Captures<'_>| {
-            let var_name = &caps[1];
-            match env.get(var_name) {
-                Ok(value) => value,
-                Err(_) => {
-                    tracing::warn!("Environment variable '{}' not found", var_name);
-                    format!("${{env:{}}}", var_name)
-                },
-            }
-        })
-        .to_string()
-}
-
-/// Process a HashMap of environment variables, substituting any ${env:VAR_NAME} patterns
-/// with their actual values from the environment
-pub fn process_env_vars(env_vars: &mut HashMap<String, String>, env: &crate::os::Env) {
-    for (_, value) in env_vars.iter_mut() {
-        *value = substitute_env_vars(value, env);
-    }
-}
-
-#[derive(Debug)]
-pub enum CustomToolClient {
-    Stdio {
-        /// This is the server name as recognized by the model (post sanitized)
-        server_name: String,
-        client: McpClient<StdioTransport>,
-        server_capabilities: RwLock<Option<ServerCapabilities>>,
-    },
-=======
 pub fn get_default_scopes() -> Vec<String> {
     oauth_util::get_default_scopes()
         .iter()
         .map(|s| (*s).to_string())
         .collect::<Vec<_>>()
->>>>>>> 37a77e0a
 }
 
 pub fn default_timeout() -> u64 {
