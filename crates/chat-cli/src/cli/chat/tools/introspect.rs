--- conflicted
+++ resolved
@@ -62,15 +62,12 @@
         documentation.push_str("\n\n--- docs/agent-file-locations.md ---\n");
         documentation.push_str(include_str!("../../../../../../docs/agent-file-locations.md"));
 
-<<<<<<< HEAD
-=======
         documentation.push_str("\n\n--- docs/tangent-mode.md ---\n");
         documentation.push_str(include_str!("../../../../../../docs/tangent-mode.md"));
 
         documentation.push_str("\n\n--- docs/introspect-tool.md ---\n");
         documentation.push_str(include_str!("../../../../../../docs/introspect-tool.md"));
 
->>>>>>> 46f1f326
         documentation.push_str("\n\n--- docs/todo-lists.md ---\n");
         documentation.push_str(include_str!("../../../../../../docs/todo-lists.md"));
 
@@ -106,14 +103,11 @@
             .push_str("• Experiments: https://github.com/aws/amazon-q-developer-cli/blob/main/docs/experiments.md\n");
         documentation.push_str("• Agent File Locations: https://github.com/aws/amazon-q-developer-cli/blob/main/docs/agent-file-locations.md\n");
         documentation
-<<<<<<< HEAD
-=======
             .push_str("• Tangent Mode: https://github.com/aws/amazon-q-developer-cli/blob/main/docs/tangent-mode.md\n");
         documentation.push_str(
             "• Introspect Tool: https://github.com/aws/amazon-q-developer-cli/blob/main/docs/introspect-tool.md\n",
         );
         documentation
->>>>>>> 46f1f326
             .push_str("• Todo Lists: https://github.com/aws/amazon-q-developer-cli/blob/main/docs/todo-lists.md\n");
         documentation
             .push_str("• Contributing: https://github.com/aws/amazon-q-developer-cli/blob/main/CONTRIBUTING.md\n");
