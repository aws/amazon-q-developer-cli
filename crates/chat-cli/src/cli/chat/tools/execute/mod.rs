--- conflicted
+++ resolved
@@ -11,11 +11,8 @@
     Agent,
     PermissionEvalResult,
 };
-<<<<<<< HEAD
 use crate::cli::chat::colors::ColorManager;
-=======
 use crate::cli::chat::sanitize_unicode_tags;
->>>>>>> e8fa9c2e
 use crate::cli::chat::tools::{
     InvokeOutput,
     MAX_TOOL_RESPONSE_SIZE,
