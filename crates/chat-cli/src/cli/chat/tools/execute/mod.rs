use std::io::Write;

use crossterm::queue;
use crossterm::style::{
    self,
};
use eyre::Result;
use regex::Regex;
use serde::Deserialize;
use tracing::error;

use super::env_vars_with_user_agent;
use crate::cli::agent::{
    Agent,
    PermissionEvalResult,
};
use crate::cli::chat::sanitize_unicode_tags;
use crate::cli::chat::tools::{
    InvokeOutput,
    MAX_TOOL_RESPONSE_SIZE,
    OutputKind,
};
use crate::cli::chat::util::truncate_safe;
use crate::os::Os;
use crate::theme::StyledText;
use crate::util::tool_permission_checker::is_tool_in_allowlist;

// Platform-specific modules
#[cfg(windows)]
mod windows;
#[cfg(windows)]
pub use windows::*;

#[cfg(not(windows))]
mod unix;
#[cfg(not(windows))]
pub use unix::*;

// Common readonly commands that are safe to execute without user confirmation
pub const READONLY_COMMANDS: &[&str] = &[
    "ls", "cat", "echo", "pwd", "which", "head", "tail", "find", "grep", "dir", "type",
];

#[derive(Debug, Clone, Deserialize)]
pub struct ExecuteCommand {
    pub command: String,
    pub summary: Option<String>,
}

impl ExecuteCommand {
    pub fn requires_acceptance(&self, allowed_commands: Option<&Vec<String>>, allow_read_only: bool) -> bool {
        // Always require acceptance for multi-line commands.
        if self.command.contains("\n") || self.command.contains("\r") {
            return true;
        }

        let default_arr = vec![];
<<<<<<< HEAD
        let allowed_commands = allowed_commands.unwrap_or(&default_arr);

        let has_regex_match = allowed_commands
            .iter()
            .map(|cmd| Regex::new(&format!(r"\A{cmd}\z")))
            .filter(Result::is_ok)
            .flatten()
            .any(|regex| regex.is_match(&self.command));
        if has_regex_match {
            return false;
        }
=======
>>>>>>> e3cf013a

        let Some(args) = shlex::split(&self.command) else {
            return true;
        };
        const DANGEROUS_PATTERNS: &[&str] = &["<(", "$(", "`", ">", "&&", "||", "&", ";", "$", "\n", "\r", "IFS"];

        if args
            .iter()
            .any(|arg| DANGEROUS_PATTERNS.iter().any(|p| arg.contains(p)))
        {
            return true;
        }

        // Split commands by pipe and check each one
        let mut current_cmd = Vec::new();
        let mut all_commands = Vec::new();

        for arg in args {
            if arg == "|" {
                if !current_cmd.is_empty() {
                    all_commands.push(current_cmd);
                }
                current_cmd = Vec::new();
            } else if arg.contains("|") {
                // if pipe appears without spacing e.g. `echo myimportantfile|args rm` it won't get
                // parsed out, in this case - we want to verify before running
                return true;
            } else {
                current_cmd.push(arg);
            }
        }
        if !current_cmd.is_empty() {
            all_commands.push(current_cmd);
        }

        // Check if each command in the pipe chain starts with a safe command
        for cmd_args in &all_commands {
            match cmd_args.first() {
                // Special casing for `find` so that we support most cases while safeguarding
                // against unwanted mutations
                Some(cmd)
                    if cmd == "find"
                        && cmd_args.iter().any(|arg| {
                            arg.contains("-exec") // includes -execdir
                                || arg.contains("-delete")
                                || arg.contains("-ok") // includes -okdir
                                || arg.contains("-fprint") // includes -fprint0 and -fprintf
                                || arg.contains("-fls")
                        }) =>
                {
                    return true;
                },
                Some(cmd) => {
                    // Special casing for `grep`. -P flag for perl regexp has RCE issues, apparently
                    // should not be supported within grep but is flagged as a possibility since this is perl
                    // regexp.
                    if cmd == "grep"
                        && cmd_args
                            .iter()
                            .any(|arg| arg.contains("-P") || arg.contains("--perl-regexp"))
                    {
                        return true;
                    }
                },
                None => {},
            }
        }

        let allowed_commands = allowed_commands.unwrap_or(&default_arr);

        let has_regex_match = allowed_commands
            .iter()
            .map(|cmd| Regex::new(&format!(r"\A{}\z", cmd)))
            .filter(Result::is_ok)
            .flatten()
            .any(|regex| regex.is_match(&self.command));
        if has_regex_match {
            return false;
        }

        for cmd_args in all_commands {
            if let Some(cmd) = cmd_args.first() {
                let is_cmd_read_only = READONLY_COMMANDS.contains(&cmd.as_str());
                if !allow_read_only || !is_cmd_read_only {
                    return true;
                }
            }
        }

        false
    }

    pub async fn invoke(&self, os: &Os, output: &mut impl Write) -> Result<InvokeOutput> {
        let output = run_command(os, &self.command, MAX_TOOL_RESPONSE_SIZE / 3, Some(output)).await?;
        let clean_stdout = sanitize_unicode_tags(&output.stdout);
        let clean_stderr = sanitize_unicode_tags(&output.stderr);

        let result = serde_json::json!({
            "exit_status": output.exit_status.unwrap_or(0).to_string(),
            "stdout": clean_stdout,
            "stderr": clean_stderr,
        });

        Ok(InvokeOutput {
            output: OutputKind::Json(result),
        })
    }

    pub fn queue_description(&self, output: &mut impl Write) -> Result<()> {
        queue!(output, style::Print("I will run the following command: "),)?;
        queue!(
            output,
            StyledText::brand_fg(),
            style::Print(&self.command),
            StyledText::reset(),
            style::Print("\n"),
        )?;

        // Add the summary as purpose if available on a separate line
        if let Some(ref summary) = self.summary {
            queue!(
                output,
                style::Print("Purpose: "),
                style::Print(summary),
                style::Print("\n"),
            )?;
        }

        queue!(output, style::Print("\n"))?;

        Ok(())
    }

    pub async fn validate(&mut self, _os: &Os) -> Result<()> {
        // TODO: probably some small amount of PATH checking
        Ok(())
    }

    pub fn eval_perm(&self, _os: &Os, agent: &Agent) -> PermissionEvalResult {
        #[derive(Debug, Deserialize)]
        #[serde(rename_all = "camelCase")]
        struct Settings {
            #[serde(default)]
            allowed_commands: Vec<String>,
            #[serde(default)]
            denied_commands: Vec<String>,
            #[serde(default)]
            deny_by_default: bool,
            #[serde(default = "default_allow_read_only")]
            auto_allow_readonly: bool,
        }

        fn default_allow_read_only() -> bool {
            false
        }

        let Self { command, .. } = self;
        let tool_name = if cfg!(windows) { "execute_cmd" } else { "execute_bash" };
        let is_in_allowlist = is_tool_in_allowlist(&agent.allowed_tools, tool_name, None);
        match agent.tools_settings.get(tool_name) {
            Some(settings) => {
                let Settings {
                    allowed_commands,
                    denied_commands,
                    deny_by_default,
                    auto_allow_readonly,
                } = match serde_json::from_value::<Settings>(settings.clone()) {
                    Ok(settings) => settings,
                    Err(e) => {
                        error!("Failed to deserialize tool settings for execute_bash: {:?}", e);
                        return PermissionEvalResult::Ask;
                    },
                };

                let denied_match_set = denied_commands
                    .iter()
                    .filter_map(|dc| match Regex::new(&format!(r"\A{dc}\z")) {
                        Ok(regex) => Some(regex),
                        Err(e) => {
                            error!("Invalid regex pattern '{}' in deniedCommands: {:?}. Treating as deny-all for security.", dc, e);
                            // Invalid regex - treat as "deny all" for security
                            Regex::new(r"\A.*\z").ok()
                        }
                    })
                    .filter(|r| r.is_match(command))
                    .map(|r| r.to_string())
                    .collect::<Vec<_>>();

                if !denied_match_set.is_empty() {
                    return PermissionEvalResult::Deny(denied_match_set);
                }

                if is_in_allowlist {
                    PermissionEvalResult::Allow
                } else if self.requires_acceptance(Some(&allowed_commands), auto_allow_readonly) {
                    if deny_by_default {
                        PermissionEvalResult::Deny(vec!["not in allowed commands list".to_string()])
                    } else {
                        PermissionEvalResult::Ask
                    }
                } else {
                    PermissionEvalResult::Allow
                }
            },
            None if is_in_allowlist => PermissionEvalResult::Allow,
            _ => {
                if self.requires_acceptance(None, default_allow_read_only()) {
                    PermissionEvalResult::Ask
                } else {
                    PermissionEvalResult::Allow
                }
            },
        }
    }
}

pub struct CommandResult {
    pub exit_status: Option<i32>,
    /// Truncated stdout
    pub stdout: String,
    /// Truncated stderr
    pub stderr: String,
}

// Helper function to format command output with truncation
pub fn format_output(output: &str, max_size: usize) -> String {
    format!(
        "{}{}",
        truncate_safe(output, max_size),
        if output.len() > max_size { " ... truncated" } else { "" }
    )
}

#[cfg(test)]
mod tests {
    use std::collections::HashMap;

    use super::*;
    use crate::cli::agent::{
        Agent,
        ToolSettingTarget,
    };

    #[test]
    fn test_requires_acceptance_for_readonly_commands() {
        let cmds = &[
            // Safe commands
            ("ls ~", false),
            ("ls -al ~", false),
            ("pwd", false),
            ("echo 'Hello, world!'", false),
            ("which aws", false),
            // Potentially dangerous readonly commands
            ("echo hi > myimportantfile", true),
            ("ls -al >myimportantfile", true),
            ("echo hi 2> myimportantfile", true),
            ("echo hi >> myimportantfile", true),
            ("echo $(rm myimportantfile)", true),
            ("echo `rm myimportantfile`", true),
            ("echo hello && rm myimportantfile", true),
            ("echo hello&&rm myimportantfile", true),
            ("ls nonexistantpath || rm myimportantfile", true),
            ("echo myimportantfile | xargs rm", true),
            ("echo myimportantfile|args rm", true),
            ("echo <(rm myimportantfile)", true),
            ("cat <<< 'some string here' > myimportantfile", true),
            ("echo '\n#!/usr/bin/env bash\necho hello\n' > myscript.sh", true),
            ("cat <<EOF > myimportantfile\nhello world\nEOF", true),
            // newline checks
            ("which ls\ntouch asdf", true),
            ("which ls\rtouch asdf", true),
            // $IFS check
            (
                r#"IFS=';'; for cmd in "which ls;touch asdf"; do eval "$cmd"; done"#,
                true,
            ),
            // Safe piped commands
            ("find . -name '*.rs' | grep main", false),
            ("ls -la | grep .git", false),
            ("cat file.txt | grep pattern | head -n 5", false),
            // Unsafe piped commands
            ("find . -name '*.rs' | rm", true),
            ("ls -la | grep .git | rm -rf", true),
            ("echo hello | sudo rm -rf /", true),
            // `find` command arguments
            ("find important-dir/ -exec rm {} \\;", true),
            ("find . -name '*.c' -execdir gcc -o '{}.out' '{}' \\;", true),
            ("find important-dir/ -delete", true),
            ("find important-dir/ -fls /etc/passwd", true),
            (
                "echo y | find . -type f -maxdepth 1 -okdir open -a Calculator {} +",
                true,
            ),
            ("find important-dir/ -name '*.txt'", false),
            (r#"find / -fprintf "/path/to/file" <data-to-write> -quit"#, true),
            (r"find . -${t}exec touch asdf \{\} +", true),
            (r"find . -${t:=exec} touch asdf2 \{\} +", true),
            (r#"find /tmp -name "*"  -exe$9c touch /tmp/find_result {} +"#, true),
            // `grep` command arguments
            ("echo 'test data' | grep -P '(?{system(\"date\")})'", true),
            ("echo 'test data' | grep --perl-regexp '(?{system(\"date\")})'", true),
        ];
        for (cmd, expected) in cmds {
            let tool = serde_json::from_value::<ExecuteCommand>(serde_json::json!({
                "command": cmd,
            }))
            .unwrap();
            assert_eq!(
                tool.requires_acceptance(None, true),
                *expected,
                "expected command: `{cmd}` to have requires_acceptance: `{expected}`"
            );
        }
    }

    #[test]
    fn test_requires_acceptance_for_windows_commands() {
        let cmds = &[
            // Safe Windows commands
            ("dir", false),
            ("type file.txt", false),
            ("echo Hello, world!", false),
            // Potentially dangerous Windows commands
            ("del file.txt", true),
            ("rmdir /s /q folder", true),
            ("rd /s /q folder", true),
            ("format c:", true),
            ("erase file.txt", true),
            ("copy file.txt > important.txt", true),
            ("move file.txt destination", true),
            // Command with pipes
            ("dir | findstr txt", true),
            ("type file.txt | findstr pattern", true),
            // Dangerous piped commands
            ("dir | del", true),
            ("type file.txt | del", true),
        ];

        for (cmd, expected) in cmds {
            let tool = serde_json::from_value::<ExecuteCommand>(serde_json::json!({
                "command": cmd,
            }))
            .unwrap();
            assert_eq!(
                tool.requires_acceptance(None, true),
                *expected,
                "expected command: `{cmd}` to have requires_acceptance: `{expected}`"
            );
        }
    }

    #[test]
    fn test_requires_acceptance_allowed_commands() {
        let allowed_cmds: &[String] = &[
            String::from("git status"),
            String::from("root"),
            String::from("command subcommand a=[0-9]{10} b=[0-9]{10}"),
            String::from("command subcommand && command subcommand"),
        ];
        let cmds = &[
            // Command first argument 'root' allowed (allows all subcommands)
            ("root", false),
            ("root subcommand", true),
            // Valid allowed_command_regex matching
            ("git", true),
            ("git status", false),
            ("command subcommand a=0123456789 b=0123456789", false),
            ("command subcommand a=0123456789 b=012345678", true),
            ("command subcommand alternate a=0123456789 b=0123456789", true),
            // dangerous patterns
            ("echo 'test<(data'", true),
            ("echo 'test$(data)'", true),
            ("echo 'test`data`'", true),
            ("echo 'test' > output.txt", true),
            ("echo 'test data' && touch main.py", true),
            ("echo 'test' || rm file", true),
            ("echo 'test' & background", true),
            ("echo 'test data'; touch main.py", true),
            ("echo $HOME", true),
            ("echo 'test\nrm file'", true),
            ("echo 'test\rrm file'", true),
            ("IFS=/ malicious", true),
        ];
        for (cmd, expected) in cmds {
            let tool = serde_json::from_value::<ExecuteCommand>(serde_json::json!({
                "command": cmd,
            }))
            .unwrap();
            assert_eq!(
                tool.requires_acceptance(Option::from(&allowed_cmds.to_vec()), true),
                *expected,
                "expected command: `{cmd}` to have requires_acceptance: `{expected}`"
            );
        }
    }

    #[tokio::test]
    async fn test_eval_perm() {
        let tool_name = if cfg!(windows) { "execute_cmd" } else { "execute_bash" };
        let mut agent = Agent {
            name: "test_agent".to_string(),
            tools_settings: {
                let mut map = HashMap::<ToolSettingTarget, serde_json::Value>::new();
                map.insert(
                    ToolSettingTarget(tool_name.to_string()),
                    serde_json::json!({
                        "allowedCommands": ["allow_wild_card .*", "allow_exact"],
                        "deniedCommands": ["git .*"]
                    }),
                );
                map
            },
            ..Default::default()
        };
        let os = Os::new().await.unwrap();

        let tool_one = serde_json::from_value::<ExecuteCommand>(serde_json::json!({
            "command": "git status",
        }))
        .unwrap();

        let res = tool_one.eval_perm(&os, &agent);
        assert!(matches!(res, PermissionEvalResult::Deny(ref rules) if rules.contains(&"\\Agit .*\\z".to_string())));

        let tool_two = serde_json::from_value::<ExecuteCommand>(serde_json::json!({
            "command": "this_is_not_a_read_only_command",
        }))
        .unwrap();

        let res = tool_two.eval_perm(&os, &agent);
        assert!(matches!(res, PermissionEvalResult::Ask));

        let tool_allow_wild_card = serde_json::from_value::<ExecuteCommand>(serde_json::json!({
            "command": "allow_wild_card some_arg",
        }))
        .unwrap();
        let res = tool_allow_wild_card.eval_perm(&os, &agent);
        assert!(matches!(res, PermissionEvalResult::Allow));

        let tool_allow_exact_should_ask = serde_json::from_value::<ExecuteCommand>(serde_json::json!({
            "command": "allow_exact some_arg",
        }))
        .unwrap();
        let res = tool_allow_exact_should_ask.eval_perm(&os, &agent);
        assert!(matches!(res, PermissionEvalResult::Ask));

        let tool_allow_exact_should_allow = serde_json::from_value::<ExecuteCommand>(serde_json::json!({
            "command": "allow_exact",
        }))
        .unwrap();
        let res = tool_allow_exact_should_allow.eval_perm(&os, &agent);
        assert!(matches!(res, PermissionEvalResult::Allow));

        agent.allowed_tools.insert(tool_name.to_string());

        let res = tool_two.eval_perm(&os, &agent);
        assert!(matches!(res, PermissionEvalResult::Allow));

        // Denied list should remain denied
        let res = tool_one.eval_perm(&os, &agent);
        assert!(matches!(res, PermissionEvalResult::Deny(ref rules) if rules.contains(&"\\Agit .*\\z".to_string())));
    }

    #[tokio::test]
    async fn test_eval_perm_allow_read_only_default() {
        use crate::cli::agent::Agent;

        let os = Os::new().await.unwrap();

        // Test read-only command with default settings (allow_read_only = false)
        let readonly_cmd = serde_json::from_value::<ExecuteCommand>(serde_json::json!({
            "command": "ls -la",
        }))
        .unwrap();

        let agent = Agent::default();
        let res = readonly_cmd.eval_perm(&os, &agent);
        // Should ask for confirmation even for read-only commands by default
        assert!(matches!(res, PermissionEvalResult::Ask));

        // Test non-read-only command with default settings
        let write_cmd = serde_json::from_value::<ExecuteCommand>(serde_json::json!({
            "command": "rm file.txt",
        }))
        .unwrap();

        let res = write_cmd.eval_perm(&os, &agent);
        // Should ask for confirmation for write commands
        assert!(matches!(res, PermissionEvalResult::Ask));
    }

    #[tokio::test]
    async fn test_eval_perm_allow_read_only_enabled() {
        let os = Os::new().await.unwrap();
        let tool_name = if cfg!(windows) { "execute_cmd" } else { "execute_bash" };

        let agent = Agent {
            name: "test_agent".to_string(),
            tools_settings: {
                let mut map = HashMap::<ToolSettingTarget, serde_json::Value>::new();
                map.insert(
                    ToolSettingTarget(tool_name.to_string()),
                    serde_json::json!({
                        "autoAllowReadonly": true
                    }),
                );
                map
            },
            ..Default::default()
        };

        // Test read-only command with allow_read_only = true
        let readonly_cmd = serde_json::from_value::<ExecuteCommand>(serde_json::json!({
            "command": "ls -la",
        }))
        .unwrap();

        let res = readonly_cmd.eval_perm(&os, &agent);
        // Should allow read-only commands without confirmation
        assert!(matches!(res, PermissionEvalResult::Allow));

        // Test write command with allow_read_only = true
        let write_cmd = serde_json::from_value::<ExecuteCommand>(serde_json::json!({
            "command": "rm file.txt",
        }))
        .unwrap();

        let res = write_cmd.eval_perm(&os, &agent);
        // Should still ask for confirmation for write commands
        assert!(matches!(res, PermissionEvalResult::Ask));
    }

    #[tokio::test]
    async fn test_eval_perm_allow_read_only_with_denied_commands() {
        let os = Os::new().await.unwrap();
        let tool_name = if cfg!(windows) { "execute_cmd" } else { "execute_bash" };

        let agent = Agent {
            name: "test_agent".to_string(),
            tools_settings: {
                let mut map = HashMap::<ToolSettingTarget, serde_json::Value>::new();
                map.insert(
                    ToolSettingTarget(tool_name.to_string()),
                    serde_json::json!({
                        "autoAllowReadonly": true,
                        "deniedCommands": ["ls .*"]
                    }),
                );
                map
            },
            ..Default::default()
        };

        // Test read-only command that's in denied list
        let denied_readonly_cmd = serde_json::from_value::<ExecuteCommand>(serde_json::json!({
            "command": "ls -la",
        }))
        .unwrap();

        let res = denied_readonly_cmd.eval_perm(&os, &agent);
        // Should deny even read-only commands if they're in denied list
        assert!(
            matches!(res, PermissionEvalResult::Deny(ref commands) if commands.contains(&"\\Als .*\\z".to_string()))
        );

        // Test different read-only command not in denied list
        let allowed_readonly_cmd = serde_json::from_value::<ExecuteCommand>(serde_json::json!({
            "command": "cat file.txt",
        }))
        .unwrap();

        let res = allowed_readonly_cmd.eval_perm(&os, &agent);
        // Should allow read-only commands not in denied list
        assert!(matches!(res, PermissionEvalResult::Allow));
    }

    #[tokio::test]
    async fn test_eval_perm_denied_commands_invalid_regex() {
        let os = Os::new().await.unwrap();
        let tool_name = if cfg!(windows) { "execute_cmd" } else { "execute_bash" };
        let agent = Agent {
            name: "test_agent".to_string(),
            tools_settings: {
                let mut map = HashMap::<ToolSettingTarget, serde_json::Value>::new();
                map.insert(
                    ToolSettingTarget(tool_name.to_string()),
                    serde_json::json!({
                        "deniedCommands": ["^(?!ls$).*"]  // Invalid regex with unsupported lookahead
                    }),
                );
                map
            },
            ..Default::default()
        };

        // Test command that should be denied by the pattern
        let pwd_cmd = serde_json::from_value::<ExecuteCommand>(serde_json::json!({"command": "pwd",})).unwrap();
        let res = pwd_cmd.eval_perm(&os, &agent);
        assert!(
            matches!(res, PermissionEvalResult::Deny(_)),
            "Invalid regex should deny all commands, got {res:?}"
        );
    }

    #[tokio::test]
    async fn test_eval_perm_deny_by_default() {
        let os = Os::new().await.unwrap();
        let tool_name = if cfg!(windows) { "execute_cmd" } else { "execute_bash" };

        let agent = Agent {
            name: "test_agent".to_string(),
            tools_settings: {
                let mut map = HashMap::<ToolSettingTarget, serde_json::Value>::new();
                map.insert(
                    ToolSettingTarget(tool_name.to_string()),
                    serde_json::json!({
                        "allowedCommands": ["ls"],
                        "denyByDefault": true
                    }),
                );
                map
            },
            ..Default::default()
        };

        // Test allowed command - should be allowed
        let ls_cmd = serde_json::from_value::<ExecuteCommand>(serde_json::json!({"command": "ls",})).unwrap();
        let res = ls_cmd.eval_perm(&os, &agent);
        assert!(matches!(res, PermissionEvalResult::Allow));

        // Test non-allowed command - should be denied (not asked)
        let pwd_cmd = serde_json::from_value::<ExecuteCommand>(serde_json::json!({"command": "pwd"})).unwrap();
        let res = pwd_cmd.eval_perm(&os, &agent);
        assert!(matches!(res, PermissionEvalResult::Deny(_)));
    }

    #[tokio::test]
    async fn test_cloudtrail_tracking() {
        use crate::cli::chat::consts::{
            USER_AGENT_APP_NAME,
            USER_AGENT_ENV_VAR,
            USER_AGENT_VERSION_KEY,
            USER_AGENT_VERSION_VALUE,
        };

        let os = Os::new().await.unwrap();

        // Test that env_vars_with_user_agent sets the AWS_EXECUTION_ENV variable correctly
        let env_vars = env_vars_with_user_agent(&os);

        // Check that AWS_EXECUTION_ENV is set
        assert!(env_vars.contains_key(USER_AGENT_ENV_VAR));

        let user_agent_value = env_vars.get(USER_AGENT_ENV_VAR).unwrap();

        // Check the format is correct
        let expected_metadata = format!("{USER_AGENT_APP_NAME} {USER_AGENT_VERSION_KEY}/{USER_AGENT_VERSION_VALUE}");
        assert!(user_agent_value.contains(&expected_metadata));
    }

    #[tokio::test]
    async fn test_cloudtrail_tracking_with_existing_env() {
        use crate::cli::chat::consts::{
            USER_AGENT_APP_NAME,
            USER_AGENT_ENV_VAR,
        };

        let os = Os::new().await.unwrap();

        // Set an existing AWS_EXECUTION_ENV value (safe because Os uses in-memory hashmap in tests)
        unsafe {
            os.env.set_var(USER_AGENT_ENV_VAR, "ExistingValue");
        }

        let env_vars = env_vars_with_user_agent(&os);
        let user_agent_value = env_vars.get(USER_AGENT_ENV_VAR).unwrap();

        // Should contain both the existing value and our metadata
        assert!(user_agent_value.contains("ExistingValue"));
        assert!(user_agent_value.contains(USER_AGENT_APP_NAME));
    }
}<|MERGE_RESOLUTION|>--- conflicted
+++ resolved
@@ -55,7 +55,6 @@
         }
 
         let default_arr = vec![];
-<<<<<<< HEAD
         let allowed_commands = allowed_commands.unwrap_or(&default_arr);
 
         let has_regex_match = allowed_commands
@@ -67,8 +66,6 @@
         if has_regex_match {
             return false;
         }
-=======
->>>>>>> e3cf013a
 
         let Some(args) = shlex::split(&self.command) else {
             return true;
@@ -137,11 +134,9 @@
             }
         }
 
-        let allowed_commands = allowed_commands.unwrap_or(&default_arr);
-
         let has_regex_match = allowed_commands
             .iter()
-            .map(|cmd| Regex::new(&format!(r"\A{}\z", cmd)))
+            .map(|cmd| Regex::new(&format!(r"\A{cmd}\z")))
             .filter(Result::is_ok)
             .flatten()
             .any(|regex| regex.is_match(&self.command));
