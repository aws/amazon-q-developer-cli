use std::collections::HashMap;
use std::io::Write;
use std::path::{
    Path,
    PathBuf,
};
use std::sync::LazyLock;

use crossterm::queue;
use crossterm::style::{
    self,
    Color,
};
use eyre::{
    ContextCompat as _,
    Result,
    bail,
    eyre,
};
use globset::GlobSetBuilder;
use serde::Deserialize;
use similar::DiffableStr;
use syntect::easy::HighlightLines;
use syntect::highlighting::ThemeSet;
use syntect::parsing::SyntaxSet;
use syntect::util::{
    LinesWithEndings,
    as_24_bit_terminal_escaped,
};
use tracing::{
    error,
    warn,
};

use super::{
    InvokeOutput,
    format_path,
    sanitize_path_tool_arg,
    supports_truecolor,
};
use crate::cli::agent::{
    Agent,
    PermissionEvalResult,
};
use crate::cli::chat::line_tracker::FileLineTracker;
use crate::os::Os;
use crate::util::directories;
use crate::util::pattern_matching::matches_any_pattern;

static SYNTAX_SET: LazyLock<SyntaxSet> = LazyLock::new(SyntaxSet::load_defaults_newlines);
static THEME_SET: LazyLock<ThemeSet> = LazyLock::new(ThemeSet::load_defaults);

#[derive(Debug, Clone, Deserialize)]
#[serde(tag = "command")]
pub enum FsWrite {
    /// The tool spec should only require `file_text`, but the model sometimes doesn't want to
    /// provide it. Thus, including `new_str` as a fallback check, if it's available.
    #[serde(rename = "create")]
    Create {
        path: String,
        file_text: Option<String>,
        new_str: Option<String>,
        summary: Option<String>,
    },
    #[serde(rename = "str_replace")]
    StrReplace {
        path: String,
        old_str: String,
        new_str: String,
        summary: Option<String>,
    },
    #[serde(rename = "insert")]
    Insert {
        path: String,
        insert_line: usize,
        new_str: String,
        summary: Option<String>,
    },
    #[serde(rename = "append")]
    Append {
        path: String,
        new_str: String,
        summary: Option<String>,
    },
}

impl FsWrite {
    pub fn path(&self, os: &Os) -> PathBuf {
        sanitize_path_tool_arg(os, match self {
            FsWrite::Create { path, .. } => path.as_str(),
            FsWrite::StrReplace { path, .. } => path.as_str(),
            FsWrite::Insert { path, .. } => path.as_str(),
            FsWrite::Append { path, .. } => path.as_str(),
        })
    }

    pub async fn invoke(
        &self,
        os: &Os,
        output: &mut impl Write,
        line_tracker: &mut HashMap<String, FileLineTracker>,
    ) -> Result<InvokeOutput> {
        let cwd = os.env.current_dir()?;
        let path = self.path(os);

        self.update_line_tracker_before_invoke(os, line_tracker).await?;

        match self {
            FsWrite::Create { .. } => {
                let file_text = self.canonical_create_command_text();
                if let Some(parent) = path.parent() {
                    os.fs.create_dir_all(parent).await?;
                }

                let invoke_description = if os.fs.exists(&path) {
                    "Replacing: "
                } else {
                    "Creating: "
                };
                queue!(
                    output,
                    style::Print(invoke_description),
                    style::SetForegroundColor(Color::Green),
                    style::Print(format_path(cwd, &path)),
                    style::ResetColor,
                    style::Print("\n"),
                )?;

                write_to_file(os, &path, file_text).await?;
            },
            FsWrite::StrReplace { old_str, new_str, .. } => {
                let file = os.fs.read_to_string(&path).await?;
                let matches = file.match_indices(old_str).collect::<Vec<_>>();
                queue!(
                    output,
                    style::Print("Updating: "),
                    style::SetForegroundColor(Color::Green),
                    style::Print(format_path(cwd, &path)),
                    style::ResetColor,
                    style::Print("\n"),
                )?;
                match matches.len() {
                    0 => return Err(eyre!("no occurrences of \"{old_str}\" were found")),
                    1 => {
                        let file = file.replacen(old_str, new_str, 1);
                        os.fs.write(&path, file).await?;
                    },
                    x => return Err(eyre!("{x} occurrences of old_str were found when only 1 is expected")),
                }
            },
            FsWrite::Insert {
                insert_line, new_str, ..
            } => {
                let mut file = os.fs.read_to_string(&path).await?;
                queue!(
                    output,
                    style::Print("Updating: "),
                    style::SetForegroundColor(Color::Green),
                    style::Print(format_path(cwd, &path)),
                    style::ResetColor,
                    style::Print("\n"),
                )?;

                // Get the index of the start of the line to insert at.
                let num_lines = file.lines().enumerate().map(|(i, _)| i + 1).last().unwrap_or(1);
                let insert_line = insert_line.clamp(&0, &num_lines);
                let mut i = 0;
                for _ in 0..*insert_line {
                    let line_len = &file[i..].find("\n").map_or(file[i..].len(), |i| i + 1);
                    i += line_len;
                }
                file.insert_str(i, new_str);
                write_to_file(os, &path, file).await?;
            },
            FsWrite::Append { new_str, .. } => {
                queue!(
                    output,
                    style::Print("Appending to: "),
                    style::SetForegroundColor(Color::Green),
                    style::Print(format_path(cwd, &path)),
                    style::ResetColor,
                    style::Print("\n"),
                )?;

                let mut file = os.fs.read_to_string(&path).await?;
                if !file.ends_with_newline() {
                    file.push('\n');
                }
                file.push_str(new_str);
                write_to_file(os, &path, file).await?;
            },
        };

        self.update_line_tracker_after_invoke(os, line_tracker).await?;

        Ok(Default::default())
    }

    async fn update_line_tracker_before_invoke(
        &self,
        os: &Os,
        line_tracker: &mut HashMap<String, FileLineTracker>,
    ) -> Result<()> {
        let path = self.path(os);

        let curr_lines = if os.fs.exists(&path) {
            let content = os.fs.read_to_string(&path).await?;
            content.lines().count()
        } else {
            0
        };

        let tracker = line_tracker.entry(path.to_string_lossy().to_string()).or_default();
        match self {
            FsWrite::Create { .. } => {
                // For Create, always set prev_lines to 0 since we're creating a new file
                if tracker.is_first_write {
                    tracker.prev_fswrite_lines = 0;
                }
            },
            _ => {
                // For StrReplace, Insert, Append - if it's the first time we're tracking this file,
                // set prev_lines to curr_lines so we only track changes from this point forward
                if tracker.is_first_write {
                    tracker.prev_fswrite_lines = curr_lines;
                }
            },
        }
        tracker.before_fswrite_lines = curr_lines;

        Ok(())
    }

    async fn update_line_tracker_after_invoke(
        &self,
        os: &Os,
        line_tracker: &mut HashMap<String, FileLineTracker>,
    ) -> Result<()> {
        let path = self.path(os);

        let after_lines = if os.fs.exists(&path) {
            let content = os.fs.read_to_string(&path).await?;
            content.lines().count()
        } else {
            0
        };

        let tracker = line_tracker.entry(path.to_string_lossy().to_string()).or_default();
        tracker.after_fswrite_lines = after_lines;
        tracker.is_first_write = false;

        Ok(())
    }

    pub fn queue_description(&self, os: &Os, output: &mut impl Write) -> Result<()> {
        let cwd = os.env.current_dir()?;
        self.print_relative_path(os, output)?;
        match self {
            FsWrite::Create { path, .. } => {
                let file_text = self.canonical_create_command_text();
                let path = sanitize_path_tool_arg(os, path);
                let relative_path = format_path(cwd, &path);
                let prev = if os.fs.exists(&path) {
                    let file = os.fs.read_to_string_sync(&path)?;
                    stylize_output_if_able(os, &path, &file)
                } else {
                    Default::default()
                };
                let new = stylize_output_if_able(os, &relative_path, &file_text);
                print_diff(output, &prev, &new, 1)?;

                // Display summary as purpose if available after the diff
                super::display_purpose(self.get_summary(), output)?;

                Ok(())
            },
            FsWrite::Insert {
                path,
                insert_line,
                new_str,
                ..
            } => {
                let path = sanitize_path_tool_arg(os, path);
                let relative_path = format_path(cwd, &path);
                let file = os.fs.read_to_string_sync(&path)?;

                // Diff the old with the new by adding extra context around the line being inserted
                // at.
                let (prefix, start_line, suffix, _) = get_lines_with_context(&file, *insert_line, *insert_line, 3);
                let insert_line_content = LinesWithEndings::from(&file)
                    // don't include any content if insert_line is 0
                    .nth(insert_line.checked_sub(1).unwrap_or(usize::MAX))
                    .unwrap_or_default();
                let old = [prefix, insert_line_content, suffix].join("");
                let new = [prefix, insert_line_content, new_str, suffix].join("");

                let old = stylize_output_if_able(os, &relative_path, &old);
                let new = stylize_output_if_able(os, &relative_path, &new);
                print_diff(output, &old, &new, start_line)?;

                // Display summary as purpose if available after the diff
                super::display_purpose(self.get_summary(), output)?;

                Ok(())
            },
            FsWrite::StrReplace {
                path, old_str, new_str, ..
            } => {
                let path = sanitize_path_tool_arg(os, path);
                let relative_path = format_path(cwd, &path);
                let file = os.fs.read_to_string_sync(&path)?;
                let (start_line, _) = match line_number_at(&file, old_str) {
                    Some((start_line, end_line)) => (start_line, end_line),
                    _ => (0, 0),
                };
                let old_str = stylize_output_if_able(os, &relative_path, old_str);
                let new_str = stylize_output_if_able(os, &relative_path, new_str);
                print_diff(output, &old_str, &new_str, start_line)?;

                // Display summary as purpose if available after the diff
                super::display_purpose(self.get_summary(), output)?;

                Ok(())
            },
            FsWrite::Append { path, new_str, .. } => {
                let path = sanitize_path_tool_arg(os, path);
                let relative_path = format_path(cwd, &path);
                let start_line = os.fs.read_to_string_sync(&path)?.lines().count() + 1;
                let file = stylize_output_if_able(os, &relative_path, new_str);
                print_diff(output, &Default::default(), &file, start_line)?;

                // Display summary as purpose if available after the diff
                super::display_purpose(self.get_summary(), output)?;

                Ok(())
            },
        }
    }

    pub async fn validate(&mut self, os: &Os) -> Result<()> {
        match self {
            FsWrite::Create { path, .. } => {
                if path.is_empty() {
                    bail!("Path must not be empty")
                };
            },
            FsWrite::StrReplace { path, .. } | FsWrite::Insert { path, .. } => {
                let path = sanitize_path_tool_arg(os, path);
                if !path.exists() {
                    bail!("The provided path must exist in order to replace or insert contents into it")
                }
            },
            FsWrite::Append { path, new_str, .. } => {
                if path.is_empty() {
                    bail!("Path must not be empty")
                };
                if new_str.is_empty() {
                    bail!("Content to append must not be empty")
                };
            },
        }

        Ok(())
    }

    fn print_relative_path(&self, os: &Os, output: &mut impl Write) -> Result<()> {
        let cwd = os.env.current_dir()?;
        let path = match self {
            FsWrite::Create { path, .. } => path,
            FsWrite::StrReplace { path, .. } => path,
            FsWrite::Insert { path, .. } => path,
            FsWrite::Append { path, .. } => path,
        };
        // Sanitize the path to handle tilde expansion
        let path = sanitize_path_tool_arg(os, path);
        let relative_path = format_path(cwd, &path);
        queue!(
            output,
            style::Print("Path: "),
            style::SetForegroundColor(Color::Green),
            style::Print(&relative_path),
            style::ResetColor,
            style::Print("\n\n"),
        )?;
        Ok(())
    }

    /// Returns the text to use for the [FsWrite::Create] command. This is required since we can't
    /// rely on the model always providing `file_text`.
    fn canonical_create_command_text(&self) -> String {
        match self {
            FsWrite::Create { file_text, new_str, .. } => match (file_text, new_str) {
                (Some(file_text), _) => file_text.clone(),
                (None, Some(new_str)) => {
                    warn!("required field `file_text` is missing, using the provided `new_str` instead");
                    new_str.clone()
                },
                _ => {
                    warn!("no content provided for the create command");
                    String::new()
                },
            },
            _ => String::new(),
        }
    }

    /// Returns the summary from any variant of the FsWrite enum
    fn get_summary(&self) -> Option<&String> {
        match self {
            FsWrite::Create { summary, .. } => summary.as_ref(),
            FsWrite::StrReplace { summary, .. } => summary.as_ref(),
            FsWrite::Insert { summary, .. } => summary.as_ref(),
            FsWrite::Append { summary, .. } => summary.as_ref(),
        }
    }

    pub fn eval_perm(&self, os: &Os, agent: &Agent) -> PermissionEvalResult {
        #[derive(Debug, Deserialize)]
        #[serde(rename_all = "camelCase")]
        struct Settings {
            #[serde(default)]
            allowed_paths: Vec<String>,
            #[serde(default)]
            denied_paths: Vec<String>,
        }

        let is_in_allowlist = matches_any_pattern(&agent.allowed_tools, "fs_write");
        match agent.tools_settings.get("fs_write") {
            Some(settings) => {
                let Settings {
                    allowed_paths,
                    denied_paths,
                } = match serde_json::from_value::<Settings>(settings.clone()) {
                    Ok(settings) => settings,
                    Err(e) => {
                        error!("Failed to deserialize tool settings for fs_write: {:?}", e);
                        return PermissionEvalResult::Ask;
                    },
                };
                let allow_set = {
                    let mut builder = GlobSetBuilder::new();
                    for path in &allowed_paths {
                        let Ok(path) = directories::canonicalizes_path(os, path) else {
                            continue;
                        };
                        if let Err(e) = directories::add_gitignore_globs(&mut builder, path.as_str()) {
                            warn!("Failed to create glob from path given: {path}: {e}. Ignoring.");
                        }
                    }
                    builder.build()
                };

                let mut sanitized_deny_list = Vec::<&String>::new();
                let deny_set = {
                    let mut builder = GlobSetBuilder::new();
                    for path in &denied_paths {
                        let Ok(processed_path) = directories::canonicalizes_path(os, path) else {
                            continue;
                        };
                        match directories::add_gitignore_globs(&mut builder, processed_path.as_str()) {
                            Ok(_) => {
                                // Note that we need to push twice here because for each rule we
                                // are creating two globs (one for file and one for directory)
                                sanitized_deny_list.push(path);
                                sanitized_deny_list.push(path);
                            },
                            Err(e) => warn!("Failed to create glob from path given: {path}: {e}. Ignoring."),
                        }
                    }
                    builder.build()
                };

                match (allow_set, deny_set) {
                    (Ok(allow_set), Ok(deny_set)) => {
                        match self {
                            Self::Create { path, .. }
                            | Self::Insert { path, .. }
                            | Self::Append { path, .. }
                            | Self::StrReplace { path, .. } => {
                                let Ok(path) = directories::canonicalizes_path(os, path) else {
                                    return PermissionEvalResult::Ask;
                                };
                                let denied_match_set = deny_set.matches(path.as_ref() as &str);
                                if !denied_match_set.is_empty() {
                                    return PermissionEvalResult::Deny({
                                        denied_match_set
                                            .iter()
                                            .filter_map(|i| sanitized_deny_list.get(*i).map(|s| (*s).clone()))
                                            .collect::<Vec<_>>()
                                    });
                                }
                                if is_in_allowlist || allow_set.is_match(path.as_ref() as &str) {
                                    return PermissionEvalResult::Allow;
                                }
                            },
                        }
                        PermissionEvalResult::Ask
                    },
                    (allow_res, deny_res) => {
                        if let Err(e) = allow_res {
                            warn!("fs_write failed to build allow set: {:?}", e);
                        }
                        if let Err(e) = deny_res {
                            warn!("fs_write failed to build deny set: {:?}", e);
                        }
                        warn!("One or more detailed args failed to parse, falling back to ask");
                        PermissionEvalResult::Ask
                    },
                }
            },
            None if is_in_allowlist => PermissionEvalResult::Allow,
            _ => PermissionEvalResult::Ask,
        }
    }
}

/// Writes `content` to `path`, adding a newline if necessary.
async fn write_to_file(os: &Os, path: impl AsRef<Path>, mut content: String) -> Result<()> {
    let path_ref = path.as_ref();
    // Log the path being written to
    tracing::debug!("Writing to file: {:?}", path_ref);

    if !content.ends_with_newline() {
        content.push('\n');
    }
    os.fs.write(path.as_ref(), content).await?;
    Ok(())
}

/// Returns a prefix/suffix pair before and after the content dictated by `[start_line, end_line]`
/// within `content`. The updated start and end lines containing the original context along with
/// the suffix and prefix are returned.
///
/// Params:
/// - `start_line` - 1-indexed starting line of the content.
/// - `end_line` - 1-indexed ending line of the content.
/// - `context_lines` - number of lines to include before the start and end.
///
/// Returns `(prefix, new_start_line, suffix, new_end_line)`
fn get_lines_with_context(
    content: &str,
    start_line: usize,
    end_line: usize,
    context_lines: usize,
) -> (&str, usize, &str, usize) {
    let line_count = content.lines().count();
    // We want to support end_line being 0, in which case we should be able to set the first line
    // as the suffix.
    let zero_check_inc = if end_line == 0 { 0 } else { 1 };

    // Convert to 0-indexing.
    let (start_line, end_line) = (
        start_line.saturating_sub(1).clamp(0, line_count - 1),
        end_line.saturating_sub(1).clamp(0, line_count - 1),
    );
    let new_start_line = 0.max(start_line.saturating_sub(context_lines));
    let new_end_line = (line_count - 1).min(end_line + context_lines);

    // Build prefix
    let mut prefix_start = 0;
    for line in LinesWithEndings::from(content).take(new_start_line) {
        prefix_start += line.len();
    }
    let mut prefix_end = prefix_start;
    for line in LinesWithEndings::from(&content[prefix_start..]).take(start_line - new_start_line) {
        prefix_end += line.len();
    }

    // Build suffix
    let mut suffix_start = 0;
    for line in LinesWithEndings::from(content).take(end_line + zero_check_inc) {
        suffix_start += line.len();
    }
    let mut suffix_end = suffix_start;
    for line in LinesWithEndings::from(&content[suffix_start..]).take(new_end_line - end_line) {
        suffix_end += line.len();
    }

    (
        &content[prefix_start..prefix_end],
        new_start_line + 1,
        &content[suffix_start..suffix_end],
        new_end_line + zero_check_inc,
    )
}

/// Prints a git-diff style comparison between `old_str` and `new_str`.
/// - `start_line` - 1-indexed line number that `old_str` and `new_str` start at.
fn print_diff(
    output: &mut impl Write,
    old_str: &StylizedFile,
    new_str: &StylizedFile,
    start_line: usize,
) -> Result<()> {
    let diff = similar::TextDiff::from_lines(&old_str.content, &new_str.content);

    // First, get the gutter width required for both the old and new lines.
    let (mut max_old_i, mut max_new_i) = (1, 1);
    for change in diff.iter_all_changes() {
        if let Some(i) = change.old_index() {
            max_old_i = i + start_line;
        }
        if let Some(i) = change.new_index() {
            max_new_i = i + start_line;
        }
    }
    let old_line_num_width = terminal_width_required_for_line_count(max_old_i);
    let new_line_num_width = terminal_width_required_for_line_count(max_new_i);

    // Now, print
    fn fmt_index(i: Option<usize>, start_line: usize) -> String {
        match i {
            Some(i) => (i + start_line).to_string(),
            _ => " ".to_string(),
        }
    }
    for change in diff.iter_all_changes() {
        // Define the colors per line.
        let (text_color, gutter_bg_color, line_bg_color) = match (change.tag(), new_str.truecolor) {
            (similar::ChangeTag::Equal, true) => (style::Color::Reset, new_str.gutter_bg, new_str.line_bg),
            (similar::ChangeTag::Delete, true) => (
                style::Color::Reset,
                style::Color::Rgb { r: 79, g: 40, b: 40 },
                style::Color::Rgb { r: 36, g: 25, b: 28 },
            ),
            (similar::ChangeTag::Insert, true) => (
                style::Color::Reset,
                style::Color::Rgb { r: 40, g: 67, b: 43 },
                style::Color::Rgb { r: 24, g: 38, b: 30 },
            ),
            (similar::ChangeTag::Equal, false) => (style::Color::Reset, new_str.gutter_bg, new_str.line_bg),
            (similar::ChangeTag::Delete, false) => (style::Color::Red, new_str.gutter_bg, new_str.line_bg),
            (similar::ChangeTag::Insert, false) => (style::Color::Green, new_str.gutter_bg, new_str.line_bg),
        };
        // Define the change tag character to print, if any.
        let sign = match change.tag() {
            similar::ChangeTag::Equal => " ",
            similar::ChangeTag::Delete => "-",
            similar::ChangeTag::Insert => "+",
        };

        let old_i_str = fmt_index(change.old_index(), start_line);
        let new_i_str = fmt_index(change.new_index(), start_line);

        // Print the gutter and line numbers.
        queue!(output, style::SetBackgroundColor(gutter_bg_color))?;
        queue!(
            output,
            style::SetForegroundColor(text_color),
            style::Print(sign),
            style::Print(" ")
        )?;
        queue!(
            output,
            style::Print(format!(
                "{:>old_line_num_width$}",
                old_i_str,
                old_line_num_width = old_line_num_width
            ))
        )?;
        if sign == " " {
            queue!(output, style::Print(", "))?;
        } else {
            queue!(output, style::Print("  "))?;
        }
        queue!(
            output,
            style::Print(format!(
                "{:>new_line_num_width$}",
                new_i_str,
                new_line_num_width = new_line_num_width
            ))
        )?;
        // Print the line.
        queue!(
            output,
            style::SetForegroundColor(style::Color::Reset),
            style::Print(":"),
            style::SetForegroundColor(text_color),
            style::SetBackgroundColor(line_bg_color),
            style::Print(" "),
            style::Print(change),
            style::ResetColor,
        )?;
    }
    queue!(
        output,
        crossterm::terminal::Clear(crossterm::terminal::ClearType::UntilNewLine),
        style::Print("\n"),
    )?;

    Ok(())
}

/// Returns a 1-indexed line number range of the start and end of `needle` inside `file`.
fn line_number_at(file: impl AsRef<str>, needle: impl AsRef<str>) -> Option<(usize, usize)> {
    let file = file.as_ref();
    let needle = needle.as_ref();
    if let Some((i, _)) = file.match_indices(needle).next() {
        let start = file[..i].matches("\n").count();
        let end = needle.matches("\n").count();
        Some((start + 1, start + end + 1))
    } else {
        None
    }
}

/// Returns the number of terminal cells required for displaying line numbers. This is used to
/// determine how many characters the gutter should allocate when displaying line numbers for a
/// text file.
///
/// For example, `10` and `99` both take 2 cells, whereas `100` and `999` take 3.
fn terminal_width_required_for_line_count(line_count: usize) -> usize {
    line_count.to_string().chars().count()
}

fn stylize_output_if_able(os: &Os, path: impl AsRef<Path>, file_text: &str) -> StylizedFile {
    if supports_truecolor(os) {
        match stylized_file(path, file_text) {
            Ok(s) => return s,
            Err(err) => {
                error!(?err, "unable to syntax highlight the output");
            },
        }
    }
    StylizedFile {
        truecolor: false,
        content: file_text.to_string(),
        gutter_bg: style::Color::Reset,
        line_bg: style::Color::Reset,
    }
}

/// Represents a [String] that is potentially stylized with truecolor escape codes.
#[derive(Debug)]
struct StylizedFile {
    /// Whether or not the file is stylized with 24bit color.
    truecolor: bool,
    /// File content. If [Self::truecolor] is true, then it has escape codes for styling with 24bit
    /// color.
    content: String,
    /// Background color for the gutter.
    gutter_bg: style::Color,
    /// Background color for the line content.
    line_bg: style::Color,
}

impl Default for StylizedFile {
    fn default() -> Self {
        Self {
            truecolor: false,
            content: Default::default(),
            gutter_bg: style::Color::Reset,
            line_bg: style::Color::Reset,
        }
    }
}

/// Returns a 24bit terminal escaped syntax-highlighted [String] of the file pointed to by `path`,
/// if able.
fn stylized_file(path: impl AsRef<Path>, file_text: impl AsRef<str>) -> Result<StylizedFile> {
    let ps = &*SYNTAX_SET;
    let ts = &*THEME_SET;

    let extension = path
        .as_ref()
        .extension()
        .wrap_err("missing extension")?
        .to_str()
        .wrap_err("not utf8")?;

    let syntax = ps
        .find_syntax_by_extension(extension)
        .wrap_err_with(|| format!("missing extension: {}", extension))?;

    let theme = &ts.themes["base16-ocean.dark"];
    let mut highlighter = HighlightLines::new(syntax, theme);
    let file_text = file_text.as_ref().lines();
    let mut file = String::new();
    for line in file_text {
        let mut ranges = Vec::new();
        ranges.append(&mut highlighter.highlight_line(line, ps)?);
        let mut escaped_line = as_24_bit_terminal_escaped(&ranges[..], false);
        escaped_line.push_str(&format!(
            "{}\n",
            crossterm::terminal::Clear(crossterm::terminal::ClearType::UntilNewLine),
        ));
        file.push_str(&escaped_line);
    }

    let (line_bg, gutter_bg) = match (theme.settings.background, theme.settings.gutter) {
        (Some(line_bg), Some(gutter_bg)) => (line_bg, gutter_bg),
        (Some(line_bg), None) => (line_bg, line_bg),
        _ => bail!("missing theme"),
    };
    Ok(StylizedFile {
        truecolor: true,
        content: file,
        gutter_bg: syntect_to_crossterm_color(gutter_bg),
        line_bg: syntect_to_crossterm_color(line_bg),
    })
}

fn syntect_to_crossterm_color(syntect: syntect::highlighting::Color) -> style::Color {
    style::Color::Rgb {
        r: syntect.r,
        g: syntect.g,
        b: syntect.b,
    }
}

#[cfg(test)]
mod tests {
    use std::collections::HashMap;

    use super::*;
    use crate::cli::agent::ToolSettingTarget;
    use crate::cli::chat::util::test::{
        TEST_FILE_CONTENTS,
        TEST_FILE_PATH,
        setup_test_directory,
    };

    #[test]
    fn test_fs_write_deserialize() {
        let path = "/my-file";
        let file_text = "hello world";

        // create
        let v = serde_json::json!({
            "path": path,
            "command": "create",
            "file_text": file_text
        });
        let fw = serde_json::from_value::<FsWrite>(v).unwrap();
        assert!(matches!(fw, FsWrite::Create { .. }));

        // str_replace
        let v = serde_json::json!({
            "path": path,
            "command": "str_replace",
            "old_str": "prev string",
            "new_str": "new string",
        });
        let fw = serde_json::from_value::<FsWrite>(v).unwrap();
        assert!(matches!(fw, FsWrite::StrReplace { .. }));

        // insert
        let v = serde_json::json!({
            "path": path,
            "command": "insert",
            "insert_line": 3,
            "new_str": "new string",
        });
        let fw = serde_json::from_value::<FsWrite>(v).unwrap();
        assert!(matches!(fw, FsWrite::Insert { .. }));

        // append
        let v = serde_json::json!({
            "path": path,
            "command": "append",
            "new_str": "appended content",
        });
        let fw = serde_json::from_value::<FsWrite>(v).unwrap();
        assert!(matches!(fw, FsWrite::Append { .. }));
    }

    #[test]
    fn test_fs_write_deserialize_with_summary() {
        let path = "/my-file";
        let file_text = "hello world";
        let summary = "Added hello world content";

        // create with summary
        let v = serde_json::json!({
            "path": path,
            "command": "create",
            "file_text": file_text,
            "summary": summary
        });
        let fw = serde_json::from_value::<FsWrite>(v).unwrap();
        assert!(matches!(fw, FsWrite::Create { .. }));
        if let FsWrite::Create { summary: s, .. } = &fw {
            assert_eq!(s.as_ref().unwrap(), summary);
        }

        // str_replace with summary
        let v = serde_json::json!({
            "path": path,
            "command": "str_replace",
            "old_str": "prev string",
            "new_str": "new string",
            "summary": summary
        });
        let fw = serde_json::from_value::<FsWrite>(v).unwrap();
        assert!(matches!(fw, FsWrite::StrReplace { .. }));
        if let FsWrite::StrReplace { summary: s, .. } = &fw {
            assert_eq!(s.as_ref().unwrap(), summary);
        }
    }

    #[tokio::test]
    async fn test_fs_write_tool_create() {
        let os = setup_test_directory().await;
        let mut stdout = std::io::stdout();
        let mut line_tracker = HashMap::new();

        let file_text = "Hello, world!";
        let v = serde_json::json!({
            "path": "/my-file",
            "command": "create",
            "file_text": file_text
        });
        serde_json::from_value::<FsWrite>(v)
            .unwrap()
            .invoke(&os, &mut stdout, &mut line_tracker)
            .await
            .unwrap();

        assert_eq!(
            os.fs.read_to_string("/my-file").await.unwrap(),
            format!("{}\n", file_text)
        );

        let file_text = "Goodbye, world!\nSee you later";
        let v = serde_json::json!({
            "path": "/my-file",
            "command": "create",
            "file_text": file_text
        });
        serde_json::from_value::<FsWrite>(v)
            .unwrap()
            .invoke(&os, &mut stdout, &mut line_tracker)
            .await
            .unwrap();

        // File should end with a newline
        assert_eq!(
            os.fs.read_to_string("/my-file").await.unwrap(),
            format!("{}\n", file_text)
        );

        let file_text = "This is a new string";
        let v = serde_json::json!({
            "path": "/my-file",
            "command": "create",
            "new_str": file_text
        });
        serde_json::from_value::<FsWrite>(v)
            .unwrap()
            .invoke(&os, &mut stdout, &mut line_tracker)
            .await
            .unwrap();

        assert_eq!(
            os.fs.read_to_string("/my-file").await.unwrap(),
            format!("{}\n", file_text)
        );
    }

    #[tokio::test]
    async fn test_fs_write_tool_str_replace() {
        let os = setup_test_directory().await;
        let mut stdout = std::io::stdout();
        let mut line_tracker = HashMap::new();

        // No instances found
        let v = serde_json::json!({
            "path": TEST_FILE_PATH,
            "command": "str_replace",
            "old_str": "asjidfopjaieopr",
            "new_str": "1623749",
        });
        assert!(
            serde_json::from_value::<FsWrite>(v)
                .unwrap()
                .invoke(&os, &mut stdout, &mut line_tracker)
                .await
                .is_err()
        );

        // Multiple instances found
        let v = serde_json::json!({
            "path": TEST_FILE_PATH,
            "command": "str_replace",
            "old_str": "Hello world!",
            "new_str": "Goodbye world!",
        });
        assert!(
            serde_json::from_value::<FsWrite>(v)
                .unwrap()
                .invoke(&os, &mut stdout, &mut line_tracker)
                .await
                .is_err()
        );

        // Single instance found and replaced
        let v = serde_json::json!({
            "path": TEST_FILE_PATH,
            "command": "str_replace",
            "old_str": "1: Hello world!",
            "new_str": "1: Goodbye world!",
        });
        serde_json::from_value::<FsWrite>(v)
            .unwrap()
            .invoke(&os, &mut stdout, &mut line_tracker)
            .await
            .unwrap();
        assert_eq!(
            os.fs
                .read_to_string(TEST_FILE_PATH)
                .await
                .unwrap()
                .lines()
                .next()
                .unwrap(),
            "1: Goodbye world!",
            "expected the only occurrence to be replaced"
        );
    }

    #[tokio::test]
    async fn test_fs_write_tool_insert_at_beginning() {
        let os = setup_test_directory().await;
        let mut stdout = std::io::stdout();
        let mut line_tracker = HashMap::new();

        let new_str = "1: New first line!\n";
        let v = serde_json::json!({
            "path": TEST_FILE_PATH,
            "command": "insert",
            "insert_line": 0,
            "new_str": new_str,
        });
        serde_json::from_value::<FsWrite>(v)
            .unwrap()
            .invoke(&os, &mut stdout, &mut line_tracker)
            .await
            .unwrap();
        let actual = os.fs.read_to_string(TEST_FILE_PATH).await.unwrap();
        assert_eq!(
            format!("{}\n", actual.lines().next().unwrap()),
            new_str,
            "expected the first line to be updated to '{}'",
            new_str
        );
        assert_eq!(
            actual.lines().skip(1).collect::<Vec<_>>(),
            TEST_FILE_CONTENTS.lines().collect::<Vec<_>>(),
            "the rest of the file should not have been updated"
        );
    }

    #[tokio::test]
    async fn test_fs_write_tool_insert_after_first_line() {
        let os = setup_test_directory().await;
        let mut stdout = std::io::stdout();
        let mut line_tracker = HashMap::new();

        let new_str = "2: New second line!\n";
        let v = serde_json::json!({
            "path": TEST_FILE_PATH,
            "command": "insert",
            "insert_line": 1,
            "new_str": new_str,
        });

        serde_json::from_value::<FsWrite>(v)
            .unwrap()
            .invoke(&os, &mut stdout, &mut line_tracker)
            .await
            .unwrap();
        let actual = os.fs.read_to_string(TEST_FILE_PATH).await.unwrap();
        assert_eq!(
            format!("{}\n", actual.lines().nth(1).unwrap()),
            new_str,
            "expected the second line to be updated to '{}'",
            new_str
        );
        assert_eq!(
            actual.lines().skip(2).collect::<Vec<_>>(),
            TEST_FILE_CONTENTS.lines().skip(1).collect::<Vec<_>>(),
            "the rest of the file should not have been updated"
        );
    }

    #[tokio::test]
    async fn test_fs_write_tool_insert_when_no_newlines_in_file() {
        let os = Os::new().await.unwrap();
        let mut stdout = std::io::stdout();
        let mut line_tracker = HashMap::new();

        let test_file_path = "/file.txt";
        let test_file_contents = "hello there";
        os.fs.write(test_file_path, test_file_contents).await.unwrap();

        let new_str = "test";

        // First, test appending
        let v = serde_json::json!({
            "path": test_file_path,
            "command": "insert",
            "insert_line": 1,
            "new_str": new_str,
        });
        serde_json::from_value::<FsWrite>(v)
            .unwrap()
            .invoke(&os, &mut stdout, &mut line_tracker)
            .await
            .unwrap();
        let actual = os.fs.read_to_string(test_file_path).await.unwrap();
        assert_eq!(actual, format!("{}{}\n", test_file_contents, new_str));

        // Then, test prepending
        let v = serde_json::json!({
            "path": test_file_path,
            "command": "insert",
            "insert_line": 0,
            "new_str": new_str,
        });
        serde_json::from_value::<FsWrite>(v)
            .unwrap()
            .invoke(&os, &mut stdout, &mut line_tracker)
            .await
            .unwrap();
        let actual = os.fs.read_to_string(test_file_path).await.unwrap();
        assert_eq!(actual, format!("{}{}{}\n", new_str, test_file_contents, new_str));
    }

    #[tokio::test]
    async fn test_fs_write_tool_append() {
        let os = setup_test_directory().await;
        let mut stdout = std::io::stdout();
        let mut line_tracker = HashMap::new();

        // Test appending to existing file
        let content_to_append = "5: Appended line";
        let v = serde_json::json!({
            "path": TEST_FILE_PATH,
            "command": "append",
            "new_str": content_to_append,
        });

        serde_json::from_value::<FsWrite>(v)
            .unwrap()
            .invoke(&os, &mut stdout, &mut line_tracker)
            .await
            .unwrap();

        let actual = os.fs.read_to_string(TEST_FILE_PATH).await.unwrap();
        assert_eq!(
            actual,
            format!("{}{}\n", TEST_FILE_CONTENTS, content_to_append),
            "Content should be appended to the end of the file with a newline added"
        );

        // Test appending to non-existent file (should fail)
        let new_file_path = "/new_append_file.txt";
        let content = "This is a new file created by append";
        let v = serde_json::json!({
            "path": new_file_path,
            "command": "append",
            "new_str": content,
        });

        let result = serde_json::from_value::<FsWrite>(v)
            .unwrap()
            .invoke(&os, &mut stdout, &mut line_tracker)
            .await;

        assert!(result.is_err(), "Appending to non-existent file should fail");
    }

    #[test]
    fn test_lines_with_context() {
        let content = "Hello\nWorld!\nhow\nare\nyou\ntoday?";
        assert_eq!(get_lines_with_context(content, 1, 1, 1), ("", 1, "World!\n", 2));
        assert_eq!(get_lines_with_context(content, 0, 0, 2), ("", 1, "Hello\nWorld!\n", 2));
        assert_eq!(
            get_lines_with_context(content, 2, 4, 50),
            ("Hello\n", 1, "you\ntoday?", 6)
        );
        assert_eq!(get_lines_with_context(content, 4, 100, 2), ("World!\nhow\n", 2, "", 6));
    }

    #[test]
    fn test_gutter_width() {
        assert_eq!(terminal_width_required_for_line_count(1), 1);
        assert_eq!(terminal_width_required_for_line_count(9), 1);
        assert_eq!(terminal_width_required_for_line_count(10), 2);
        assert_eq!(terminal_width_required_for_line_count(99), 2);
        assert_eq!(terminal_width_required_for_line_count(100), 3);
        assert_eq!(terminal_width_required_for_line_count(999), 3);
    }

    #[tokio::test]
    async fn test_fs_write_with_tilde_paths() {
        // Create a test context
        let os = Os::new().await.unwrap();
        let mut stdout = std::io::stdout();
        let mut line_tracker = HashMap::new();

        // Get the home directory from the context
        let home_dir = os.env.home().unwrap_or_default();
        println!("Test home directory: {:?}", home_dir);

        // Create a file directly in the home directory first to ensure it exists
        let home_path = os.fs.chroot_path(&home_dir);
        println!("Chrooted home path: {:?}", home_path);

        // Ensure the home directory exists
        os.fs.create_dir_all(&home_path).await.unwrap();

        let v = serde_json::json!({
            "path": "~/file.txt",
            "command": "create",
            "file_text": "content in home file"
        });

        let result = serde_json::from_value::<FsWrite>(v)
            .unwrap()
            .invoke(&os, &mut stdout, &mut line_tracker)
            .await;

        match &result {
            Ok(_) => println!("Writing to ~/file.txt succeeded"),
            Err(e) => println!("Writing to ~/file.txt failed: {:?}", e),
        }

        assert!(result.is_ok(), "Writing to ~/file.txt should succeed");

        // Verify content was written correctly
        let file_path = home_path.join("file.txt");
        println!("Checking file at: {:?}", file_path);

        let content_result = os.fs.read_to_string(&file_path).await;
        match &content_result {
            Ok(content) => println!("Read content: {:?}", content),
            Err(e) => println!("Failed to read content: {:?}", e),
        }

        assert!(content_result.is_ok(), "Should be able to read from expanded path");
        assert_eq!(content_result.unwrap(), "content in home file\n");

        // Test with "~/nested/path/file.txt" to ensure deep paths work
        let nested_dir = home_path.join("nested").join("path");
        os.fs.create_dir_all(&nested_dir).await.unwrap();

        let v = serde_json::json!({
            "path": "~/nested/path/file.txt",
            "command": "create",
            "file_text": "content in nested path"
        });

        let result = serde_json::from_value::<FsWrite>(v)
            .unwrap()
            .invoke(&os, &mut stdout, &mut line_tracker)
            .await;

        assert!(result.is_ok(), "Writing to ~/nested/path/file.txt should succeed");

        // Verify nested path content
        let nested_file_path = nested_dir.join("file.txt");
        let nested_content = os.fs.read_to_string(&nested_file_path).await.unwrap();
        assert_eq!(nested_content, "content in nested path\n");
    }

    #[tokio::test]
<<<<<<< HEAD
=======
    async fn test_eval_perm() {
        const DENIED_PATH_ONE: &str = "/some/denied/path";
        const DENIED_PATH_GLOB: &str = "/denied/glob/**/path";
        const ALLOW_PATH_ONE: &str = "/some/allow/path";
        const ALLOW_PATH_GLOB: &str = "/allowed/glob/**/path";

        let mut agent = Agent {
            name: "test_agent".to_string(),
            tools_settings: {
                let mut map = HashMap::<ToolSettingTarget, serde_json::Value>::new();
                map.insert(
                    ToolSettingTarget("fs_write".to_string()),
                    serde_json::json!({
                        "allowedPaths": [ALLOW_PATH_ONE, ALLOW_PATH_GLOB],
                        "deniedPaths": [DENIED_PATH_ONE, DENIED_PATH_GLOB]
                    }),
                );
                map
            },
            ..Default::default()
        };

        let os = Os::new().await.unwrap();

        // Test path not matching any patterns - should ask
        let tool_should_ask = serde_json::from_value::<FsWrite>(serde_json::json!({
            "path": "/not/a/denied/path/file.txt",
            "command": "create",
            "file_text": "content in nested path"
        }))
        .unwrap();

        let res = tool_should_ask.eval_perm(&os, &agent);
        assert!(matches!(res, PermissionEvalResult::Ask));

        // Test path matching denied pattern - should deny
        let tool_should_deny = serde_json::from_value::<FsWrite>(serde_json::json!({
            "path": "/some/denied/path/file.txt",
            "command": "create",
            "file_text": "content in nested path"
        }))
        .unwrap();

        let res = tool_should_deny.eval_perm(&os, &agent);
        assert!(
            matches!(res, PermissionEvalResult::Deny(ref deny_list) if deny_list.contains(&DENIED_PATH_ONE.to_string()))
        );

        let tool_should_deny = serde_json::from_value::<FsWrite>(serde_json::json!({
            "path": "/some/denied/path/subdir/",
            "command": "create",
            "file_text": "content in nested path"
        }))
        .unwrap();

        let res = tool_should_deny.eval_perm(&os, &agent);
        assert!(matches!(res, PermissionEvalResult::Deny(ref deny_list) if
        deny_list.contains(&DENIED_PATH_ONE.to_string())));

        let tool_should_deny = serde_json::from_value::<FsWrite>(serde_json::json!({
            "path": "/some/denied/path",
            "command": "create",
            "file_text": "content in nested path"
        }))
        .unwrap();

        let res = tool_should_deny.eval_perm(&os, &agent);
        assert!(
            matches!(res, PermissionEvalResult::Deny(ref deny_list) if deny_list.contains(&DENIED_PATH_ONE.to_string()))
        );

        // Test nested glob pattern matching - should deny
        let tool_three = serde_json::from_value::<FsWrite>(serde_json::json!({
            "path": "/denied/glob/child_one/path/file.txt",
            "command": "create",
            "file_text": "content in nested path"
        }))
        .unwrap();

        let res = tool_three.eval_perm(&os, &agent);
        assert!(
            matches!(res, PermissionEvalResult::Deny(ref deny_list) if deny_list.contains(&DENIED_PATH_GLOB.to_string()))
        );

        // Test deeply nested glob pattern matching - should deny
        let tool_four = serde_json::from_value::<FsWrite>(serde_json::json!({
            "path": "/denied/glob/child_one/grand_child_one/path/file.txt",
            "command": "create",
            "file_text": "content in nested path"
        }))
        .unwrap();

        let res = tool_four.eval_perm(&os, &agent);
        assert!(
            matches!(res, PermissionEvalResult::Deny(ref deny_list) if deny_list.contains(&DENIED_PATH_GLOB.to_string()))
        );

        let tool_should_allow = serde_json::from_value::<FsWrite>(serde_json::json!({
            "path": "/some/allow/path/some_file.txt",
            "command": "create",
            "file_text": "content in nested path"
        }))
        .unwrap();

        let res = tool_should_allow.eval_perm(&os, &agent);
        assert!(matches!(res, PermissionEvalResult::Allow));

        let tool_should_allow_with_subdir = serde_json::from_value::<FsWrite>(serde_json::json!({
            "path": "/some/allow/path/subdir/file.txt",
            "command": "create",
            "file_text": "content in nested path"
        }))
        .unwrap();

        let res = tool_should_allow_with_subdir.eval_perm(&os, &agent);
        assert!(matches!(res, PermissionEvalResult::Allow));

        let tool_should_allow_glob = serde_json::from_value::<FsWrite>(serde_json::json!({
            "path": "/allowed/glob/child_one/grand_child_one/path/some_file.txt",
            "command": "create",
            "file_text": "content in nested path"
        }))
        .unwrap();

        let res = tool_should_allow_glob.eval_perm(&os, &agent);
        assert!(matches!(res, PermissionEvalResult::Allow));

        // Test that denied patterns take precedence over allowed tools list
        agent.allowed_tools.insert("fs_write".to_string());

        let res = tool_four.eval_perm(&os, &agent);
        assert!(
            matches!(res, PermissionEvalResult::Deny(ref deny_list) if deny_list.contains(&DENIED_PATH_GLOB.to_string()))
        );

        // Test that exact directory name in allowed pattern works
        let tool_exact_allowed_dir = serde_json::from_value::<FsWrite>(serde_json::json!({
            "path": "/some/allow/path",
            "command": "create",
            "file_text": "content"
        }))
        .unwrap();

        let res = tool_exact_allowed_dir.eval_perm(&os, &agent);
        assert!(matches!(res, PermissionEvalResult::Allow));
    }

    #[tokio::test]
>>>>>>> 3f26b1f0
    async fn test_line_tracker_updates() {
        let os = setup_test_directory().await;
        let mut stdout = std::io::stdout();
        let mut line_tracker = HashMap::new();

        // 1. Create a file with known content
        let file_path = "/tracked_file.txt";
        let initial_content = "Line 1\nLine 2\nLine 3";

        let create_command = serde_json::json!({
            "path": file_path,
            "command": "create",
            "file_text": initial_content
        });

        serde_json::from_value::<FsWrite>(create_command)
            .unwrap()
            .invoke(&os, &mut stdout, &mut line_tracker)
            .await
            .unwrap();

        let sanitized_path = sanitize_path_tool_arg(&os, file_path);
        let path_key = sanitized_path.to_string_lossy().to_string();

        assert!(
            line_tracker.contains_key(&path_key),
            "Line tracker should contain an entry for the created file"
        );

        let tracker = line_tracker.get(&path_key).unwrap();
        assert_eq!(tracker.before_fswrite_lines, 0, "curr_lines should be 0 for a new file");
        assert_eq!(
            tracker.after_fswrite_lines, 3,
            "after_lines should be 3 for the created content"
        );

        // 2. Append to the file
        let append_content = "Line 4\nLine 5";
        let append_command = serde_json::json!({
            "path": file_path,
            "command": "append",
            "new_str": append_content
        });

        serde_json::from_value::<FsWrite>(append_command)
            .unwrap()
            .invoke(&os, &mut stdout, &mut line_tracker)
            .await
            .unwrap();

        // Check that line_tracker was updated after append
        let tracker = line_tracker.get(&path_key).unwrap();
        assert_eq!(
            tracker.before_fswrite_lines, 3,
            "curr_lines should be 3 (previous after_lines)"
        );
        assert_eq!(tracker.after_fswrite_lines, 5, "after_lines should be 5 after append");

        // 3. Insert a line
        let insert_command = serde_json::json!({
            "path": file_path,
            "command": "insert",
            "insert_line": 2,
            "new_str": "Inserted Line\n"
        });

        serde_json::from_value::<FsWrite>(insert_command)
            .unwrap()
            .invoke(&os, &mut stdout, &mut line_tracker)
            .await
            .unwrap();

        // Check that line_tracker was updated after insert
        let tracker = line_tracker.get(&path_key).unwrap();
        assert_eq!(
            tracker.before_fswrite_lines, 5,
            "curr_lines should be 5 (previous after_lines)"
        );
        assert_eq!(tracker.after_fswrite_lines, 6, "after_lines should be 6 after insert");

        // 4. Replace a string that changes line count
        let replace_command = serde_json::json!({
            "path": file_path,
            "command": "str_replace",
            "old_str": "Line 4",
            "new_str": "Line 4\nExtra Line"
        });

        serde_json::from_value::<FsWrite>(replace_command)
            .unwrap()
            .invoke(&os, &mut stdout, &mut line_tracker)
            .await
            .unwrap();

        // Check that line_tracker was updated after string replacement
        let tracker = line_tracker.get(&path_key).unwrap();
        assert_eq!(
            tracker.before_fswrite_lines, 6,
            "curr_lines should be 6 (previous after_lines)"
        );
        assert_eq!(
            tracker.after_fswrite_lines, 7,
            "after_lines should be 7 after string replacement"
        );

        // 5. Verify line counts match actual file content
        let content = os.fs.read_to_string(file_path).await.unwrap();
        let actual_line_count = content.lines().count();
        assert_eq!(
            actual_line_count, tracker.after_fswrite_lines,
            "after_lines should match the actual line count in the file"
        );
    }
}<|MERGE_RESOLUTION|>--- conflicted
+++ resolved
@@ -1266,8 +1266,6 @@
     }
 
     #[tokio::test]
-<<<<<<< HEAD
-=======
     async fn test_eval_perm() {
         const DENIED_PATH_ONE: &str = "/some/denied/path";
         const DENIED_PATH_GLOB: &str = "/denied/glob/**/path";
@@ -1416,7 +1414,6 @@
     }
 
     #[tokio::test]
->>>>>>> 3f26b1f0
     async fn test_line_tracker_updates() {
         let os = setup_test_directory().await;
         let mut stdout = std::io::stdout();
