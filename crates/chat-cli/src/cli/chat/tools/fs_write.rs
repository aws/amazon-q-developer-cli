use std::collections::HashMap;
use std::io::Write;
use std::path::{
    Path,
    PathBuf,
};
use std::sync::LazyLock;

use crossterm::queue;
use crossterm::style::{
    self,
    Color,
};
use eyre::{
    ContextCompat as _,
    Result,
    bail,
    eyre,
};
use globset::{
    Glob,
    GlobSetBuilder,
};
use serde::Deserialize;
use similar::DiffableStr;
use syntect::easy::HighlightLines;
use syntect::highlighting::ThemeSet;
use syntect::parsing::SyntaxSet;
use syntect::util::{
    LinesWithEndings,
    as_24_bit_terminal_escaped,
};
use tracing::{
    error,
    warn,
};

use super::{
    InvokeOutput,
    format_path,
    sanitize_path_tool_arg,
    supports_truecolor,
};
use crate::cli::agent::{
    Agent,
    PermissionEvalResult,
};
use crate::cli::chat::line_tracker::FileLineTracker;
use crate::os::Os;

static SYNTAX_SET: LazyLock<SyntaxSet> = LazyLock::new(SyntaxSet::load_defaults_newlines);
static THEME_SET: LazyLock<ThemeSet> = LazyLock::new(ThemeSet::load_defaults);

#[derive(Debug, Clone, Deserialize)]
#[serde(tag = "command")]
pub enum FsWrite {
    /// The tool spec should only require `file_text`, but the model sometimes doesn't want to
    /// provide it. Thus, including `new_str` as a fallback check, if it's available.
    #[serde(rename = "create")]
    Create {
        path: String,
        file_text: Option<String>,
        new_str: Option<String>,
        summary: Option<String>,
    },
    #[serde(rename = "str_replace")]
    StrReplace {
        path: String,
        old_str: String,
        new_str: String,
        summary: Option<String>,
    },
    #[serde(rename = "insert")]
    Insert {
        path: String,
        insert_line: usize,
        new_str: String,
        summary: Option<String>,
    },
    #[serde(rename = "append")]
    Append {
        path: String,
        new_str: String,
        summary: Option<String>,
    },
}

impl FsWrite {
    pub fn path(&self, os: &Os) -> PathBuf {
        sanitize_path_tool_arg(os, match self {
            FsWrite::Create { path, .. } => path.as_str(),
            FsWrite::StrReplace { path, .. } => path.as_str(),
            FsWrite::Insert { path, .. } => path.as_str(),
            FsWrite::Append { path, .. } => path.as_str(),
        })
    }

    pub async fn invoke(
        &self,
        os: &Os,
        output: &mut impl Write,
        line_tracker: &mut HashMap<String, FileLineTracker>,
    ) -> Result<InvokeOutput> {
        let cwd = os.env.current_dir()?;
        let path = self.path(os);

        self.update_line_tracker_before_invoke(os, line_tracker).await?;

        match self {
            FsWrite::Create { .. } => {
                let file_text = self.canonical_create_command_text();
                if let Some(parent) = path.parent() {
                    os.fs.create_dir_all(parent).await?;
                }

                let invoke_description = if os.fs.exists(&path) {
                    "Replacing: "
                } else {
                    "Creating: "
                };
                queue!(
                    output,
                    style::Print(invoke_description),
                    style::SetForegroundColor(Color::Green),
                    style::Print(format_path(cwd, &path)),
                    style::ResetColor,
                    style::Print("\n"),
                )?;

                write_to_file(os, &path, file_text).await?;
            },
            FsWrite::StrReplace { old_str, new_str, .. } => {
                let file = os.fs.read_to_string(&path).await?;
                let matches = file.match_indices(old_str).collect::<Vec<_>>();
                queue!(
                    output,
                    style::Print("Updating: "),
                    style::SetForegroundColor(Color::Green),
                    style::Print(format_path(cwd, &path)),
                    style::ResetColor,
                    style::Print("\n"),
                )?;
                match matches.len() {
                    0 => return Err(eyre!("no occurrences of \"{old_str}\" were found")),
                    1 => {
                        let file = file.replacen(old_str, new_str, 1);
                        os.fs.write(&path, file).await?;
                    },
                    x => return Err(eyre!("{x} occurrences of old_str were found when only 1 is expected")),
                }
            },
            FsWrite::Insert {
                insert_line, new_str, ..
            } => {
                let mut file = os.fs.read_to_string(&path).await?;
                queue!(
                    output,
                    style::Print("Updating: "),
                    style::SetForegroundColor(Color::Green),
                    style::Print(format_path(cwd, &path)),
                    style::ResetColor,
                    style::Print("\n"),
                )?;

                // Get the index of the start of the line to insert at.
                let num_lines = file.lines().enumerate().map(|(i, _)| i + 1).last().unwrap_or(1);
                let insert_line = insert_line.clamp(&0, &num_lines);
                let mut i = 0;
                for _ in 0..*insert_line {
                    let line_len = &file[i..].find("\n").map_or(file[i..].len(), |i| i + 1);
                    i += line_len;
                }
                file.insert_str(i, new_str);
                write_to_file(os, &path, file).await?;
            },
            FsWrite::Append { new_str, .. } => {
                queue!(
                    output,
                    style::Print("Appending to: "),
                    style::SetForegroundColor(Color::Green),
                    style::Print(format_path(cwd, &path)),
                    style::ResetColor,
                    style::Print("\n"),
                )?;

                let mut file = os.fs.read_to_string(&path).await?;
                if !file.ends_with_newline() {
                    file.push('\n');
                }
                file.push_str(new_str);
                write_to_file(os, &path, file).await?;
            },
        };

        self.update_line_tracker_after_invoke(os, line_tracker).await?;

        Ok(Default::default())
    }

    async fn update_line_tracker_before_invoke(
        &self,
        os: &Os,
        line_tracker: &mut HashMap<String, FileLineTracker>,
    ) -> Result<()> {
        let path = self.path(os);

        let curr_lines = if os.fs.exists(&path) {
            let content = os.fs.read_to_string(&path).await?;
            content.lines().count()
        } else {
            0
        };

        let tracker = line_tracker.entry(path.to_string_lossy().to_string()).or_default();
        match self {
            FsWrite::Create { .. } => {
                // For Create, always set prev_lines to 0 since we're creating a new file
                if tracker.is_first_write {
                    tracker.prev_fswrite_lines = 0;
                }
            },
            _ => {
                // For StrReplace, Insert, Append - if it's the first time we're tracking this file,
                // set prev_lines to curr_lines so we only track changes from this point forward
                if tracker.is_first_write {
                    tracker.prev_fswrite_lines = curr_lines;
                }
            },
        }
        tracker.before_fswrite_lines = curr_lines;

        Ok(())
    }

    async fn update_line_tracker_after_invoke(
        &self,
        os: &Os,
        line_tracker: &mut HashMap<String, FileLineTracker>,
    ) -> Result<()> {
        let path = self.path(os);

        let after_lines = if os.fs.exists(&path) {
            let content = os.fs.read_to_string(&path).await?;
            content.lines().count()
        } else {
            0
        };

        let tracker = line_tracker.entry(path.to_string_lossy().to_string()).or_default();
        tracker.after_fswrite_lines = after_lines;
        tracker.is_first_write = false;

        Ok(())
    }

    pub fn queue_description(&self, os: &Os, output: &mut impl Write) -> Result<()> {
        let cwd = os.env.current_dir()?;
        self.print_relative_path(os, output)?;
        match self {
            FsWrite::Create { path, .. } => {
                let file_text = self.canonical_create_command_text();
                let path = sanitize_path_tool_arg(os, path);
                let relative_path = format_path(cwd, &path);
                let prev = if os.fs.exists(&path) {
                    let file = os.fs.read_to_string_sync(&path)?;
                    stylize_output_if_able(os, &path, &file)
                } else {
                    Default::default()
                };
                let new = stylize_output_if_able(os, &relative_path, &file_text);
                print_diff(output, &prev, &new, 1)?;

                // Display summary as purpose if available after the diff
                super::display_purpose(self.get_summary(), output)?;

                Ok(())
            },
            FsWrite::Insert {
                path,
                insert_line,
                new_str,
                ..
            } => {
                let path = sanitize_path_tool_arg(os, path);
                let relative_path = format_path(cwd, &path);
                let file = os.fs.read_to_string_sync(&path)?;

                // Diff the old with the new by adding extra context around the line being inserted
                // at.
                let (prefix, start_line, suffix, _) = get_lines_with_context(&file, *insert_line, *insert_line, 3);
                let insert_line_content = LinesWithEndings::from(&file)
                    // don't include any content if insert_line is 0
                    .nth(insert_line.checked_sub(1).unwrap_or(usize::MAX))
                    .unwrap_or_default();
                let old = [prefix, insert_line_content, suffix].join("");
                let new = [prefix, insert_line_content, new_str, suffix].join("");

                let old = stylize_output_if_able(os, &relative_path, &old);
                let new = stylize_output_if_able(os, &relative_path, &new);
                print_diff(output, &old, &new, start_line)?;

                // Display summary as purpose if available after the diff
                super::display_purpose(self.get_summary(), output)?;

                Ok(())
            },
            FsWrite::StrReplace {
                path, old_str, new_str, ..
            } => {
                let path = sanitize_path_tool_arg(os, path);
                let relative_path = format_path(cwd, &path);
                let file = os.fs.read_to_string_sync(&path)?;
                let (start_line, _) = match line_number_at(&file, old_str) {
                    Some((start_line, end_line)) => (start_line, end_line),
                    _ => (0, 0),
                };
                let old_str = stylize_output_if_able(os, &relative_path, old_str);
                let new_str = stylize_output_if_able(os, &relative_path, new_str);
                print_diff(output, &old_str, &new_str, start_line)?;

                // Display summary as purpose if available after the diff
                super::display_purpose(self.get_summary(), output)?;

                Ok(())
            },
            FsWrite::Append { path, new_str, .. } => {
                let path = sanitize_path_tool_arg(os, path);
                let relative_path = format_path(cwd, &path);
                let start_line = os.fs.read_to_string_sync(&path)?.lines().count() + 1;
                let file = stylize_output_if_able(os, &relative_path, new_str);
                print_diff(output, &Default::default(), &file, start_line)?;

                // Display summary as purpose if available after the diff
                super::display_purpose(self.get_summary(), output)?;

                Ok(())
            },
        }
    }

    pub async fn validate(&mut self, os: &Os) -> Result<()> {
        match self {
            FsWrite::Create { path, .. } => {
                if path.is_empty() {
                    bail!("Path must not be empty")
                };
            },
            FsWrite::StrReplace { path, .. } | FsWrite::Insert { path, .. } => {
                let path = sanitize_path_tool_arg(os, path);
                if !path.exists() {
                    bail!("The provided path must exist in order to replace or insert contents into it")
                }
            },
            FsWrite::Append { path, new_str, .. } => {
                if path.is_empty() {
                    bail!("Path must not be empty")
                };
                if new_str.is_empty() {
                    bail!("Content to append must not be empty")
                };
            },
        }

        Ok(())
    }

    fn print_relative_path(&self, os: &Os, output: &mut impl Write) -> Result<()> {
        let cwd = os.env.current_dir()?;
        let path = match self {
            FsWrite::Create { path, .. } => path,
            FsWrite::StrReplace { path, .. } => path,
            FsWrite::Insert { path, .. } => path,
            FsWrite::Append { path, .. } => path,
        };
        // Sanitize the path to handle tilde expansion
        let path = sanitize_path_tool_arg(os, path);
        let relative_path = format_path(cwd, &path);
        queue!(
            output,
            style::Print("Path: "),
            style::SetForegroundColor(Color::Green),
            style::Print(&relative_path),
            style::ResetColor,
            style::Print("\n\n"),
        )?;
        Ok(())
    }

    /// Returns the text to use for the [FsWrite::Create] command. This is required since we can't
    /// rely on the model always providing `file_text`.
    fn canonical_create_command_text(&self) -> String {
        match self {
            FsWrite::Create { file_text, new_str, .. } => match (file_text, new_str) {
                (Some(file_text), _) => file_text.clone(),
                (None, Some(new_str)) => {
                    warn!("required field `file_text` is missing, using the provided `new_str` instead");
                    new_str.clone()
                },
                _ => {
                    warn!("no content provided for the create command");
                    String::new()
                },
            },
            _ => String::new(),
        }
    }

    /// Returns the summary from any variant of the FsWrite enum
    fn get_summary(&self) -> Option<&String> {
        match self {
            FsWrite::Create { summary, .. } => summary.as_ref(),
            FsWrite::StrReplace { summary, .. } => summary.as_ref(),
            FsWrite::Insert { summary, .. } => summary.as_ref(),
            FsWrite::Append { summary, .. } => summary.as_ref(),
        }
    }

    pub fn eval_perm(&self, agent: &Agent) -> PermissionEvalResult {
        #[derive(Debug, Deserialize)]
        #[serde(rename_all = "camelCase")]
        struct Settings {
            #[serde(default)]
            allowed_paths: Vec<String>,
            #[serde(default)]
            denied_paths: Vec<String>,
        }

        let is_in_allowlist = agent.allowed_tools.contains("fs_write");
        match agent.tools_settings.get("fs_write") {
            Some(settings) if is_in_allowlist => {
                let Settings {
                    allowed_paths,
                    denied_paths,
                } = match serde_json::from_value::<Settings>(settings.clone()) {
                    Ok(settings) => settings,
                    Err(e) => {
                        error!("Failed to deserialize tool settings for fs_write: {:?}", e);
                        return PermissionEvalResult::Ask;
                    },
                };
                let allow_set = {
                    let mut builder = GlobSetBuilder::new();
                    for path in &allowed_paths {
                        if let Ok(glob) = Glob::new(path) {
                            builder.add(glob);
                        } else {
                            warn!("Failed to create glob from path given: {path}. Ignoring.");
                        }
                    }
                    builder.build()
                };

                let mut sanitized_deny_list = Vec::<&String>::new();
                let deny_set = {
                    let mut builder = GlobSetBuilder::new();
                    for path in &denied_paths {
                        if let Ok(glob) = Glob::new(path) {
                            sanitized_deny_list.push(path);
                            builder.add(glob);
                        } else {
                            warn!("Failed to create glob from path given: {path}. Ignoring.");
                        }
                    }
                    builder.build()
                };

                match (allow_set, deny_set) {
                    (Ok(allow_set), Ok(deny_set)) => {
                        match self {
                            Self::Create { path, .. }
                            | Self::Insert { path, .. }
                            | Self::Append { path, .. }
                            | Self::StrReplace { path, .. } => {
                                let denied_match_set = deny_set.matches(path);
                                if !denied_match_set.is_empty() {
                                    return PermissionEvalResult::Deny({
                                        denied_match_set
                                            .iter()
                                            .filter_map(|i| sanitized_deny_list.get(*i).map(|s| (*s).clone()))
                                            .collect::<Vec<_>>()
                                    });
                                }
                                if allow_set.is_match(path) {
                                    return PermissionEvalResult::Allow;
                                }
                            },
                        }
                        PermissionEvalResult::Ask
                    },
                    (allow_res, deny_res) => {
                        if let Err(e) = allow_res {
                            warn!("fs_write failed to build allow set: {:?}", e);
                        }
                        if let Err(e) = deny_res {
                            warn!("fs_write failed to build deny set: {:?}", e);
                        }
                        warn!("One or more detailed args failed to parse, falling back to ask");
                        PermissionEvalResult::Ask
                    },
                }
            },
            None if is_in_allowlist => PermissionEvalResult::Allow,
            _ => PermissionEvalResult::Ask,
        }
    }
}

/// Writes `content` to `path`, adding a newline if necessary.
async fn write_to_file(os: &Os, path: impl AsRef<Path>, mut content: String) -> Result<()> {
    let path_ref = path.as_ref();
    // Log the path being written to
    tracing::debug!("Writing to file: {:?}", path_ref);

    if !content.ends_with_newline() {
        content.push('\n');
    }
    os.fs.write(path.as_ref(), content).await?;
    Ok(())
}

/// Returns a prefix/suffix pair before and after the content dictated by `[start_line, end_line]`
/// within `content`. The updated start and end lines containing the original context along with
/// the suffix and prefix are returned.
///
/// Params:
/// - `start_line` - 1-indexed starting line of the content.
/// - `end_line` - 1-indexed ending line of the content.
/// - `context_lines` - number of lines to include before the start and end.
///
/// Returns `(prefix, new_start_line, suffix, new_end_line)`
fn get_lines_with_context(
    content: &str,
    start_line: usize,
    end_line: usize,
    context_lines: usize,
) -> (&str, usize, &str, usize) {
    let line_count = content.lines().count();
    // We want to support end_line being 0, in which case we should be able to set the first line
    // as the suffix.
    let zero_check_inc = if end_line == 0 { 0 } else { 1 };

    // Convert to 0-indexing.
    let (start_line, end_line) = (
        start_line.saturating_sub(1).clamp(0, line_count - 1),
        end_line.saturating_sub(1).clamp(0, line_count - 1),
    );
    let new_start_line = 0.max(start_line.saturating_sub(context_lines));
    let new_end_line = (line_count - 1).min(end_line + context_lines);

    // Build prefix
    let mut prefix_start = 0;
    for line in LinesWithEndings::from(content).take(new_start_line) {
        prefix_start += line.len();
    }
    let mut prefix_end = prefix_start;
    for line in LinesWithEndings::from(&content[prefix_start..]).take(start_line - new_start_line) {
        prefix_end += line.len();
    }

    // Build suffix
    let mut suffix_start = 0;
    for line in LinesWithEndings::from(content).take(end_line + zero_check_inc) {
        suffix_start += line.len();
    }
    let mut suffix_end = suffix_start;
    for line in LinesWithEndings::from(&content[suffix_start..]).take(new_end_line - end_line) {
        suffix_end += line.len();
    }

    (
        &content[prefix_start..prefix_end],
        new_start_line + 1,
        &content[suffix_start..suffix_end],
        new_end_line + zero_check_inc,
    )
}

/// Prints a git-diff style comparison between `old_str` and `new_str`.
/// - `start_line` - 1-indexed line number that `old_str` and `new_str` start at.
fn print_diff(
    output: &mut impl Write,
    old_str: &StylizedFile,
    new_str: &StylizedFile,
    start_line: usize,
) -> Result<()> {
    let diff = similar::TextDiff::from_lines(&old_str.content, &new_str.content);

    // First, get the gutter width required for both the old and new lines.
    let (mut max_old_i, mut max_new_i) = (1, 1);
    for change in diff.iter_all_changes() {
        if let Some(i) = change.old_index() {
            max_old_i = i + start_line;
        }
        if let Some(i) = change.new_index() {
            max_new_i = i + start_line;
        }
    }
    let old_line_num_width = terminal_width_required_for_line_count(max_old_i);
    let new_line_num_width = terminal_width_required_for_line_count(max_new_i);

    // Now, print
    fn fmt_index(i: Option<usize>, start_line: usize) -> String {
        match i {
            Some(i) => (i + start_line).to_string(),
            _ => " ".to_string(),
        }
    }
    for change in diff.iter_all_changes() {
        // Define the colors per line.
        let (text_color, gutter_bg_color, line_bg_color) = match (change.tag(), new_str.truecolor) {
            (similar::ChangeTag::Equal, true) => (style::Color::Reset, new_str.gutter_bg, new_str.line_bg),
            (similar::ChangeTag::Delete, true) => (
                style::Color::Reset,
                style::Color::Rgb { r: 79, g: 40, b: 40 },
                style::Color::Rgb { r: 36, g: 25, b: 28 },
            ),
            (similar::ChangeTag::Insert, true) => (
                style::Color::Reset,
                style::Color::Rgb { r: 40, g: 67, b: 43 },
                style::Color::Rgb { r: 24, g: 38, b: 30 },
            ),
            (similar::ChangeTag::Equal, false) => (style::Color::Reset, new_str.gutter_bg, new_str.line_bg),
            (similar::ChangeTag::Delete, false) => (style::Color::Red, new_str.gutter_bg, new_str.line_bg),
            (similar::ChangeTag::Insert, false) => (style::Color::Green, new_str.gutter_bg, new_str.line_bg),
        };
        // Define the change tag character to print, if any.
        let sign = match change.tag() {
            similar::ChangeTag::Equal => " ",
            similar::ChangeTag::Delete => "-",
            similar::ChangeTag::Insert => "+",
        };

        let old_i_str = fmt_index(change.old_index(), start_line);
        let new_i_str = fmt_index(change.new_index(), start_line);

        // Print the gutter and line numbers.
        queue!(output, style::SetBackgroundColor(gutter_bg_color))?;
        queue!(
            output,
            style::SetForegroundColor(text_color),
            style::Print(sign),
            style::Print(" ")
        )?;
        queue!(
            output,
            style::Print(format!(
                "{:>old_line_num_width$}",
                old_i_str,
                old_line_num_width = old_line_num_width
            ))
        )?;
        if sign == " " {
            queue!(output, style::Print(", "))?;
        } else {
            queue!(output, style::Print("  "))?;
        }
        queue!(
            output,
            style::Print(format!(
                "{:>new_line_num_width$}",
                new_i_str,
                new_line_num_width = new_line_num_width
            ))
        )?;
        // Print the line.
        queue!(
            output,
            style::SetForegroundColor(style::Color::Reset),
            style::Print(":"),
            style::SetForegroundColor(text_color),
            style::SetBackgroundColor(line_bg_color),
            style::Print(" "),
            style::Print(change),
            style::ResetColor,
        )?;
    }
    queue!(
        output,
        crossterm::terminal::Clear(crossterm::terminal::ClearType::UntilNewLine),
        style::Print("\n"),
    )?;

    Ok(())
}

/// Returns a 1-indexed line number range of the start and end of `needle` inside `file`.
fn line_number_at(file: impl AsRef<str>, needle: impl AsRef<str>) -> Option<(usize, usize)> {
    let file = file.as_ref();
    let needle = needle.as_ref();
    if let Some((i, _)) = file.match_indices(needle).next() {
        let start = file[..i].matches("\n").count();
        let end = needle.matches("\n").count();
        Some((start + 1, start + end + 1))
    } else {
        None
    }
}

/// Returns the number of terminal cells required for displaying line numbers. This is used to
/// determine how many characters the gutter should allocate when displaying line numbers for a
/// text file.
///
/// For example, `10` and `99` both take 2 cells, whereas `100` and `999` take 3.
fn terminal_width_required_for_line_count(line_count: usize) -> usize {
    line_count.to_string().chars().count()
}

fn stylize_output_if_able(os: &Os, path: impl AsRef<Path>, file_text: &str) -> StylizedFile {
    if supports_truecolor(os) {
        match stylized_file(path, file_text) {
            Ok(s) => return s,
            Err(err) => {
                error!(?err, "unable to syntax highlight the output");
            },
        }
    }
    StylizedFile {
        truecolor: false,
        content: file_text.to_string(),
        gutter_bg: style::Color::Reset,
        line_bg: style::Color::Reset,
    }
}

/// Represents a [String] that is potentially stylized with truecolor escape codes.
#[derive(Debug)]
struct StylizedFile {
    /// Whether or not the file is stylized with 24bit color.
    truecolor: bool,
    /// File content. If [Self::truecolor] is true, then it has escape codes for styling with 24bit
    /// color.
    content: String,
    /// Background color for the gutter.
    gutter_bg: style::Color,
    /// Background color for the line content.
    line_bg: style::Color,
}

impl Default for StylizedFile {
    fn default() -> Self {
        Self {
            truecolor: false,
            content: Default::default(),
            gutter_bg: style::Color::Reset,
            line_bg: style::Color::Reset,
        }
    }
}

/// Returns a 24bit terminal escaped syntax-highlighted [String] of the file pointed to by `path`,
/// if able.
fn stylized_file(path: impl AsRef<Path>, file_text: impl AsRef<str>) -> Result<StylizedFile> {
    let ps = &*SYNTAX_SET;
    let ts = &*THEME_SET;

    let extension = path
        .as_ref()
        .extension()
        .wrap_err("missing extension")?
        .to_str()
        .wrap_err("not utf8")?;

    let syntax = ps
        .find_syntax_by_extension(extension)
        .wrap_err_with(|| format!("missing extension: {}", extension))?;

    let theme = &ts.themes["base16-ocean.dark"];
    let mut highlighter = HighlightLines::new(syntax, theme);
    let file_text = file_text.as_ref().lines();
    let mut file = String::new();
    for line in file_text {
        let mut ranges = Vec::new();
        ranges.append(&mut highlighter.highlight_line(line, ps)?);
        let mut escaped_line = as_24_bit_terminal_escaped(&ranges[..], false);
        escaped_line.push_str(&format!(
            "{}\n",
            crossterm::terminal::Clear(crossterm::terminal::ClearType::UntilNewLine),
        ));
        file.push_str(&escaped_line);
    }

    let (line_bg, gutter_bg) = match (theme.settings.background, theme.settings.gutter) {
        (Some(line_bg), Some(gutter_bg)) => (line_bg, gutter_bg),
        (Some(line_bg), None) => (line_bg, line_bg),
        _ => bail!("missing theme"),
    };
    Ok(StylizedFile {
        truecolor: true,
        content: file,
        gutter_bg: syntect_to_crossterm_color(gutter_bg),
        line_bg: syntect_to_crossterm_color(line_bg),
    })
}

fn syntect_to_crossterm_color(syntect: syntect::highlighting::Color) -> style::Color {
    style::Color::Rgb {
        r: syntect.r,
        g: syntect.g,
        b: syntect.b,
    }
}

#[cfg(test)]
mod tests {
    use std::collections::{
        HashMap,
        HashSet,
    };

    use super::*;
    use crate::cli::agent::ToolSettingTarget;
    use crate::cli::chat::util::test::{
        TEST_FILE_CONTENTS,
        TEST_FILE_PATH,
        setup_test_directory,
    };

    #[test]
    fn test_fs_write_deserialize() {
        let path = "/my-file";
        let file_text = "hello world";

        // create
        let v = serde_json::json!({
            "path": path,
            "command": "create",
            "file_text": file_text
        });
        let fw = serde_json::from_value::<FsWrite>(v).unwrap();
        assert!(matches!(fw, FsWrite::Create { .. }));

        // str_replace
        let v = serde_json::json!({
            "path": path,
            "command": "str_replace",
            "old_str": "prev string",
            "new_str": "new string",
        });
        let fw = serde_json::from_value::<FsWrite>(v).unwrap();
        assert!(matches!(fw, FsWrite::StrReplace { .. }));

        // insert
        let v = serde_json::json!({
            "path": path,
            "command": "insert",
            "insert_line": 3,
            "new_str": "new string",
        });
        let fw = serde_json::from_value::<FsWrite>(v).unwrap();
        assert!(matches!(fw, FsWrite::Insert { .. }));

        // append
        let v = serde_json::json!({
            "path": path,
            "command": "append",
            "new_str": "appended content",
        });
        let fw = serde_json::from_value::<FsWrite>(v).unwrap();
        assert!(matches!(fw, FsWrite::Append { .. }));
    }

    #[test]
    fn test_fs_write_deserialize_with_summary() {
        let path = "/my-file";
        let file_text = "hello world";
        let summary = "Added hello world content";

        // create with summary
        let v = serde_json::json!({
            "path": path,
            "command": "create",
            "file_text": file_text,
            "summary": summary
        });
        let fw = serde_json::from_value::<FsWrite>(v).unwrap();
        assert!(matches!(fw, FsWrite::Create { .. }));
        if let FsWrite::Create { summary: s, .. } = &fw {
            assert_eq!(s.as_ref().unwrap(), summary);
        }

        // str_replace with summary
        let v = serde_json::json!({
            "path": path,
            "command": "str_replace",
            "old_str": "prev string",
            "new_str": "new string",
            "summary": summary
        });
        let fw = serde_json::from_value::<FsWrite>(v).unwrap();
        assert!(matches!(fw, FsWrite::StrReplace { .. }));
        if let FsWrite::StrReplace { summary: s, .. } = &fw {
            assert_eq!(s.as_ref().unwrap(), summary);
        }
    }

    #[tokio::test]
    async fn test_fs_write_tool_create() {
        let os = setup_test_directory().await;
        let mut stdout = std::io::stdout();
        let mut line_tracker = HashMap::new();

        let file_text = "Hello, world!";
        let v = serde_json::json!({
            "path": "/my-file",
            "command": "create",
            "file_text": file_text
        });
        serde_json::from_value::<FsWrite>(v)
            .unwrap()
            .invoke(&os, &mut stdout, &mut line_tracker)
            .await
            .unwrap();

        assert_eq!(
            os.fs.read_to_string("/my-file").await.unwrap(),
            format!("{}\n", file_text)
        );

        let file_text = "Goodbye, world!\nSee you later";
        let v = serde_json::json!({
            "path": "/my-file",
            "command": "create",
            "file_text": file_text
        });
        serde_json::from_value::<FsWrite>(v)
            .unwrap()
            .invoke(&os, &mut stdout, &mut line_tracker)
            .await
            .unwrap();

        // File should end with a newline
        assert_eq!(
            os.fs.read_to_string("/my-file").await.unwrap(),
            format!("{}\n", file_text)
        );

        let file_text = "This is a new string";
        let v = serde_json::json!({
            "path": "/my-file",
            "command": "create",
            "new_str": file_text
        });
        serde_json::from_value::<FsWrite>(v)
            .unwrap()
            .invoke(&os, &mut stdout, &mut line_tracker)
            .await
            .unwrap();

        assert_eq!(
            os.fs.read_to_string("/my-file").await.unwrap(),
            format!("{}\n", file_text)
        );
    }

    #[tokio::test]
    async fn test_fs_write_tool_str_replace() {
        let os = setup_test_directory().await;
        let mut stdout = std::io::stdout();
        let mut line_tracker = HashMap::new();

        // No instances found
        let v = serde_json::json!({
            "path": TEST_FILE_PATH,
            "command": "str_replace",
            "old_str": "asjidfopjaieopr",
            "new_str": "1623749",
        });
        assert!(
            serde_json::from_value::<FsWrite>(v)
                .unwrap()
                .invoke(&os, &mut stdout, &mut line_tracker)
                .await
                .is_err()
        );

        // Multiple instances found
        let v = serde_json::json!({
            "path": TEST_FILE_PATH,
            "command": "str_replace",
            "old_str": "Hello world!",
            "new_str": "Goodbye world!",
        });
        assert!(
            serde_json::from_value::<FsWrite>(v)
                .unwrap()
                .invoke(&os, &mut stdout, &mut line_tracker)
                .await
                .is_err()
        );

        // Single instance found and replaced
        let v = serde_json::json!({
            "path": TEST_FILE_PATH,
            "command": "str_replace",
            "old_str": "1: Hello world!",
            "new_str": "1: Goodbye world!",
        });
        serde_json::from_value::<FsWrite>(v)
            .unwrap()
            .invoke(&os, &mut stdout, &mut line_tracker)
            .await
            .unwrap();
        assert_eq!(
            os.fs
                .read_to_string(TEST_FILE_PATH)
                .await
                .unwrap()
                .lines()
                .next()
                .unwrap(),
            "1: Goodbye world!",
            "expected the only occurrence to be replaced"
        );
    }

    #[tokio::test]
    async fn test_fs_write_tool_insert_at_beginning() {
        let os = setup_test_directory().await;
        let mut stdout = std::io::stdout();
        let mut line_tracker = HashMap::new();

        let new_str = "1: New first line!\n";
        let v = serde_json::json!({
            "path": TEST_FILE_PATH,
            "command": "insert",
            "insert_line": 0,
            "new_str": new_str,
        });
        serde_json::from_value::<FsWrite>(v)
            .unwrap()
            .invoke(&os, &mut stdout, &mut line_tracker)
            .await
            .unwrap();
        let actual = os.fs.read_to_string(TEST_FILE_PATH).await.unwrap();
        assert_eq!(
            format!("{}\n", actual.lines().next().unwrap()),
            new_str,
            "expected the first line to be updated to '{}'",
            new_str
        );
        assert_eq!(
            actual.lines().skip(1).collect::<Vec<_>>(),
            TEST_FILE_CONTENTS.lines().collect::<Vec<_>>(),
            "the rest of the file should not have been updated"
        );
    }

    #[tokio::test]
    async fn test_fs_write_tool_insert_after_first_line() {
        let os = setup_test_directory().await;
        let mut stdout = std::io::stdout();
        let mut line_tracker = HashMap::new();

        let new_str = "2: New second line!\n";
        let v = serde_json::json!({
            "path": TEST_FILE_PATH,
            "command": "insert",
            "insert_line": 1,
            "new_str": new_str,
        });

        serde_json::from_value::<FsWrite>(v)
            .unwrap()
            .invoke(&os, &mut stdout, &mut line_tracker)
            .await
            .unwrap();
        let actual = os.fs.read_to_string(TEST_FILE_PATH).await.unwrap();
        assert_eq!(
            format!("{}\n", actual.lines().nth(1).unwrap()),
            new_str,
            "expected the second line to be updated to '{}'",
            new_str
        );
        assert_eq!(
            actual.lines().skip(2).collect::<Vec<_>>(),
            TEST_FILE_CONTENTS.lines().skip(1).collect::<Vec<_>>(),
            "the rest of the file should not have been updated"
        );
    }

    #[tokio::test]
    async fn test_fs_write_tool_insert_when_no_newlines_in_file() {
        let os = Os::new().await.unwrap();
        let mut stdout = std::io::stdout();
        let mut line_tracker = HashMap::new();

        let test_file_path = "/file.txt";
        let test_file_contents = "hello there";
        os.fs.write(test_file_path, test_file_contents).await.unwrap();

        let new_str = "test";

        // First, test appending
        let v = serde_json::json!({
            "path": test_file_path,
            "command": "insert",
            "insert_line": 1,
            "new_str": new_str,
        });
        serde_json::from_value::<FsWrite>(v)
            .unwrap()
            .invoke(&os, &mut stdout, &mut line_tracker)
            .await
            .unwrap();
        let actual = os.fs.read_to_string(test_file_path).await.unwrap();
        assert_eq!(actual, format!("{}{}\n", test_file_contents, new_str));

        // Then, test prepending
        let v = serde_json::json!({
            "path": test_file_path,
            "command": "insert",
            "insert_line": 0,
            "new_str": new_str,
        });
        serde_json::from_value::<FsWrite>(v)
            .unwrap()
            .invoke(&os, &mut stdout, &mut line_tracker)
            .await
            .unwrap();
        let actual = os.fs.read_to_string(test_file_path).await.unwrap();
        assert_eq!(actual, format!("{}{}{}\n", new_str, test_file_contents, new_str));
    }

    #[tokio::test]
    async fn test_fs_write_tool_append() {
        let os = setup_test_directory().await;
        let mut stdout = std::io::stdout();
        let mut line_tracker = HashMap::new();

        // Test appending to existing file
        let content_to_append = "5: Appended line";
        let v = serde_json::json!({
            "path": TEST_FILE_PATH,
            "command": "append",
            "new_str": content_to_append,
        });

        serde_json::from_value::<FsWrite>(v)
            .unwrap()
            .invoke(&os, &mut stdout, &mut line_tracker)
            .await
            .unwrap();

        let actual = os.fs.read_to_string(TEST_FILE_PATH).await.unwrap();
        assert_eq!(
            actual,
            format!("{}{}\n", TEST_FILE_CONTENTS, content_to_append),
            "Content should be appended to the end of the file with a newline added"
        );

        // Test appending to non-existent file (should fail)
        let new_file_path = "/new_append_file.txt";
        let content = "This is a new file created by append";
        let v = serde_json::json!({
            "path": new_file_path,
            "command": "append",
            "new_str": content,
        });

        let result = serde_json::from_value::<FsWrite>(v)
            .unwrap()
            .invoke(&os, &mut stdout, &mut line_tracker)
            .await;

        assert!(result.is_err(), "Appending to non-existent file should fail");
    }

    #[test]
    fn test_lines_with_context() {
        let content = "Hello\nWorld!\nhow\nare\nyou\ntoday?";
        assert_eq!(get_lines_with_context(content, 1, 1, 1), ("", 1, "World!\n", 2));
        assert_eq!(get_lines_with_context(content, 0, 0, 2), ("", 1, "Hello\nWorld!\n", 2));
        assert_eq!(
            get_lines_with_context(content, 2, 4, 50),
            ("Hello\n", 1, "you\ntoday?", 6)
        );
        assert_eq!(get_lines_with_context(content, 4, 100, 2), ("World!\nhow\n", 2, "", 6));
    }

    #[test]
    fn test_gutter_width() {
        assert_eq!(terminal_width_required_for_line_count(1), 1);
        assert_eq!(terminal_width_required_for_line_count(9), 1);
        assert_eq!(terminal_width_required_for_line_count(10), 2);
        assert_eq!(terminal_width_required_for_line_count(99), 2);
        assert_eq!(terminal_width_required_for_line_count(100), 3);
        assert_eq!(terminal_width_required_for_line_count(999), 3);
    }

    #[tokio::test]
    async fn test_fs_write_with_tilde_paths() {
        // Create a test context
        let os = Os::new().await.unwrap();
        let mut stdout = std::io::stdout();
        let mut line_tracker = HashMap::new();

        // Get the home directory from the context
        let home_dir = os.env.home().unwrap_or_default();
        println!("Test home directory: {:?}", home_dir);

        // Create a file directly in the home directory first to ensure it exists
        let home_path = os.fs.chroot_path(&home_dir);
        println!("Chrooted home path: {:?}", home_path);

        // Ensure the home directory exists
        os.fs.create_dir_all(&home_path).await.unwrap();

        let v = serde_json::json!({
            "path": "~/file.txt",
            "command": "create",
            "file_text": "content in home file"
        });

        let result = serde_json::from_value::<FsWrite>(v)
            .unwrap()
            .invoke(&os, &mut stdout, &mut line_tracker)
            .await;

        match &result {
            Ok(_) => println!("Writing to ~/file.txt succeeded"),
            Err(e) => println!("Writing to ~/file.txt failed: {:?}", e),
        }

        assert!(result.is_ok(), "Writing to ~/file.txt should succeed");

        // Verify content was written correctly
        let file_path = home_path.join("file.txt");
        println!("Checking file at: {:?}", file_path);

        let content_result = os.fs.read_to_string(&file_path).await;
        match &content_result {
            Ok(content) => println!("Read content: {:?}", content),
            Err(e) => println!("Failed to read content: {:?}", e),
        }

        assert!(content_result.is_ok(), "Should be able to read from expanded path");
        assert_eq!(content_result.unwrap(), "content in home file\n");

        // Test with "~/nested/path/file.txt" to ensure deep paths work
        let nested_dir = home_path.join("nested").join("path");
        os.fs.create_dir_all(&nested_dir).await.unwrap();

        let v = serde_json::json!({
            "path": "~/nested/path/file.txt",
            "command": "create",
            "file_text": "content in nested path"
        });

        let result = serde_json::from_value::<FsWrite>(v)
            .unwrap()
            .invoke(&os, &mut stdout, &mut line_tracker)
            .await;

        assert!(result.is_ok(), "Writing to ~/nested/path/file.txt should succeed");

        // Verify nested path content
        let nested_file_path = nested_dir.join("file.txt");
        let nested_content = os.fs.read_to_string(&nested_file_path).await.unwrap();
        assert_eq!(nested_content, "content in nested path\n");
    }

<<<<<<< HEAD
    #[test]
    fn test_eval_perm() {
        const DENIED_PATH_ONE: &str = "/some/denied/path/**";
        const DENIED_PATH_GLOB: &str = "/denied/glob/**/path/**";

        let agent = Agent {
            name: "test_agent".to_string(),
            allowed_tools: {
                let mut allowed_tools = HashSet::<String>::new();
                allowed_tools.insert("fs_write".to_string());
                allowed_tools
            },
            tools_settings: {
                let mut map = HashMap::<ToolSettingTarget, serde_json::Value>::new();
                map.insert(
                    ToolSettingTarget("fs_write".to_string()),
                    serde_json::json!({
                        "deniedPaths": [DENIED_PATH_ONE, DENIED_PATH_GLOB]
                    }),
                );
                map
            },
            ..Default::default()
        };

        let tool = serde_json::from_value::<FsWrite>(serde_json::json!({
            "path": "/not/a/denied/path/file.txt",
            "command": "create",
            "file_text": "content in nested path"
        }))
        .unwrap();

        let res = tool.eval_perm(&agent);
        assert!(matches!(res, PermissionEvalResult::Ask));

        let tool = serde_json::from_value::<FsWrite>(serde_json::json!({
            "path": format!("{DENIED_PATH_ONE}/file.txt"),
            "command": "create",
            "file_text": "content in nested path"
        }))
        .unwrap();

        let res = tool.eval_perm(&agent);
        assert!(
            matches!(res, PermissionEvalResult::Deny(ref deny_list) if deny_list.contains(&DENIED_PATH_ONE.to_string()))
        );

        let tool = serde_json::from_value::<FsWrite>(serde_json::json!({
            "path": format!("/denied/glob/child_one/path/file.txt"),
            "command": "create",
            "file_text": "content in nested path"
        }))
        .unwrap();

        let res = tool.eval_perm(&agent);
        assert!(
            matches!(res, PermissionEvalResult::Deny(ref deny_list) if deny_list.contains(&DENIED_PATH_GLOB.to_string()))
        );

        let tool = serde_json::from_value::<FsWrite>(serde_json::json!({
            "path": format!("/denied/glob/child_one/grand_child_one/path/file.txt"),
            "command": "create",
            "file_text": "content in nested path"
        }))
        .unwrap();

        let res = tool.eval_perm(&agent);
        assert!(
            matches!(res, PermissionEvalResult::Deny(ref deny_list) if deny_list.contains(&DENIED_PATH_GLOB.to_string()))
=======
    #[tokio::test]
    async fn test_line_tracker_updates() {
        let os = setup_test_directory().await;
        let mut stdout = std::io::stdout();
        let mut line_tracker = HashMap::new();

        // 1. Create a file with known content
        let file_path = "/tracked_file.txt";
        let initial_content = "Line 1\nLine 2\nLine 3";

        let create_command = serde_json::json!({
            "path": file_path,
            "command": "create",
            "file_text": initial_content
        });

        serde_json::from_value::<FsWrite>(create_command)
            .unwrap()
            .invoke(&os, &mut stdout, &mut line_tracker)
            .await
            .unwrap();

        let sanitized_path = sanitize_path_tool_arg(&os, file_path);
        let path_key = sanitized_path.to_string_lossy().to_string();

        assert!(
            line_tracker.contains_key(&path_key),
            "Line tracker should contain an entry for the created file"
        );

        let tracker = line_tracker.get(&path_key).unwrap();
        assert_eq!(tracker.before_fswrite_lines, 0, "curr_lines should be 0 for a new file");
        assert_eq!(
            tracker.after_fswrite_lines, 3,
            "after_lines should be 3 for the created content"
        );

        // 2. Append to the file
        let append_content = "Line 4\nLine 5";
        let append_command = serde_json::json!({
            "path": file_path,
            "command": "append",
            "new_str": append_content
        });

        serde_json::from_value::<FsWrite>(append_command)
            .unwrap()
            .invoke(&os, &mut stdout, &mut line_tracker)
            .await
            .unwrap();

        // Check that line_tracker was updated after append
        let tracker = line_tracker.get(&path_key).unwrap();
        assert_eq!(
            tracker.before_fswrite_lines, 3,
            "curr_lines should be 3 (previous after_lines)"
        );
        assert_eq!(tracker.after_fswrite_lines, 5, "after_lines should be 5 after append");

        // 3. Insert a line
        let insert_command = serde_json::json!({
            "path": file_path,
            "command": "insert",
            "insert_line": 2,
            "new_str": "Inserted Line\n"
        });

        serde_json::from_value::<FsWrite>(insert_command)
            .unwrap()
            .invoke(&os, &mut stdout, &mut line_tracker)
            .await
            .unwrap();

        // Check that line_tracker was updated after insert
        let tracker = line_tracker.get(&path_key).unwrap();
        assert_eq!(
            tracker.before_fswrite_lines, 5,
            "curr_lines should be 5 (previous after_lines)"
        );
        assert_eq!(tracker.after_fswrite_lines, 6, "after_lines should be 6 after insert");

        // 4. Replace a string that changes line count
        let replace_command = serde_json::json!({
            "path": file_path,
            "command": "str_replace",
            "old_str": "Line 4",
            "new_str": "Line 4\nExtra Line"
        });

        serde_json::from_value::<FsWrite>(replace_command)
            .unwrap()
            .invoke(&os, &mut stdout, &mut line_tracker)
            .await
            .unwrap();

        // Check that line_tracker was updated after string replacement
        let tracker = line_tracker.get(&path_key).unwrap();
        assert_eq!(
            tracker.before_fswrite_lines, 6,
            "curr_lines should be 6 (previous after_lines)"
        );
        assert_eq!(
            tracker.after_fswrite_lines, 7,
            "after_lines should be 7 after string replacement"
        );

        // 5. Verify line counts match actual file content
        let content = os.fs.read_to_string(file_path).await.unwrap();
        let actual_line_count = content.lines().count();
        assert_eq!(
            actual_line_count, tracker.after_fswrite_lines,
            "after_lines should match the actual line count in the file"
>>>>>>> 36e70d1c
        );
    }
}<|MERGE_RESOLUTION|>--- conflicted
+++ resolved
@@ -1259,7 +1259,6 @@
         assert_eq!(nested_content, "content in nested path\n");
     }
 
-<<<<<<< HEAD
     #[test]
     fn test_eval_perm() {
         const DENIED_PATH_ONE: &str = "/some/denied/path/**";
@@ -1329,7 +1328,9 @@
         let res = tool.eval_perm(&agent);
         assert!(
             matches!(res, PermissionEvalResult::Deny(ref deny_list) if deny_list.contains(&DENIED_PATH_GLOB.to_string()))
-=======
+        );
+    }
+
     #[tokio::test]
     async fn test_line_tracker_updates() {
         let os = setup_test_directory().await;
@@ -1442,7 +1443,6 @@
         assert_eq!(
             actual_line_count, tracker.after_fswrite_lines,
             "after_lines should match the actual line count in the file"
->>>>>>> 36e70d1c
         );
     }
 }