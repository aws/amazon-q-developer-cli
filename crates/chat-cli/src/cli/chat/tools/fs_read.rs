use std::collections::VecDeque;
use std::fs::Metadata;
use std::io::Write;

use crossterm::queue;
use crossterm::style::{
    self,
    Color,
};
use eyre::{
    Result,
    bail,
};
use globset::GlobSetBuilder;
use serde::{
    Deserialize,
    Serialize,
};
use syntect::util::LinesWithEndings;
use tracing::{
    debug,
    error,
    warn,
};

use super::{
    InvokeOutput,
    MAX_TOOL_RESPONSE_SIZE,
    OutputKind,
    format_path,
    sanitize_path_tool_arg,
};
use crate::cli::agent::{
    Agent,
    PermissionEvalResult,
};
use crate::cli::chat::tools::display_purpose;
use crate::cli::chat::util::images::{
    handle_images_from_paths,
    is_supported_image_type,
    pre_process,
};
use crate::cli::chat::{
    CONTINUATION_LINE,
    sanitize_unicode_tags,
};
use crate::os::Os;
use crate::util::directories;
use crate::util::tool_permission_checker::is_tool_in_allowlist;

#[derive(Debug, Clone, Deserialize)]
pub struct FsRead {
    // For batch operations
    pub operations: Vec<FsReadOperation>,
    pub summary: Option<String>,
}

#[derive(Debug, Clone, Deserialize)]
#[serde(tag = "mode")]
pub enum FsReadOperation {
    Line(FsLine),
    Directory(FsDirectory),
    Search(FsSearch),
    Image(FsImage),
}

impl FsRead {
    pub async fn validate(&mut self, os: &Os) -> Result<()> {
        if self.operations.is_empty() {
            bail!("At least one operation must be provided");
        }
        for op in &mut self.operations {
            op.validate(os).await?;
        }
        Ok(())
    }

    pub async fn queue_description(&self, os: &Os, updates: &mut impl Write) -> Result<()> {
        if self.operations.len() == 1 {
            // Single operation - display without batch prefix
            self.operations[0].queue_description(os, updates).await
        } else {
            // Multiple operations - display as batch
            queue!(
                updates,
                style::Print("Batch fs_read operation with "),
                style::SetForegroundColor(Color::Green),
                style::Print(self.operations.len()),
                style::ResetColor,
                style::Print(" operations:\n")
            )?;

            // Display purpose if available for batch operations
            let _ = display_purpose(self.summary.as_ref(), updates);

            for (i, op) in self.operations.iter().enumerate() {
                queue!(updates, style::Print(format!("\n↱ Operation {}: ", i + 1)))?;
                op.queue_description(os, updates).await?;
            }
            Ok(())
        }
    }

    pub fn eval_perm(&self, os: &Os, agent: &Agent) -> PermissionEvalResult {
        #[derive(Debug, Deserialize)]
        #[serde(rename_all = "camelCase")]
        struct Settings {
            #[serde(default)]
            allowed_paths: Vec<String>,
            #[serde(default)]
            denied_paths: Vec<String>,
            #[serde(default)]
            allow_read_only: bool,
        }

<<<<<<< HEAD
        let is_in_allowlist = matches_any_pattern(&agent.allowed_tools, "fs_read");
=======
        let is_in_allowlist = is_tool_in_allowlist(&agent.allowed_tools, "fs_read", None);
>>>>>>> 54869235
        let settings = agent
            .tools_settings
            .get("fs_read")
            .cloned()
            .unwrap_or_else(|| serde_json::json!({}));

        {
            let Settings {
                mut allowed_paths,
                denied_paths,
                allow_read_only,
            } = match serde_json::from_value::<Settings>(settings) {
                Ok(settings) => settings,
                Err(e) => {
                    error!("Failed to deserialize tool settings for fs_read: {:?}", e);
                    return PermissionEvalResult::Ask;
                },
            };

            // Always add current working directory to allowed paths
            if let Ok(cwd) = os.env.current_dir() {
                allowed_paths.push(cwd.to_string_lossy().to_string());
            }

            let allow_set = {
                let mut builder = GlobSetBuilder::new();
                for path in &allowed_paths {
                    let Ok(path) = directories::canonicalizes_path(os, path) else {
                        continue;
                    };
                    if let Err(e) = directories::add_gitignore_globs(&mut builder, path.as_str()) {
                        warn!("Failed to create glob from path given: {path}: {e}. Ignoring.");
                    }
                }
                builder.build()
            };

            let mut sanitized_deny_list = Vec::<&String>::new();
            let deny_set = {
                let mut builder = GlobSetBuilder::new();
                for path in &denied_paths {
                    let Ok(processed_path) = directories::canonicalizes_path(os, path) else {
                        continue;
                    };
                    match directories::add_gitignore_globs(&mut builder, processed_path.as_str()) {
                        Ok(_) => {
                            // Note that we need to push twice here because for each rule we
                            // are creating two globs (one for file and one for directory)
                            sanitized_deny_list.push(path);
                            sanitized_deny_list.push(path);
                        },
                        Err(e) => warn!("Failed to create glob from path given: {path}: {e}. Ignoring."),
                    }
                }
                builder.build()
            };

            match (allow_set, deny_set) {
                (Ok(allow_set), Ok(deny_set)) => {
                    let mut deny_list = Vec::<PermissionEvalResult>::new();
                    let mut ask = false;

                    for op in &self.operations {
                        match op {
                            FsReadOperation::Line(FsLine { path, .. })
                            | FsReadOperation::Directory(FsDirectory { path, .. })
                            | FsReadOperation::Search(FsSearch { path, .. }) => {
                                let Ok(path) = directories::canonicalizes_path(os, path) else {
                                    ask = true;
                                    continue;
                                };
                                let denied_match_set = deny_set.matches(path.as_ref() as &str);
                                if !denied_match_set.is_empty() {
                                    let deny_res = PermissionEvalResult::Deny({
                                        denied_match_set
                                            .iter()
                                            .filter_map(|i| sanitized_deny_list.get(*i).map(|s| (*s).clone()))
                                            .collect::<Vec<_>>()
                                    });
                                    deny_list.push(deny_res);
                                    continue;
                                }

                                // We only want to ask if we are not allowing read only
                                // operation
                                if !is_in_allowlist && !allow_read_only && !allow_set.is_match(path.as_ref() as &str) {
                                    ask = true;
                                }
                            },
                            FsReadOperation::Image(fs_image) => {
                                let paths = &fs_image.image_paths;
                                let denied_match_set = paths
                                    .iter()
                                    .flat_map(|path| {
                                        let Ok(path) = directories::canonicalizes_path(os, path) else {
                                            return vec![];
                                        };
                                        deny_set.matches(path.as_ref() as &str)
                                    })
                                    .collect::<Vec<_>>();
                                if !denied_match_set.is_empty() {
                                    let deny_res = PermissionEvalResult::Deny({
                                        denied_match_set
                                            .iter()
                                            .filter_map(|i| sanitized_deny_list.get(*i).map(|s| (*s).clone()))
                                            .collect::<Vec<_>>()
                                    });
                                    deny_list.push(deny_res);
                                    continue;
                                }

                                // We only want to ask if we are not allowing read only
                                // operation
                                if !is_in_allowlist
                                    && !allow_read_only
                                    && !paths.iter().any(|path| allow_set.is_match(path))
                                {
                                    ask = true;
                                }
                            },
                        }
                    }

                    if !deny_list.is_empty() {
                        PermissionEvalResult::Deny({
                            deny_list.into_iter().fold(Vec::<String>::new(), |mut acc, res| {
                                if let PermissionEvalResult::Deny(mut rules) = res {
                                    acc.append(&mut rules);
                                }
                                acc
                            })
                        })
                    } else if ask {
                        PermissionEvalResult::Ask
                    } else {
                        PermissionEvalResult::Allow
                    }
                },
                (allow_res, deny_res) => {
                    if let Err(e) = allow_res {
                        warn!("fs_read failed to build allow set: {:?}", e);
                    }
                    if let Err(e) = deny_res {
                        warn!("fs_read failed to build deny set: {:?}", e);
                    }
                    warn!("One or more detailed args failed to parse, falling back to ask");
                    PermissionEvalResult::Ask
                },
            }
        }
    }

    pub async fn invoke(&self, os: &Os, updates: &mut impl Write) -> Result<InvokeOutput> {
        if self.operations.len() == 1 {
            // Single operation - return result directly
            self.operations[0].invoke(os, updates).await
        } else {
            // Multiple operations - combine results
            let mut combined_results = Vec::new();
            let mut all_images = Vec::new();
            let mut has_non_image_ops = false;
            let mut success_ops = 0usize;
            let mut failed_ops = 0usize;

            for (i, op) in self.operations.iter().enumerate() {
                match op.invoke(os, updates).await {
                    Ok(result) => {
                        success_ops += 1;

                        match &result.output {
                            OutputKind::Text(text) => {
                                combined_results.push(format!("=== Operation {} Result (Text) ===\n{}", i + 1, text));
                                has_non_image_ops = true;
                            },
                            OutputKind::Json(json) => {
                                combined_results.push(format!(
                                    "=== Operation {} Result (Json) ===\n{}",
                                    i + 1,
                                    serde_json::to_string_pretty(json)?
                                ));
                                has_non_image_ops = true;
                            },
                            OutputKind::Images(images) => {
                                all_images.extend(images.clone());
                                combined_results.push(format!(
                                    "=== Operation {} Result (Images) ===\n[{} images processed]",
                                    i + 1,
                                    images.len()
                                ));
                            },
                            // This branch won't be reached because single operation execution never returns a Mixed
                            // result
                            OutputKind::Mixed { text: _, images: _ } => {},
                        }
                    },

                    Err(err) => {
                        failed_ops += 1;
                        combined_results.push(format!("=== Operation {} Error ===\n{}", i + 1, err));
                    },
                }
            }

            queue!(
                updates,
                style::Print("\n"),
                style::Print(CONTINUATION_LINE),
                style::Print("\n")
            )?;
            super::queue_function_result(
                &format!(
                    "Summary: {} operations processed, {} successful, {} failed",
                    self.operations.len(),
                    success_ops,
                    failed_ops
                ),
                updates,
                false,
                true,
            )?;

            let combined_text = combined_results.join("\n\n");

            if !all_images.is_empty() && has_non_image_ops {
                Ok(InvokeOutput {
                    output: OutputKind::Mixed {
                        text: combined_text,
                        images: all_images,
                    },
                })
            } else if !all_images.is_empty() {
                Ok(InvokeOutput {
                    output: OutputKind::Images(all_images),
                })
            } else {
                Ok(InvokeOutput {
                    output: OutputKind::Text(combined_text),
                })
            }
        }
    }
}

impl FsReadOperation {
    pub async fn validate(&mut self, os: &Os) -> Result<()> {
        match self {
            FsReadOperation::Line(fs_line) => fs_line.validate(os).await,
            FsReadOperation::Directory(fs_directory) => fs_directory.validate(os).await,
            FsReadOperation::Search(fs_search) => fs_search.validate(os).await,
            FsReadOperation::Image(fs_image) => fs_image.validate(os).await,
        }
    }

    pub async fn queue_description(&self, os: &Os, updates: &mut impl Write) -> Result<()> {
        match self {
            FsReadOperation::Line(fs_line) => fs_line.queue_description(os, updates).await,
            FsReadOperation::Directory(fs_directory) => fs_directory.queue_description(updates),
            FsReadOperation::Search(fs_search) => fs_search.queue_description(updates),
            FsReadOperation::Image(fs_image) => fs_image.queue_description(updates),
        }
    }

    pub async fn invoke(&self, os: &Os, updates: &mut impl Write) -> Result<InvokeOutput> {
        match self {
            FsReadOperation::Line(fs_line) => fs_line.invoke(os, updates).await,
            FsReadOperation::Directory(fs_directory) => fs_directory.invoke(os, updates).await,
            FsReadOperation::Search(fs_search) => fs_search.invoke(os, updates).await,
            FsReadOperation::Image(fs_image) => fs_image.invoke(updates).await,
        }
    }
}

/// Read images from given paths.
#[derive(Debug, Clone, Deserialize)]
pub struct FsImage {
    pub image_paths: Vec<String>,
}

impl FsImage {
    pub async fn validate(&mut self, os: &Os) -> Result<()> {
        for path in &self.image_paths {
            let path = sanitize_path_tool_arg(os, path);
            if let Some(path) = path.to_str() {
                let processed_path = pre_process(path);
                if !is_supported_image_type(&processed_path) {
                    bail!("'{}' is not a supported image type", &processed_path);
                }
                let is_file = os.fs.symlink_metadata(&processed_path).await?.is_file();
                if !is_file {
                    bail!("'{}' is not a file", &processed_path);
                }
            } else {
                bail!("Unable to parse path");
            }
        }
        Ok(())
    }

    pub async fn invoke(&self, updates: &mut impl Write) -> Result<InvokeOutput> {
        let pre_processed_paths: Vec<String> = self.image_paths.iter().map(|path| pre_process(path)).collect();
        let valid_images = handle_images_from_paths(updates, &pre_processed_paths);
        super::queue_function_result("Successfully read image", updates, false, false)?;
        Ok(InvokeOutput {
            output: OutputKind::Images(valid_images),
        })
    }

    pub fn queue_description(&self, updates: &mut impl Write) -> Result<()> {
        queue!(
            updates,
            style::Print("Reading images: "),
            style::SetForegroundColor(Color::Green),
            style::Print(&self.image_paths.join("\n")),
            style::Print("\n"),
            style::ResetColor,
        )?;
        Ok(())
    }
}

/// Read lines from a file.
#[derive(Debug, Clone, Deserialize)]
pub struct FsLine {
    pub path: String,
    pub start_line: Option<i32>,
    pub end_line: Option<i32>,
}

impl FsLine {
    const DEFAULT_END_LINE: i32 = -1;
    const DEFAULT_START_LINE: i32 = 1;

    pub async fn validate(&mut self, os: &Os) -> Result<()> {
        let path = sanitize_path_tool_arg(os, &self.path);
        if !path.exists() {
            bail!("'{}' does not exist", self.path);
        }
        let is_file = os.fs.symlink_metadata(&path).await?.is_file();
        if !is_file {
            bail!("'{}' is not a file", self.path);
        }
        Ok(())
    }

    pub async fn queue_description(&self, os: &Os, updates: &mut impl Write) -> Result<()> {
        let path = sanitize_path_tool_arg(os, &self.path);
        let file_bytes = os.fs.read(&path).await?;
        let file_content = String::from_utf8_lossy(&file_bytes);
        let line_count = file_content.lines().count();
        queue!(
            updates,
            style::Print("Reading file: "),
            style::SetForegroundColor(Color::Green),
            style::Print(&self.path),
            style::ResetColor,
            style::Print(", "),
        )?;

        let start = convert_negative_index(line_count, self.start_line()) + 1;
        let end = convert_negative_index(line_count, self.end_line()) + 1;
        match (start, end) {
            _ if start == 1 && end == line_count => Ok(queue!(updates, style::Print("all lines".to_string()))?),
            _ if end == line_count => Ok(queue!(
                updates,
                style::Print("from line "),
                style::SetForegroundColor(Color::Green),
                style::Print(start),
                style::ResetColor,
                style::Print(" to end of file"),
            )?),
            _ => Ok(queue!(
                updates,
                style::Print("from line "),
                style::SetForegroundColor(Color::Green),
                style::Print(start),
                style::ResetColor,
                style::Print(" to "),
                style::SetForegroundColor(Color::Green),
                style::Print(end),
                style::ResetColor,
            )?),
        }
    }

    pub async fn invoke(&self, os: &Os, updates: &mut impl Write) -> Result<InvokeOutput> {
        let path = sanitize_path_tool_arg(os, &self.path);
        debug!(?path, "Reading");
        let file_bytes = os.fs.read(&path).await?;
        let file_content = String::from_utf8_lossy(&file_bytes);
        let file_content = sanitize_unicode_tags(&file_content);
        let line_count = file_content.lines().count();
        let (start, end) = (
            convert_negative_index(line_count, self.start_line()),
            convert_negative_index(line_count, self.end_line()),
        );

        // safety check to ensure end is always greater than start
        let end = end.max(start);

        if start >= line_count {
            bail!(
                "starting index: {} is outside of the allowed range: ({}, {})",
                self.start_line(),
                -(line_count as i64),
                line_count
            );
        }

        // The range should be inclusive on both ends.
        let file_contents = file_content
            .lines()
            .skip(start)
            .take(end - start + 1)
            .collect::<Vec<_>>()
            .join("\n");

        let byte_count = file_contents.len();
        if byte_count > MAX_TOOL_RESPONSE_SIZE {
            bail!(
                "This tool only supports reading {MAX_TOOL_RESPONSE_SIZE} bytes at a
time. You tried to read {byte_count} bytes. Try executing with fewer lines specified."
            );
        }

        super::queue_function_result(
            &format!(
                "Successfully read {} bytes from {}",
                file_contents.len(),
                &path.display()
            ),
            updates,
            false,
            false,
        )?;

        Ok(InvokeOutput {
            output: OutputKind::Text(file_contents),
        })
    }

    fn start_line(&self) -> i32 {
        self.start_line.unwrap_or(Self::DEFAULT_START_LINE)
    }

    fn end_line(&self) -> i32 {
        self.end_line.unwrap_or(Self::DEFAULT_END_LINE)
    }
}

/// Search in a file.
#[derive(Debug, Clone, Deserialize)]
pub struct FsSearch {
    pub path: String,
    pub pattern: String,
    pub context_lines: Option<usize>,
}

impl FsSearch {
    const CONTEXT_LINE_PREFIX: &str = "  ";
    const DEFAULT_CONTEXT_LINES: usize = 2;
    const MATCHING_LINE_PREFIX: &str = "→ ";

    pub async fn validate(&mut self, os: &Os) -> Result<()> {
        let path = sanitize_path_tool_arg(os, &self.path);
        let relative_path = format_path(os.env.current_dir()?, &path);
        if !path.exists() {
            bail!("File not found: {}", relative_path);
        }
        if !os.fs.symlink_metadata(path).await?.is_file() {
            bail!("Path is not a file: {}", relative_path);
        }
        if self.pattern.is_empty() {
            bail!("Search pattern cannot be empty");
        }
        Ok(())
    }

    pub fn queue_description(&self, updates: &mut impl Write) -> Result<()> {
        queue!(
            updates,
            style::Print("Searching: "),
            style::SetForegroundColor(Color::Green),
            style::Print(&self.path),
            style::ResetColor,
            style::Print(" for pattern: "),
            style::SetForegroundColor(Color::Green),
            style::Print(&self.pattern.to_lowercase()),
            style::ResetColor,
        )?;
        Ok(())
    }

    pub async fn invoke(&self, os: &Os, updates: &mut impl Write) -> Result<InvokeOutput> {
        let file_path = sanitize_path_tool_arg(os, &self.path);
        let pattern = &self.pattern;

        let file_bytes = os.fs.read(&file_path).await?;
        let file_content = String::from_utf8_lossy(&file_bytes);
        let file_content = sanitize_unicode_tags(&file_content);
        let lines: Vec<&str> = LinesWithEndings::from(&file_content).collect();

        let mut results = Vec::new();
        let mut total_matches = 0;

        // Case insensitive search
        let pattern_lower = pattern.to_lowercase();
        for (line_num, line) in lines.iter().enumerate() {
            if line.to_lowercase().contains(&pattern_lower) {
                total_matches += 1;
                let start = line_num.saturating_sub(self.context_lines());
                let end = lines.len().min(line_num + self.context_lines() + 1);
                let mut context_text = Vec::new();
                (start..end).for_each(|i| {
                    let prefix = if i == line_num {
                        Self::MATCHING_LINE_PREFIX
                    } else {
                        Self::CONTEXT_LINE_PREFIX
                    };
                    let line_text = lines[i].to_string();
                    context_text.push(format!("{}{}: {}", prefix, i + 1, line_text));
                });
                let match_text = context_text.join("");
                results.push(SearchMatch {
                    line_number: line_num + 1,
                    context: match_text,
                });
            }
        }

        super::queue_function_result(
            &format!(
                "Found {} matches for pattern '{}' in {}",
                total_matches,
                pattern,
                &file_path.display()
            ),
            updates,
            false,
            false,
        )?;

        Ok(InvokeOutput {
            output: OutputKind::Text(serde_json::to_string(&results)?),
        })
    }

    fn context_lines(&self) -> usize {
        self.context_lines.unwrap_or(Self::DEFAULT_CONTEXT_LINES)
    }
}

/// List directory contents.
#[derive(Debug, Clone, Deserialize)]
pub struct FsDirectory {
    pub path: String,
    pub depth: Option<usize>,
}

impl FsDirectory {
    const DEFAULT_DEPTH: usize = 0;

    pub async fn validate(&mut self, os: &Os) -> Result<()> {
        let path = sanitize_path_tool_arg(os, &self.path);
        let relative_path = format_path(os.env.current_dir()?, &path);
        if !path.exists() {
            bail!("Directory not found: {}", relative_path);
        }
        if !os.fs.symlink_metadata(path).await?.is_dir() {
            bail!("Path is not a directory: {}", relative_path);
        }
        Ok(())
    }

    pub fn queue_description(&self, updates: &mut impl Write) -> Result<()> {
        queue!(
            updates,
            style::Print("Reading directory: "),
            style::SetForegroundColor(Color::Green),
            style::Print(&self.path),
            style::ResetColor,
            style::Print(" "),
        )?;
        let depth = self.depth.unwrap_or_default();
        Ok(queue!(
            updates,
            style::Print(format!("with maximum depth of {}", depth))
        )?)
    }

    pub async fn invoke(&self, os: &Os, updates: &mut impl Write) -> Result<InvokeOutput> {
        let path = sanitize_path_tool_arg(os, &self.path);
        let max_depth = self.depth();
        debug!(?path, max_depth, "Reading directory at path with depth");
        let mut result = Vec::new();
        let mut dir_queue = VecDeque::new();
        dir_queue.push_back((path.clone(), 0));
        while let Some((path, depth)) = dir_queue.pop_front() {
            if depth > max_depth {
                break;
            }
            let mut read_dir = os.fs.read_dir(path).await?;

            #[cfg(windows)]
            while let Some(ent) = read_dir.next_entry().await? {
                let md = ent.metadata().await?;

                let modified_timestamp = md.modified()?.duration_since(std::time::UNIX_EPOCH)?.as_secs();
                let datetime = time::OffsetDateTime::from_unix_timestamp(modified_timestamp as i64).unwrap();
                let formatted_date = datetime
                    .format(time::macros::format_description!(
                        "[month repr:short] [day] [hour]:[minute]"
                    ))
                    .unwrap();

                result.push(format!(
                    "{} {} {} {}",
                    format_ftype(&md),
                    String::from_utf8_lossy(ent.file_name().as_encoded_bytes()),
                    formatted_date,
                    ent.path().to_string_lossy()
                ));

                if md.is_dir() && md.is_dir() {
                    dir_queue.push_back((ent.path(), depth + 1));
                }
            }

            #[cfg(unix)]
            while let Some(ent) = read_dir.next_entry().await? {
                use std::os::unix::fs::{
                    MetadataExt,
                    PermissionsExt,
                };

                let md = ent.metadata().await?;
                let formatted_mode = format_mode(md.permissions().mode()).into_iter().collect::<String>();

                let modified_timestamp = md.modified()?.duration_since(std::time::UNIX_EPOCH)?.as_secs();
                let datetime = time::OffsetDateTime::from_unix_timestamp(modified_timestamp as i64).unwrap();
                let formatted_date = datetime
                    .format(time::macros::format_description!(
                        "[month repr:short] [day] [hour]:[minute]"
                    ))
                    .unwrap();

                // Mostly copying "The Long Format" from `man ls`.
                // TODO: query user/group database to convert uid/gid to names?
                result.push(format!(
                    "{}{} {} {} {} {} {} {}",
                    format_ftype(&md),
                    formatted_mode,
                    md.nlink(),
                    md.uid(),
                    md.gid(),
                    md.size(),
                    formatted_date,
                    ent.path().to_string_lossy()
                ));
                if md.is_dir() {
                    dir_queue.push_back((ent.path(), depth + 1));
                }
            }
        }

        let file_count = result.len();
        let result = result.join("\n");
        let byte_count = result.len();
        if byte_count > MAX_TOOL_RESPONSE_SIZE {
            bail!(
                "This tool only supports reading up to {MAX_TOOL_RESPONSE_SIZE} bytes at a time. You tried to read {byte_count} bytes ({file_count} files). Try executing with fewer lines specified."
            );
        }

        super::queue_function_result(
            &format!(
                "Successfully read directory {} ({} entries)",
                &path.display(),
                file_count
            ),
            updates,
            false,
            false,
        )?;

        Ok(InvokeOutput {
            output: OutputKind::Text(result),
        })
    }

    fn depth(&self) -> usize {
        self.depth.unwrap_or(Self::DEFAULT_DEPTH)
    }
}

/// Converts negative 1-based indices to positive 0-based indices.
fn convert_negative_index(line_count: usize, i: i32) -> usize {
    if i <= 0 {
        (line_count as i32 + i).max(0) as usize
    } else {
        i as usize - 1
    }
}

#[derive(Debug, Clone, Serialize, Deserialize)]
struct SearchMatch {
    line_number: usize,
    context: String,
}

fn format_ftype(md: &Metadata) -> char {
    if md.is_symlink() {
        'l'
    } else if md.is_file() {
        '-'
    } else if md.is_dir() {
        'd'
    } else {
        warn!("unknown file metadata: {:?}", md);
        '-'
    }
}

/// Formats a permissions mode into the form used by `ls`, e.g. `0o644` to `rw-r--r--`
#[cfg(unix)]
fn format_mode(mode: u32) -> [char; 9] {
    let mut mode = mode & 0o777;
    let mut res = ['-'; 9];
    fn octal_to_chars(val: u32) -> [char; 3] {
        match val {
            1 => ['-', '-', 'x'],
            2 => ['-', 'w', '-'],
            3 => ['-', 'w', 'x'],
            4 => ['r', '-', '-'],
            5 => ['r', '-', 'x'],
            6 => ['r', 'w', '-'],
            7 => ['r', 'w', 'x'],
            _ => ['-', '-', '-'],
        }
    }
    for c in res.rchunks_exact_mut(3) {
        c.copy_from_slice(&octal_to_chars(mode & 0o7));
        mode /= 0o10;
    }
    res
}

#[cfg(test)]
mod tests {
    use std::collections::HashMap;
    use std::path::PathBuf;

    use super::*;
    use crate::cli::agent::ToolSettingTarget;
    use crate::cli::chat::util::test::{
        TEST_FILE_CONTENTS,
        TEST_FILE_PATH,
        setup_test_directory,
    };

    #[test]
    fn test_negative_index_conversion() {
        assert_eq!(convert_negative_index(5, -100), 0);
        assert_eq!(convert_negative_index(5, -1), 4);
    }

    #[test]
    fn test_fs_read_deser() {
        // Test single operations (wrapped in operations array)
        serde_json::from_value::<FsRead>(
            serde_json::json!({ "operations": [{ "path": "/test_file.txt", "mode": "Line" }] }),
        )
        .unwrap();
        serde_json::from_value::<FsRead>(
            serde_json::json!({ "operations": [{ "path": "/test_file.txt", "mode": "Line", "end_line": 5 }] }),
        )
        .unwrap();
        serde_json::from_value::<FsRead>(
            serde_json::json!({ "operations": [{ "path": "/test_file.txt", "mode": "Line", "start_line": -1 }]  }),
        )
        .unwrap();
        serde_json::from_value::<FsRead>(
            serde_json::json!({ "operations": [{ "path": "/test_file.txt", "mode": "Line", "start_line": None::<usize> }] }),
        )
        .unwrap();
        serde_json::from_value::<FsRead>(serde_json::json!({ "operations": [{ "path": "/", "mode": "Directory" }] }))
            .unwrap();
        serde_json::from_value::<FsRead>(
            serde_json::json!({ "operations": [{ "path": "/test_file.txt", "mode": "Directory", "depth": 2 }] }),
        )
        .unwrap();
        serde_json::from_value::<FsRead>(
            serde_json::json!({ "operations": [{ "path": "/test_file.txt", "mode": "Search", "pattern": "hello" }] }),
        )
        .unwrap();
        serde_json::from_value::<FsRead>(serde_json::json!({
            "operations": [{ "image_paths": ["/img1.png", "/img2.jpg"], "mode": "Image" }]
        }))
        .unwrap();

        // Test mixed batch operations
        serde_json::from_value::<FsRead>(serde_json::json!({
            "operations": [
                { "path": "/file.txt", "mode": "Line" },
                { "path": "/dir", "mode": "Directory", "depth": 1 },
                { "path": "/log.txt", "mode": "Search", "pattern": "warning" },
                { "image_paths": ["/photo.jpg"], "mode": "Image" }
            ],
            "purpose": "Comprehensive file analysis"
        }))
        .unwrap();
    }

    #[tokio::test]
    async fn test_fs_read_line_invoke() {
        let os = setup_test_directory().await;
        let lines = TEST_FILE_CONTENTS.lines().collect::<Vec<_>>();
        let mut stdout = std::io::stdout();

        macro_rules! assert_lines {
            ($start_line:expr, $end_line:expr, $expected:expr) => {
                let v = serde_json::json!({
                    "operations": [{
                    "path": TEST_FILE_PATH,
                    "mode": "Line",
                    "start_line": $start_line,
                    "end_line": $end_line,}]
                });
                let output = serde_json::from_value::<FsRead>(v)
                    .unwrap()
                    .invoke(&os, &mut stdout)
                    .await
                    .unwrap();

                if let OutputKind::Text(text) = output.output {
                    assert_eq!(text, $expected.join("\n"), "actual(left) does not equal
                                expected(right) for (start_line, end_line): ({:?}, {:?})", $start_line, $end_line);
                } else {
                    panic!("expected text output");
                }
            }
        }
        assert_lines!(None::<i32>, None::<i32>, lines[..]);
        assert_lines!(1, 2, lines[..=1]);
        assert_lines!(1, -1, lines[..]);
        assert_lines!(2, 1, lines[1..=1]);
        assert_lines!(-2, -1, lines[2..]);
        assert_lines!(-2, None::<i32>, lines[2..]);
        assert_lines!(2, None::<i32>, lines[1..]);
    }

    #[tokio::test]
    async fn test_fs_read_line_past_eof() {
        let os = setup_test_directory().await;
        let mut stdout = std::io::stdout();
        let v = serde_json::json!({
            "operations": [{
            "path": TEST_FILE_PATH,
            "mode": "Line",
            "start_line": 100,
            "end_line": None::<i32>,}]});
        assert!(
            serde_json::from_value::<FsRead>(v)
                .unwrap()
                .invoke(&os, &mut stdout)
                .await
                .is_err()
        );
    }

    #[test]
    #[cfg(unix)]
    fn test_format_mode() {
        macro_rules! assert_mode {
            ($actual:expr, $expected:expr) => {
                assert_eq!(format_mode($actual).iter().collect::<String>(), $expected);
            };
        }
        assert_mode!(0o000, "---------");
        assert_mode!(0o700, "rwx------");
        assert_mode!(0o744, "rwxr--r--");
        assert_mode!(0o641, "rw-r----x");
    }

    #[tokio::test]
    async fn test_fs_read_directory_invoke() {
        let os = setup_test_directory().await;
        let mut stdout = std::io::stdout();

        // Testing without depth
        let v = serde_json::json!({
            "operations": [{
            "mode": "Directory",
            "path": "/",
        }]});
        let output = serde_json::from_value::<FsRead>(v)
            .unwrap()
            .invoke(&os, &mut stdout)
            .await
            .unwrap();

        if let OutputKind::Text(text) = output.output {
            assert_eq!(text.lines().collect::<Vec<_>>().len(), 4);
        } else {
            panic!("expected text output");
        }

        // Testing with depth level 1
        let v = serde_json::json!({
            "operations": [{
            "mode": "Directory",
            "path": "/",
            "depth": 1,}]
        });
        let output = serde_json::from_value::<FsRead>(v)
            .unwrap()
            .invoke(&os, &mut stdout)
            .await
            .unwrap();

        if let OutputKind::Text(text) = output.output {
            let lines = text.lines().collect::<Vec<_>>();
            assert_eq!(lines.len(), 7);
            assert!(
                !lines.iter().any(|l| l.contains("cccc1")),
                "directory at depth level 2 should not be included in output"
            );
        } else {
            panic!("expected text output");
        }
    }

    #[tokio::test]
    async fn test_fs_read_search_invoke() {
        let os = setup_test_directory().await;
        let mut stdout = std::io::stdout();

        macro_rules! invoke_search {
            ($value:tt) => {{
                let v = serde_json::json!($value);
                let output = serde_json::from_value::<FsRead>(v)
                    .unwrap()
                    .invoke(&os, &mut stdout)
                    .await
                    .unwrap();

                if let OutputKind::Text(value) = output.output {
                    serde_json::from_str::<Vec<SearchMatch>>(&value).unwrap()
                } else {
                    panic!("expected Text output")
                }
            }};
        }

        let matches = invoke_search!({
            "operations": [{
            "mode": "Search",
            "path": TEST_FILE_PATH,
            "pattern": "hello",}]
        });
        assert_eq!(matches.len(), 2);
        assert_eq!(matches[0].line_number, 1);
        assert_eq!(
            matches[0].context,
            format!(
                "{}1: 1: Hello world!\n{}2: 2: This is line 2\n{}3: 3: asdf\n",
                FsSearch::MATCHING_LINE_PREFIX,
                FsSearch::CONTEXT_LINE_PREFIX,
                FsSearch::CONTEXT_LINE_PREFIX
            )
        );
    }

    #[tokio::test]
    async fn test_fs_read_non_utf8_binary_file() {
        let os = Os::new().await.unwrap();
        let mut stdout = std::io::stdout();

        let binary_data = vec![0xff, 0xfe, 0xfd, 0xfc, 0xfb, 0xfa, 0xf9, 0xf8];
        let binary_file_path = "/binary_test.dat";
        os.fs.write(binary_file_path, &binary_data).await.unwrap();

        let v = serde_json::json!({
            "operations": [{
            "path": binary_file_path,
            "mode": "Line"}]
        });
        let output = serde_json::from_value::<FsRead>(v)
            .unwrap()
            .invoke(&os, &mut stdout)
            .await
            .unwrap();

        if let OutputKind::Text(text) = output.output {
            assert!(text.contains('�'), "Binary data should contain replacement characters");
            assert_eq!(text.chars().count(), 8, "Should have 8 replacement characters");
            assert!(
                text.chars().all(|c| c == '�'),
                "All characters should be replacement characters"
            );
        } else {
            panic!("expected text output");
        }
    }

    #[tokio::test]
    async fn test_fs_read_latin1_encoded_file() {
        let os = Os::new().await.unwrap();
        let mut stdout = std::io::stdout();

        let latin1_data = vec![99, 97, 102, 233]; // "café" in Latin-1
        let latin1_file_path = "/latin1_test.txt";
        os.fs.write(latin1_file_path, &latin1_data).await.unwrap();

        let v = serde_json::json!({
            "operations": [{
            "path": latin1_file_path,
            "mode": "Line"}]
        });
        let output = serde_json::from_value::<FsRead>(v)
            .unwrap()
            .invoke(&os, &mut stdout)
            .await
            .unwrap();

        if let OutputKind::Text(text) = output.output {
            // Latin-1 byte 233 (é) is invalid UTF-8, so it becomes a replacement character
            assert!(text.starts_with("caf"), "Should start with 'caf'");
            assert!(
                text.contains('�'),
                "Should contain replacement character for invalid UTF-8"
            );
        } else {
            panic!("expected text output");
        }
    }

    #[tokio::test]
    async fn test_fs_search_non_utf8_file() {
        let os = Os::new().await.unwrap();
        let mut stdout = std::io::stdout();

        let mut mixed_data = Vec::new();
        mixed_data.extend_from_slice(b"Hello world\n");
        mixed_data.extend_from_slice(&[0xff, 0xfe]); // Invalid UTF-8 bytes
        mixed_data.extend_from_slice(b"\nGoodbye world\n");

        let mixed_file_path = "/mixed_encoding_test.txt";
        os.fs.write(mixed_file_path, &mixed_data).await.unwrap();

        let v = serde_json::json!({
            "operations": [{
            "mode": "Search",
            "path": mixed_file_path,
            "pattern": "hello"}]
        });
        let output = serde_json::from_value::<FsRead>(v)
            .unwrap()
            .invoke(&os, &mut stdout)
            .await
            .unwrap();

        if let OutputKind::Text(value) = output.output {
            let matches: Vec<SearchMatch> = serde_json::from_str(&value).unwrap();
            assert_eq!(matches.len(), 1, "Should find one match for 'hello'");
            assert_eq!(matches[0].line_number, 1, "Match should be on line 1");
            assert!(
                matches[0].context.contains("Hello world"),
                "Should contain the matched line"
            );
        } else {
            panic!("expected Text output");
        }

        let v = serde_json::json!({
            "operations": [{
            "mode": "Search",
            "path": mixed_file_path,
            "pattern": "goodbye"}]
        });
        let output = serde_json::from_value::<FsRead>(v)
            .unwrap()
            .invoke(&os, &mut stdout)
            .await
            .unwrap();

        if let OutputKind::Text(value) = output.output {
            let matches: Vec<SearchMatch> = serde_json::from_str(&value).unwrap();
            assert_eq!(matches.len(), 1, "Should find one match for 'goodbye'");
            assert!(
                matches[0].context.contains("Goodbye world"),
                "Should contain the matched line"
            );
        } else {
            panic!("expected Text output");
        }
    }

    #[tokio::test]
    async fn test_fs_read_windows1252_encoded_file() {
        let os = Os::new().await.unwrap();
        let mut stdout = std::io::stdout();

        let mut windows1252_data = Vec::new();
        windows1252_data.extend_from_slice(b"Text with ");
        windows1252_data.push(0x93); // Left double quotation mark in Windows-1252
        windows1252_data.extend_from_slice(b"smart quotes");
        windows1252_data.push(0x94); // Right double quotation mark in Windows-1252

        let windows1252_file_path = "/windows1252_test.txt";
        os.fs.write(windows1252_file_path, &windows1252_data).await.unwrap();

        let v = serde_json::json!({
            "operations": [{
            "path": windows1252_file_path,
            "mode": "Line"}]
        });
        let output = serde_json::from_value::<FsRead>(v)
            .unwrap()
            .invoke(&os, &mut stdout)
            .await
            .unwrap();

        if let OutputKind::Text(text) = output.output {
            assert!(text.contains("Text with"), "Should contain readable text");
            assert!(text.contains("smart quotes"), "Should contain readable text");
            assert!(
                text.contains('�'),
                "Should contain replacement characters for invalid UTF-8"
            );
        } else {
            panic!("expected text output");
        }
    }

    #[tokio::test]
    async fn test_fs_search_pattern_with_replacement_chars() {
        let os = Os::new().await.unwrap();
        let mut stdout = std::io::stdout();

        let mut data_with_invalid_utf8 = Vec::new();
        data_with_invalid_utf8.extend_from_slice(b"Line 1: caf");
        data_with_invalid_utf8.push(0xe9); // Invalid UTF-8 byte (Latin-1 é)
        data_with_invalid_utf8.extend_from_slice(b"\nLine 2: hello world\n");

        let invalid_utf8_file_path = "/invalid_utf8_search_test.txt";
        os.fs
            .write(invalid_utf8_file_path, &data_with_invalid_utf8)
            .await
            .unwrap();

        let v = serde_json::json!({
            "operations": [{
            "mode": "Search",
            "path": invalid_utf8_file_path,
            "pattern": "caf"}]
        });
        let output = serde_json::from_value::<FsRead>(v)
            .unwrap()
            .invoke(&os, &mut stdout)
            .await
            .unwrap();

        if let OutputKind::Text(value) = output.output {
            let matches: Vec<SearchMatch> = serde_json::from_str(&value).unwrap();
            assert_eq!(matches.len(), 1, "Should find one match for 'caf'");
            assert_eq!(matches[0].line_number, 1, "Match should be on line 1");
            assert!(matches[0].context.contains("caf"), "Should contain 'caf'");
        } else {
            panic!("expected Text output");
        }
    }

    #[tokio::test]
    async fn test_fs_read_empty_file_with_invalid_utf8() {
        let os = Os::new().await.unwrap();
        let mut stdout = std::io::stdout();

        let invalid_only_data = vec![0xff, 0xfe, 0xfd];
        let invalid_only_file_path = "/invalid_only_test.txt";
        os.fs.write(invalid_only_file_path, &invalid_only_data).await.unwrap();

        let v = serde_json::json!({
            "operations": [{
            "path": invalid_only_file_path,
            "mode": "Line"}]
        });
        let output = serde_json::from_value::<FsRead>(v)
            .unwrap()
            .invoke(&os, &mut stdout)
            .await
            .unwrap();

        if let OutputKind::Text(text) = output.output {
            assert_eq!(text.chars().count(), 3, "Should have 3 replacement characters");
            assert!(text.chars().all(|c| c == '�'), "Should be all replacement characters");
        } else {
            panic!("expected text output");
        }

        let v = serde_json::json!({
            "operations": [{
            "mode": "Search",
            "path": invalid_only_file_path,
            "pattern": "test"}]
        });
        let output = serde_json::from_value::<FsRead>(v)
            .unwrap()
            .invoke(&os, &mut stdout)
            .await
            .unwrap();

        if let OutputKind::Text(value) = output.output {
            let matches: Vec<SearchMatch> = serde_json::from_str(&value).unwrap();
            assert_eq!(
                matches.len(),
                0,
                "Should find no matches in file with only invalid UTF-8"
            );
        } else {
            panic!("expected Text output");
        }
    }

    #[tokio::test]
    async fn test_fs_read_batch_mixed_operations() {
        let os = setup_test_directory().await;
        let mut stdout = Vec::new();

        let v = serde_json::json!({
            "operations": [
                { "path": TEST_FILE_PATH, "mode": "Line", "start_line": 1, "end_line": 2 },
                { "path": "/", "mode": "Directory" },
                { "path": TEST_FILE_PATH, "mode": "Search", "pattern": "hello" }
            ],
            "purpose": "Test mixed text operations"
        });

        let output = serde_json::from_value::<FsRead>(v)
            .unwrap()
            .invoke(&os, &mut stdout)
            .await
            .unwrap();
        // All text operations should return combined text
        if let OutputKind::Text(text) = output.output {
            // Check all operations are included
            assert!(text.contains("=== Operation 1 Result (Text) ==="));
            assert!(text.contains("=== Operation 2 Result (Text) ==="));
            assert!(text.contains("=== Operation 3 Result (Text) ==="));

            // Check operation 1 (Line mode)
            assert!(text.contains("Hello world!"));
            assert!(text.contains("This is line 2"));

            // Check operation 2 (Directory mode)
            assert!(text.contains("test_file.txt"));

            // Check operation 3 (Search mode)
            assert!(text.contains("\"line_number\":1"));
        } else {
            panic!("expected text output for batch operations");
        }
    }

    #[tokio::test]
    async fn test_fs_read_empty_operations() {
        let os = Os::new().await.unwrap();

        // Test empty operations array
        let v = serde_json::json!({
            "operations": []
        });

        let mut fs_read = serde_json::from_value::<FsRead>(v).unwrap();
        let result = fs_read.validate(&os).await;

        assert!(result.is_err());
        assert!(
            result
                .unwrap_err()
                .to_string()
                .contains("At least one operation must be provided")
        );
    }

    #[tokio::test]
    async fn test_eval_perm_denied_path() {
        const DENIED_PATH_OR_FILE: &str = "/some/denied/path";
        const DENIED_PATH_OR_FILE_GLOB: &str = "/denied/glob/**/path";

        let mut agent = Agent {
            name: "test_agent".to_string(),
            tools_settings: {
                let mut map = HashMap::<ToolSettingTarget, serde_json::Value>::new();
                map.insert(
                    ToolSettingTarget("fs_read".to_string()),
                    serde_json::json!({
                        "deniedPaths": [DENIED_PATH_OR_FILE, DENIED_PATH_OR_FILE_GLOB]
                    }),
                );
                map
            },
            ..Default::default()
        };

        let os = Os::new().await.unwrap();

        let tool_one = serde_json::from_value::<FsRead>(serde_json::json!({
            "operations": [
                { "path": DENIED_PATH_OR_FILE, "mode": "Line", "start_line": 1, "end_line": 2 },
                { "path": format!("{DENIED_PATH_OR_FILE}/child"), "mode": "Line", "start_line": 1, "end_line": 2 },
                { "path": "/denied/glob/middle_one/middle_two/path", "mode": "Line", "start_line": 1, "end_line": 2 },
                { "path": "/denied/glob/middle_one/middle_two/path/child", "mode": "Line", "start_line": 1, "end_line": 2 },
            ],
        }))
        .unwrap();

        let res = tool_one.eval_perm(&os, &agent);
        assert!(matches!(
            res,
            PermissionEvalResult::Deny(ref deny_list)
                if deny_list.iter().filter(|p| *p == DENIED_PATH_OR_FILE_GLOB).collect::<Vec<_>>().len() == 2
                && deny_list.iter().filter(|p| *p == DENIED_PATH_OR_FILE).collect::<Vec<_>>().len() == 2
        ));

        agent.allowed_tools.insert("fs_read".to_string());

        // Denied set should remain denied
        let res = tool_one.eval_perm(&os, &agent);
        assert!(matches!(
            res,
            PermissionEvalResult::Deny(ref deny_list)
                if deny_list.iter().filter(|p| *p == DENIED_PATH_OR_FILE_GLOB).collect::<Vec<_>>().len() == 2
                && deny_list.iter().filter(|p| *p == DENIED_PATH_OR_FILE).collect::<Vec<_>>().len() == 2
        ));
    }

    #[tokio::test]
    async fn test_eval_perm_allowed_path_and_cwd() {
        // by default the fake env uses "/" as the CWD.
        // change it to a sub folder so we can test fs_read reading files outside CWD
        let os = Os::new().await.unwrap();
        os.env.set_current_dir_for_test(PathBuf::from("/home/user"));

        let agent = Agent {
            name: "test_agent".to_string(),
            tools_settings: {
                let mut map = HashMap::new();
                map.insert(
                    ToolSettingTarget("fs_read".to_string()),
                    serde_json::json!({
                        "allowedPaths": ["/explicitly/allowed/path"]
                    }),
                );
                map
            },
            ..Default::default() // Not in allowed_tools, allow_read_only = false
        };

        // Test 1: Explicitly allowed path should work
        let allowed_tool = serde_json::from_value::<FsRead>(serde_json::json!({
            "operations": [
                { "path": "/explicitly/allowed/path", "mode": "Directory" },
                { "path": "/explicitly/allowed/path/file.txt", "mode": "Line" },
            ]
        }))
        .unwrap();
        let res = allowed_tool.eval_perm(&os, &agent);
        assert!(matches!(res, PermissionEvalResult::Allow));

        // Test 2: CWD should always be allowed
        let cwd_tool = serde_json::from_value::<FsRead>(serde_json::json!({
            "operations": [
                { "path": "/home/user/", "mode": "Directory" },
                { "path": "/home/user/file.txt", "mode": "Line" },
            ]
        }))
        .unwrap();
        let res = cwd_tool.eval_perm(&os, &agent);
        assert!(matches!(res, PermissionEvalResult::Allow));

        // Test 3: Outside CWD and not explicitly allowed should ask
        let outside_tool = serde_json::from_value::<FsRead>(serde_json::json!({
            "operations": [
                { "path": "/tmp/not/allowed/file.txt", "mode": "Line" }
            ]
        }))
        .unwrap();
        let res = outside_tool.eval_perm(&os, &agent);
        assert!(matches!(res, PermissionEvalResult::Ask));
    }

    #[tokio::test]
    async fn test_eval_perm_no_settings_cwd_behavior() {
        let os = Os::new().await.unwrap();
        os.env.set_current_dir_for_test(PathBuf::from("/home/user"));

        let agent = Agent {
            name: "test_agent".to_string(),
            tools_settings: HashMap::new(), // No fs_read settings
            ..Default::default()
        };

        // Test 1: CWD should be allowed even with no settings
        let cwd_tool = serde_json::from_value::<FsRead>(serde_json::json!({
            "operations": [
                { "path": "/home/user/", "mode": "Directory" },
                { "path": "/home/user/file.txt", "mode": "Line" },
            ]
        }))
        .unwrap();
        let res = cwd_tool.eval_perm(&os, &agent);
        assert!(matches!(res, PermissionEvalResult::Allow));

        // Test 2: Outside CWD should ask for permission
        let outside_tool = serde_json::from_value::<FsRead>(serde_json::json!({
            "operations": [
                { "path": "/tmp/not/allowed/file.txt", "mode": "Line" }
            ]
        }))
        .unwrap();
        let res = outside_tool.eval_perm(&os, &agent);
        assert!(matches!(res, PermissionEvalResult::Ask));
    }
}<|MERGE_RESOLUTION|>--- conflicted
+++ resolved
@@ -113,11 +113,7 @@
             allow_read_only: bool,
         }
 
-<<<<<<< HEAD
-        let is_in_allowlist = matches_any_pattern(&agent.allowed_tools, "fs_read");
-=======
         let is_in_allowlist = is_tool_in_allowlist(&agent.allowed_tools, "fs_read", None);
->>>>>>> 54869235
         let settings = agent
             .tools_settings
             .get("fs_read")
