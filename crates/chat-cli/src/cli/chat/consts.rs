use super::token_counter::TokenCounter;

// These limits are the internal undocumented values from the service for each item

pub const MAX_CURRENT_WORKING_DIRECTORY_LEN: usize = 256;

/// Limit to send the number of messages as part of chat.
pub const MAX_CONVERSATION_STATE_HISTORY_LEN: usize = 250;

pub const MAX_TOOL_RESPONSE_SIZE: usize = 800_000;

/// TODO: Use this to gracefully handle user message sizes.
#[allow(dead_code)]
pub const MAX_USER_MESSAGE_SIZE: usize = 600_000;

/// In tokens
pub const CONTEXT_WINDOW_SIZE: usize = 200_000;

<<<<<<< HEAD
pub const MAX_CHARS: usize = TokenCounter::token_to_chars(CONTEXT_WINDOW_SIZE); // Character-based warning threshold

pub const DUMMY_TOOL_NAME: &str = "dummy";
=======
pub const CONTEXT_FILES_MAX_SIZE: usize = 150_000;

pub const MAX_CHARS: usize = TokenCounter::token_to_chars(CONTEXT_WINDOW_SIZE); // Character-based warning threshold

pub const MAX_NUMBER_OF_IMAGES_PER_REQUEST: usize = 10;

/// In bytes - 10 MB
pub const MAX_IMAGE_SIZE: usize = 10 * 1024 * 1024;
>>>>>>> 3220d817
<|MERGE_RESOLUTION|>--- conflicted
+++ resolved
@@ -16,17 +16,13 @@
 /// In tokens
 pub const CONTEXT_WINDOW_SIZE: usize = 200_000;
 
-<<<<<<< HEAD
-pub const MAX_CHARS: usize = TokenCounter::token_to_chars(CONTEXT_WINDOW_SIZE); // Character-based warning threshold
-
-pub const DUMMY_TOOL_NAME: &str = "dummy";
-=======
 pub const CONTEXT_FILES_MAX_SIZE: usize = 150_000;
 
 pub const MAX_CHARS: usize = TokenCounter::token_to_chars(CONTEXT_WINDOW_SIZE); // Character-based warning threshold
 
+pub const DUMMY_TOOL_NAME: &str = "dummy";
+
 pub const MAX_NUMBER_OF_IMAGES_PER_REQUEST: usize = 10;
 
 /// In bytes - 10 MB
-pub const MAX_IMAGE_SIZE: usize = 10 * 1024 * 1024;
->>>>>>> 3220d817
+pub const MAX_IMAGE_SIZE: usize = 10 * 1024 * 1024;