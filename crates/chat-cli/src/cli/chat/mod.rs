--- conflicted
+++ resolved
@@ -571,17 +571,10 @@
                 existing_conversation = true;
                 cs.reload_serialized_state(Arc::clone(&ctx), Some(output.clone())).await;
                 input = Some(input.unwrap_or("In a few words, summarize our conversation so far.".to_owned()));
-<<<<<<< HEAD
-                prior.tool_manager = tool_manager;
-                prior.enforce_tool_use_history_invariants(false);
-                prior
-            },
-            None => {
-=======
                 cs.tool_manager = tool_manager;
+                cs.enforce_tool_use_history_invariants(false);
                 cs
             } else {
->>>>>>> 0a43fd2b
                 ConversationState::new(
                     ctx_clone,
                     conversation_id,
