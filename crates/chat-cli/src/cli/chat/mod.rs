pub mod cli;
mod command;
mod consts;
mod context;
mod conversation_state;
mod hooks;
mod input_source;
mod message;
mod parse;
mod parser;
mod prompt;
mod server_messenger;
#[cfg(unix)]
mod skim_integration;
mod token_counter;
mod tool_manager;
mod tools;
pub mod util;

use std::borrow::Cow;
use std::collections::{
    HashMap,
    HashSet,
    VecDeque,
};
use std::io::{
    IsTerminal,
    Read,
    Write,
};
use std::process::{
    Command as ProcessCommand,
    ExitCode,
};
use std::sync::Arc;
use std::time::Duration;
use std::{
    env,
    fs,
};

use command::{
    Command,
    PromptsSubcommand,
    ToolsSubcommand,
};
use consts::{
    CONTEXT_FILES_MAX_SIZE,
    CONTEXT_WINDOW_SIZE,
    DUMMY_TOOL_NAME,
};
use context::ContextManager;
use conversation_state::{
    ConversationState,
    TokenWarningLevel,
};
use crossterm::style::{
    Attribute,
    Color,
    Stylize,
};
use crossterm::{
    cursor,
    execute,
    queue,
    style,
    terminal,
};
use eyre::{
    ErrReport,
    Result,
    bail,
};
use hooks::{
    Hook,
    HookTrigger,
};
use message::{
    AssistantMessage,
    AssistantToolUse,
    ToolUseResult,
    ToolUseResultBlock,
};
use rand::distr::{
    Alphanumeric,
    SampleString,
};
use tokio::signal::ctrl_c;
use util::shared_writer::{
    NullWriter,
    SharedWriter,
};
use util::ui::draw_box;

use crate::api_client::StreamingClient;
use crate::api_client::clients::SendMessageOutput;
use crate::api_client::model::{
    ChatResponseStream,
    Tool as FigTool,
    ToolResultStatus,
};
use crate::platform::Context;
use crate::settings::{
    Settings,
    State,
};
use crate::telemetry::core::Event;
use crate::util::CHAT_BINARY_NAME;

/// Help text for the compact command
fn compact_help_text() -> String {
    color_print::cformat!(
        r#"
<magenta,em>Conversation Compaction</magenta,em>

The <em>/compact</em> command summarizes the conversation history to free up context space
while preserving essential information. This is useful for long-running conversations
that may eventually reach memory constraints.

<cyan!>Usage</cyan!>
  <em>/compact</em>                   <black!>Summarize the conversation and clear history</black!>
  <em>/compact [prompt]</em>          <black!>Provide custom guidance for summarization</black!>

<cyan!>When to use</cyan!>
• When you see the memory constraint warning message
• When a conversation has been running for a long time
• Before starting a new topic within the same session
• After completing complex tool operations

<cyan!>How it works</cyan!>
• Creates an AI-generated summary of your conversation
• Retains key information, code, and tool executions in the summary
• Clears the conversation history to free up space
• The assistant will reference the summary context in future responses
"#
    )
}
use input_source::InputSource;
use parse::{
    ParseState,
    interpret_markdown,
};
use parser::{
    RecvErrorKind,
    ResponseParser,
};
use regex::Regex;
use serde_json::Map;
use spinners::{
    Spinner,
    Spinners,
};
use thiserror::Error;
use token_counter::{
    TokenCount,
    TokenCounter,
};
use tool_manager::{
    GetPromptError,
    McpServerConfig,
    PromptBundle,
    ToolManager,
    ToolManagerBuilder,
};
use tools::gh_issue::GhIssueContext;
use tools::{
    OutputKind,
    QueuedTool,
    Tool,
    ToolPermissions,
    ToolSpec,
};
use tracing::{
    debug,
    error,
    info,
    trace,
    warn,
};
use unicode_width::UnicodeWidthStr;
use util::images::RichImageBlock;
use util::{
    animate_output,
    drop_matched_context_files,
    play_notification_bell,
    region_check,
};
use uuid::Uuid;
use winnow::Partial;
use winnow::stream::Offset;

use crate::mcp_client::{
    Prompt,
    PromptGetResult,
};

const WELCOME_TEXT: &str = color_print::cstr! {"
<em>Welcome to </em>
<cyan!>
 █████╗ ███╗   ███╗ █████╗ ███████╗ ██████╗ ███╗   ██╗     ██████╗ 
██╔══██╗████╗ ████║██╔══██╗╚══███╔╝██╔═══██╗████╗  ██║    ██╔═══██╗
███████║██╔████╔██║███████║  ███╔╝ ██║   ██║██╔██╗ ██║    ██║   ██║
██╔══██║██║╚██╔╝██║██╔══██║ ███╔╝  ██║   ██║██║╚██╗██║    ██║▄▄ ██║
██║  ██║██║ ╚═╝ ██║██║  ██║███████╗╚██████╔╝██║ ╚████║    ╚██████╔╝
╚═╝  ╚═╝╚═╝     ╚═╝╚═╝  ╚═╝╚══════╝ ╚═════╝ ╚═╝  ╚═══╝     ╚══▀▀═╝ 
</cyan!>                                                        
"};

const SMALL_SCREEN_WECLOME_TEXT: &str = color_print::cstr! {"
<em>Welcome to <cyan!>Amazon Q</cyan!>!</em>
"};

<<<<<<< HEAD
const ROTATING_TIPS: [&str; 10] = [
    color_print::cstr! {"Get notified whenever Q CLI finishes responding. Just run <green!>q settings chat.enableNotifications true</green!>"},
=======
const ROTATING_TIPS: [&str; 9] = [
>>>>>>> 1bf0f127
    color_print::cstr! {"You can use <green!>/editor</green!> to edit your prompt with a vim-like experience"},
    color_print::cstr! {"<green!>/usage</green!> shows you a visual breakdown of your current context window usage"},
    color_print::cstr! {"Get notified whenever Q CLI finishes responding. Just run <green!>q settings chat.enableNotifications true</green!>"},
    color_print::cstr! {"You can execute bash commands by typing <green!>!</green!> followed by the command"},
    color_print::cstr! {"Q can use tools without asking for confirmation every time. Give <green!>/tools trust</green!> a try"},
    color_print::cstr! {"You can programmatically inject context to your prompts by using hooks. Check out <green!>/context hooks help</green!>"},
    color_print::cstr! {"You can use <green!>/compact</green!> to replace the conversation history with its summary to free up the context space"},
    color_print::cstr! {"If you want to file an issue to the Q CLI team, just tell me, or run <green!>q issue</green!>"},
<<<<<<< HEAD
    color_print::cstr! {"You can enable custom tools with <green!>MCP servers</green!>. Learn more with /help"},
    color_print::cstr! {"You can specify wait time (in ms) for mcp server loading with <green!>q settings mcp.initTimeout {timeout in int}</green!>. Servers that takes longer than the specified time will continue to load in the background. Use /tools to see pending servers."},
=======
    color_print::cstr! {"You can enable custom tools with <green!>MCP servers</green!>. Learn more with <green!>/help</green!>"},
>>>>>>> 1bf0f127
];

const GREETING_BREAK_POINT: usize = 67;

const POPULAR_SHORTCUTS: &str = color_print::cstr! {"
<black!>
<green!>/help</green!> all commands  <em>•</em>  <green!>ctrl + j</green!> new lines  <em>•</em>  <green!>ctrl + s</green!> fuzzy search
</black!>"};

const SMALL_SCREEN_POPULAR_SHORTCUTS: &str = color_print::cstr! {"
<black!>
<green!>/help</green!> all commands
<green!>ctrl + j</green!> new lines
<green!>ctrl + s</green!> fuzzy search
</black!>
"};
const HELP_TEXT: &str = color_print::cstr! {"

<magenta,em>q</magenta,em> (Amazon Q Chat)

<cyan,em>Commands:</cyan,em>
<em>/clear</em>        <black!>Clear the conversation history</black!>
<em>/issue</em>        <black!>Report an issue or make a feature request</black!>
<em>/editor</em>       <black!>Open $EDITOR (defaults to vi) to compose a prompt</black!>
<em>/help</em>         <black!>Show this help dialogue</black!>
<em>/quit</em>         <black!>Quit the application</black!>
<em>/compact</em>      <black!>Summarize the conversation to free up context space</black!>
  <em>help</em>        <black!>Show help for the compact command</black!>
  <em>[prompt]</em>    <black!>Optional custom prompt to guide summarization</black!>
<em>/tools</em>        <black!>View and manage tools and permissions</black!>
  <em>help</em>        <black!>Show an explanation for the trust command</black!>
  <em>trust</em>       <black!>Trust a specific tool or tools for the session</black!>
  <em>untrust</em>     <black!>Revert a tool or tools to per-request confirmation</black!>
  <em>trustall</em>    <black!>Trust all tools (equivalent to deprecated /acceptall)</black!>
  <em>reset</em>       <black!>Reset all tools to default permission levels</black!>
<em>/profile</em>      <black!>Manage profiles</black!>
  <em>help</em>        <black!>Show profile help</black!>
  <em>list</em>        <black!>List profiles</black!>
  <em>set</em>         <black!>Set the current profile</black!>
  <em>create</em>      <black!>Create a new profile</black!>
  <em>delete</em>      <black!>Delete a profile</black!>
  <em>rename</em>      <black!>Rename a profile</black!>
<em>/prompts</em>      <black!>View and retrieve prompts</black!>
  <em>help</em>        <black!>Show prompts help</black!>
  <em>list</em>        <black!>List or search available prompts</black!>
  <em>get</em>         <black!>Retrieve and send a prompt</black!>
<em>/context</em>      <black!>Manage context files and hooks for the chat session</black!>
  <em>help</em>        <black!>Show context help</black!>
  <em>show</em>        <black!>Display current context rules configuration [--expand]</black!>
  <em>add</em>         <black!>Add file(s) to context [--global] [--force]</black!>
  <em>rm</em>          <black!>Remove file(s) from context [--global]</black!>
  <em>clear</em>       <black!>Clear all files from current context [--global]</black!>
  <em>hooks</em>       <black!>View and manage context hooks</black!>
<em>/usage</em>        <black!>Show current session's context window usage</black!>
<em>/import</em>       <black!>Import conversation state from a JSON file</black!>
<em>/export</em>       <black!>Export conversation state to a JSON file</black!>

<cyan,em>MCP:</cyan,em>
<black!>You can now configure the Amazon Q CLI to use MCP servers. \nLearn how: https://docs.aws.amazon.com/en_us/amazonq/latest/qdeveloper-ug/command-line-mcp.html</black!>

<cyan,em>Tips:</cyan,em>
<em>!{command}</em>            <black!>Quickly execute a command in your current session</black!>
<em>Ctrl(^) + j</em>           <black!>Insert new-line to provide multi-line prompt. Alternatively, [Alt(⌥) + Enter(⏎)]</black!>
<em>Ctrl(^) + s</em>           <black!>Fuzzy search commands and context files. Use Tab to select multiple items.</black!>
                      <black!>Change the keybind to ctrl+x with: q settings chat.skimCommandKey x (where x is any key)</black!>

"};

const RESPONSE_TIMEOUT_CONTENT: &str = "Response timed out - message took too long to generate";
const TRUST_ALL_TEXT: &str = color_print::cstr! {"<green!>All tools are now trusted (<red!>!</red!>). Amazon Q will execute tools <bold>without</bold> asking for confirmation.\
\nAgents can sometimes do unexpected things so understand the risks.</green!>
\nLearn more at https://docs.aws.amazon.com/amazonq/latest/qdeveloper-ug/command-line-chat-security.html#command-line-chat-trustall-safety"};

const TOOL_BULLET: &str = " ● ";
const CONTINUATION_LINE: &str = " ⋮ ";

pub async fn launch_chat(args: cli::Chat) -> Result<ExitCode> {
    let trust_tools = args.trust_tools.map(|mut tools| {
        if tools.len() == 1 && tools[0].is_empty() {
            tools.pop();
        }
        tools
    });
    chat(
        args.input,
        args.no_interactive,
        args.accept_all,
        args.profile,
        args.trust_all_tools,
        trust_tools,
    )
    .await
}

pub async fn chat(
    input: Option<String>,
    no_interactive: bool,
    accept_all: bool,
    profile: Option<String>,
    trust_all_tools: bool,
    trust_tools: Option<Vec<String>>,
) -> Result<ExitCode> {
    if !crate::util::system_info::in_cloudshell() && !crate::auth::is_logged_in().await {
        bail!(
            "You are not logged in, please log in with {}",
            format!("{CHAT_BINARY_NAME} login",).bold()
        );
    }

    region_check("chat")?;

    let ctx = Context::new();

    let stdin = std::io::stdin();
    // no_interactive flag or part of a pipe
    let interactive = !no_interactive && stdin.is_terminal();
    let input = if !interactive && !stdin.is_terminal() {
        // append to input string any extra info that was provided, e.g. via pipe
        let mut input = input.unwrap_or_default();
        stdin.lock().read_to_string(&mut input)?;
        Some(input)
    } else {
        input
    };

    let mut output = match interactive {
        true => SharedWriter::stderr(),
        false => SharedWriter::stdout(),
    };

    let client = match ctx.env().get("Q_MOCK_CHAT_RESPONSE") {
        Ok(json) => create_stream(serde_json::from_str(std::fs::read_to_string(json)?.as_str())?),
        _ => StreamingClient::new().await?,
    };

    let mcp_server_configs = match McpServerConfig::load_config(&mut output).await {
        Ok(config) => {
            execute!(
                output,
                style::Print(
                    "To learn more about MCP safety, see https://docs.aws.amazon.com/amazonq/latest/qdeveloper-ug/command-line-mcp-security.html\n"
                )
            )?;
            config
        },
        Err(e) => {
            warn!("No mcp server config loaded: {}", e);
            McpServerConfig::default()
        },
    };

    // If profile is specified, verify it exists before starting the chat
    if let Some(ref profile_name) = profile {
        // Create a temporary context manager to check if the profile exists
        match ContextManager::new(Arc::clone(&ctx), None).await {
            Ok(context_manager) => {
                let profiles = context_manager.list_profiles().await?;
                if !profiles.contains(profile_name) {
                    bail!(
                        "Profile '{}' does not exist. Available profiles: {}",
                        profile_name,
                        profiles.join(", ")
                    );
                }
            },
            Err(e) => {
                warn!("Failed to initialize context manager to verify profile: {}", e);
                // Continue without verification if context manager can't be initialized
            },
        }
    }

    let conversation_id = Alphanumeric.sample_string(&mut rand::rng(), 9);
    info!(?conversation_id, "Generated new conversation id");
    let (prompt_request_sender, prompt_request_receiver) = std::sync::mpsc::channel::<Option<String>>();
    let (prompt_response_sender, prompt_response_receiver) = std::sync::mpsc::channel::<Vec<String>>();
    let mut tool_manager = ToolManagerBuilder::default()
        .mcp_server_config(mcp_server_configs)
        .prompt_list_sender(prompt_response_sender)
        .prompt_list_receiver(prompt_request_receiver)
        .conversation_id(&conversation_id)
        .interactive(interactive)
        .build(if interactive {
            Box::new(output.clone())
        } else {
            Box::new(NullWriter {})
        })
        .await?;
    let tool_config = tool_manager.load_tools().await?;
    error!("## tool config: {:#?}", tool_config);
    let mut tool_permissions = ToolPermissions::new(tool_config.len());
    if accept_all || trust_all_tools {
        tool_permissions.trust_all = true;
        for tool in tool_config.values() {
            tool_permissions.trust_tool(&tool.name);
        }

        // Deprecation notice for --accept-all users
        if accept_all && interactive {
            queue!(
                output,
                style::SetForegroundColor(Color::Yellow),
                style::Print("\n--accept-all, -a is deprecated. Use --trust-all-tools instead."),
                style::SetForegroundColor(Color::Reset),
            )?;
        }
    } else if let Some(trusted) = trust_tools.map(|vec| vec.into_iter().collect::<HashSet<_>>()) {
        // --trust-all-tools takes precedence over --trust-tools=...
        for tool in tool_config.values() {
            if trusted.contains(&tool.name) {
                tool_permissions.trust_tool(&tool.name);
            } else {
                tool_permissions.untrust_tool(&tool.name);
            }
        }
    }

    let mut chat = ChatContext::new(
        ctx,
        &conversation_id,
        Settings::new(),
        State::new(),
        output,
        input,
        InputSource::new(prompt_request_sender, prompt_response_receiver)?,
        interactive,
        client,
        || terminal::window_size().map(|s| s.columns.into()).ok(),
        tool_manager,
        profile,
        tool_config,
        tool_permissions,
    )
    .await?;

    let result = chat.try_chat().await.map(|_| ExitCode::SUCCESS);
    drop(chat); // Explicit drop for clarity

    result
}

/// Enum used to denote the origin of a tool use event
enum ToolUseStatus {
    /// Variant denotes that the tool use event associated with chat context is a direct result of
    /// a user request
    Idle,
    /// Variant denotes that the tool use event associated with the chat context is a result of a
    /// retry for one or more previously attempted tool use. The tuple is the utterance id
    /// associated with the original user request that necessitated the tool use
    RetryInProgress(String),
}

#[derive(Debug, Error)]
pub enum ChatError {
    #[error("{0}")]
    Client(#[from] crate::api_client::ApiClientError),
    #[error("{0}")]
    ResponseStream(#[from] parser::RecvError),
    #[error("{0}")]
    Std(#[from] std::io::Error),
    #[error("{0}")]
    Readline(#[from] rustyline::error::ReadlineError),
    #[error("{0}")]
    Custom(Cow<'static, str>),
    #[error("interrupted")]
    Interrupted { tool_uses: Option<Vec<QueuedTool>> },
    #[error(
        "Tool approval required but --no-interactive was specified. Use --trust-all-tools to automatically approve tools."
    )]
    NonInteractiveToolApproval,
    #[error(transparent)]
    GetPromptError(#[from] GetPromptError),
}

pub struct ChatContext {
    ctx: Arc<Context>,
    settings: Settings,
    /// The [State] to use for the chat context.
    state: State,
    /// The [Write] destination for printing conversation text.
    output: SharedWriter,
    initial_input: Option<String>,
    input_source: InputSource,
    interactive: bool,
    /// The client to use to interact with the model.
    client: StreamingClient,
    /// Width of the terminal, required for [ParseState].
    terminal_width_provider: fn() -> Option<usize>,
    spinner: Option<Spinner>,
    /// [ConversationState].
    conversation_state: ConversationState,
    /// State to track tools that need confirmation.
    tool_permissions: ToolPermissions,
    /// Telemetry events to be sent as part of the conversation.
    tool_use_telemetry_events: HashMap<String, ToolUseEventBuilder>,
    /// State used to keep track of tool use relation
    tool_use_status: ToolUseStatus,
    /// Any failed requests that could be useful for error report/debugging
    failed_request_ids: Vec<String>,
    /// Pending prompts to be sent
    pending_prompts: VecDeque<Prompt>,
}

impl ChatContext {
    #[allow(clippy::too_many_arguments)]
    pub async fn new(
        ctx: Arc<Context>,
        conversation_id: &str,
        settings: Settings,
        state: State,
        output: SharedWriter,
        input: Option<String>,
        input_source: InputSource,
        interactive: bool,
        client: StreamingClient,
        terminal_width_provider: fn() -> Option<usize>,
        tool_manager: ToolManager,
        profile: Option<String>,
        tool_config: HashMap<String, ToolSpec>,
        tool_permissions: ToolPermissions,
    ) -> Result<Self> {
        let ctx_clone = Arc::clone(&ctx);
        let output_clone = output.clone();
        let conversation_state = ConversationState::new(
            ctx_clone,
            conversation_id,
            tool_config,
            profile,
            Some(output_clone),
            tool_manager,
        )
        .await;
        Ok(Self {
            ctx,
            settings,
            state,
            output,
            initial_input: input,
            input_source,
            interactive,
            client,
            terminal_width_provider,
            spinner: None,
            tool_permissions,
            conversation_state,
            tool_use_telemetry_events: HashMap::new(),
            tool_use_status: ToolUseStatus::Idle,
            failed_request_ids: Vec::new(),
            pending_prompts: VecDeque::new(),
        })
    }
}

impl Drop for ChatContext {
    fn drop(&mut self) {
        if let Some(spinner) = &mut self.spinner {
            spinner.stop();
        }

        if self.interactive {
            queue!(
                self.output,
                cursor::MoveToColumn(0),
                style::SetAttribute(Attribute::Reset),
                style::ResetColor,
                cursor::Show
            )
            .ok();
        }

        self.output.flush().ok();
    }
}

/// The chat execution state.
///
/// Intended to provide more robust handling around state transitions while dealing with, e.g.,
/// tool validation, execution, response stream handling, etc.
#[derive(Debug)]
enum ChatState {
    /// Prompt the user with `tool_uses`, if available.
    PromptUser {
        /// Tool uses to present to the user.
        tool_uses: Option<Vec<QueuedTool>>,
        /// Tracks the next tool in tool_uses that needs user acceptance.
        pending_tool_index: Option<usize>,
        /// Used to avoid displaying the tool info at inappropriate times, e.g. after clear or help
        /// commands.
        skip_printing_tools: bool,
    },
    /// Handle the user input, depending on if any tools require execution.
    HandleInput {
        input: String,
        tool_uses: Option<Vec<QueuedTool>>,
        pending_tool_index: Option<usize>,
    },
    /// Validate the list of tool uses provided by the model.
    ValidateTools(Vec<AssistantToolUse>),
    /// Execute the list of tools.
    ExecuteTools(Vec<QueuedTool>),
    /// Consume the response stream and display to the user.
    HandleResponseStream(SendMessageOutput),
    /// Compact the chat history.
    CompactHistory {
        tool_uses: Option<Vec<QueuedTool>>,
        pending_tool_index: Option<usize>,
        /// Custom prompt to include as part of history compaction.
        prompt: Option<String>,
        /// Whether or not the summary should be shown on compact success.
        show_summary: bool,
        /// Whether or not to show the /compact help text.
        help: bool,
    },
    /// Exit the chat.
    Exit,
}

impl Default for ChatState {
    fn default() -> Self {
        Self::PromptUser {
            tool_uses: None,
            pending_tool_index: None,
            skip_printing_tools: false,
        }
    }
}

impl ChatContext {
    /// Opens the user's preferred editor to compose a prompt
    fn open_editor(initial_text: Option<String>) -> Result<String, ChatError> {
        // Create a temporary file with a unique name
        let temp_dir = std::env::temp_dir();
        let file_name = format!("q_prompt_{}.md", Uuid::new_v4());
        let temp_file_path = temp_dir.join(file_name);

        // Get the editor from environment variable or use a default
        let editor_cmd = env::var("EDITOR").unwrap_or_else(|_| "vi".to_string());

        // Parse the editor command to handle arguments
        let mut parts =
            shlex::split(&editor_cmd).ok_or_else(|| ChatError::Custom("Failed to parse EDITOR command".into()))?;

        if parts.is_empty() {
            return Err(ChatError::Custom("EDITOR environment variable is empty".into()));
        }

        let editor_bin = parts.remove(0);

        // Write initial content to the file if provided
        let initial_content = initial_text.unwrap_or_default();
        fs::write(&temp_file_path, &initial_content)
            .map_err(|e| ChatError::Custom(format!("Failed to create temporary file: {}", e).into()))?;

        // Open the editor with the parsed command and arguments
        let mut cmd = ProcessCommand::new(editor_bin);
        // Add any arguments that were part of the EDITOR variable
        for arg in parts {
            cmd.arg(arg);
        }
        // Add the file path as the last argument
        let status = cmd
            .arg(&temp_file_path)
            .status()
            .map_err(|e| ChatError::Custom(format!("Failed to open editor: {}", e).into()))?;

        if !status.success() {
            return Err(ChatError::Custom("Editor exited with non-zero status".into()));
        }

        // Read the content back
        let content = fs::read_to_string(&temp_file_path)
            .map_err(|e| ChatError::Custom(format!("Failed to read temporary file: {}", e).into()))?;

        // Clean up the temporary file
        let _ = fs::remove_file(&temp_file_path);

        Ok(content.trim().to_string())
    }

    async fn try_chat(&mut self) -> Result<()> {
        let is_small_screen = self.terminal_width() < GREETING_BREAK_POINT;
        if self.interactive && self.settings.get_bool_or("chat.greeting.enabled", true) {
            execute!(
                self.output,
                style::Print(if is_small_screen {
                    SMALL_SCREEN_WECLOME_TEXT
                } else {
                    WELCOME_TEXT
                }),
                style::Print("\n\n"),
            )?;

            let current_tip_index =
                (self.state.get_int_or("chat.greeting.rotating_tips_current_index", 0) as usize) % ROTATING_TIPS.len();

            let tip = ROTATING_TIPS[current_tip_index];
            if is_small_screen {
                // If the screen is small, print the tip in a single line
                execute!(
                    self.output,
                    style::Print("💡 ".to_string()),
                    style::Print(tip),
                    style::Print("\n")
                )?;
            } else {
                draw_box(
                    self.output.clone(),
                    "Did you know?",
                    tip,
                    GREETING_BREAK_POINT,
                    Color::DarkGrey,
                )?;
            }

            execute!(
                self.output,
                style::Print(if is_small_screen {
                    SMALL_SCREEN_POPULAR_SHORTCUTS
                } else {
                    POPULAR_SHORTCUTS
                }),
                style::Print(
                    "━"
                        .repeat(if is_small_screen { 0 } else { GREETING_BREAK_POINT })
                        .dark_grey()
                )
            )?;
            execute!(self.output, style::Print("\n"), style::SetForegroundColor(Color::Reset))?;

            // update the current tip index
            let next_tip_index = (current_tip_index + 1) % ROTATING_TIPS.len();
            self.state
                .set_value("chat.greeting.rotating_tips_current_index", next_tip_index)?;
        }

        if self.interactive && self.all_tools_trusted() {
            queue!(
                self.output,
                style::Print(format!(
                    "{}{TRUST_ALL_TEXT}\n\n",
                    if !is_small_screen { "\n" } else { "" }
                ))
            )?;
        }
        self.output.flush()?;

        let mut next_state = Some(ChatState::PromptUser {
            tool_uses: None,
            pending_tool_index: None,
            skip_printing_tools: true,
        });

        if let Some(user_input) = self.initial_input.take() {
            if self.interactive {
                execute!(
                    self.output,
                    style::SetAttribute(Attribute::Reset),
                    style::SetForegroundColor(Color::Magenta),
                    style::Print("> "),
                    style::SetAttribute(Attribute::Reset),
                    style::Print(&user_input),
                    style::Print("\n")
                )?;
            }
            next_state = Some(ChatState::HandleInput {
                input: user_input,
                tool_uses: None,
                pending_tool_index: None,
            });
        }

        loop {
            debug_assert!(next_state.is_some());
            let chat_state = next_state.take().unwrap_or_default();
            let ctrl_c_stream = ctrl_c();
            debug!(?chat_state, "changing to state");

            // Update conversation state with new tool information
            self.conversation_state.update_state().await;

            let result = match chat_state {
                ChatState::PromptUser {
                    tool_uses,
                    pending_tool_index,
                    skip_printing_tools,
                } => {
                    // Cannot prompt in non-interactive mode no matter what.
                    if !self.interactive {
                        return Ok(());
                    }
                    self.prompt_user(tool_uses, pending_tool_index, skip_printing_tools)
                        .await
                },
                ChatState::HandleInput {
                    input,
                    tool_uses,
                    pending_tool_index,
                } => {
                    let tool_uses_clone = tool_uses.clone();
                    tokio::select! {
                        res = self.handle_input(input, tool_uses, pending_tool_index) => res,
                        Ok(_) = ctrl_c_stream => Err(ChatError::Interrupted { tool_uses: tool_uses_clone })
                    }
                },
                ChatState::CompactHistory {
                    tool_uses,
                    pending_tool_index,
                    prompt,
                    show_summary,
                    help,
                } => {
                    let tool_uses_clone = tool_uses.clone();
                    tokio::select! {
                        res = self.compact_history(tool_uses, pending_tool_index, prompt, show_summary, help) => res,
                        Ok(_) = ctrl_c_stream => Err(ChatError::Interrupted { tool_uses: tool_uses_clone })
                    }
                },
                ChatState::ExecuteTools(tool_uses) => {
                    let tool_uses_clone = tool_uses.clone();
                    tokio::select! {
                        res = self.tool_use_execute(tool_uses) => res,
                        Ok(_) = ctrl_c_stream => Err(ChatError::Interrupted { tool_uses: Some(tool_uses_clone) })
                    }
                },
                ChatState::ValidateTools(tool_uses) => {
                    tokio::select! {
                        res = self.validate_tools(tool_uses) => res,
                        Ok(_) = ctrl_c_stream => Err(ChatError::Interrupted { tool_uses: None })
                    }
                },
                ChatState::HandleResponseStream(response) => tokio::select! {
                    res = self.handle_response(response) => res,
                    Ok(_) = ctrl_c_stream => Err(ChatError::Interrupted { tool_uses: None })
                },
                ChatState::Exit => return Ok(()),
            };

            next_state = Some(self.handle_state_execution_result(result).await?);
        }
    }

    /// Handles the result of processing a [ChatState], returning the next [ChatState] to change
    /// to.
    async fn handle_state_execution_result(
        &mut self,
        result: Result<ChatState, ChatError>,
    ) -> Result<ChatState, ChatError> {
        // Remove non-ASCII and ANSI characters.
        let re = Regex::new(r"((\x9B|\x1B\[)[0-?]*[ -\/]*[@-~])|([^\x00-\x7F]+)").unwrap();
        match result {
            Ok(state) => Ok(state),
            Err(e) => {
                macro_rules! print_err {
                    ($prepend_msg:expr, $err:expr) => {{
                        queue!(
                            self.output,
                            style::SetAttribute(Attribute::Bold),
                            style::SetForegroundColor(Color::Red),
                        )?;

                        let report = eyre::Report::from($err);

                        let text = re
                            .replace_all(&format!("{}: {:?}\n", $prepend_msg, report), "")
                            .into_owned();

                        queue!(self.output, style::Print(&text),)?;
                        self.conversation_state.append_transcript(text);

                        execute!(
                            self.output,
                            style::SetAttribute(Attribute::Reset),
                            style::SetForegroundColor(Color::Reset),
                        )?;
                    }};
                }

                macro_rules! print_default_error {
                    ($err:expr) => {
                        print_err!("Amazon Q is having trouble responding right now", $err);
                    };
                }

                error!(?e, "An error occurred processing the current state");
                if self.interactive && self.spinner.is_some() {
                    drop(self.spinner.take());
                    queue!(
                        self.output,
                        terminal::Clear(terminal::ClearType::CurrentLine),
                        cursor::MoveToColumn(0),
                    )?;
                }
                match e {
                    ChatError::Interrupted { tool_uses: inter } => {
                        execute!(self.output, style::Print("\n\n"))?;
                        // If there was an interrupt during tool execution, then we add fake
                        // messages to "reset" the chat state.
                        match inter {
                            Some(tool_uses) if !tool_uses.is_empty() => {
                                self.conversation_state.abandon_tool_use(
                                    tool_uses,
                                    "The user interrupted the tool execution.".to_string(),
                                );
                                let _ = self.conversation_state.as_sendable_conversation_state(false).await;
                                self.conversation_state
                                    .push_assistant_message(AssistantMessage::new_response(
                                        None,
                                        "Tool uses were interrupted, waiting for the next user prompt".to_string(),
                                    ));
                            },
                            _ => (),
                        }
                    },
                    ChatError::Client(err) => match err {
                        // Errors from attempting to send too large of a conversation history. In
                        // this case, attempt to automatically compact the history for the user.
                        crate::api_client::ApiClientError::ContextWindowOverflow => {
                            let history_too_small = self
                                .conversation_state
                                .backend_conversation_state(false, true)
                                .await
                                .history
                                .len()
                                < 2;
                            if history_too_small {
                                print_err!(
                                    "Your conversation is too large - try reducing the size of
                                the context being passed",
                                    err
                                );
                                return Ok(ChatState::PromptUser {
                                    tool_uses: None,
                                    pending_tool_index: None,
                                    skip_printing_tools: false,
                                });
                            }

                            return Ok(ChatState::CompactHistory {
                                tool_uses: None,
                                pending_tool_index: None,
                                prompt: None,
                                show_summary: false,
                                help: false,
                            });
                        },
                        crate::api_client::ApiClientError::QuotaBreach(msg) => {
                            print_err!(msg, err);
                        },
                        _ => {
                            print_default_error!(err);
                        },
                    },
                    _ => {
                        print_default_error!(e);
                    },
                }
                self.conversation_state.enforce_conversation_invariants();
                self.conversation_state.reset_next_user_message();
                Ok(ChatState::PromptUser {
                    tool_uses: None,
                    pending_tool_index: None,
                    skip_printing_tools: false,
                })
            },
        }
    }

    /// Compacts the conversation history, replacing the history with a summary generated by the
    /// model.
    ///
    /// The last two user messages in the history are not included in the compaction process.
    async fn compact_history(
        &mut self,
        tool_uses: Option<Vec<QueuedTool>>,
        pending_tool_index: Option<usize>,
        custom_prompt: Option<String>,
        show_summary: bool,
        help: bool,
    ) -> Result<ChatState, ChatError> {
        let hist = self.conversation_state.history();
        debug!(?hist, "compacting history");

        // If help flag is set, show compact command help
        if help {
            execute!(
                self.output,
                style::Print("\n"),
                style::Print(compact_help_text()),
                style::Print("\n")
            )?;

            return Ok(ChatState::PromptUser {
                tool_uses,
                pending_tool_index,
                skip_printing_tools: true,
            });
        }

        if self.conversation_state.history().len() < 2 {
            execute!(
                self.output,
                style::SetForegroundColor(Color::Yellow),
                style::Print("\nConversation too short to compact.\n\n"),
                style::SetForegroundColor(Color::Reset)
            )?;

            return Ok(ChatState::PromptUser {
                tool_uses,
                pending_tool_index,
                skip_printing_tools: true,
            });
        }

        // Send a request for summarizing the history.
        let summary_state = self
            .conversation_state
            .create_summary_request(custom_prompt.as_ref())
            .await;
        if self.interactive {
            execute!(self.output, cursor::Hide, style::Print("\n"))?;
            self.spinner = Some(Spinner::new(Spinners::Dots, "Creating summary...".to_string()));
        }
        let response = self.client.send_message(summary_state).await;

        // TODO(brandonskiser): This is a temporary hotfix for failing compaction. We should instead
        // retry except with less context included.
        let response = match response {
            Ok(res) => res,
            Err(e) => match e {
                crate::api_client::ApiClientError::ContextWindowOverflow => {
                    self.conversation_state.clear(true);
                    if self.interactive {
                        self.spinner.take();
                        execute!(
                            self.output,
                            terminal::Clear(terminal::ClearType::CurrentLine),
                            cursor::MoveToColumn(0),
                            style::SetForegroundColor(Color::Yellow),
                            style::Print(
                                "The context window usage has overflowed. Clearing the conversation history.\n\n"
                            ),
                            style::SetAttribute(Attribute::Reset)
                        )?;
                    }
                    return Ok(ChatState::PromptUser {
                        tool_uses,
                        pending_tool_index,
                        skip_printing_tools: true,
                    });
                },
                e => return Err(e.into()),
            },
        };

        let summary = {
            let mut parser = ResponseParser::new(response);
            loop {
                match parser.recv().await {
                    Ok(parser::ResponseEvent::EndStream { message }) => {
                        break message.content().to_string();
                    },
                    Ok(_) => (),
                    Err(err) => {
                        if let Some(request_id) = &err.request_id {
                            self.failed_request_ids.push(request_id.clone());
                        };
                        return Err(err.into());
                    },
                }
            }
        };

        if self.interactive && self.spinner.is_some() {
            drop(self.spinner.take());
            queue!(
                self.output,
                terminal::Clear(terminal::ClearType::CurrentLine),
                cursor::MoveToColumn(0),
                cursor::Show
            )?;
        }

        if let Some(message_id) = self.conversation_state.message_id() {
            crate::telemetry::send_chat_added_message(
                self.conversation_state.conversation_id().to_owned(),
                message_id.to_owned(),
                self.conversation_state.context_message_length(),
            )
            .await;
        }

        self.conversation_state.replace_history_with_summary(summary.clone());

        // Print output to the user.
        {
            execute!(
                self.output,
                style::SetForegroundColor(Color::Green),
                style::Print("✔ Conversation history has been compacted successfully!\n\n"),
                style::SetForegroundColor(Color::DarkGrey)
            )?;

            let mut output = Vec::new();
            if let Some(custom_prompt) = &custom_prompt {
                execute!(
                    output,
                    style::Print(format!("• Custom prompt applied: {}\n", custom_prompt))
                )?;
            }
            animate_output(&mut self.output, &output)?;

            // Display the summary if the show_summary flag is set
            if show_summary {
                // Add a border around the summary for better visual separation
                let terminal_width = self.terminal_width();
                let border = "═".repeat(terminal_width.min(80));
                execute!(
                    self.output,
                    style::Print("\n"),
                    style::SetForegroundColor(Color::Cyan),
                    style::Print(&border),
                    style::Print("\n"),
                    style::SetAttribute(Attribute::Bold),
                    style::Print("                       CONVERSATION SUMMARY"),
                    style::Print("\n"),
                    style::Print(&border),
                    style::SetAttribute(Attribute::Reset),
                    style::Print("\n\n"),
                )?;

                execute!(
                    output,
                    style::Print(&summary),
                    style::Print("\n\n"),
                    style::SetForegroundColor(Color::Cyan),
                    style::Print("The conversation history has been replaced with this summary.\n"),
                    style::Print("It contains all important details from previous interactions.\n"),
                )?;
                animate_output(&mut self.output, &output)?;

                execute!(
                    self.output,
                    style::Print(&border),
                    style::Print("\n\n"),
                    style::SetForegroundColor(Color::Reset)
                )?;
            }
        }

        // If a next message is set, then retry the request.
        if self.conversation_state.next_user_message().is_some() {
            Ok(ChatState::HandleResponseStream(
                self.client
                    .send_message(self.conversation_state.as_sendable_conversation_state(false).await)
                    .await?,
            ))
        } else {
            // Otherwise, return back to the prompt for any pending tool uses.
            Ok(ChatState::PromptUser {
                tool_uses,
                pending_tool_index,
                skip_printing_tools: true,
            })
        }
    }

    /// Read input from the user.
    async fn prompt_user(
        &mut self,
        mut tool_uses: Option<Vec<QueuedTool>>,
        pending_tool_index: Option<usize>,
        skip_printing_tools: bool,
    ) -> Result<ChatState, ChatError> {
        execute!(self.output, cursor::Show)?;
        let tool_uses = tool_uses.take().unwrap_or_default();

        // Check token usage and display warnings if needed
        if pending_tool_index.is_none() {
            // Only display warnings when not waiting for tool approval
            if let Err(e) = self.display_char_warnings().await {
                warn!("Failed to display character limit warnings: {}", e);
            }
        }

        let show_tool_use_confirmation_dialog = !skip_printing_tools && pending_tool_index.is_some();
        if show_tool_use_confirmation_dialog {
            execute!(
                self.output,
                style::SetForegroundColor(Color::DarkGrey),
                style::Print("\nAllow this action? Use '"),
                style::SetForegroundColor(Color::Green),
                style::Print("t"),
                style::SetForegroundColor(Color::DarkGrey),
                style::Print("' to trust (always allow) this tool for the session. ["),
                style::SetForegroundColor(Color::Green),
                style::Print("y"),
                style::SetForegroundColor(Color::DarkGrey),
                style::Print("/"),
                style::SetForegroundColor(Color::Green),
                style::Print("n"),
                style::SetForegroundColor(Color::DarkGrey),
                style::Print("/"),
                style::SetForegroundColor(Color::Green),
                style::Print("t"),
                style::SetForegroundColor(Color::DarkGrey),
                style::Print("]:\n\n"),
                style::SetForegroundColor(Color::Reset),
            )?;
        }

        // Do this here so that the skim integration sees an updated view of the context *during the current
        // q session*. (e.g., if I add files to context, that won't show up for skim for the current
        // q session unless we do this in prompt_user... unless you can find a better way)
        #[cfg(unix)]
        if let Some(ref context_manager) = self.conversation_state.context_manager {
            let tool_names = self
                .conversation_state
                .tool_manager
                .tn_map
                .keys()
                .filter(|name| *name != DUMMY_TOOL_NAME)
                .cloned()
                .collect::<Vec<_>>();
            self.input_source
                .put_skim_command_selector(Arc::new(context_manager.clone()), tool_names);
        }
        execute!(
            self.output,
            style::SetForegroundColor(Color::Reset),
            style::SetAttribute(Attribute::Reset)
        )?;
        let user_input = match self.read_user_input(&self.generate_tool_trust_prompt(), false) {
            Some(input) => input,
            None => return Ok(ChatState::Exit),
        };

        self.conversation_state.append_user_transcript(&user_input);
        Ok(ChatState::HandleInput {
            input: user_input,
            tool_uses: Some(tool_uses),
            pending_tool_index,
        })
    }

    async fn handle_input(
        &mut self,
        mut user_input: String,
        tool_uses: Option<Vec<QueuedTool>>,
        pending_tool_index: Option<usize>,
    ) -> Result<ChatState, ChatError> {
        let command_result = Command::parse(&user_input, &mut self.output);

        if let Err(error_message) = &command_result {
            // Display error message for command parsing errors
            execute!(
                self.output,
                style::SetForegroundColor(Color::Red),
                style::Print(format!("\nError: {}\n\n", error_message)),
                style::SetForegroundColor(Color::Reset)
            )?;

            return Ok(ChatState::PromptUser {
                tool_uses,
                pending_tool_index,
                skip_printing_tools: true,
            });
        }

        let command = command_result.unwrap();
        let mut tool_uses: Vec<QueuedTool> = tool_uses.unwrap_or_default();

        Ok(match command {
            Command::Ask { prompt } => {
                // Check for a pending tool approval
                if let Some(index) = pending_tool_index {
                    let tool_use = &mut tool_uses[index];

                    let is_trust = ["t", "T"].contains(&prompt.as_str());
                    if ["y", "Y"].contains(&prompt.as_str()) || is_trust {
                        if is_trust {
                            self.tool_permissions.trust_tool(&tool_use.name);
                        }
                        tool_use.accepted = true;

                        return Ok(ChatState::ExecuteTools(tool_uses));
                    }
                } else if !self.pending_prompts.is_empty() {
                    let prompts = self.pending_prompts.drain(0..).collect();
                    user_input = self
                        .conversation_state
                        .append_prompts(prompts)
                        .ok_or(ChatError::Custom("Prompt append failed".into()))?;
                }

                // Otherwise continue with normal chat on 'n' or other responses
                self.tool_use_status = ToolUseStatus::Idle;

                if self.interactive {
                    queue!(self.output, style::SetForegroundColor(Color::Magenta))?;
                    queue!(self.output, style::SetForegroundColor(Color::Reset))?;
                    queue!(self.output, cursor::Hide)?;
                    execute!(self.output, style::Print("\n"))?;
                    self.spinner = Some(Spinner::new(Spinners::Dots, "Thinking...".to_owned()));
                }

                if pending_tool_index.is_some() {
                    self.conversation_state.abandon_tool_use(tool_uses, user_input);
                } else {
                    self.conversation_state.set_next_user_message(user_input).await;
                }

                let conv_state = self.conversation_state.as_sendable_conversation_state(true).await;
                self.send_tool_use_telemetry().await;

                ChatState::HandleResponseStream(self.client.send_message(conv_state).await?)
            },
            Command::Execute { command } => {
                queue!(self.output, style::Print('\n'))?;
                std::process::Command::new("bash").args(["-c", &command]).status().ok();
                queue!(self.output, style::Print('\n'))?;
                ChatState::PromptUser {
                    tool_uses: None,
                    pending_tool_index: None,
                    skip_printing_tools: false,
                }
            },
            Command::Clear => {
                execute!(self.output, cursor::Show)?;
                execute!(
                    self.output,
                    style::SetForegroundColor(Color::DarkGrey),
                    style::Print(
                        "\nAre you sure? This will erase the conversation history and context from hooks for the current session. "
                    ),
                    style::Print("["),
                    style::SetForegroundColor(Color::Green),
                    style::Print("y"),
                    style::SetForegroundColor(Color::DarkGrey),
                    style::Print("/"),
                    style::SetForegroundColor(Color::Green),
                    style::Print("n"),
                    style::SetForegroundColor(Color::DarkGrey),
                    style::Print("]:\n\n"),
                    style::SetForegroundColor(Color::Reset),
                )?;

                // Setting `exit_on_single_ctrl_c` for better ux: exit the confirmation dialog rather than the CLI
                let user_input = match self.read_user_input("> ".yellow().to_string().as_str(), true) {
                    Some(input) => input,
                    None => "".to_string(),
                };

                if ["y", "Y"].contains(&user_input.as_str()) {
                    self.conversation_state.clear(true);
                    if let Some(cm) = self.conversation_state.context_manager.as_mut() {
                        cm.hook_executor.global_cache.clear();
                        cm.hook_executor.profile_cache.clear();
                    }
                    execute!(
                        self.output,
                        style::SetForegroundColor(Color::Green),
                        style::Print("\nConversation history cleared.\n\n"),
                        style::SetForegroundColor(Color::Reset)
                    )?;
                }

                ChatState::PromptUser {
                    tool_uses: None,
                    pending_tool_index: None,
                    skip_printing_tools: true,
                }
            },
            Command::Compact {
                prompt,
                show_summary,
                help,
            } => {
                self.compact_history(Some(tool_uses), pending_tool_index, prompt, show_summary, help)
                    .await?
            },
            Command::Help => {
                execute!(self.output, style::Print(HELP_TEXT))?;
                ChatState::PromptUser {
                    tool_uses: Some(tool_uses),
                    pending_tool_index,
                    skip_printing_tools: true,
                }
            },
            Command::Issue { prompt } => {
                let input = "I would like to report an issue or make a feature request";
                ChatState::HandleInput {
                    input: if let Some(prompt) = prompt {
                        format!("{input}: {prompt}")
                    } else {
                        input.to_string()
                    },
                    tool_uses: Some(tool_uses),
                    pending_tool_index,
                }
            },
            Command::PromptEditor { initial_text } => {
                match Self::open_editor(initial_text) {
                    Ok(content) => {
                        if content.trim().is_empty() {
                            execute!(
                                self.output,
                                style::SetForegroundColor(Color::Yellow),
                                style::Print("\nEmpty content from editor, not submitting.\n\n"),
                                style::SetForegroundColor(Color::Reset)
                            )?;

                            ChatState::PromptUser {
                                tool_uses: Some(tool_uses),
                                pending_tool_index,
                                skip_printing_tools: true,
                            }
                        } else {
                            execute!(
                                self.output,
                                style::SetForegroundColor(Color::Green),
                                style::Print("\nContent loaded from editor. Submitting prompt...\n\n"),
                                style::SetForegroundColor(Color::Reset)
                            )?;

                            // Display the content as if the user typed it
                            execute!(
                                self.output,
                                style::SetAttribute(Attribute::Reset),
                                style::SetForegroundColor(Color::Magenta),
                                style::Print("> "),
                                style::SetAttribute(Attribute::Reset),
                                style::Print(&content),
                                style::Print("\n")
                            )?;

                            // Process the content as user input
                            ChatState::HandleInput {
                                input: content,
                                tool_uses: Some(tool_uses),
                                pending_tool_index,
                            }
                        }
                    },
                    Err(e) => {
                        execute!(
                            self.output,
                            style::SetForegroundColor(Color::Red),
                            style::Print(format!("\nError opening editor: {}\n\n", e)),
                            style::SetForegroundColor(Color::Reset)
                        )?;

                        ChatState::PromptUser {
                            tool_uses: Some(tool_uses),
                            pending_tool_index,
                            skip_printing_tools: true,
                        }
                    },
                }
            },
            Command::Quit => ChatState::Exit,
            Command::Profile { subcommand } => {
                if let Some(context_manager) = &mut self.conversation_state.context_manager {
                    macro_rules! print_err {
                        ($err:expr) => {
                            execute!(
                                self.output,
                                style::SetForegroundColor(Color::Red),
                                style::Print(format!("\nError: {}\n\n", $err)),
                                style::SetForegroundColor(Color::Reset)
                            )?
                        };
                    }

                    match subcommand {
                        command::ProfileSubcommand::List => {
                            let profiles = match context_manager.list_profiles().await {
                                Ok(profiles) => profiles,
                                Err(e) => {
                                    execute!(
                                        self.output,
                                        style::SetForegroundColor(Color::Red),
                                        style::Print(format!("\nError listing profiles: {}\n\n", e)),
                                        style::SetForegroundColor(Color::Reset)
                                    )?;
                                    vec![]
                                },
                            };

                            execute!(self.output, style::Print("\n"))?;
                            for profile in profiles {
                                if profile == context_manager.current_profile {
                                    execute!(
                                        self.output,
                                        style::SetForegroundColor(Color::Green),
                                        style::Print("* "),
                                        style::Print(&profile),
                                        style::SetForegroundColor(Color::Reset),
                                        style::Print("\n")
                                    )?;
                                } else {
                                    execute!(
                                        self.output,
                                        style::Print("  "),
                                        style::Print(&profile),
                                        style::Print("\n")
                                    )?;
                                }
                            }
                            execute!(self.output, style::Print("\n"))?;
                        },
                        command::ProfileSubcommand::Create { name } => {
                            match context_manager.create_profile(&name).await {
                                Ok(_) => {
                                    execute!(
                                        self.output,
                                        style::SetForegroundColor(Color::Green),
                                        style::Print(format!("\nCreated profile: {}\n\n", name)),
                                        style::SetForegroundColor(Color::Reset)
                                    )?;
                                    context_manager
                                        .switch_profile(&name)
                                        .await
                                        .map_err(|e| warn!(?e, "failed to switch to newly created profile"))
                                        .ok();
                                },
                                Err(e) => print_err!(e),
                            }
                        },
                        command::ProfileSubcommand::Delete { name } => {
                            match context_manager.delete_profile(&name).await {
                                Ok(_) => {
                                    execute!(
                                        self.output,
                                        style::SetForegroundColor(Color::Green),
                                        style::Print(format!("\nDeleted profile: {}\n\n", name)),
                                        style::SetForegroundColor(Color::Reset)
                                    )?;
                                },
                                Err(e) => print_err!(e),
                            }
                        },
                        command::ProfileSubcommand::Set { name } => match context_manager.switch_profile(&name).await {
                            Ok(_) => {
                                execute!(
                                    self.output,
                                    style::SetForegroundColor(Color::Green),
                                    style::Print(format!("\nSwitched to profile: {}\n\n", name)),
                                    style::SetForegroundColor(Color::Reset)
                                )?;
                            },
                            Err(e) => print_err!(e),
                        },
                        command::ProfileSubcommand::Rename { old_name, new_name } => {
                            match context_manager.rename_profile(&old_name, &new_name).await {
                                Ok(_) => {
                                    execute!(
                                        self.output,
                                        style::SetForegroundColor(Color::Green),
                                        style::Print(format!("\nRenamed profile: {} -> {}\n\n", old_name, new_name)),
                                        style::SetForegroundColor(Color::Reset)
                                    )?;
                                },
                                Err(e) => print_err!(e),
                            }
                        },
                        command::ProfileSubcommand::Help => {
                            execute!(
                                self.output,
                                style::Print("\n"),
                                style::Print(command::ProfileSubcommand::help_text()),
                                style::Print("\n")
                            )?;
                        },
                    }
                }
                ChatState::PromptUser {
                    tool_uses: Some(tool_uses),
                    pending_tool_index,
                    skip_printing_tools: true,
                }
            },
            Command::Context { subcommand } => {
                if let Some(context_manager) = &mut self.conversation_state.context_manager {
                    match subcommand {
                        command::ContextSubcommand::Show { expand } => {
                            fn map_chat_error(e: ErrReport) -> ChatError {
                                ChatError::Custom(e.to_string().into())
                            }
                            // Display global context
                            execute!(
                                self.output,
                                style::SetAttribute(Attribute::Bold),
                                style::SetForegroundColor(Color::Magenta),
                                style::Print("\n🌍 global:\n"),
                                style::SetAttribute(Attribute::Reset),
                            )?;
                            let mut global_context_files = HashSet::new();
                            let mut profile_context_files = HashSet::new();
                            if context_manager.global_config.paths.is_empty() {
                                execute!(
                                    self.output,
                                    style::SetForegroundColor(Color::DarkGrey),
                                    style::Print("    <none>\n"),
                                    style::SetForegroundColor(Color::Reset)
                                )?;
                            } else {
                                for path in &context_manager.global_config.paths {
                                    execute!(self.output, style::Print(format!("    {} ", path)))?;
                                    if let Ok(context_files) = context_manager.get_context_files_by_path(path).await {
                                        execute!(
                                            self.output,
                                            style::SetForegroundColor(Color::Green),
                                            style::Print(format!(
                                                "({} match{})",
                                                context_files.len(),
                                                if context_files.len() == 1 { "" } else { "es" }
                                            )),
                                            style::SetForegroundColor(Color::Reset)
                                        )?;
                                        global_context_files.extend(context_files);
                                    }
                                    execute!(self.output, style::Print("\n"))?;
                                }
                            }

                            if expand {
                                queue!(
                                    self.output,
                                    style::SetAttribute(Attribute::Bold),
                                    style::SetForegroundColor(Color::DarkYellow),
                                    style::Print("\n    🔧 Hooks:\n")
                                )?;
                                print_hook_section(
                                    &mut self.output,
                                    &context_manager.global_config.hooks,
                                    HookTrigger::ConversationStart,
                                )
                                .map_err(map_chat_error)?;

                                print_hook_section(
                                    &mut self.output,
                                    &context_manager.global_config.hooks,
                                    HookTrigger::PerPrompt,
                                )
                                .map_err(map_chat_error)?;
                            }

                            // Display profile context
                            execute!(
                                self.output,
                                style::SetAttribute(Attribute::Bold),
                                style::SetForegroundColor(Color::Magenta),
                                style::Print(format!("\n👤 profile ({}):\n", context_manager.current_profile)),
                                style::SetAttribute(Attribute::Reset),
                            )?;

                            if context_manager.profile_config.paths.is_empty() {
                                execute!(
                                    self.output,
                                    style::SetForegroundColor(Color::DarkGrey),
                                    style::Print("    <none>\n\n"),
                                    style::SetForegroundColor(Color::Reset)
                                )?;
                            } else {
                                for path in &context_manager.profile_config.paths {
                                    execute!(self.output, style::Print(format!("    {} ", path)))?;
                                    if let Ok(context_files) = context_manager.get_context_files_by_path(path).await {
                                        execute!(
                                            self.output,
                                            style::SetForegroundColor(Color::Green),
                                            style::Print(format!(
                                                "({} match{})",
                                                context_files.len(),
                                                if context_files.len() == 1 { "" } else { "es" }
                                            )),
                                            style::SetForegroundColor(Color::Reset)
                                        )?;
                                        profile_context_files.extend(context_files);
                                    }
                                    execute!(self.output, style::Print("\n"))?;
                                }
                                execute!(self.output, style::Print("\n"))?;
                            }

                            if expand {
                                queue!(
                                    self.output,
                                    style::SetAttribute(Attribute::Bold),
                                    style::SetForegroundColor(Color::DarkYellow),
                                    style::Print("    🔧 Hooks:\n")
                                )?;
                                print_hook_section(
                                    &mut self.output,
                                    &context_manager.profile_config.hooks,
                                    HookTrigger::ConversationStart,
                                )
                                .map_err(map_chat_error)?;
                                print_hook_section(
                                    &mut self.output,
                                    &context_manager.profile_config.hooks,
                                    HookTrigger::PerPrompt,
                                )
                                .map_err(map_chat_error)?;
                                execute!(self.output, style::Print("\n"))?;
                            }

                            if global_context_files.is_empty() && profile_context_files.is_empty() {
                                execute!(
                                    self.output,
                                    style::SetForegroundColor(Color::DarkGrey),
                                    style::Print("No files in the current directory matched the rules above.\n\n"),
                                    style::SetForegroundColor(Color::Reset)
                                )?;
                            } else {
                                let total = global_context_files.len() + profile_context_files.len();
                                let total_tokens = global_context_files
                                    .iter()
                                    .map(|(_, content)| TokenCounter::count_tokens(content))
                                    .sum::<usize>()
                                    + profile_context_files
                                        .iter()
                                        .map(|(_, content)| TokenCounter::count_tokens(content))
                                        .sum::<usize>();
                                execute!(
                                    self.output,
                                    style::SetForegroundColor(Color::Green),
                                    style::SetAttribute(Attribute::Bold),
                                    style::Print(format!(
                                        "{} matched file{} in use:\n",
                                        total,
                                        if total == 1 { "" } else { "s" }
                                    )),
                                    style::SetForegroundColor(Color::Reset),
                                    style::SetAttribute(Attribute::Reset)
                                )?;

                                for (filename, content) in &global_context_files {
                                    let est_tokens = TokenCounter::count_tokens(content);
                                    execute!(
                                        self.output,
                                        style::Print(format!("🌍 {} ", filename)),
                                        style::SetForegroundColor(Color::DarkGrey),
                                        style::Print(format!("(~{} tkns)\n", est_tokens)),
                                        style::SetForegroundColor(Color::Reset),
                                    )?;
                                    if expand {
                                        execute!(
                                            self.output,
                                            style::SetForegroundColor(Color::DarkGrey),
                                            style::Print(format!("{}\n\n", content)),
                                            style::SetForegroundColor(Color::Reset)
                                        )?;
                                    }
                                }

                                for (filename, content) in &profile_context_files {
                                    let est_tokens = TokenCounter::count_tokens(content);
                                    execute!(
                                        self.output,
                                        style::Print(format!("👤 {} ", filename)),
                                        style::SetForegroundColor(Color::DarkGrey),
                                        style::Print(format!("(~{} tkns)\n", est_tokens)),
                                        style::SetForegroundColor(Color::Reset),
                                    )?;
                                    if expand {
                                        execute!(
                                            self.output,
                                            style::SetForegroundColor(Color::DarkGrey),
                                            style::Print(format!("{}\n\n", content)),
                                            style::SetForegroundColor(Color::Reset)
                                        )?;
                                    }
                                }

                                if expand {
                                    execute!(self.output, style::Print(format!("{}\n\n", "▔".repeat(3))),)?;
                                }

                                let mut combined_files: Vec<(String, String)> = global_context_files
                                    .iter()
                                    .chain(profile_context_files.iter())
                                    .cloned()
                                    .collect();

                                let dropped_files =
                                    drop_matched_context_files(&mut combined_files, CONTEXT_FILES_MAX_SIZE).ok();

                                execute!(
                                    self.output,
                                    style::Print(format!("\nTotal: ~{} tokens\n\n", total_tokens))
                                )?;

                                if let Some(dropped_files) = dropped_files {
                                    if !dropped_files.is_empty() {
                                        execute!(
                                            self.output,
                                            style::SetForegroundColor(Color::DarkYellow),
                                            style::Print(format!(
                                                "Total token count exceeds limit: {}. The following files will be automatically dropped when interacting with Q. Consider removing them. \n\n",
                                                CONTEXT_FILES_MAX_SIZE
                                            )),
                                            style::SetForegroundColor(Color::Reset)
                                        )?;
                                        let total_files = dropped_files.len();

                                        let truncated_dropped_files = &dropped_files[..10];

                                        for (filename, content) in truncated_dropped_files {
                                            let est_tokens = TokenCounter::count_tokens(content);
                                            execute!(
                                                self.output,
                                                style::Print(format!("{} ", filename)),
                                                style::SetForegroundColor(Color::DarkGrey),
                                                style::Print(format!("(~{} tkns)\n", est_tokens)),
                                                style::SetForegroundColor(Color::Reset),
                                            )?;
                                        }

                                        if total_files > 10 {
                                            execute!(
                                                self.output,
                                                style::Print(format!("({} more files)\n", total_files - 10))
                                            )?;
                                        }
                                    }
                                }

                                execute!(self.output, style::Print("\n"))?;
                            }

                            // Show last cached conversation summary if available, otherwise regenerate it
                            if expand {
                                if let Some(summary) = self.conversation_state.latest_summary() {
                                    let border = "═".repeat(self.terminal_width().min(80));
                                    execute!(
                                        self.output,
                                        style::Print("\n"),
                                        style::SetForegroundColor(Color::Cyan),
                                        style::Print(&border),
                                        style::Print("\n"),
                                        style::SetAttribute(Attribute::Bold),
                                        style::Print("                       CONVERSATION SUMMARY"),
                                        style::Print("\n"),
                                        style::Print(&border),
                                        style::SetAttribute(Attribute::Reset),
                                        style::Print("\n\n"),
                                        style::Print(&summary),
                                        style::Print("\n\n\n")
                                    )?;
                                }
                            }
                        },
                        command::ContextSubcommand::Add { global, force, paths } => {
                            match context_manager.add_paths(paths.clone(), global, force).await {
                                Ok(_) => {
                                    let target = if global { "global" } else { "profile" };
                                    execute!(
                                        self.output,
                                        style::SetForegroundColor(Color::Green),
                                        style::Print(format!(
                                            "\nAdded {} path(s) to {} context.\n\n",
                                            paths.len(),
                                            target
                                        )),
                                        style::SetForegroundColor(Color::Reset)
                                    )?;
                                },
                                Err(e) => {
                                    execute!(
                                        self.output,
                                        style::SetForegroundColor(Color::Red),
                                        style::Print(format!("\nError: {}\n\n", e)),
                                        style::SetForegroundColor(Color::Reset)
                                    )?;
                                },
                            }
                        },
                        command::ContextSubcommand::Remove { global, paths } => {
                            match context_manager.remove_paths(paths.clone(), global).await {
                                Ok(_) => {
                                    let target = if global { "global" } else { "profile" };
                                    execute!(
                                        self.output,
                                        style::SetForegroundColor(Color::Green),
                                        style::Print(format!(
                                            "\nRemoved {} path(s) from {} context.\n\n",
                                            paths.len(),
                                            target
                                        )),
                                        style::SetForegroundColor(Color::Reset)
                                    )?;
                                },
                                Err(e) => {
                                    execute!(
                                        self.output,
                                        style::SetForegroundColor(Color::Red),
                                        style::Print(format!("\nError: {}\n\n", e)),
                                        style::SetForegroundColor(Color::Reset)
                                    )?;
                                },
                            }
                        },
                        command::ContextSubcommand::Clear { global } => match context_manager.clear(global).await {
                            Ok(_) => {
                                let target = if global {
                                    "global".to_string()
                                } else {
                                    format!("profile '{}'", context_manager.current_profile)
                                };
                                execute!(
                                    self.output,
                                    style::SetForegroundColor(Color::Green),
                                    style::Print(format!("\nCleared context for {}\n\n", target)),
                                    style::SetForegroundColor(Color::Reset)
                                )?;
                            },
                            Err(e) => {
                                execute!(
                                    self.output,
                                    style::SetForegroundColor(Color::Red),
                                    style::Print(format!("\nError: {}\n\n", e)),
                                    style::SetForegroundColor(Color::Reset)
                                )?;
                            },
                        },
                        command::ContextSubcommand::Help => {
                            execute!(
                                self.output,
                                style::Print("\n"),
                                style::Print(command::ContextSubcommand::help_text()),
                                style::Print("\n")
                            )?;
                        },
                        command::ContextSubcommand::Hooks { subcommand } => {
                            fn map_chat_error(e: ErrReport) -> ChatError {
                                ChatError::Custom(e.to_string().into())
                            }

                            let scope = |g: bool| if g { "global" } else { "profile" };
                            if let Some(subcommand) = subcommand {
                                match subcommand {
                                    command::HooksSubcommand::Add {
                                        name,
                                        trigger,
                                        command,
                                        global,
                                    } => {
                                        let trigger = if trigger == "conversation_start" {
                                            HookTrigger::ConversationStart
                                        } else {
                                            HookTrigger::PerPrompt
                                        };

                                        let result = context_manager
                                            .add_hook(name.clone(), Hook::new_inline_hook(trigger, command), global)
                                            .await;
                                        match result {
                                            Ok(_) => {
                                                execute!(
                                                    self.output,
                                                    style::SetForegroundColor(Color::Green),
                                                    style::Print(format!(
                                                        "\nAdded {} hook '{name}'.\n\n",
                                                        scope(global)
                                                    )),
                                                    style::SetForegroundColor(Color::Reset)
                                                )?;
                                            },
                                            Err(e) => {
                                                execute!(
                                                    self.output,
                                                    style::SetForegroundColor(Color::Red),
                                                    style::Print(format!(
                                                        "\nCannot add {} hook '{name}': {}\n\n",
                                                        scope(global),
                                                        e
                                                    )),
                                                    style::SetForegroundColor(Color::Reset)
                                                )?;
                                            },
                                        }
                                    },
                                    command::HooksSubcommand::Remove { name, global } => {
                                        let result = context_manager.remove_hook(&name, global).await;
                                        match result {
                                            Ok(_) => {
                                                execute!(
                                                    self.output,
                                                    style::SetForegroundColor(Color::Green),
                                                    style::Print(format!(
                                                        "\nRemoved {} hook '{name}'.\n\n",
                                                        scope(global)
                                                    )),
                                                    style::SetForegroundColor(Color::Reset)
                                                )?;
                                            },
                                            Err(e) => {
                                                execute!(
                                                    self.output,
                                                    style::SetForegroundColor(Color::Red),
                                                    style::Print(format!(
                                                        "\nCannot remove {} hook '{name}': {}\n\n",
                                                        scope(global),
                                                        e
                                                    )),
                                                    style::SetForegroundColor(Color::Reset)
                                                )?;
                                            },
                                        }
                                    },
                                    command::HooksSubcommand::Enable { name, global } => {
                                        let result = context_manager.set_hook_disabled(&name, global, false).await;
                                        match result {
                                            Ok(_) => {
                                                execute!(
                                                    self.output,
                                                    style::SetForegroundColor(Color::Green),
                                                    style::Print(format!(
                                                        "\nEnabled {} hook '{name}'.\n\n",
                                                        scope(global)
                                                    )),
                                                    style::SetForegroundColor(Color::Reset)
                                                )?;
                                            },
                                            Err(e) => {
                                                execute!(
                                                    self.output,
                                                    style::SetForegroundColor(Color::Red),
                                                    style::Print(format!(
                                                        "\nCannot enable {} hook '{name}': {}\n\n",
                                                        scope(global),
                                                        e
                                                    )),
                                                    style::SetForegroundColor(Color::Reset)
                                                )?;
                                            },
                                        }
                                    },
                                    command::HooksSubcommand::Disable { name, global } => {
                                        let result = context_manager.set_hook_disabled(&name, global, true).await;
                                        match result {
                                            Ok(_) => {
                                                execute!(
                                                    self.output,
                                                    style::SetForegroundColor(Color::Green),
                                                    style::Print(format!(
                                                        "\nDisabled {} hook '{name}'.\n\n",
                                                        scope(global)
                                                    )),
                                                    style::SetForegroundColor(Color::Reset)
                                                )?;
                                            },
                                            Err(e) => {
                                                execute!(
                                                    self.output,
                                                    style::SetForegroundColor(Color::Red),
                                                    style::Print(format!(
                                                        "\nCannot disable {} hook '{name}': {}\n\n",
                                                        scope(global),
                                                        e
                                                    )),
                                                    style::SetForegroundColor(Color::Reset)
                                                )?;
                                            },
                                        }
                                    },
                                    command::HooksSubcommand::EnableAll { global } => {
                                        context_manager
                                            .set_all_hooks_disabled(global, false)
                                            .await
                                            .map_err(map_chat_error)?;
                                        execute!(
                                            self.output,
                                            style::SetForegroundColor(Color::Green),
                                            style::Print(format!("\nEnabled all {} hooks.\n\n", scope(global))),
                                            style::SetForegroundColor(Color::Reset)
                                        )?;
                                    },
                                    command::HooksSubcommand::DisableAll { global } => {
                                        context_manager
                                            .set_all_hooks_disabled(global, true)
                                            .await
                                            .map_err(map_chat_error)?;
                                        execute!(
                                            self.output,
                                            style::SetForegroundColor(Color::Green),
                                            style::Print(format!("\nDisabled all {} hooks.\n\n", scope(global))),
                                            style::SetForegroundColor(Color::Reset)
                                        )?;
                                    },
                                    command::HooksSubcommand::Help => {
                                        execute!(
                                            self.output,
                                            style::Print("\n"),
                                            style::Print(command::ContextSubcommand::hooks_help_text()),
                                            style::Print("\n")
                                        )?;
                                    },
                                }
                            } else {
                                queue!(
                                    self.output,
                                    style::SetAttribute(Attribute::Bold),
                                    style::SetForegroundColor(Color::Magenta),
                                    style::Print("\n🌍 global:\n"),
                                    style::SetAttribute(Attribute::Reset),
                                )?;

                                print_hook_section(
                                    &mut self.output,
                                    &context_manager.global_config.hooks,
                                    HookTrigger::ConversationStart,
                                )
                                .map_err(map_chat_error)?;
                                print_hook_section(
                                    &mut self.output,
                                    &context_manager.global_config.hooks,
                                    HookTrigger::PerPrompt,
                                )
                                .map_err(map_chat_error)?;

                                queue!(
                                    self.output,
                                    style::SetAttribute(Attribute::Bold),
                                    style::SetForegroundColor(Color::Magenta),
                                    style::Print(format!("\n👤 profile ({}):\n", &context_manager.current_profile)),
                                    style::SetAttribute(Attribute::Reset),
                                )?;

                                print_hook_section(
                                    &mut self.output,
                                    &context_manager.profile_config.hooks,
                                    HookTrigger::ConversationStart,
                                )
                                .map_err(map_chat_error)?;
                                print_hook_section(
                                    &mut self.output,
                                    &context_manager.profile_config.hooks,
                                    HookTrigger::PerPrompt,
                                )
                                .map_err(map_chat_error)?;

                                execute!(
                                    self.output,
                                    style::Print(format!(
                                        "\nUse {} to manage hooks.\n\n",
                                        "/context hooks help".to_string().dark_green()
                                    )),
                                )?;
                            }
                        },
                    }
                    // crate::telemetry::send_context_command_executed
                } else {
                    execute!(
                        self.output,
                        style::SetForegroundColor(Color::Red),
                        style::Print("\nContext management is not available.\n\n"),
                        style::SetForegroundColor(Color::Reset)
                    )?;
                }

                ChatState::PromptUser {
                    tool_uses: Some(tool_uses),
                    pending_tool_index,
                    skip_printing_tools: true,
                }
            },
            Command::Tools { subcommand } => {
                let existing_tools: HashSet<&String> = self
                    .conversation_state
                    .tools
                    .values()
                    .flatten()
                    .map(|FigTool::ToolSpecification(spec)| &spec.name)
                    .collect();

                match subcommand {
                    Some(ToolsSubcommand::Schema) => {
                        let schema_json = serde_json::to_string_pretty(&self.conversation_state.tool_manager.schema)
                            .map_err(|e| {
                                ChatError::Custom(format!("Error converting tool schema to string: {e}").into())
                            })?;
                        queue!(self.output, style::Print(schema_json), style::Print("\n"))?;
                    },
                    Some(ToolsSubcommand::Trust { tool_names }) => {
                        let (valid_tools, invalid_tools): (Vec<String>, Vec<String>) = tool_names
                            .into_iter()
                            .partition(|tool_name| existing_tools.contains(tool_name));

                        if !invalid_tools.is_empty() {
                            queue!(
                                self.output,
                                style::SetForegroundColor(Color::Red),
                                style::Print(format!("\nCannot trust '{}', ", invalid_tools.join("', '"))),
                                if invalid_tools.len() > 1 {
                                    style::Print("they do not exist.")
                                } else {
                                    style::Print("it does not exist.")
                                },
                                style::SetForegroundColor(Color::Reset),
                            )?;
                        }
                        if !valid_tools.is_empty() {
                            valid_tools.iter().for_each(|t| self.tool_permissions.trust_tool(t));
                            queue!(
                                self.output,
                                style::SetForegroundColor(Color::Green),
                                if valid_tools.len() > 1 {
                                    style::Print(format!("\nTools '{}' are ", valid_tools.join("', '")))
                                } else {
                                    style::Print(format!("\nTool '{}' is ", valid_tools[0]))
                                },
                                style::Print("now trusted. I will "),
                                style::SetAttribute(Attribute::Bold),
                                style::Print("not"),
                                style::SetAttribute(Attribute::Reset),
                                style::SetForegroundColor(Color::Green),
                                style::Print(format!(
                                    " ask for confirmation before running {}.",
                                    if valid_tools.len() > 1 {
                                        "these tools"
                                    } else {
                                        "this tool"
                                    }
                                )),
                                style::SetForegroundColor(Color::Reset),
                            )?;
                        }
                    },
                    Some(ToolsSubcommand::Untrust { tool_names }) => {
                        let (valid_tools, invalid_tools): (Vec<String>, Vec<String>) = tool_names
                            .into_iter()
                            .partition(|tool_name| existing_tools.contains(tool_name));

                        if !invalid_tools.is_empty() {
                            queue!(
                                self.output,
                                style::SetForegroundColor(Color::Red),
                                style::Print(format!("\nCannot untrust '{}', ", invalid_tools.join("', '"))),
                                if invalid_tools.len() > 1 {
                                    style::Print("they do not exist.")
                                } else {
                                    style::Print("it does not exist.")
                                },
                                style::SetForegroundColor(Color::Reset),
                            )?;
                        }
                        if !valid_tools.is_empty() {
                            valid_tools.iter().for_each(|t| self.tool_permissions.untrust_tool(t));
                            queue!(
                                self.output,
                                style::SetForegroundColor(Color::Green),
                                if valid_tools.len() > 1 {
                                    style::Print(format!("\nTools '{}' are ", valid_tools.join("', '")))
                                } else {
                                    style::Print(format!("\nTool '{}' is ", valid_tools[0]))
                                },
                                style::Print("set to per-request confirmation."),
                                style::SetForegroundColor(Color::Reset),
                            )?;
                        }
                    },
                    Some(ToolsSubcommand::TrustAll) => {
                        self.conversation_state.tools.values().flatten().for_each(
                            |FigTool::ToolSpecification(spec)| {
                                self.tool_permissions.trust_tool(spec.name.as_str());
                            },
                        );
                        queue!(self.output, style::Print(TRUST_ALL_TEXT),)?;
                    },
                    Some(ToolsSubcommand::Reset) => {
                        self.tool_permissions.reset();
                        queue!(
                            self.output,
                            style::SetForegroundColor(Color::Green),
                            style::Print("\nReset all tools to the default permission levels."),
                            style::SetForegroundColor(Color::Reset),
                        )?;
                    },
                    Some(ToolsSubcommand::ResetSingle { tool_name }) => {
                        if self.tool_permissions.has(&tool_name) || self.tool_permissions.trust_all {
                            self.tool_permissions.reset_tool(&tool_name);
                            queue!(
                                self.output,
                                style::SetForegroundColor(Color::Green),
                                style::Print(format!("\nReset tool '{}' to the default permission level.", tool_name)),
                                style::SetForegroundColor(Color::Reset),
                            )?;
                        } else {
                            queue!(
                                self.output,
                                style::SetForegroundColor(Color::Red),
                                style::Print(format!(
                                    "\nTool '{}' does not exist or is already in default settings.",
                                    tool_name
                                )),
                                style::SetForegroundColor(Color::Reset),
                            )?;
                        }
                    },
                    Some(ToolsSubcommand::Help) => {
                        queue!(
                            self.output,
                            style::Print("\n"),
                            style::Print(command::ToolsSubcommand::help_text()),
                        )?;
                    },
                    None => {
                        // No subcommand - print the current tools and their permissions.
                        // Determine how to format the output nicely.
                        let terminal_width = self.terminal_width();
                        let longest = self
                            .conversation_state
                            .tools
                            .values()
                            .flatten()
                            .map(|FigTool::ToolSpecification(spec)| spec.name.len())
                            .max()
                            .unwrap_or(0);

                        queue!(
                            self.output,
                            style::Print("\n"),
                            style::SetAttribute(Attribute::Bold),
                            style::Print({
                                // Adding 2 because of "- " preceding every tool name
                                let width = longest + 2 - "Tool".len() + 4;
                                format!("Tool{:>width$}Permission", "", width = width)
                            }),
                            style::SetAttribute(Attribute::Reset),
                            style::Print("\n"),
                            style::Print("▔".repeat(terminal_width)),
                        )?;

                        self.conversation_state.tools.iter().for_each(|(origin, tools)| {
                            let to_display = tools
                                .iter()
                                .filter(|FigTool::ToolSpecification(spec)| spec.name != DUMMY_TOOL_NAME)
                                .fold(String::new(), |mut acc, FigTool::ToolSpecification(spec)| {
                                    let width = longest - spec.name.len() + 4;
                                    acc.push_str(
                                        format!(
                                            "- {}{:>width$}{}\n",
                                            spec.name,
                                            "",
                                            self.tool_permissions.display_label(&spec.name),
                                            width = width
                                        )
                                        .as_str(),
                                    );
                                    acc
                                });
                            let _ = queue!(
                                self.output,
                                style::SetAttribute(Attribute::Bold),
                                style::Print(format!("{}:\n", origin)),
                                style::SetAttribute(Attribute::Reset),
                                style::Print(to_display),
                                style::Print("\n")
                            );
                        });

                        let loading = self.conversation_state.tool_manager.pending_clients().await;
                        if !loading.is_empty() {
                            queue!(
                                self.output,
                                style::SetAttribute(Attribute::Bold),
                                style::Print("Servers still loading"),
                                style::SetAttribute(Attribute::Reset),
                                style::Print("\n"),
                                style::Print("▔".repeat(terminal_width)),
                            )?;
                            for client in loading {
                                queue!(self.output, style::Print(format!(" - {client}")), style::Print("\n"))?;
                            }
                        }

                        queue!(
                            self.output,
                            style::Print("\nTrusted tools can be run without confirmation\n"),
                            style::SetForegroundColor(Color::DarkGrey),
                            style::Print(format!("\n{}\n", "* Default settings")),
                            style::Print("\n💡 Use "),
                            style::SetForegroundColor(Color::Green),
                            style::Print("/tools help"),
                            style::SetForegroundColor(Color::Reset),
                            style::SetForegroundColor(Color::DarkGrey),
                            style::Print(" to edit permissions."),
                            style::SetForegroundColor(Color::Reset),
                        )?;
                    },
                };

                // Put spacing between previous output as to not be overwritten by
                // during PromptUser.
                self.output.flush()?;

                ChatState::PromptUser {
                    tool_uses: Some(tool_uses),
                    pending_tool_index,
                    skip_printing_tools: true,
                }
            },
            Command::Prompts { subcommand } => {
                match subcommand {
                    Some(PromptsSubcommand::Help) => {
                        queue!(self.output, style::Print(command::PromptsSubcommand::help_text()))?;
                    },
                    Some(PromptsSubcommand::Get { mut get_command }) => {
                        let orig_input = get_command.orig_input.take();
                        let prompts = match self.conversation_state.tool_manager.get_prompt(get_command).await {
                            Ok(resp) => resp,
                            Err(e) => {
                                match e {
                                    GetPromptError::AmbiguousPrompt(prompt_name, alt_msg) => {
                                        queue!(
                                            self.output,
                                            style::Print("\n"),
                                            style::SetForegroundColor(Color::Yellow),
                                            style::Print("Prompt "),
                                            style::SetForegroundColor(Color::Cyan),
                                            style::Print(prompt_name),
                                            style::SetForegroundColor(Color::Yellow),
                                            style::Print(" is ambiguous. Use one of the following "),
                                            style::SetForegroundColor(Color::Cyan),
                                            style::Print(alt_msg),
                                            style::SetForegroundColor(Color::Reset),
                                        )?;
                                    },
                                    GetPromptError::PromptNotFound(prompt_name) => {
                                        queue!(
                                            self.output,
                                            style::Print("\n"),
                                            style::SetForegroundColor(Color::Yellow),
                                            style::Print("Prompt "),
                                            style::SetForegroundColor(Color::Cyan),
                                            style::Print(prompt_name),
                                            style::SetForegroundColor(Color::Yellow),
                                            style::Print(" not found. Use "),
                                            style::SetForegroundColor(Color::Cyan),
                                            style::Print("/prompts list"),
                                            style::SetForegroundColor(Color::Yellow),
                                            style::Print(" to see available prompts.\n"),
                                            style::SetForegroundColor(Color::Reset),
                                        )?;
                                    },
                                    _ => return Err(ChatError::Custom(e.to_string().into())),
                                }
                                execute!(self.output, style::Print("\n"))?;
                                return Ok(ChatState::PromptUser {
                                    tool_uses: Some(tool_uses),
                                    pending_tool_index,
                                    skip_printing_tools: true,
                                });
                            },
                        };
                        if let Some(err) = prompts.error {
                            // If we are running into error we should just display the error
                            // and abort.
                            let to_display = serde_json::json!(err);
                            queue!(
                                self.output,
                                style::Print("\n"),
                                style::SetAttribute(Attribute::Bold),
                                style::Print("Error encountered while retrieving prompt:"),
                                style::SetAttribute(Attribute::Reset),
                                style::Print("\n"),
                                style::SetForegroundColor(Color::Red),
                                style::Print(
                                    serde_json::to_string_pretty(&to_display)
                                        .unwrap_or_else(|_| format!("{:?}", &to_display))
                                ),
                                style::SetForegroundColor(Color::Reset),
                                style::Print("\n"),
                            )?;
                        } else {
                            let prompts = prompts
                                .result
                                .ok_or(ChatError::Custom("Result field missing from prompt/get request".into()))?;
                            let prompts = serde_json::from_value::<PromptGetResult>(prompts).map_err(|e| {
                                ChatError::Custom(format!("Failed to deserialize prompt/get result: {:?}", e).into())
                            })?;
                            self.pending_prompts.clear();
                            self.pending_prompts.append(&mut VecDeque::from(prompts.messages));
                            return Ok(ChatState::HandleInput {
                                input: orig_input.unwrap_or_default(),
                                tool_uses: Some(tool_uses),
                                pending_tool_index,
                            });
                        }
                    },
                    subcommand => {
                        let search_word = match subcommand {
                            Some(PromptsSubcommand::List { search_word }) => search_word,
                            _ => None,
                        };
                        let terminal_width = self.terminal_width();
                        let mut prompts_wl = self.conversation_state.tool_manager.prompts.write().map_err(|e| {
                            ChatError::Custom(
                                format!("Poison error encountered while retrieving prompts: {}", e).into(),
                            )
                        })?;
                        self.conversation_state.tool_manager.refresh_prompts(&mut prompts_wl)?;
                        let mut longest_name = "";
                        let arg_pos = {
                            let optimal_case = UnicodeWidthStr::width(longest_name) + terminal_width / 4;
                            if optimal_case > terminal_width {
                                terminal_width / 3
                            } else {
                                optimal_case
                            }
                        };
                        queue!(
                            self.output,
                            style::Print("\n"),
                            style::SetAttribute(Attribute::Bold),
                            style::Print("Prompt"),
                            style::SetAttribute(Attribute::Reset),
                            style::Print({
                                let name_width = UnicodeWidthStr::width("Prompt");
                                let padding = arg_pos.saturating_sub(name_width);
                                " ".repeat(padding)
                            }),
                            style::SetAttribute(Attribute::Bold),
                            style::Print("Arguments (* = required)"),
                            style::SetAttribute(Attribute::Reset),
                            style::Print("\n"),
                            style::Print(format!("{}\n", "▔".repeat(terminal_width))),
                        )?;
                        let prompts_by_server = prompts_wl.iter().fold(
                            HashMap::<&String, Vec<&PromptBundle>>::new(),
                            |mut acc, (prompt_name, bundles)| {
                                if prompt_name.contains(search_word.as_deref().unwrap_or("")) {
                                    if prompt_name.len() > longest_name.len() {
                                        longest_name = prompt_name.as_str();
                                    }
                                    for bundle in bundles {
                                        acc.entry(&bundle.server_name)
                                            .and_modify(|b| b.push(bundle))
                                            .or_insert(vec![bundle]);
                                    }
                                }
                                acc
                            },
                        );
                        for (i, (server_name, bundles)) in prompts_by_server.iter().enumerate() {
                            if i > 0 {
                                queue!(self.output, style::Print("\n"))?;
                            }
                            queue!(
                                self.output,
                                style::SetAttribute(Attribute::Bold),
                                style::Print(server_name),
                                style::Print(" (MCP):"),
                                style::SetAttribute(Attribute::Reset),
                                style::Print("\n"),
                            )?;
                            for bundle in bundles {
                                queue!(
                                    self.output,
                                    style::Print("- "),
                                    style::Print(&bundle.prompt_get.name),
                                    style::Print({
                                        if bundle
                                            .prompt_get
                                            .arguments
                                            .as_ref()
                                            .is_some_and(|args| !args.is_empty())
                                        {
                                            let name_width = UnicodeWidthStr::width(bundle.prompt_get.name.as_str());
                                            let padding =
                                                arg_pos.saturating_sub(name_width) - UnicodeWidthStr::width("- ");
                                            " ".repeat(padding)
                                        } else {
                                            "\n".to_owned()
                                        }
                                    })
                                )?;
                                if let Some(args) = bundle.prompt_get.arguments.as_ref() {
                                    for (i, arg) in args.iter().enumerate() {
                                        queue!(
                                            self.output,
                                            style::SetForegroundColor(Color::DarkGrey),
                                            style::Print(match arg.required {
                                                Some(true) => format!("{}*", arg.name),
                                                _ => arg.name.clone(),
                                            }),
                                            style::SetForegroundColor(Color::Reset),
                                            style::Print(if i < args.len() - 1 { ", " } else { "\n" }),
                                        )?;
                                    }
                                }
                            }
                        }
                    },
                }
                execute!(self.output, style::Print("\n"))?;
                ChatState::PromptUser {
                    tool_uses: Some(tool_uses),
                    pending_tool_index,
                    skip_printing_tools: true,
                }
            },
            Command::Usage => {
                let state = self.conversation_state.backend_conversation_state(true, true).await;

                if !state.dropped_context_files.is_empty() {
                    execute!(
                        self.output,
                        style::SetForegroundColor(Color::DarkYellow),
                        style::Print("\nSome context files are dropped due to size limit, please run "),
                        style::SetForegroundColor(Color::DarkGreen),
                        style::Print("/context show "),
                        style::SetForegroundColor(Color::DarkYellow),
                        style::Print("to learn more.\n"),
                        style::SetForegroundColor(style::Color::Reset)
                    )?;
                }

                let data = state.calculate_conversation_size();

                let context_token_count: TokenCount = data.context_messages.into();
                let assistant_token_count: TokenCount = data.assistant_messages.into();
                let user_token_count: TokenCount = data.user_messages.into();
                let total_token_used: TokenCount =
                    (data.context_messages + data.user_messages + data.assistant_messages).into();

                let window_width = self.terminal_width();
                // set a max width for the progress bar for better aesthetic
                let progress_bar_width = std::cmp::min(window_width, 80);

                let context_width = ((context_token_count.value() as f64 / CONTEXT_WINDOW_SIZE as f64)
                    * progress_bar_width as f64) as usize;
                let assistant_width = ((assistant_token_count.value() as f64 / CONTEXT_WINDOW_SIZE as f64)
                    * progress_bar_width as f64) as usize;
                let user_width = ((user_token_count.value() as f64 / CONTEXT_WINDOW_SIZE as f64)
                    * progress_bar_width as f64) as usize;

                let left_over_width = progress_bar_width
                    - std::cmp::min(context_width + assistant_width + user_width, progress_bar_width);

                let is_overflow = (context_width + assistant_width + user_width) > progress_bar_width;

                if is_overflow {
                    queue!(
                        self.output,
                        style::Print(format!(
                            "\nCurrent context window ({} of {}k tokens used)\n",
                            total_token_used,
                            CONTEXT_WINDOW_SIZE / 1000
                        )),
                        style::SetForegroundColor(Color::DarkRed),
                        style::Print("█".repeat(progress_bar_width)),
                        style::SetForegroundColor(Color::Reset),
                        style::Print(" "),
                        style::Print(format!(
                            "{:.2}%",
                            (total_token_used.value() as f32 / CONTEXT_WINDOW_SIZE as f32) * 100.0
                        )),
                    )?;
                } else {
                    queue!(
                        self.output,
                        style::Print(format!(
                            "\nCurrent context window ({} of {}k tokens used)\n",
                            total_token_used,
                            CONTEXT_WINDOW_SIZE / 1000
                        )),
                        style::SetForegroundColor(Color::DarkCyan),
                        // add a nice visual to mimic "tiny" progress, so the overral progress bar doesn't look too
                        // empty
                        style::Print("|".repeat(if context_width == 0 && *context_token_count > 0 {
                            1
                        } else {
                            0
                        })),
                        style::Print("█".repeat(context_width)),
                        style::SetForegroundColor(Color::Blue),
                        style::Print("|".repeat(if assistant_width == 0 && *assistant_token_count > 0 {
                            1
                        } else {
                            0
                        })),
                        style::Print("█".repeat(assistant_width)),
                        style::SetForegroundColor(Color::Magenta),
                        style::Print("|".repeat(if user_width == 0 && *user_token_count > 0 { 1 } else { 0 })),
                        style::Print("█".repeat(user_width)),
                        style::SetForegroundColor(Color::DarkGrey),
                        style::Print("█".repeat(left_over_width)),
                        style::Print(" "),
                        style::SetForegroundColor(Color::Reset),
                        style::Print(format!(
                            "{:.2}%",
                            (total_token_used.value() as f32 / CONTEXT_WINDOW_SIZE as f32) * 100.0
                        )),
                    )?;
                }

                queue!(self.output, style::Print("\n\n"))?;
                self.output.flush()?;

                queue!(
                    self.output,
                    style::SetForegroundColor(Color::DarkCyan),
                    style::Print("█ Context files: "),
                    style::SetForegroundColor(Color::Reset),
                    style::Print(format!(
                        "~{} tokens ({:.2}%)\n",
                        context_token_count,
                        (context_token_count.value() as f32 / CONTEXT_WINDOW_SIZE as f32) * 100.0
                    )),
                    style::SetForegroundColor(Color::Blue),
                    style::Print("█ Q responses: "),
                    style::SetForegroundColor(Color::Reset),
                    style::Print(format!(
                        "  ~{} tokens ({:.2}%)\n",
                        assistant_token_count,
                        (assistant_token_count.value() as f32 / CONTEXT_WINDOW_SIZE as f32) * 100.0
                    )),
                    style::SetForegroundColor(Color::Magenta),
                    style::Print("█ Your prompts: "),
                    style::SetForegroundColor(Color::Reset),
                    style::Print(format!(
                        " ~{} tokens ({:.2}%)\n\n",
                        user_token_count,
                        (user_token_count.value() as f32 / CONTEXT_WINDOW_SIZE as f32) * 100.0
                    )),
                )?;

                queue!(
                    self.output,
                    style::SetAttribute(Attribute::Bold),
                    style::Print("\n💡 Pro Tips:\n"),
                    style::SetAttribute(Attribute::Reset),
                    style::SetForegroundColor(Color::DarkGrey),
                    style::Print("Run "),
                    style::SetForegroundColor(Color::DarkGreen),
                    style::Print("/compact"),
                    style::SetForegroundColor(Color::DarkGrey),
                    style::Print(" to replace the conversation history with its summary\n"),
                    style::Print("Run "),
                    style::SetForegroundColor(Color::DarkGreen),
                    style::Print("/clear"),
                    style::SetForegroundColor(Color::DarkGrey),
                    style::Print(" to erase the entire chat history\n"),
                    style::Print("Run "),
                    style::SetForegroundColor(Color::DarkGreen),
                    style::Print("/context show"),
                    style::SetForegroundColor(Color::DarkGrey),
                    style::Print(" to see tokens per context file\n\n"),
                    style::SetForegroundColor(Color::Reset),
                )?;

                ChatState::PromptUser {
                    tool_uses: Some(tool_uses),
                    pending_tool_index,
                    skip_printing_tools: true,
                }
            },
            Command::Import { path } => {
                macro_rules! tri {
                    ($v:expr) => {
                        match $v {
                            Ok(v) => v,
                            Err(err) => {
                                execute!(
                                    self.output,
                                    style::SetForegroundColor(Color::Red),
                                    style::Print(format!("\nFailed to import from {}: {}\n\n", &path, &err)),
                                    style::SetAttribute(Attribute::Reset)
                                )?;
                                return Ok(ChatState::PromptUser {
                                    tool_uses: Some(tool_uses),
                                    pending_tool_index,
                                    skip_printing_tools: true,
                                });
                            },
                        }
                    };
                }

                let contents = tri!(self.ctx.fs().read_to_string(&path).await);
                let new_state: ConversationState = tri!(serde_json::from_str(&contents));
                self.conversation_state = new_state;
                self.conversation_state.updates = Some(self.output.clone());

                execute!(
                    self.output,
                    style::SetForegroundColor(Color::Green),
                    style::Print(format!("\n✔ Imported conversation state from {}\n\n", &path)),
                    style::SetAttribute(Attribute::Reset)
                )?;

                ChatState::PromptUser {
                    tool_uses: None,
                    pending_tool_index: None,
                    skip_printing_tools: true,
                }
            },
            Command::Export { path, force } => {
                macro_rules! tri {
                    ($v:expr) => {
                        match $v {
                            Ok(v) => v,
                            Err(err) => {
                                execute!(
                                    self.output,
                                    style::SetForegroundColor(Color::Red),
                                    style::Print(format!("\nFailed to export to {}: {}\n\n", &path, &err)),
                                    style::SetAttribute(Attribute::Reset)
                                )?;
                                return Ok(ChatState::PromptUser {
                                    tool_uses: Some(tool_uses),
                                    pending_tool_index,
                                    skip_printing_tools: true,
                                });
                            },
                        }
                    };
                }

                let contents = tri!(serde_json::to_string_pretty(&self.conversation_state));
                if self.ctx.fs().exists(&path) && !force {
                    execute!(
                        self.output,
                        style::SetForegroundColor(Color::Red),
                        style::Print(format!(
                            "\nFile at {} already exists. To overwrite, use -f or --force\n\n",
                            &path
                        )),
                        style::SetAttribute(Attribute::Reset)
                    )?;
                    return Ok(ChatState::PromptUser {
                        tool_uses: Some(tool_uses),
                        pending_tool_index,
                        skip_printing_tools: true,
                    });
                }
                tri!(self.ctx.fs().write(&path, contents).await);

                execute!(
                    self.output,
                    style::SetForegroundColor(Color::Green),
                    style::Print(format!("\n✔ Exported conversation state to {}\n\n", &path)),
                    style::SetAttribute(Attribute::Reset)
                )?;

                ChatState::PromptUser {
                    tool_uses: None,
                    pending_tool_index: None,
                    skip_printing_tools: true,
                }
            },
        })
    }

    async fn tool_use_execute(&mut self, mut tool_uses: Vec<QueuedTool>) -> Result<ChatState, ChatError> {
        // Verify tools have permissions.
        for (index, tool) in tool_uses.iter_mut().enumerate() {
            // Manually accepted by the user or otherwise verified already.
            if tool.accepted {
                continue;
            }

            // If there is an override, we will use it. Otherwise fall back to Tool's default.
            let allowed = self.tool_permissions.trust_all
                || (self.tool_permissions.has(&tool.name) && self.tool_permissions.is_trusted(&tool.name))
                || !tool.tool.requires_acceptance(&self.ctx);

            if self.settings.get_bool_or("chat.enableNotifications", false) {
                play_notification_bell(!allowed);
            }

            self.print_tool_descriptions(tool, allowed).await?;

            if allowed {
                tool.accepted = true;
                continue;
            }

            let pending_tool_index = Some(index);
            if !self.interactive {
                // Cannot request in non-interactive, so fail.
                return Err(ChatError::NonInteractiveToolApproval);
            }

            return Ok(ChatState::PromptUser {
                tool_uses: Some(tool_uses),
                pending_tool_index,
                skip_printing_tools: false,
            });
        }

        // Execute the requested tools.
        let mut tool_results = vec![];
        let mut image_blocks: Vec<RichImageBlock> = Vec::new();

        for tool in tool_uses {
            let mut tool_telemetry = self.tool_use_telemetry_events.entry(tool.id.clone());
            tool_telemetry = tool_telemetry.and_modify(|ev| ev.is_accepted = true);

            let tool_start = std::time::Instant::now();
            let invoke_result = tool.tool.invoke(&self.ctx, &mut self.output).await;

            if self.interactive && self.spinner.is_some() {
                queue!(
                    self.output,
                    terminal::Clear(terminal::ClearType::CurrentLine),
                    cursor::MoveToColumn(0),
                    cursor::Show
                )?;
            }
            execute!(self.output, style::Print("\n"))?;

            let tool_time = std::time::Instant::now().duration_since(tool_start);
            if let Tool::Custom(ct) = &tool.tool {
                tool_telemetry = tool_telemetry.and_modify(|ev| {
                    ev.custom_tool_call_latency = Some(tool_time.as_secs() as usize);
                    ev.input_token_size = Some(ct.get_input_token_size());
                    ev.is_custom_tool = true;
                });
            }
            let tool_time = format!("{}.{}", tool_time.as_secs(), tool_time.subsec_millis());
            match invoke_result {
                Ok(result) => {
                    match result.output {
                        OutputKind::Text(ref text) => {
                            debug!("Output is Text: {}", text);
                        },
                        OutputKind::Json(ref json) => {
                            debug!("Output is JSON: {}", json);
                        },
                        OutputKind::Images(ref image) => {
                            image_blocks.extend(image.clone());
                        },
                    }

                    debug!("tool result output: {:#?}", result);
                    execute!(
                        self.output,
                        style::Print(CONTINUATION_LINE),
                        style::Print("\n"),
                        style::SetForegroundColor(Color::Green),
                        style::SetAttribute(Attribute::Bold),
                        style::Print(format!(" ● Completed in {}s", tool_time)),
                        style::SetForegroundColor(Color::Reset),
                        style::Print("\n"),
                    )?;

                    tool_telemetry = tool_telemetry.and_modify(|ev| ev.is_success = Some(true));
                    if let Tool::Custom(_) = &tool.tool {
                        tool_telemetry
                            .and_modify(|ev| ev.output_token_size = Some(TokenCounter::count_tokens(result.as_str())));
                    }
                    tool_results.push(ToolUseResult {
                        tool_use_id: tool.id,
                        content: vec![result.into()],
                        status: ToolResultStatus::Success,
                    });
                },
                Err(err) => {
                    error!(?err, "An error occurred processing the tool");
                    execute!(
                        self.output,
                        style::Print(CONTINUATION_LINE),
                        style::Print("\n"),
                        style::SetAttribute(Attribute::Bold),
                        style::SetForegroundColor(Color::Red),
                        style::Print(format!(" ● Execution failed after {}s:\n", tool_time)),
                        style::SetAttribute(Attribute::Reset),
                        style::SetForegroundColor(Color::Red),
                        style::Print(&err),
                        style::SetAttribute(Attribute::Reset),
                        style::Print("\n\n"),
                    )?;

                    tool_telemetry.and_modify(|ev| ev.is_success = Some(false));
                    tool_results.push(ToolUseResult {
                        tool_use_id: tool.id,
                        content: vec![ToolUseResultBlock::Text(format!(
                            "An error occurred processing the tool: \n{}",
                            &err
                        ))],
                        status: ToolResultStatus::Error,
                    });
                    if let ToolUseStatus::Idle = self.tool_use_status {
                        self.tool_use_status = ToolUseStatus::RetryInProgress(
                            self.conversation_state
                                .message_id()
                                .map_or("No utterance id found".to_string(), |v| v.to_string()),
                        );
                    }
                },
            }
        }

        if !image_blocks.is_empty() {
            let images = image_blocks.into_iter().map(|(block, _)| block).collect();
            self.conversation_state
                .add_tool_results_with_images(tool_results, images);
            execute!(
                self.output,
                style::SetAttribute(Attribute::Reset),
                style::SetForegroundColor(Color::Reset),
                style::Print("\n")
            )?;
        } else {
            self.conversation_state.add_tool_results(tool_results);
        }

        self.send_tool_use_telemetry().await;
        return Ok(ChatState::HandleResponseStream(
            self.client
                .send_message(self.conversation_state.as_sendable_conversation_state(false).await)
                .await?,
        ));
    }

    async fn handle_response(&mut self, response: SendMessageOutput) -> Result<ChatState, ChatError> {
        let request_id = response.request_id().map(|s| s.to_string());
        let mut buf = String::new();
        let mut offset = 0;
        let mut ended = false;
        let mut parser = ResponseParser::new(response);
        let mut state = ParseState::new(Some(self.terminal_width()));

        let mut tool_uses = Vec::new();
        let mut tool_name_being_recvd: Option<String> = None;

        loop {
            match parser.recv().await {
                Ok(msg_event) => {
                    trace!("Consumed: {:?}", msg_event);
                    match msg_event {
                        parser::ResponseEvent::ToolUseStart { name } => {
                            // We need to flush the buffer here, otherwise text will not be
                            // printed while we are receiving tool use events.
                            buf.push('\n');
                            tool_name_being_recvd = Some(name);
                        },
                        parser::ResponseEvent::AssistantText(text) => {
                            buf.push_str(&text);
                        },
                        parser::ResponseEvent::ToolUse(tool_use) => {
                            if self.interactive && self.spinner.is_some() {
                                drop(self.spinner.take());
                                queue!(
                                    self.output,
                                    terminal::Clear(terminal::ClearType::CurrentLine),
                                    cursor::MoveToColumn(0),
                                    cursor::Show
                                )?;
                            }
                            tool_uses.push(tool_use);
                            tool_name_being_recvd = None;
                        },
                        parser::ResponseEvent::EndStream { message } => {
                            // This log is attempting to help debug instances where users encounter
                            // the response timeout message.
                            if message.content() == RESPONSE_TIMEOUT_CONTENT {
                                error!(?request_id, ?message, "Encountered an unexpected model response");
                            }
                            self.conversation_state.push_assistant_message(message);
                            ended = true;
                        },
                    }
                },
                Err(recv_error) => {
                    if let Some(request_id) = &recv_error.request_id {
                        self.failed_request_ids.push(request_id.clone());
                    };

                    match recv_error.source {
                        RecvErrorKind::StreamTimeout { source, duration } => {
                            error!(
                                recv_error.request_id,
                                ?source,
                                "Encountered a stream timeout after waiting for {}s",
                                duration.as_secs()
                            );
                            if self.interactive {
                                execute!(self.output, cursor::Hide)?;
                                self.spinner =
                                    Some(Spinner::new(Spinners::Dots, "Dividing up the work...".to_string()));
                            }
                            // For stream timeouts, we'll tell the model to try and split its response into
                            // smaller chunks.
                            self.conversation_state
                                .push_assistant_message(AssistantMessage::new_response(
                                    None,
                                    RESPONSE_TIMEOUT_CONTENT.to_string(),
                                ));
                            self.conversation_state
                                .set_next_user_message(
                                    "You took too long to respond - try to split up the work into smaller steps."
                                        .to_string(),
                                )
                                .await;
                            self.send_tool_use_telemetry().await;
                            return Ok(ChatState::HandleResponseStream(
                                self.client
                                    .send_message(self.conversation_state.as_sendable_conversation_state(false).await)
                                    .await?,
                            ));
                        },
                        RecvErrorKind::UnexpectedToolUseEos {
                            tool_use_id,
                            name,
                            message,
                            time_elapsed,
                        } => {
                            error!(
                                recv_error.request_id,
                                tool_use_id, name, "The response stream ended before the entire tool use was received"
                            );
                            if self.interactive {
                                drop(self.spinner.take());
                                queue!(
                                    self.output,
                                    terminal::Clear(terminal::ClearType::CurrentLine),
                                    cursor::MoveToColumn(0),
                                    style::SetForegroundColor(Color::Yellow),
                                    style::SetAttribute(Attribute::Bold),
                                    style::Print(format!(
                                        "Warning: received an unexpected error from the model after {:.2}s",
                                        time_elapsed.as_secs_f64()
                                    )),
                                )?;
                                if let Some(request_id) = recv_error.request_id {
                                    queue!(
                                        self.output,
                                        style::Print(format!("\n         request_id: {}", request_id))
                                    )?;
                                }
                                execute!(self.output, style::Print("\n\n"), style::SetAttribute(Attribute::Reset))?;
                                self.spinner = Some(Spinner::new(
                                    Spinners::Dots,
                                    "Trying to divide up the work...".to_string(),
                                ));
                            }

                            self.conversation_state.push_assistant_message(*message);
                            let tool_results = vec![ToolUseResult {
                                    tool_use_id,
                                    content: vec![ToolUseResultBlock::Text(
                                        "The generated tool was too large, try again but this time split up the work between multiple tool uses".to_string(),
                                    )],
                                    status: ToolResultStatus::Error,
                                }];
                            self.conversation_state.add_tool_results(tool_results);
                            self.send_tool_use_telemetry().await;
                            return Ok(ChatState::HandleResponseStream(
                                self.client
                                    .send_message(self.conversation_state.as_sendable_conversation_state(false).await)
                                    .await?,
                            ));
                        },
                        _ => return Err(recv_error.into()),
                    }
                },
            }

            // Fix for the markdown parser copied over from q chat:
            // this is a hack since otherwise the parser might report Incomplete with useful data
            // still left in the buffer. I'm not sure how this is intended to be handled.
            if ended {
                buf.push('\n');
            }

            if tool_name_being_recvd.is_none() && !buf.is_empty() && self.interactive && self.spinner.is_some() {
                drop(self.spinner.take());
                queue!(
                    self.output,
                    terminal::Clear(terminal::ClearType::CurrentLine),
                    cursor::MoveToColumn(0),
                    cursor::Show
                )?;
            }

            // Print the response for normal cases
            loop {
                let input = Partial::new(&buf[offset..]);
                match interpret_markdown(input, &mut self.output, &mut state) {
                    Ok(parsed) => {
                        offset += parsed.offset_from(&input);
                        self.output.flush()?;
                        state.newline = state.set_newline;
                        state.set_newline = false;
                    },
                    Err(err) => match err.into_inner() {
                        Some(err) => return Err(ChatError::Custom(err.to_string().into())),
                        None => break, // Data was incomplete
                    },
                }

                // TODO: We should buffer output based on how much we have to parse, not as a constant
                // Do not remove unless you are nabochay :)
                std::thread::sleep(Duration::from_millis(8));
            }

            // Set spinner after showing all of the assistant text content so far.
            if let (Some(_name), true) = (&tool_name_being_recvd, self.interactive) {
                queue!(self.output, cursor::Hide)?;
                self.spinner = Some(Spinner::new(Spinners::Dots, "Thinking...".to_string()));
            }

            if ended {
                if let Some(message_id) = self.conversation_state.message_id() {
                    crate::telemetry::send_chat_added_message(
                        self.conversation_state.conversation_id().to_owned(),
                        message_id.to_owned(),
                        self.conversation_state.context_message_length(),
                    )
                    .await;
                }

                if self.interactive && self.settings.get_bool_or("chat.enableNotifications", false) {
                    // For final responses (no tools suggested), always play the bell
                    play_notification_bell(tool_uses.is_empty());
                }

                if self.interactive {
                    queue!(self.output, style::ResetColor, style::SetAttribute(Attribute::Reset))?;
                    execute!(self.output, style::Print("\n"))?;

                    for (i, citation) in &state.citations {
                        queue!(
                            self.output,
                            style::Print("\n"),
                            style::SetForegroundColor(Color::Blue),
                            style::Print(format!("[^{i}]: ")),
                            style::SetForegroundColor(Color::DarkGrey),
                            style::Print(format!("{citation}\n")),
                            style::SetForegroundColor(Color::Reset)
                        )?;
                    }
                }

                break;
            }
        }

        if !tool_uses.is_empty() {
            Ok(ChatState::ValidateTools(tool_uses))
        } else {
            Ok(ChatState::PromptUser {
                tool_uses: None,
                pending_tool_index: None,
                skip_printing_tools: false,
            })
        }
    }

    async fn validate_tools(&mut self, tool_uses: Vec<AssistantToolUse>) -> Result<ChatState, ChatError> {
        let conv_id = self.conversation_state.conversation_id().to_owned();
        debug!(?tool_uses, "Validating tool uses");
        let mut queued_tools: Vec<QueuedTool> = Vec::new();
        let mut tool_results: Vec<ToolUseResult> = Vec::new();

        for tool_use in tool_uses {
            let tool_use_id = tool_use.id.clone();
            let tool_use_name = tool_use.name.clone();
            let mut tool_telemetry = ToolUseEventBuilder::new(conv_id.clone(), tool_use.id.clone())
                .set_tool_use_id(tool_use_id.clone())
                .set_tool_name(tool_use.name.clone())
                .utterance_id(self.conversation_state.message_id().map(|s| s.to_string()));
            match self.conversation_state.tool_manager.get_tool_from_tool_use(tool_use) {
                Ok(mut tool) => {
                    // Apply non-Q-generated context to tools
                    self.contextualize_tool(&mut tool);

                    match tool.validate(&self.ctx).await {
                        Ok(()) => {
                            tool_telemetry.is_valid = Some(true);
                            queued_tools.push(QueuedTool {
                                id: tool_use_id.clone(),
                                name: tool_use_name,
                                tool,
                                accepted: false,
                            });
                        },
                        Err(err) => {
                            tool_telemetry.is_valid = Some(false);
                            tool_results.push(ToolUseResult {
                                tool_use_id: tool_use_id.clone(),
                                content: vec![ToolUseResultBlock::Text(format!(
                                    "Failed to validate tool parameters: {err}"
                                ))],
                                status: ToolResultStatus::Error,
                            });
                        },
                    };
                },
                Err(err) => {
                    tool_telemetry.is_valid = Some(false);
                    tool_results.push(err.into());
                },
            }
            self.tool_use_telemetry_events.insert(tool_use_id, tool_telemetry);
        }

        // If we have any validation errors, then return them immediately to the model.
        if !tool_results.is_empty() {
            debug!(?tool_results, "Error found in the model tools");
            queue!(
                self.output,
                style::SetAttribute(Attribute::Bold),
                style::Print("Tool validation failed: "),
                style::SetAttribute(Attribute::Reset),
            )?;
            for tool_result in &tool_results {
                for block in &tool_result.content {
                    let content: Option<Cow<'_, str>> = match block {
                        ToolUseResultBlock::Text(t) => Some(t.as_str().into()),
                        ToolUseResultBlock::Json(d) => serde_json::to_string(d)
                            .map_err(|err| error!(?err, "failed to serialize tool result content"))
                            .map(Into::into)
                            .ok(),
                    };
                    if let Some(content) = content {
                        queue!(
                            self.output,
                            style::Print("\n"),
                            style::SetForegroundColor(Color::Red),
                            style::Print(format!("{}\n", content)),
                            style::SetForegroundColor(Color::Reset),
                        )?;
                    }
                }
            }
            self.conversation_state.add_tool_results(tool_results);
            self.send_tool_use_telemetry().await;
            if let ToolUseStatus::Idle = self.tool_use_status {
                self.tool_use_status = ToolUseStatus::RetryInProgress(
                    self.conversation_state
                        .message_id()
                        .map_or("No utterance id found".to_string(), |v| v.to_string()),
                );
            }

            let response = self
                .client
                .send_message(self.conversation_state.as_sendable_conversation_state(false).await)
                .await?;
            return Ok(ChatState::HandleResponseStream(response));
        }

        Ok(ChatState::ExecuteTools(queued_tools))
    }

    /// Apply program context to tools that Q may not have.
    // We cannot attach this any other way because Tools are constructed by deserializing
    // output from Amazon Q.
    // TODO: Is there a better way?
    fn contextualize_tool(&self, tool: &mut Tool) {
        #[allow(clippy::single_match)]
        match tool {
            Tool::GhIssue(gh_issue) => {
                gh_issue.set_context(GhIssueContext {
                    // Ideally we avoid cloning, but this function is not called very often.
                    // Using references with lifetimes requires a large refactor, and Arc<Mutex<T>>
                    // seems like overkill and may incur some performance cost anyway.
                    context_manager: self.conversation_state.context_manager.clone(),
                    transcript: self.conversation_state.transcript.clone(),
                    failed_request_ids: self.failed_request_ids.clone(),
                    tool_permissions: self.tool_permissions.permissions.clone(),
                    interactive: self.interactive,
                });
            },
            _ => (),
        };
    }

    async fn print_tool_descriptions(&mut self, tool_use: &QueuedTool, trusted: bool) -> Result<(), ChatError> {
        queue!(
            self.output,
            style::SetForegroundColor(Color::Magenta),
            style::Print(format!(
                "🛠️  Using tool: {}{}",
                tool_use.tool.display_name(),
                if trusted { " (trusted)".dark_green() } else { "".reset() }
            )),
            style::SetForegroundColor(Color::Reset)
        )?;
        if let Tool::Custom(ref tool) = tool_use.tool {
            queue!(
                self.output,
                style::SetForegroundColor(Color::Reset),
                style::Print(" from mcp server "),
                style::SetForegroundColor(Color::Magenta),
                style::Print(tool.client.get_server_name()),
                style::SetForegroundColor(Color::Reset),
            )?;
        }
        queue!(self.output, style::Print("\n"), style::Print(CONTINUATION_LINE))?;
        queue!(self.output, style::Print("\n"))?;
        queue!(self.output, style::Print(TOOL_BULLET))?;

        self.output.flush()?;

        tool_use
            .tool
            .queue_description(&self.ctx, &mut self.output)
            .await
            .map_err(|e| ChatError::Custom(format!("failed to print tool, `{}`: {}", tool_use.name, e).into()))?;

        Ok(())
    }

    /// Helper function to read user input with a prompt and Ctrl+C handling
    fn read_user_input(&mut self, prompt: &str, exit_on_single_ctrl_c: bool) -> Option<String> {
        let mut ctrl_c = false;
        loop {
            match (self.input_source.read_line(Some(prompt)), ctrl_c) {
                (Ok(Some(line)), _) => {
                    if line.trim().is_empty() {
                        continue; // Reprompt if the input is empty
                    }
                    return Some(line);
                },
                (Ok(None), false) => {
                    if exit_on_single_ctrl_c {
                        return None;
                    }
                    execute!(
                        self.output,
                        style::Print(format!(
                            "\n(To exit the CLI, press Ctrl+C or Ctrl+D again or type {})\n\n",
                            "/quit".green()
                        ))
                    )
                    .unwrap_or_default();
                    ctrl_c = true;
                },
                (Ok(None), true) => return None, // Exit if Ctrl+C was pressed twice
                (Err(_), _) => return None,
            }
        }
    }

    /// Helper function to generate a prompt based on the current context
    fn generate_tool_trust_prompt(&self) -> String {
        prompt::generate_prompt(self.conversation_state.current_profile(), self.all_tools_trusted())
    }

    async fn send_tool_use_telemetry(&mut self) {
        for (_, mut event) in self.tool_use_telemetry_events.drain() {
            event.user_input_id = match self.tool_use_status {
                ToolUseStatus::Idle => self.conversation_state.message_id(),
                ToolUseStatus::RetryInProgress(ref id) => Some(id.as_str()),
            }
            .map(|v| v.to_string());

            crate::telemetry::client()
                .await
                .send_event(Event::new(event.into()))
                .await;
        }
    }

    fn terminal_width(&self) -> usize {
        (self.terminal_width_provider)().unwrap_or(80)
    }

    fn all_tools_trusted(&self) -> bool {
        self.conversation_state.tools.values().flatten().all(|t| match t {
            FigTool::ToolSpecification(t) => self.tool_permissions.is_trusted(&t.name),
        })
    }

    /// Display character limit warnings based on current conversation size
    async fn display_char_warnings(&mut self) -> Result<(), std::io::Error> {
        let warning_level = self.conversation_state.get_token_warning_level().await;

        match warning_level {
            TokenWarningLevel::Critical => {
                // Memory constraint warning with gentler wording
                execute!(
                    self.output,
                    style::SetForegroundColor(Color::Yellow),
                    style::SetAttribute(Attribute::Bold),
                    style::Print("\n⚠️ This conversation is getting lengthy.\n"),
                    style::SetAttribute(Attribute::Reset),
                    style::Print(
                        "To ensure continued smooth operation, please use /compact to summarize the conversation.\n\n"
                    ),
                    style::SetForegroundColor(Color::Reset)
                )?;
            },
            TokenWarningLevel::None => {
                // No warning needed
            },
        }

        Ok(())
    }
}

/// Prints hook configuration grouped by trigger: conversation session start or per user message
fn print_hook_section(output: &mut impl Write, hooks: &HashMap<String, Hook>, trigger: HookTrigger) -> Result<()> {
    let section = match trigger {
        HookTrigger::ConversationStart => "On Session Start",
        HookTrigger::PerPrompt => "Per User Message",
    };
    let hooks: Vec<(&String, &Hook)> = hooks.iter().filter(|(_, h)| h.trigger == trigger).collect();

    queue!(
        output,
        style::SetForegroundColor(Color::Cyan),
        style::Print(format!("    {section}:\n")),
        style::SetForegroundColor(Color::Reset),
    )?;

    if hooks.is_empty() {
        queue!(
            output,
            style::SetForegroundColor(Color::DarkGrey),
            style::Print("      <none>\n"),
            style::SetForegroundColor(Color::Reset)
        )?;
    } else {
        for (name, hook) in hooks {
            if hook.disabled {
                queue!(
                    output,
                    style::SetForegroundColor(Color::DarkGrey),
                    style::Print(format!("      {} (disabled)\n", name)),
                    style::SetForegroundColor(Color::Reset)
                )?;
            } else {
                queue!(output, style::Print(format!("      {}\n", name)),)?;
            }
        }
    }
    Ok(())
}

#[derive(Debug)]
struct ToolUseEventBuilder {
    pub conversation_id: String,
    pub utterance_id: Option<String>,
    pub user_input_id: Option<String>,
    pub tool_use_id: Option<String>,
    pub tool_name: Option<String>,
    pub is_accepted: bool,
    pub is_success: Option<bool>,
    pub is_valid: Option<bool>,
    pub is_custom_tool: bool,
    pub input_token_size: Option<usize>,
    pub output_token_size: Option<usize>,
    pub custom_tool_call_latency: Option<usize>,
}

impl ToolUseEventBuilder {
    pub fn new(conv_id: String, tool_use_id: String) -> Self {
        Self {
            conversation_id: conv_id,
            utterance_id: None,
            user_input_id: None,
            tool_use_id: Some(tool_use_id),
            tool_name: None,
            is_accepted: false,
            is_success: None,
            is_valid: None,
            is_custom_tool: false,
            input_token_size: None,
            output_token_size: None,
            custom_tool_call_latency: None,
        }
    }

    pub fn utterance_id(mut self, id: Option<String>) -> Self {
        self.utterance_id = id;
        self
    }

    pub fn set_tool_use_id(mut self, id: String) -> Self {
        self.tool_use_id.replace(id);
        self
    }

    pub fn set_tool_name(mut self, name: String) -> Self {
        self.tool_name.replace(name);
        self
    }
}

impl From<ToolUseEventBuilder> for crate::telemetry::EventType {
    fn from(val: ToolUseEventBuilder) -> Self {
        crate::telemetry::EventType::ToolUseSuggested {
            conversation_id: val.conversation_id,
            utterance_id: val.utterance_id,
            user_input_id: val.user_input_id,
            tool_use_id: val.tool_use_id,
            tool_name: val.tool_name,
            is_accepted: val.is_accepted,
            is_success: val.is_success,
            is_valid: val.is_valid,
            is_custom_tool: val.is_custom_tool,
            input_token_size: val.input_token_size,
            output_token_size: val.output_token_size,
            custom_tool_call_latency: val.custom_tool_call_latency,
        }
    }
}

/// Testing helper
fn split_tool_use_event(value: &Map<String, serde_json::Value>) -> Vec<ChatResponseStream> {
    let tool_use_id = value.get("tool_use_id").unwrap().as_str().unwrap().to_string();
    let name = value.get("name").unwrap().as_str().unwrap().to_string();
    let args_str = value.get("args").unwrap().to_string();
    let split_point = args_str.len() / 2;
    vec![
        ChatResponseStream::ToolUseEvent {
            tool_use_id: tool_use_id.clone(),
            name: name.clone(),
            input: None,
            stop: None,
        },
        ChatResponseStream::ToolUseEvent {
            tool_use_id: tool_use_id.clone(),
            name: name.clone(),
            input: Some(args_str.split_at(split_point).0.to_string()),
            stop: None,
        },
        ChatResponseStream::ToolUseEvent {
            tool_use_id: tool_use_id.clone(),
            name: name.clone(),
            input: Some(args_str.split_at(split_point).1.to_string()),
            stop: None,
        },
        ChatResponseStream::ToolUseEvent {
            tool_use_id: tool_use_id.clone(),
            name: name.clone(),
            input: None,
            stop: Some(true),
        },
    ]
}

/// Testing helper
fn create_stream(model_responses: serde_json::Value) -> StreamingClient {
    let mut mock = Vec::new();
    for response in model_responses.as_array().unwrap() {
        let mut stream = Vec::new();
        for event in response.as_array().unwrap() {
            match event {
                serde_json::Value::String(assistant_text) => {
                    stream.push(ChatResponseStream::AssistantResponseEvent {
                        content: assistant_text.to_string(),
                    });
                },
                serde_json::Value::Object(tool_use) => {
                    stream.append(&mut split_tool_use_event(tool_use));
                },
                other => panic!("Unexpected value: {:?}", other),
            }
        }
        mock.push(stream);
    }
    StreamingClient::mock(mock)
}

#[cfg(test)]
mod tests {
    use super::*;

    #[tokio::test]
    async fn test_flow() {
        // let _ = tracing_subscriber::fmt::try_init();
        let ctx = Context::builder().with_test_home().await.unwrap().build_fake();
        let test_client = create_stream(serde_json::json!([
            [
                "Sure, I'll create a file for you",
                {
                    "tool_use_id": "1",
                    "name": "fs_write",
                    "args": {
                        "command": "create",
                        "file_text": "Hello, world!",
                        "path": "/file.txt",
                    }
                }
            ],
            [
                "Hope that looks good to you!",
            ],
        ]));

        let tool_manager = ToolManager::default();
        let tool_config = serde_json::from_str::<HashMap<String, ToolSpec>>(include_str!("tools/tool_index.json"))
            .expect("Tools failed to load");
        ChatContext::new(
            Arc::clone(&ctx),
            "fake_conv_id",
            Settings::new(),
            State::new(),
            SharedWriter::stdout(),
            None,
            InputSource::new_mock(vec![
                "create a new file".to_string(),
                "y".to_string(),
                "exit".to_string(),
            ]),
            true,
            test_client,
            || Some(80),
            tool_manager,
            None,
            tool_config,
            ToolPermissions::new(0),
        )
        .await
        .unwrap()
        .try_chat()
        .await
        .unwrap();

        assert_eq!(ctx.fs().read_to_string("/file.txt").await.unwrap(), "Hello, world!\n");
    }

    #[tokio::test]
    async fn test_flow_tool_permissions() {
        // let _ = tracing_subscriber::fmt::try_init();
        let ctx = Context::builder().with_test_home().await.unwrap().build_fake();
        let test_client = create_stream(serde_json::json!([
            [
                "Ok",
                {
                    "tool_use_id": "1",
                    "name": "fs_write",
                    "args": {
                        "command": "create",
                        "file_text": "Hello, world!",
                        "path": "/file1.txt",
                    }
                }
            ],
            [
                "Done",
            ],
            [
                "Ok",
                {
                    "tool_use_id": "1",
                    "name": "fs_write",
                    "args": {
                        "command": "create",
                        "file_text": "Hello, world!",
                        "path": "/file2.txt",
                    }
                }
            ],
            [
                "Done",
            ],
            [
                "Ok",
                {
                    "tool_use_id": "1",
                    "name": "fs_write",
                    "args": {
                        "command": "create",
                        "file_text": "Hello, world!",
                        "path": "/file3.txt",
                    }
                }
            ],
            [
                "Done",
            ],
            [
                "Ok",
                {
                    "tool_use_id": "1",
                    "name": "fs_write",
                    "args": {
                        "command": "create",
                        "file_text": "Hello, world!",
                        "path": "/file4.txt",
                    }
                }
            ],
            [
                "Ok, I won't make it.",
            ],
            [
                "Ok",
                {
                    "tool_use_id": "1",
                    "name": "fs_write",
                    "args": {
                        "command": "create",
                        "file_text": "Hello, world!",
                        "path": "/file5.txt",
                    }
                }
            ],
            [
                "Done",
            ],
            [
                "Ok",
                {
                    "tool_use_id": "1",
                    "name": "fs_write",
                    "args": {
                        "command": "create",
                        "file_text": "Hello, world!",
                        "path": "/file6.txt",
                    }
                }
            ],
            [
                "Ok, I won't make it.",
            ],
        ]));

        let tool_manager = ToolManager::default();
        let tool_config = serde_json::from_str::<HashMap<String, ToolSpec>>(include_str!("tools/tool_index.json"))
            .expect("Tools failed to load");
        ChatContext::new(
            Arc::clone(&ctx),
            "fake_conv_id",
            Settings::new(),
            State::new(),
            SharedWriter::stdout(),
            None,
            InputSource::new_mock(vec![
                "/tools".to_string(),
                "/tools help".to_string(),
                "create a new file".to_string(),
                "y".to_string(),
                "create a new file".to_string(),
                "t".to_string(),
                "create a new file".to_string(), // should make without prompting due to 't'
                "/tools untrust fs_write".to_string(),
                "create a file".to_string(), // prompt again due to untrust
                "n".to_string(),             // cancel
                "/tools trust fs_write".to_string(),
                "create a file".to_string(), // again without prompting due to '/tools trust'
                "/tools reset".to_string(),
                "create a file".to_string(), // prompt again due to reset
                "n".to_string(),             // cancel
                "exit".to_string(),
            ]),
            true,
            test_client,
            || Some(80),
            tool_manager,
            None,
            tool_config,
            ToolPermissions::new(0),
        )
        .await
        .unwrap()
        .try_chat()
        .await
        .unwrap();

        assert_eq!(ctx.fs().read_to_string("/file2.txt").await.unwrap(), "Hello, world!\n");
        assert_eq!(ctx.fs().read_to_string("/file3.txt").await.unwrap(), "Hello, world!\n");
        assert!(!ctx.fs().exists("/file4.txt"));
        assert_eq!(ctx.fs().read_to_string("/file5.txt").await.unwrap(), "Hello, world!\n");
        assert!(!ctx.fs().exists("/file6.txt"));
    }

    #[tokio::test]
    async fn test_flow_multiple_tools() {
        // let _ = tracing_subscriber::fmt::try_init();
        let ctx = Context::builder().with_test_home().await.unwrap().build_fake();
        let test_client = create_stream(serde_json::json!([
            [
                "Sure, I'll create a file for you",
                {
                    "tool_use_id": "1",
                    "name": "fs_write",
                    "args": {
                        "command": "create",
                        "file_text": "Hello, world!",
                        "path": "/file1.txt",
                    }
                },
                {
                    "tool_use_id": "2",
                    "name": "fs_write",
                    "args": {
                        "command": "create",
                        "file_text": "Hello, world!",
                        "path": "/file2.txt",
                    }
                }
            ],
            [
                "Done",
            ],
            [
                "Sure, I'll create a file for you",
                {
                    "tool_use_id": "1",
                    "name": "fs_write",
                    "args": {
                        "command": "create",
                        "file_text": "Hello, world!",
                        "path": "/file3.txt",
                    }
                },
                {
                    "tool_use_id": "2",
                    "name": "fs_write",
                    "args": {
                        "command": "create",
                        "file_text": "Hello, world!",
                        "path": "/file4.txt",
                    }
                }
            ],
            [
                "Done",
            ],
        ]));

        let tool_manager = ToolManager::default();
        let tool_config = serde_json::from_str::<HashMap<String, ToolSpec>>(include_str!("tools/tool_index.json"))
            .expect("Tools failed to load");
        ChatContext::new(
            Arc::clone(&ctx),
            "fake_conv_id",
            Settings::new(),
            State::new(),
            SharedWriter::stdout(),
            None,
            InputSource::new_mock(vec![
                "create 2 new files parallel".to_string(),
                "t".to_string(),
                "/tools reset".to_string(),
                "create 2 new files parallel".to_string(),
                "y".to_string(),
                "y".to_string(),
                "exit".to_string(),
            ]),
            true,
            test_client,
            || Some(80),
            tool_manager,
            None,
            tool_config,
            ToolPermissions::new(0),
        )
        .await
        .unwrap()
        .try_chat()
        .await
        .unwrap();

        assert_eq!(ctx.fs().read_to_string("/file1.txt").await.unwrap(), "Hello, world!\n");
        assert_eq!(ctx.fs().read_to_string("/file2.txt").await.unwrap(), "Hello, world!\n");
        assert_eq!(ctx.fs().read_to_string("/file3.txt").await.unwrap(), "Hello, world!\n");
        assert_eq!(ctx.fs().read_to_string("/file4.txt").await.unwrap(), "Hello, world!\n");
    }

    #[tokio::test]
    async fn test_flow_tools_trust_all() {
        // let _ = tracing_subscriber::fmt::try_init();
        let ctx = Context::builder().with_test_home().await.unwrap().build_fake();
        let test_client = create_stream(serde_json::json!([
            [
                "Sure, I'll create a file for you",
                {
                    "tool_use_id": "1",
                    "name": "fs_write",
                    "args": {
                        "command": "create",
                        "file_text": "Hello, world!",
                        "path": "/file1.txt",
                    }
                }
            ],
            [
                "Done",
            ],
            [
                "Sure, I'll create a file for you",
                {
                    "tool_use_id": "1",
                    "name": "fs_write",
                    "args": {
                        "command": "create",
                        "file_text": "Hello, world!",
                        "path": "/file3.txt",
                    }
                }
            ],
            [
                "Ok I won't.",
            ],
        ]));

        let tool_manager = ToolManager::default();
        let tool_config = serde_json::from_str::<HashMap<String, ToolSpec>>(include_str!("tools/tool_index.json"))
            .expect("Tools failed to load");
        ChatContext::new(
            Arc::clone(&ctx),
            "fake_conv_id",
            Settings::new(),
            State::new(),
            SharedWriter::stdout(),
            None,
            InputSource::new_mock(vec![
                "/tools trustall".to_string(),
                "create a new file".to_string(),
                "/tools reset".to_string(),
                "create a new file".to_string(),
                "exit".to_string(),
            ]),
            true,
            test_client,
            || Some(80),
            tool_manager,
            None,
            tool_config,
            ToolPermissions::new(0),
        )
        .await
        .unwrap()
        .try_chat()
        .await
        .unwrap();

        assert_eq!(ctx.fs().read_to_string("/file1.txt").await.unwrap(), "Hello, world!\n");
        assert!(!ctx.fs().exists("/file2.txt"));
    }

    #[test]
    fn test_editor_content_processing() {
        // Since we no longer have template replacement, this test is simplified
        let cases = vec![
            ("My content", "My content"),
            ("My content with newline\n", "My content with newline"),
            ("", ""),
        ];

        for (input, expected) in cases {
            let processed = input.trim().to_string();
            assert_eq!(processed, expected.trim().to_string(), "Failed for input: {}", input);
        }
    }
}<|MERGE_RESOLUTION|>--- conflicted
+++ resolved
@@ -210,12 +210,8 @@
 <em>Welcome to <cyan!>Amazon Q</cyan!>!</em>
 "};
 
-<<<<<<< HEAD
-const ROTATING_TIPS: [&str; 10] = [
+const ROTATING_TIPS: [&str; 11] = [
     color_print::cstr! {"Get notified whenever Q CLI finishes responding. Just run <green!>q settings chat.enableNotifications true</green!>"},
-=======
-const ROTATING_TIPS: [&str; 9] = [
->>>>>>> 1bf0f127
     color_print::cstr! {"You can use <green!>/editor</green!> to edit your prompt with a vim-like experience"},
     color_print::cstr! {"<green!>/usage</green!> shows you a visual breakdown of your current context window usage"},
     color_print::cstr! {"Get notified whenever Q CLI finishes responding. Just run <green!>q settings chat.enableNotifications true</green!>"},
@@ -224,12 +220,8 @@
     color_print::cstr! {"You can programmatically inject context to your prompts by using hooks. Check out <green!>/context hooks help</green!>"},
     color_print::cstr! {"You can use <green!>/compact</green!> to replace the conversation history with its summary to free up the context space"},
     color_print::cstr! {"If you want to file an issue to the Q CLI team, just tell me, or run <green!>q issue</green!>"},
-<<<<<<< HEAD
     color_print::cstr! {"You can enable custom tools with <green!>MCP servers</green!>. Learn more with /help"},
     color_print::cstr! {"You can specify wait time (in ms) for mcp server loading with <green!>q settings mcp.initTimeout {timeout in int}</green!>. Servers that takes longer than the specified time will continue to load in the background. Use /tools to see pending servers."},
-=======
-    color_print::cstr! {"You can enable custom tools with <green!>MCP servers</green!>. Learn more with <green!>/help</green!>"},
->>>>>>> 1bf0f127
 ];
 
 const GREETING_BREAK_POINT: usize = 67;
