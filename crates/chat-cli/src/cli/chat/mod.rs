--- conflicted
+++ resolved
@@ -47,10 +47,8 @@
 use time::OffsetDateTime;
 use token_counter::TokenCounter;
 use tokio::signal::ctrl_c;
-<<<<<<< HEAD
 use tokio::sync::{Mutex, broadcast};
 use tool_manager::{PromptQuery, PromptQueryResult, ToolManager, ToolManagerBuilder};
-=======
 use tokio::sync::{
     Mutex,
     broadcast,
@@ -62,7 +60,6 @@
     ToolManagerBuilder,
 };
 use tools::delegate::status_all_agents;
->>>>>>> 3ed28dca
 use tools::gh_issue::GhIssueContext;
 use tools::{NATIVE_TOOLS, OutputKind, QueuedTool, Tool, ToolSpec};
 use tracing::{debug, error, info, trace, warn};
