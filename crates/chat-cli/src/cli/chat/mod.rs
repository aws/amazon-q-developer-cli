--- conflicted
+++ resolved
@@ -4698,8 +4698,6 @@
             assert_eq!(actual, *expected, "expected {} for input {}", expected, input);
         }
     }
-<<<<<<< HEAD
-=======
 
     #[tokio::test]
     async fn test_exit_quit_commands() {
@@ -4744,30 +4742,4 @@
             );
         }
     }
-}
-
-// Helper method to save the agent config to file
-async fn save_agent_config(os: &mut Os, config: &Agent, agent_name: &str, is_global: bool) -> Result<(), ChatError> {
-    let config_dir = if is_global {
-        directories::chat_global_agent_path(os)
-            .map_err(|e| ChatError::Custom(format!("Could not find global agent directory: {}", e).into()))?
-    } else {
-        directories::chat_local_agent_dir(os)
-            .map_err(|e| ChatError::Custom(format!("Could not find local agent directory: {}", e).into()))?
-    };
-
-    tokio::fs::create_dir_all(&config_dir)
-        .await
-        .map_err(|e| ChatError::Custom(format!("Failed to create config directory: {}", e).into()))?;
-
-    let config_file = config_dir.join(format!("{}.json", agent_name));
-    let config_json = serde_json::to_string_pretty(config)
-        .map_err(|e| ChatError::Custom(format!("Failed to serialize agent config: {}", e).into()))?;
-
-    tokio::fs::write(&config_file, config_json)
-        .await
-        .map_err(|e| ChatError::Custom(format!("Failed to write agent config file: {}", e).into()))?;
-
-    Ok(())
->>>>>>> 42f16b88
 }