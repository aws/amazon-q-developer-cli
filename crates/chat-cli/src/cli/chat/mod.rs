pub mod cli;
mod command;
mod consts;
mod context;
mod conversation_state;
mod hooks;
mod input_source;
mod message;
mod parse;
mod parser;
mod prompt;
mod server_messenger;
#[cfg(unix)]
mod skim_integration;
mod token_counter;
mod tool_manager;
mod tools;
pub mod util;

use std::borrow::Cow;
use std::collections::{
    HashMap,
    HashSet,
    VecDeque,
};
use std::io::{
    IsTerminal,
    Read,
    Write,
};
use std::process::{
    Command as ProcessCommand,
    ExitCode,
};
use std::sync::Arc;
use std::time::Duration;
use std::{
    env,
    fs,
};

use command::{
    Command,
    PromptsSubcommand,
    ToolsSubcommand,
};
use consts::{
    CONTEXT_FILES_MAX_SIZE,
    CONTEXT_WINDOW_SIZE,
    DUMMY_TOOL_NAME,
};
use context::ContextManager;
pub use conversation_state::ConversationState;
use conversation_state::TokenWarningLevel;
use crossterm::style::{
    Attribute,
    Color,
    Stylize,
};
use crossterm::{
    cursor,
    execute,
    queue,
    style,
    terminal,
};
use eyre::{
    ErrReport,
    Result,
    bail,
};
use hooks::{
    Hook,
    HookTrigger,
};
use input_source::InputSource;
use message::{
    AssistantMessage,
    AssistantToolUse,
    ToolUseResult,
    ToolUseResultBlock,
};
<<<<<<< HEAD
=======
use rand::distr::{
    Alphanumeric,
    SampleString,
};
use tokio::signal::ctrl_c;
use util::shared_writer::{
    NullWriter,
    SharedWriter,
};
use util::ui::draw_box;

use crate::api_client::StreamingClient;
use crate::api_client::clients::SendMessageOutput;
use crate::api_client::model::{
    ChatResponseStream,
    Tool as FigTool,
    ToolResultStatus,
};
use crate::database::Database;
use crate::database::settings::Setting;
use crate::platform::Context;
use crate::telemetry::TelemetryThread;
use crate::telemetry::core::ToolUseEventBuilder;

/// Help text for the compact command
fn compact_help_text() -> String {
    color_print::cformat!(
        r#"
<magenta,em>Conversation Compaction</magenta,em>

The <em>/compact</em> command summarizes the conversation history to free up context space
while preserving essential information. This is useful for long-running conversations
that may eventually reach memory constraints.

<cyan!>Usage</cyan!>
  <em>/compact</em>                   <black!>Summarize the conversation and clear history</black!>
  <em>/compact [prompt]</em>          <black!>Provide custom guidance for summarization</black!>

<cyan!>When to use</cyan!>
• When you see the memory constraint warning message
• When a conversation has been running for a long time
• Before starting a new topic within the same session
• After completing complex tool operations

<cyan!>How it works</cyan!>
• Creates an AI-generated summary of your conversation
• Retains key information, code, and tool executions in the summary
• Clears the conversation history to free up space
• The assistant will reference the summary context in future responses
"#
    )
}
use input_source::InputSource;
>>>>>>> 9a932d1f
use parse::{
    ParseState,
    interpret_markdown,
};
use parser::{
    RecvErrorKind,
    ResponseParser,
};
use rand::distr::{
    Alphanumeric,
    SampleString,
};
use regex::Regex;
use serde_json::Map;
use spinners::{
    Spinner,
    Spinners,
};
use thiserror::Error;
use token_counter::{
    TokenCount,
    TokenCounter,
};
use tokio::signal::ctrl_c;
use tool_manager::{
    GetPromptError,
    McpServerConfig,
    PromptBundle,
    ToolManager,
    ToolManagerBuilder,
};
use tools::gh_issue::GhIssueContext;
use tools::{
    OutputKind,
    QueuedTool,
    Tool,
    ToolPermissions,
    ToolSpec,
};
use tracing::{
    debug,
    error,
    info,
    trace,
    warn,
};
use unicode_width::UnicodeWidthStr;
use util::images::RichImageBlock;
use util::shared_writer::SharedWriter;
use util::ui::draw_box;
use util::{
    animate_output,
    drop_matched_context_files,
    play_notification_bell,
    region_check,
};
use uuid::Uuid;
use winnow::Partial;
use winnow::stream::Offset;

use crate::api_client::StreamingClient;
use crate::api_client::clients::SendMessageOutput;
use crate::api_client::model::{
    ChatResponseStream,
    Tool as FigTool,
    ToolResultStatus,
};
use crate::database::Database;
use crate::database::settings::Setting;
use crate::mcp_client::{
    Prompt,
    PromptGetResult,
};
use crate::platform::Context;
use crate::telemetry::TelemetryThread;
use crate::telemetry::core::ToolUseEventBuilder;
use crate::util::CHAT_BINARY_NAME;

/// Help text for the compact command
fn compact_help_text() -> String {
    color_print::cformat!(
        r#"
<magenta,em>Conversation Compaction</magenta,em>

The <em>/compact</em> command summarizes the conversation history to free up context space
while preserving essential information. This is useful for long-running conversations
that may eventually reach memory constraints.

<cyan!>Usage</cyan!>
  <em>/compact</em>                   <black!>Summarize the conversation and clear history</black!>
  <em>/compact [prompt]</em>          <black!>Provide custom guidance for summarization</black!>

<cyan!>When to use</cyan!>
• When you see the memory constraint warning message
• When a conversation has been running for a long time
• Before starting a new topic within the same session
• After completing complex tool operations

<cyan!>How it works</cyan!>
• Creates an AI-generated summary of your conversation
• Retains key information, code, and tool executions in the summary
• Clears the conversation history to free up space
• The assistant will reference the summary context in future responses
"#
    )
}

const WELCOME_TEXT: &str = color_print::cstr! {"<cyan!>
    ⢠⣶⣶⣦⠀⠀⠀⠀⠀⠀⠀⠀⠀⠀⠀⠀⠀⠀⠀⠀⠀⠀⠀⠀⠀⠀⠀⠀⠀⠀⠀⠀⠀⠀⠀⠀⠀⠀⠀⠀⠀⠀⠀⠀⠀⠀⠀⠀⠀⠀⠀⠀⠀⠀⠀⠀⠀⠀⠀⠀⠀⠀⠀⠀⢀⣤⣶⣿⣿⣿⣶⣦⡀⠀
 ⠀⠀⠀⣾⡿⢻⣿⡆⠀⠀⠀⢀⣄⡄⢀⣠⣤⣤⡀⢀⣠⣤⣤⡀⠀⠀⢀⣠⣤⣤⣤⣄⠀⠀⢀⣄⣤⣤⣤⣤⣤⡀⠀⠀⣀⣤⣤⣤⣀⠀⠀⠀⢠⣠⡀⣀⣤⣤⣄⡀⠀⠀⠀⠀⠀⠀⢠⣿⣿⠋⠀⠀⠀⠙⣿⣿⡆
 ⠀⠀⣼⣿⠇⠀⣿⣿⡄⠀⠀⢸⣿⣿⠛⠉⠻⣿⣿⠛⠉⠛⣿⣿⠀⠀⠘⠛⠉⠉⠻⣿⣧⠀⠈⠛⠛⠛⣻⣿⡿⠀⢀⣾⣿⠛⠉⠻⣿⣷⡀⠀⢸⣿⡟⠛⠉⢻⣿⣷⠀⠀⠀⠀⠀⠀⣼⣿⡏⠀⠀⠀⠀⠀⢸⣿⣿
 ⠀⢰⣿⣿⣤⣤⣼⣿⣷⠀⠀⢸⣿⣿⠀⠀⠀⣿⣿⠀⠀⠀⣿⣿⠀⠀⢀⣴⣶⣶⣶⣿⣿⠀⠀⠀⣠⣾⡿⠋⠀⠀⢸⣿⣿⠀⠀⠀⣿⣿⡇⠀⢸⣿⡇⠀⠀⢸⣿⣿⠀⠀⠀⠀⠀⠀⢹⣿⣇⠀⠀⠀⠀⠀⢸⣿⡿
 ⢀⣿⣿⠋⠉⠉⠉⢻⣿⣇⠀⢸⣿⣿⠀⠀⠀⣿⣿⠀⠀⠀⣿⣿⠀⠀⣿⣿⡀⠀⣠⣿⣿⠀⢀⣴⣿⣋⣀⣀⣀⡀⠘⣿⣿⣄⣀⣠⣿⣿⠃⠀⢸⣿⡇⠀⠀⢸⣿⣿⠀⠀⠀⠀⠀⠀⠈⢿⣿⣦⣀⣀⣀⣴⣿⡿⠃
 ⠚⠛⠋⠀⠀⠀⠀⠘⠛⠛⠀⠘⠛⠛⠀⠀⠀⠛⠛⠀⠀⠀⠛⠛⠀⠀⠙⠻⠿⠟⠋⠛⠛⠀⠘⠛⠛⠛⠛⠛⠛⠃⠀⠈⠛⠿⠿⠿⠛⠁⠀⠀⠘⠛⠃⠀⠀⠘⠛⠛⠀⠀⠀⠀⠀⠀⠀⠀⠙⠛⠿⢿⣿⣿⣋⠀⠀
 ⠀⠀⠀⠀⠀⠀⠀⠀⠀⠀⠀⠀⠀⠀⠀⠀⠀⠀⠀⠀⠀⠀⠀⠀⠀⠀⠀⠀⠀⠀⠀⠀⠀⠀⠀⠀⠀⠀⠀⠀⠀⠀⠀⠀⠀⠀⠀⠀⠀⠀⠀⠀⠀⠀⠀⠀⠀⠀⠀⠀⠀⠀⠀⠀⠀⠀⠀⠀⠀⠀⠀⠀⠈⠛⠿⢿⡧</cyan!>"};

const SMALL_SCREEN_WELCOME_TEXT: &str = color_print::cstr! {"<em>Welcome to <cyan!>Amazon Q</cyan!>!</em>"};
const RESUME_TEXT: &str = color_print::cstr! {"<em>Picking up where we left off...</em>"};

const ROTATING_TIPS: [&str; 11] = [
    color_print::cstr! {"Get notified whenever Q CLI finishes responding. Just run <green!>q settings chat.enableNotifications true</green!>"},
    color_print::cstr! {"You can use <green!>/editor</green!> to edit your prompt with a vim-like experience"},
    color_print::cstr! {"<green!>/usage</green!> shows you a visual breakdown of your current context window usage"},
    color_print::cstr! {"Get notified whenever Q CLI finishes responding. Just run <green!>q settings chat.enableNotifications true</green!>"},
    color_print::cstr! {"You can execute bash commands by typing <green!>!</green!> followed by the command"},
    color_print::cstr! {"Q can use tools without asking for confirmation every time. Give <green!>/tools trust</green!> a try"},
    color_print::cstr! {"You can programmatically inject context to your prompts by using hooks. Check out <green!>/context hooks help</green!>"},
    color_print::cstr! {"You can use <green!>/compact</green!> to replace the conversation history with its summary to free up the context space"},
    color_print::cstr! {"If you want to file an issue to the Q CLI team, just tell me, or run <green!>q issue</green!>"},
    color_print::cstr! {"You can enable custom tools with <green!>MCP servers</green!>. Learn more with /help"},
    color_print::cstr! {"You can specify wait time (in ms) for mcp server loading with <green!>q settings mcp.initTimeout {timeout in int}</green!>. Servers that takes longer than the specified time will continue to load in the background. Use /tools to see pending servers."},
];

const GREETING_BREAK_POINT: usize = 80;

const POPULAR_SHORTCUTS: &str = color_print::cstr! {"<black!><green!>/help</green!> all commands  <em>•</em>  <green!>ctrl + j</green!> new lines  <em>•</em>  <green!>ctrl + s</green!> fuzzy search</black!>"};
const SMALL_SCREEN_POPULAR_SHORTCUTS: &str = color_print::cstr! {"<black!><green!>/help</green!> all commands
<green!>ctrl + j</green!> new lines
<green!>ctrl + s</green!> fuzzy search
</black!>"};

const HELP_TEXT: &str = color_print::cstr! {"

<magenta,em>q</magenta,em> (Amazon Q Chat)

<cyan,em>Commands:</cyan,em>
<em>/clear</em>        <black!>Clear the conversation history</black!>
<em>/issue</em>        <black!>Report an issue or make a feature request</black!>
<em>/editor</em>       <black!>Open $EDITOR (defaults to vi) to compose a prompt</black!>
<em>/help</em>         <black!>Show this help dialogue</black!>
<em>/quit</em>         <black!>Quit the application</black!>
<em>/compact</em>      <black!>Summarize the conversation to free up context space</black!>
  <em>help</em>        <black!>Show help for the compact command</black!>
  <em>[prompt]</em>    <black!>Optional custom prompt to guide summarization</black!>
<em>/tools</em>        <black!>View and manage tools and permissions</black!>
  <em>help</em>        <black!>Show an explanation for the trust command</black!>
  <em>trust</em>       <black!>Trust a specific tool or tools for the session</black!>
  <em>untrust</em>     <black!>Revert a tool or tools to per-request confirmation</black!>
  <em>trustall</em>    <black!>Trust all tools (equivalent to deprecated /acceptall)</black!>
  <em>reset</em>       <black!>Reset all tools to default permission levels</black!>
<em>/profile</em>      <black!>Manage profiles</black!>
  <em>help</em>        <black!>Show profile help</black!>
  <em>list</em>        <black!>List profiles</black!>
  <em>set</em>         <black!>Set the current profile</black!>
  <em>create</em>      <black!>Create a new profile</black!>
  <em>delete</em>      <black!>Delete a profile</black!>
  <em>rename</em>      <black!>Rename a profile</black!>
<em>/prompts</em>      <black!>View and retrieve prompts</black!>
  <em>help</em>        <black!>Show prompts help</black!>
  <em>list</em>        <black!>List or search available prompts</black!>
  <em>get</em>         <black!>Retrieve and send a prompt</black!>
<em>/context</em>      <black!>Manage context files and hooks for the chat session</black!>
  <em>help</em>        <black!>Show context help</black!>
  <em>show</em>        <black!>Display current context rules configuration [--expand]</black!>
  <em>add</em>         <black!>Add file(s) to context [--global] [--force]</black!>
  <em>rm</em>          <black!>Remove file(s) from context [--global]</black!>
  <em>clear</em>       <black!>Clear all files from current context [--global]</black!>
  <em>hooks</em>       <black!>View and manage context hooks</black!>
<em>/usage</em>        <black!>Show current session's context window usage</black!>
<em>/import</em>       <black!>Import conversation state from a JSON file</black!>
<em>/export</em>       <black!>Export conversation state to a JSON file</black!>

<cyan,em>MCP:</cyan,em>
<black!>You can now configure the Amazon Q CLI to use MCP servers. \nLearn how: https://docs.aws.amazon.com/en_us/amazonq/latest/qdeveloper-ug/command-line-mcp.html</black!>

<cyan,em>Tips:</cyan,em>
<em>!{command}</em>            <black!>Quickly execute a command in your current session</black!>
<em>Ctrl(^) + j</em>           <black!>Insert new-line to provide multi-line prompt. Alternatively, [Alt(⌥) + Enter(⏎)]</black!>
<em>Ctrl(^) + s</em>           <black!>Fuzzy search commands and context files. Use Tab to select multiple items.</black!>
                      <black!>Change the keybind to ctrl+x with: q settings chat.skimCommandKey x (where x is any key)</black!>

"};

const RESPONSE_TIMEOUT_CONTENT: &str = "Response timed out - message took too long to generate";
const TRUST_ALL_TEXT: &str = color_print::cstr! {"<green!>All tools are now trusted (<red!>!</red!>). Amazon Q will execute tools <bold>without</bold> asking for confirmation.\
\nAgents can sometimes do unexpected things so understand the risks.</green!>
\nLearn more at https://docs.aws.amazon.com/amazonq/latest/qdeveloper-ug/command-line-chat-security.html#command-line-chat-trustall-safety"};

const TOOL_BULLET: &str = " ● ";
const CONTINUATION_LINE: &str = " ⋮ ";

pub async fn launch_chat(database: &mut Database, telemetry: &TelemetryThread, args: cli::Chat) -> Result<ExitCode> {
    let trust_tools = args.trust_tools.map(|mut tools| {
        if tools.len() == 1 && tools[0].is_empty() {
            tools.pop();
        }
        tools
    });

    chat(
        database,
        telemetry,
        args.input,
        args.no_interactive,
        args.accept_all,
        args.profile,
        args.trust_all_tools,
        trust_tools,
    )
    .await
}

#[allow(clippy::too_many_arguments)]
pub async fn chat(
    database: &mut Database,
    telemetry: &TelemetryThread,
    input: Option<String>,
    no_interactive: bool,
    accept_all: bool,
    profile: Option<String>,
    trust_all_tools: bool,
    trust_tools: Option<Vec<String>>,
) -> Result<ExitCode> {
    if !crate::util::system_info::in_cloudshell() && !crate::auth::is_logged_in(database).await {
        bail!(
            "You are not logged in, please log in with {}",
            format!("{CHAT_BINARY_NAME} login").bold()
        );
    }

    region_check("chat")?;

    let ctx = Context::new();

    let stdin = std::io::stdin();
    // no_interactive flag or part of a pipe
    let interactive = !no_interactive && stdin.is_terminal();
    let input = if !interactive && !stdin.is_terminal() {
        // append to input string any extra info that was provided, e.g. via pipe
        let mut input = input.unwrap_or_default();
        stdin.lock().read_to_string(&mut input)?;
        Some(input)
    } else {
        input
    };

    let mut output = match interactive {
        true => SharedWriter::stderr(),
        false => SharedWriter::stdout(),
    };

    let client = match ctx.env().get("Q_MOCK_CHAT_RESPONSE") {
        Ok(json) => create_stream(serde_json::from_str(std::fs::read_to_string(json)?.as_str())?),
        _ => StreamingClient::new(database).await?,
    };

    let mcp_server_configs = match McpServerConfig::load_config(&mut output).await {
        Ok(config) => {
            execute!(
                output,
                style::Print(
                    "To learn more about MCP safety, see https://docs.aws.amazon.com/amazonq/latest/qdeveloper-ug/command-line-mcp-security.html\n\n"
                )
            )?;
            config
        },
        Err(e) => {
            warn!("No mcp server config loaded: {}", e);
            McpServerConfig::default()
        },
    };

    // If profile is specified, verify it exists before starting the chat
    if let Some(ref profile_name) = profile {
        // Create a temporary context manager to check if the profile exists
        match ContextManager::new(Arc::clone(&ctx), None).await {
            Ok(context_manager) => {
                let profiles = context_manager.list_profiles().await?;
                if !profiles.contains(profile_name) {
                    bail!(
                        "Profile '{}' does not exist. Available profiles: {}",
                        profile_name,
                        profiles.join(", ")
                    );
                }
            },
            Err(e) => {
                warn!("Failed to initialize context manager to verify profile: {}", e);
                // Continue without verification if context manager can't be initialized
            },
        }
    }

    let conversation_id = Alphanumeric.sample_string(&mut rand::rng(), 9);
    info!(?conversation_id, "Generated new conversation id");
    let (prompt_request_sender, prompt_request_receiver) = std::sync::mpsc::channel::<Option<String>>();
    let (prompt_response_sender, prompt_response_receiver) = std::sync::mpsc::channel::<Vec<String>>();
    let tool_manager_output: Box<dyn Write + Send + Sync + 'static> = if interactive {
        Box::new(output.clone())
    } else {
        Box::new(NullWriter {})
    };
    let mut tool_manager = ToolManagerBuilder::default()
        .mcp_server_config(mcp_server_configs)
        .prompt_list_sender(prompt_response_sender)
        .prompt_list_receiver(prompt_request_receiver)
        .conversation_id(&conversation_id)
        .interactive(interactive)
        .build(telemetry, tool_manager_output)
        .await?;
    let tool_config = tool_manager.load_tools(database).await?;
    let mut tool_permissions = ToolPermissions::new(tool_config.len());
    if accept_all || trust_all_tools {
        tool_permissions.trust_all = true;
        for tool in tool_config.values() {
            tool_permissions.trust_tool(&tool.name);
        }

        // Deprecation notice for --accept-all users
        if accept_all && interactive {
            queue!(
                output,
                style::SetForegroundColor(Color::Yellow),
                style::Print("\n--accept-all, -a is deprecated. Use --trust-all-tools instead."),
                style::SetForegroundColor(Color::Reset),
            )?;
        }
    } else if let Some(trusted) = trust_tools.map(|vec| vec.into_iter().collect::<HashSet<_>>()) {
        // --trust-all-tools takes precedence over --trust-tools=...
        for tool in tool_config.values() {
            if trusted.contains(&tool.name) {
                tool_permissions.trust_tool(&tool.name);
            } else {
                tool_permissions.untrust_tool(&tool.name);
            }
        }
    }

    let mut chat = ChatContext::new(
        ctx,
        database,
        &conversation_id,
        output,
        input,
        InputSource::new(database, prompt_request_sender, prompt_response_receiver)?,
        interactive,
        client,
        || terminal::window_size().map(|s| s.columns.into()).ok(),
        tool_manager,
        profile,
        tool_config,
        tool_permissions,
    )
    .await?;

    let result = chat.try_chat(database, telemetry).await.map(|_| ExitCode::SUCCESS);
    drop(chat); // Explicit drop for clarity

    result
}

/// Enum used to denote the origin of a tool use event
enum ToolUseStatus {
    /// Variant denotes that the tool use event associated with chat context is a direct result of
    /// a user request
    Idle,
    /// Variant denotes that the tool use event associated with the chat context is a result of a
    /// retry for one or more previously attempted tool use. The tuple is the utterance id
    /// associated with the original user request that necessitated the tool use
    RetryInProgress(String),
}

#[derive(Debug, Error)]
pub enum ChatError {
    #[error("{0}")]
    Client(#[from] crate::api_client::ApiClientError),
    #[error("{0}")]
    ResponseStream(#[from] parser::RecvError),
    #[error("{0}")]
    Std(#[from] std::io::Error),
    #[error("{0}")]
    Readline(#[from] rustyline::error::ReadlineError),
    #[error("{0}")]
    Custom(Cow<'static, str>),
    #[error("interrupted")]
    Interrupted { tool_uses: Option<Vec<QueuedTool>> },
    #[error(
        "Tool approval required but --no-interactive was specified. Use --trust-all-tools to automatically approve tools."
    )]
    NonInteractiveToolApproval,
    #[error(transparent)]
    GetPromptError(#[from] GetPromptError),
}

pub struct ChatContext {
    ctx: Arc<Context>,
    /// The [Write] destination for printing conversation text.
    output: SharedWriter,
    initial_input: Option<String>,
    /// Whether we're starting a new conversation or continuing an old one.
    existing_conversation: bool,
    input_source: InputSource,
    interactive: bool,
    /// The client to use to interact with the model.
    client: StreamingClient,
    /// Width of the terminal, required for [ParseState].
    terminal_width_provider: fn() -> Option<usize>,
    spinner: Option<Spinner>,
    /// [ConversationState].
    conversation_state: ConversationState,
    /// State to track tools that need confirmation.
    tool_permissions: ToolPermissions,
    /// Telemetry events to be sent as part of the conversation.
    tool_use_telemetry_events: HashMap<String, ToolUseEventBuilder>,
    /// State used to keep track of tool use relation
    tool_use_status: ToolUseStatus,
    /// Any failed requests that could be useful for error report/debugging
    failed_request_ids: Vec<String>,
    /// Pending prompts to be sent
    pending_prompts: VecDeque<Prompt>,
}

impl ChatContext {
    #[allow(clippy::too_many_arguments)]
    pub async fn new(
        ctx: Arc<Context>,
        database: &mut Database,
        conversation_id: &str,
        output: SharedWriter,
        mut input: Option<String>,
        input_source: InputSource,
        interactive: bool,
        client: StreamingClient,
        terminal_width_provider: fn() -> Option<usize>,
        tool_manager: ToolManager,
        profile: Option<String>,
        tool_config: HashMap<String, ToolSpec>,
        tool_permissions: ToolPermissions,
    ) -> Result<Self> {
        let ctx_clone = Arc::clone(&ctx);
        let output_clone = output.clone();

        let mut existing_conversation = false;
        let conversation_state = match std::env::current_dir()
            .ok()
            .and_then(|cwd| database.get_conversation_by_path(cwd).ok())
            .flatten()
        {
            Some(mut prior) => {
                existing_conversation = true;
                input = Some(input.unwrap_or("In a few words, summarize our conversation so far.".to_owned()));
                prior.tool_manager = tool_manager;
                prior
            },
            None => {
                ConversationState::new(
                    ctx_clone,
                    conversation_id,
                    tool_config,
                    profile,
                    Some(output_clone),
                    tool_manager,
                )
                .await
            },
        };

        Ok(Self {
            ctx,
            output,
            initial_input: input,
            existing_conversation,
            input_source,
            interactive,
            client,
            terminal_width_provider,
            spinner: None,
            tool_permissions,
            conversation_state,
            tool_use_telemetry_events: HashMap::new(),
            tool_use_status: ToolUseStatus::Idle,
            failed_request_ids: Vec::new(),
            pending_prompts: VecDeque::new(),
        })
    }
}

impl Drop for ChatContext {
    fn drop(&mut self) {
        if let Some(spinner) = &mut self.spinner {
            spinner.stop();
        }

        if self.interactive {
            queue!(
                self.output,
                cursor::MoveToColumn(0),
                style::SetAttribute(Attribute::Reset),
                style::ResetColor,
                cursor::Show
            )
            .ok();
        }

        self.output.flush().ok();
    }
}

/// The chat execution state.
///
/// Intended to provide more robust handling around state transitions while dealing with, e.g.,
/// tool validation, execution, response stream handling, etc.
#[derive(Debug)]
enum ChatState {
    /// Prompt the user with `tool_uses`, if available.
    PromptUser {
        /// Tool uses to present to the user.
        tool_uses: Option<Vec<QueuedTool>>,
        /// Tracks the next tool in tool_uses that needs user acceptance.
        pending_tool_index: Option<usize>,
        /// Used to avoid displaying the tool info at inappropriate times, e.g. after clear or help
        /// commands.
        skip_printing_tools: bool,
    },
    /// Handle the user input, depending on if any tools require execution.
    HandleInput {
        input: String,
        tool_uses: Option<Vec<QueuedTool>>,
        pending_tool_index: Option<usize>,
    },
    /// Validate the list of tool uses provided by the model.
    ValidateTools(Vec<AssistantToolUse>),
    /// Execute the list of tools.
    ExecuteTools(Vec<QueuedTool>),
    /// Consume the response stream and display to the user.
    HandleResponseStream(SendMessageOutput),
    /// Compact the chat history.
    CompactHistory {
        tool_uses: Option<Vec<QueuedTool>>,
        pending_tool_index: Option<usize>,
        /// Custom prompt to include as part of history compaction.
        prompt: Option<String>,
        /// Whether or not the summary should be shown on compact success.
        show_summary: bool,
        /// Whether or not to show the /compact help text.
        help: bool,
    },
    /// Exit the chat.
    Exit,
}

impl Default for ChatState {
    fn default() -> Self {
        Self::PromptUser {
            tool_uses: None,
            pending_tool_index: None,
            skip_printing_tools: false,
        }
    }
}

impl ChatContext {
    /// Opens the user's preferred editor to compose a prompt
    fn open_editor(initial_text: Option<String>) -> Result<String, ChatError> {
        // Create a temporary file with a unique name
        let temp_dir = std::env::temp_dir();
        let file_name = format!("q_prompt_{}.md", Uuid::new_v4());
        let temp_file_path = temp_dir.join(file_name);

        // Get the editor from environment variable or use a default
        let editor_cmd = env::var("EDITOR").unwrap_or_else(|_| "vi".to_string());

        // Parse the editor command to handle arguments
        let mut parts =
            shlex::split(&editor_cmd).ok_or_else(|| ChatError::Custom("Failed to parse EDITOR command".into()))?;

        if parts.is_empty() {
            return Err(ChatError::Custom("EDITOR environment variable is empty".into()));
        }

        let editor_bin = parts.remove(0);

        // Write initial content to the file if provided
        let initial_content = initial_text.unwrap_or_default();
        fs::write(&temp_file_path, &initial_content)
            .map_err(|e| ChatError::Custom(format!("Failed to create temporary file: {}", e).into()))?;

        // Open the editor with the parsed command and arguments
        let mut cmd = ProcessCommand::new(editor_bin);
        // Add any arguments that were part of the EDITOR variable
        for arg in parts {
            cmd.arg(arg);
        }
        // Add the file path as the last argument
        let status = cmd
            .arg(&temp_file_path)
            .status()
            .map_err(|e| ChatError::Custom(format!("Failed to open editor: {}", e).into()))?;

        if !status.success() {
            return Err(ChatError::Custom("Editor exited with non-zero status".into()));
        }

        // Read the content back
        let content = fs::read_to_string(&temp_file_path)
            .map_err(|e| ChatError::Custom(format!("Failed to read temporary file: {}", e).into()))?;

        // Clean up the temporary file
        let _ = fs::remove_file(&temp_file_path);

        Ok(content.trim().to_string())
    }

    async fn try_chat(&mut self, database: &mut Database, telemetry: &TelemetryThread) -> Result<()> {
        let is_small_screen = self.terminal_width() < GREETING_BREAK_POINT;
        if self.interactive && database.settings.get_bool(Setting::ChatGreetingEnabled).unwrap_or(true) {
            let welcome_text = match self.existing_conversation {
                true => RESUME_TEXT,
                false => match is_small_screen {
                    true => SMALL_SCREEN_WELCOME_TEXT,
                    false => WELCOME_TEXT,
                },
            };

            execute!(self.output, style::Print(welcome_text), style::Print("\n\n"),)?;

            let current_tip_index = database.get_increment_rotating_tip().unwrap_or(0) % ROTATING_TIPS.len();

            let tip = ROTATING_TIPS[current_tip_index];
            if is_small_screen {
                // If the screen is small, print the tip in a single line
                execute!(
                    self.output,
                    style::Print("💡 ".to_string()),
                    style::Print(tip),
                    style::Print("\n")
                )?;
            } else {
                draw_box(
                    self.output.clone(),
                    "Did you know?",
                    tip,
                    GREETING_BREAK_POINT,
                    Color::DarkGrey,
                )?;
            }

            execute!(
                self.output,
                style::Print("\n"),
                style::Print(match is_small_screen {
                    true => SMALL_SCREEN_POPULAR_SHORTCUTS,
                    false => POPULAR_SHORTCUTS,
                }),
                style::Print("\n"),
                style::Print(
                    "━"
                        .repeat(if is_small_screen { 0 } else { GREETING_BREAK_POINT })
                        .dark_grey()
                )
            )?;
            execute!(self.output, style::Print("\n"), style::SetForegroundColor(Color::Reset))?;
        }

        if self.interactive && self.all_tools_trusted() {
            queue!(
                self.output,
                style::Print(format!(
                    "{}{TRUST_ALL_TEXT}\n\n",
                    if !is_small_screen { "\n" } else { "" }
                ))
            )?;
        }
        self.output.flush()?;

        let mut next_state = Some(ChatState::PromptUser {
            tool_uses: None,
            pending_tool_index: None,
            skip_printing_tools: true,
        });

        if let Some(user_input) = self.initial_input.take() {
            next_state = Some(ChatState::HandleInput {
                input: user_input,
                tool_uses: None,
                pending_tool_index: None,
            });
        }

        loop {
            debug_assert!(next_state.is_some());
            let chat_state = next_state.take().unwrap_or_default();
            let ctrl_c_stream = ctrl_c();
            debug!(?chat_state, "changing to state");

            // Update conversation state with new tool information
            self.conversation_state.update_state().await;

            let result = match chat_state {
                ChatState::PromptUser {
                    tool_uses,
                    pending_tool_index,
                    skip_printing_tools,
                } => {
                    // Cannot prompt in non-interactive mode no matter what.
                    if !self.interactive {
                        return Ok(());
                    }
                    self.prompt_user(database, tool_uses, pending_tool_index, skip_printing_tools)
                        .await
                },
                ChatState::HandleInput {
                    input,
                    tool_uses,
                    pending_tool_index,
                } => {
                    let tool_uses_clone = tool_uses.clone();
                    tokio::select! {
                        res = self.handle_input(telemetry, input, tool_uses, pending_tool_index) => res,
                        Ok(_) = ctrl_c_stream => Err(ChatError::Interrupted { tool_uses: tool_uses_clone })
                    }
                },
                ChatState::CompactHistory {
                    tool_uses,
                    pending_tool_index,
                    prompt,
                    show_summary,
                    help,
                } => {
                    let tool_uses_clone = tool_uses.clone();
                    tokio::select! {
                        res = self.compact_history(telemetry, tool_uses, pending_tool_index, prompt, show_summary, help) => res,
                        Ok(_) = ctrl_c_stream => Err(ChatError::Interrupted { tool_uses: tool_uses_clone })
                    }
                },
                ChatState::ExecuteTools(tool_uses) => {
                    let tool_uses_clone = tool_uses.clone();
                    tokio::select! {
                        res = self.tool_use_execute(database, telemetry, tool_uses) => res,
                        Ok(_) = ctrl_c_stream => Err(ChatError::Interrupted { tool_uses: Some(tool_uses_clone) })
                    }
                },
                ChatState::ValidateTools(tool_uses) => {
                    tokio::select! {
                        res = self.validate_tools(telemetry, tool_uses) => res,
                        Ok(_) = ctrl_c_stream => Err(ChatError::Interrupted { tool_uses: None })
                    }
                },
                ChatState::HandleResponseStream(response) => tokio::select! {
                    res = self.handle_response(database, telemetry, response) => res,
                    Ok(_) = ctrl_c_stream => Err(ChatError::Interrupted { tool_uses: None })
                },
                ChatState::Exit => return Ok(()),
            };

            next_state = Some(self.handle_state_execution_result(database, result).await?);
        }
    }

    /// Handles the result of processing a [ChatState], returning the next [ChatState] to change
    /// to.
    async fn handle_state_execution_result(
        &mut self,
        database: &mut Database,
        result: Result<ChatState, ChatError>,
    ) -> Result<ChatState, ChatError> {
        // Remove non-ASCII and ANSI characters.
        let re = Regex::new(r"((\x9B|\x1B\[)[0-?]*[ -\/]*[@-~])|([^\x00-\x7F]+)").unwrap();
        match result {
            Ok(state) => Ok(state),
            Err(e) => {
                macro_rules! print_err {
                    ($prepend_msg:expr, $err:expr) => {{
                        queue!(
                            self.output,
                            style::SetAttribute(Attribute::Bold),
                            style::SetForegroundColor(Color::Red),
                        )?;

                        let report = eyre::Report::from($err);

                        let text = re
                            .replace_all(&format!("{}: {:?}\n", $prepend_msg, report), "")
                            .into_owned();

                        queue!(self.output, style::Print(&text),)?;
                        self.conversation_state.append_transcript(text);

                        execute!(
                            self.output,
                            style::SetAttribute(Attribute::Reset),
                            style::SetForegroundColor(Color::Reset),
                        )?;
                    }};
                }

                macro_rules! print_default_error {
                    ($err:expr) => {
                        print_err!("Amazon Q is having trouble responding right now", $err);
                    };
                }

                error!(?e, "An error occurred processing the current state");
                if self.interactive && self.spinner.is_some() {
                    drop(self.spinner.take());
                    queue!(
                        self.output,
                        terminal::Clear(terminal::ClearType::CurrentLine),
                        cursor::MoveToColumn(0),
                    )?;
                }
                match e {
                    ChatError::Interrupted { tool_uses: inter } => {
                        execute!(self.output, style::Print("\n\n"))?;
                        // If there was an interrupt during tool execution, then we add fake
                        // messages to "reset" the chat state.
                        match inter {
                            Some(tool_uses) if !tool_uses.is_empty() => {
                                self.conversation_state.abandon_tool_use(
                                    tool_uses,
                                    "The user interrupted the tool execution.".to_string(),
                                );
                                let _ = self.conversation_state.as_sendable_conversation_state(false).await;
                                self.conversation_state.push_assistant_message(
                                    AssistantMessage::new_response(
                                        None,
                                        "Tool uses were interrupted, waiting for the next user prompt".to_string(),
                                    ),
                                    database,
                                );
                            },
                            _ => (),
                        }
                    },
                    ChatError::Client(err) => match err {
                        // Errors from attempting to send too large of a conversation history. In
                        // this case, attempt to automatically compact the history for the user.
                        crate::api_client::ApiClientError::ContextWindowOverflow => {
                            let history_too_small = self
                                .conversation_state
                                .backend_conversation_state(false, true)
                                .await
                                .history
                                .len()
                                < 2;
                            if history_too_small {
                                print_err!(
                                    "Your conversation is too large - try reducing the size of
                                the context being passed",
                                    err
                                );
                                return Ok(ChatState::PromptUser {
                                    tool_uses: None,
                                    pending_tool_index: None,
                                    skip_printing_tools: false,
                                });
                            }

                            return Ok(ChatState::CompactHistory {
                                tool_uses: None,
                                pending_tool_index: None,
                                prompt: None,
                                show_summary: false,
                                help: false,
                            });
                        },
                        crate::api_client::ApiClientError::QuotaBreach(msg) => {
                            print_err!(msg, err);
                        },
                        _ => {
                            print_default_error!(err);
                        },
                    },
                    _ => {
                        print_default_error!(e);
                    },
                }
                self.conversation_state.enforce_conversation_invariants();
                self.conversation_state.reset_next_user_message();
                Ok(ChatState::PromptUser {
                    tool_uses: None,
                    pending_tool_index: None,
                    skip_printing_tools: false,
                })
            },
        }
    }

    /// Compacts the conversation history, replacing the history with a summary generated by the
    /// model.
    ///
    /// The last two user messages in the history are not included in the compaction process.
    async fn compact_history(
        &mut self,
        telemetry: &TelemetryThread,
        tool_uses: Option<Vec<QueuedTool>>,
        pending_tool_index: Option<usize>,
        custom_prompt: Option<String>,
        show_summary: bool,
        help: bool,
    ) -> Result<ChatState, ChatError> {
        let hist = self.conversation_state.history();
        debug!(?hist, "compacting history");

        // If help flag is set, show compact command help
        if help {
            execute!(
                self.output,
                style::Print("\n"),
                style::Print(compact_help_text()),
                style::Print("\n")
            )?;

            return Ok(ChatState::PromptUser {
                tool_uses,
                pending_tool_index,
                skip_printing_tools: true,
            });
        }

        if self.conversation_state.history().len() < 2 {
            execute!(
                self.output,
                style::SetForegroundColor(Color::Yellow),
                style::Print("\nConversation too short to compact.\n\n"),
                style::SetForegroundColor(Color::Reset)
            )?;

            return Ok(ChatState::PromptUser {
                tool_uses,
                pending_tool_index,
                skip_printing_tools: true,
            });
        }

        // Send a request for summarizing the history.
        let summary_state = self
            .conversation_state
            .create_summary_request(custom_prompt.as_ref())
            .await;
        if self.interactive {
            execute!(self.output, cursor::Hide, style::Print("\n"))?;
            self.spinner = Some(Spinner::new(Spinners::Dots, "Creating summary...".to_string()));
        }
        let response = self.client.send_message(summary_state).await;

        // TODO(brandonskiser): This is a temporary hotfix for failing compaction. We should instead
        // retry except with less context included.
        let response = match response {
            Ok(res) => res,
            Err(e) => match e {
                crate::api_client::ApiClientError::ContextWindowOverflow => {
                    self.conversation_state.clear(true);
                    if self.interactive {
                        self.spinner.take();
                        execute!(
                            self.output,
                            terminal::Clear(terminal::ClearType::CurrentLine),
                            cursor::MoveToColumn(0),
                            style::SetForegroundColor(Color::Yellow),
                            style::Print(
                                "The context window usage has overflowed. Clearing the conversation history.\n\n"
                            ),
                            style::SetAttribute(Attribute::Reset)
                        )?;
                    }
                    return Ok(ChatState::PromptUser {
                        tool_uses,
                        pending_tool_index,
                        skip_printing_tools: true,
                    });
                },
                e => return Err(e.into()),
            },
        };

        let summary = {
            let mut parser = ResponseParser::new(response);
            loop {
                match parser.recv().await {
                    Ok(parser::ResponseEvent::EndStream { message }) => {
                        break message.content().to_string();
                    },
                    Ok(_) => (),
                    Err(err) => {
                        if let Some(request_id) = &err.request_id {
                            self.failed_request_ids.push(request_id.clone());
                        };
                        return Err(err.into());
                    },
                }
            }
        };

        if self.interactive && self.spinner.is_some() {
            drop(self.spinner.take());
            queue!(
                self.output,
                terminal::Clear(terminal::ClearType::CurrentLine),
                cursor::MoveToColumn(0),
                cursor::Show
            )?;
        }

        if let Some(message_id) = self.conversation_state.message_id() {
            telemetry
                .send_chat_added_message(
                    self.conversation_state.conversation_id().to_owned(),
                    message_id.to_owned(),
                    self.conversation_state.context_message_length(),
                )
                .ok();
        }

        self.conversation_state.replace_history_with_summary(summary.clone());

        // Print output to the user.
        {
            execute!(
                self.output,
                style::SetForegroundColor(Color::Green),
                style::Print("✔ Conversation history has been compacted successfully!\n\n"),
                style::SetForegroundColor(Color::DarkGrey)
            )?;

            let mut output = Vec::new();
            if let Some(custom_prompt) = &custom_prompt {
                execute!(
                    output,
                    style::Print(format!("• Custom prompt applied: {}\n", custom_prompt))
                )?;
            }
            animate_output(&mut self.output, &output)?;

            // Display the summary if the show_summary flag is set
            if show_summary {
                // Add a border around the summary for better visual separation
                let terminal_width = self.terminal_width();
                let border = "═".repeat(terminal_width.min(80));
                execute!(
                    self.output,
                    style::Print("\n"),
                    style::SetForegroundColor(Color::Cyan),
                    style::Print(&border),
                    style::Print("\n"),
                    style::SetAttribute(Attribute::Bold),
                    style::Print("                       CONVERSATION SUMMARY"),
                    style::Print("\n"),
                    style::Print(&border),
                    style::SetAttribute(Attribute::Reset),
                    style::Print("\n\n"),
                )?;

                execute!(
                    output,
                    style::Print(&summary),
                    style::Print("\n\n"),
                    style::SetForegroundColor(Color::Cyan),
                    style::Print("The conversation history has been replaced with this summary.\n"),
                    style::Print("It contains all important details from previous interactions.\n"),
                )?;
                animate_output(&mut self.output, &output)?;

                execute!(
                    self.output,
                    style::Print(&border),
                    style::Print("\n\n"),
                    style::SetForegroundColor(Color::Reset)
                )?;
            }
        }

        // If a next message is set, then retry the request.
        if self.conversation_state.next_user_message().is_some() {
            Ok(ChatState::HandleResponseStream(
                self.client
                    .send_message(self.conversation_state.as_sendable_conversation_state(false).await)
                    .await?,
            ))
        } else {
            // Otherwise, return back to the prompt for any pending tool uses.
            Ok(ChatState::PromptUser {
                tool_uses,
                pending_tool_index,
                skip_printing_tools: true,
            })
        }
    }

    /// Read input from the user.
    async fn prompt_user(
        &mut self,
        database: &Database,
        mut tool_uses: Option<Vec<QueuedTool>>,
        pending_tool_index: Option<usize>,
        skip_printing_tools: bool,
    ) -> Result<ChatState, ChatError> {
        execute!(self.output, cursor::Show)?;
        let tool_uses = tool_uses.take().unwrap_or_default();

        // Check token usage and display warnings if needed
        if pending_tool_index.is_none() {
            // Only display warnings when not waiting for tool approval
            if let Err(e) = self.display_char_warnings().await {
                warn!("Failed to display character limit warnings: {}", e);
            }
        }

        let show_tool_use_confirmation_dialog = !skip_printing_tools && pending_tool_index.is_some();
        if show_tool_use_confirmation_dialog {
            execute!(
                self.output,
                style::SetForegroundColor(Color::DarkGrey),
                style::Print("\nAllow this action? Use '"),
                style::SetForegroundColor(Color::Green),
                style::Print("t"),
                style::SetForegroundColor(Color::DarkGrey),
                style::Print("' to trust (always allow) this tool for the session. ["),
                style::SetForegroundColor(Color::Green),
                style::Print("y"),
                style::SetForegroundColor(Color::DarkGrey),
                style::Print("/"),
                style::SetForegroundColor(Color::Green),
                style::Print("n"),
                style::SetForegroundColor(Color::DarkGrey),
                style::Print("/"),
                style::SetForegroundColor(Color::Green),
                style::Print("t"),
                style::SetForegroundColor(Color::DarkGrey),
                style::Print("]:\n\n"),
                style::SetForegroundColor(Color::Reset),
            )?;
        }

        // Do this here so that the skim integration sees an updated view of the context *during the current
        // q session*. (e.g., if I add files to context, that won't show up for skim for the current
        // q session unless we do this in prompt_user... unless you can find a better way)
        #[cfg(unix)]
        if let Some(ref context_manager) = self.conversation_state.context_manager {
            let tool_names = self
                .conversation_state
                .tool_manager
                .tn_map
                .keys()
                .filter(|name| *name != DUMMY_TOOL_NAME)
                .cloned()
                .collect::<Vec<_>>();
            self.input_source
                .put_skim_command_selector(database, Arc::new(context_manager.clone()), tool_names);
        }
        execute!(
            self.output,
            style::SetForegroundColor(Color::Reset),
            style::SetAttribute(Attribute::Reset)
        )?;
        let user_input = match self.read_user_input(&self.generate_tool_trust_prompt(), false) {
            Some(input) => input,
            None => return Ok(ChatState::Exit),
        };

        self.conversation_state.append_user_transcript(&user_input);
        Ok(ChatState::HandleInput {
            input: user_input,
            tool_uses: Some(tool_uses),
            pending_tool_index,
        })
    }

    async fn handle_input(
        &mut self,
        telemetry: &TelemetryThread,
        mut user_input: String,
        tool_uses: Option<Vec<QueuedTool>>,
        pending_tool_index: Option<usize>,
    ) -> Result<ChatState, ChatError> {
        let command_result = Command::parse(&user_input, &mut self.output);

        if let Err(error_message) = &command_result {
            // Display error message for command parsing errors
            execute!(
                self.output,
                style::SetForegroundColor(Color::Red),
                style::Print(format!("\nError: {}\n\n", error_message)),
                style::SetForegroundColor(Color::Reset)
            )?;

            return Ok(ChatState::PromptUser {
                tool_uses,
                pending_tool_index,
                skip_printing_tools: true,
            });
        }

        let command = command_result.unwrap();
        let mut tool_uses: Vec<QueuedTool> = tool_uses.unwrap_or_default();

        Ok(match command {
            Command::Ask { prompt } => {
                // Check for a pending tool approval
                if let Some(index) = pending_tool_index {
                    let tool_use = &mut tool_uses[index];

                    let is_trust = ["t", "T"].contains(&prompt.as_str());
                    if ["y", "Y"].contains(&prompt.as_str()) || is_trust {
                        if is_trust {
                            self.tool_permissions.trust_tool(&tool_use.name);
                        }
                        tool_use.accepted = true;

                        return Ok(ChatState::ExecuteTools(tool_uses));
                    }
                } else if !self.pending_prompts.is_empty() {
                    let prompts = self.pending_prompts.drain(0..).collect();
                    user_input = self
                        .conversation_state
                        .append_prompts(prompts)
                        .ok_or(ChatError::Custom("Prompt append failed".into()))?;
                }

                // Otherwise continue with normal chat on 'n' or other responses
                self.tool_use_status = ToolUseStatus::Idle;

                if self.interactive {
                    queue!(self.output, style::SetForegroundColor(Color::Magenta))?;
                    queue!(self.output, style::SetForegroundColor(Color::Reset))?;
                    queue!(self.output, cursor::Hide)?;
                    execute!(self.output, style::Print("\n"))?;
                    self.spinner = Some(Spinner::new(Spinners::Dots, "Thinking...".to_owned()));
                }

                if pending_tool_index.is_some() {
                    self.conversation_state.abandon_tool_use(tool_uses, user_input);
                } else {
                    self.conversation_state.set_next_user_message(user_input).await;
                }

                let conv_state = self.conversation_state.as_sendable_conversation_state(true).await;
                self.send_tool_use_telemetry(telemetry).await;

                ChatState::HandleResponseStream(self.client.send_message(conv_state).await?)
            },
            Command::Execute { command } => {
                queue!(self.output, style::Print('\n'))?;
                std::process::Command::new("bash").args(["-c", &command]).status().ok();
                queue!(self.output, style::Print('\n'))?;
                ChatState::PromptUser {
                    tool_uses: None,
                    pending_tool_index: None,
                    skip_printing_tools: false,
                }
            },
            Command::Clear => {
                execute!(self.output, cursor::Show)?;
                execute!(
                    self.output,
                    style::SetForegroundColor(Color::DarkGrey),
                    style::Print(
                        "\nAre you sure? This will erase the conversation history and context from hooks for the current session. "
                    ),
                    style::Print("["),
                    style::SetForegroundColor(Color::Green),
                    style::Print("y"),
                    style::SetForegroundColor(Color::DarkGrey),
                    style::Print("/"),
                    style::SetForegroundColor(Color::Green),
                    style::Print("n"),
                    style::SetForegroundColor(Color::DarkGrey),
                    style::Print("]:\n\n"),
                    style::SetForegroundColor(Color::Reset),
                )?;

                // Setting `exit_on_single_ctrl_c` for better ux: exit the confirmation dialog rather than the CLI
                let user_input = match self.read_user_input("> ".yellow().to_string().as_str(), true) {
                    Some(input) => input,
                    None => "".to_string(),
                };

                if ["y", "Y"].contains(&user_input.as_str()) {
                    self.conversation_state.clear(true);
                    if let Some(cm) = self.conversation_state.context_manager.as_mut() {
                        cm.hook_executor.global_cache.clear();
                        cm.hook_executor.profile_cache.clear();
                    }
                    execute!(
                        self.output,
                        style::SetForegroundColor(Color::Green),
                        style::Print("\nConversation history cleared.\n\n"),
                        style::SetForegroundColor(Color::Reset)
                    )?;
                }

                ChatState::PromptUser {
                    tool_uses: None,
                    pending_tool_index: None,
                    skip_printing_tools: true,
                }
            },
            Command::Compact {
                prompt,
                show_summary,
                help,
            } => {
                self.compact_history(
                    telemetry,
                    Some(tool_uses),
                    pending_tool_index,
                    prompt,
                    show_summary,
                    help,
                )
                .await?
            },
            Command::Help => {
                execute!(self.output, style::Print(HELP_TEXT))?;
                ChatState::PromptUser {
                    tool_uses: Some(tool_uses),
                    pending_tool_index,
                    skip_printing_tools: true,
                }
            },
            Command::Issue { prompt } => {
                let input = "I would like to report an issue or make a feature request";
                ChatState::HandleInput {
                    input: if let Some(prompt) = prompt {
                        format!("{input}: {prompt}")
                    } else {
                        input.to_string()
                    },
                    tool_uses: Some(tool_uses),
                    pending_tool_index,
                }
            },
            Command::PromptEditor { initial_text } => {
                match Self::open_editor(initial_text) {
                    Ok(content) => {
                        if content.trim().is_empty() {
                            execute!(
                                self.output,
                                style::SetForegroundColor(Color::Yellow),
                                style::Print("\nEmpty content from editor, not submitting.\n\n"),
                                style::SetForegroundColor(Color::Reset)
                            )?;

                            ChatState::PromptUser {
                                tool_uses: Some(tool_uses),
                                pending_tool_index,
                                skip_printing_tools: true,
                            }
                        } else {
                            execute!(
                                self.output,
                                style::SetForegroundColor(Color::Green),
                                style::Print("\nContent loaded from editor. Submitting prompt...\n\n"),
                                style::SetForegroundColor(Color::Reset)
                            )?;

                            // Display the content as if the user typed it
                            execute!(
                                self.output,
                                style::SetAttribute(Attribute::Reset),
                                style::SetForegroundColor(Color::Magenta),
                                style::Print("> "),
                                style::SetAttribute(Attribute::Reset),
                                style::Print(&content),
                                style::Print("\n")
                            )?;

                            // Process the content as user input
                            ChatState::HandleInput {
                                input: content,
                                tool_uses: Some(tool_uses),
                                pending_tool_index,
                            }
                        }
                    },
                    Err(e) => {
                        execute!(
                            self.output,
                            style::SetForegroundColor(Color::Red),
                            style::Print(format!("\nError opening editor: {}\n\n", e)),
                            style::SetForegroundColor(Color::Reset)
                        )?;

                        ChatState::PromptUser {
                            tool_uses: Some(tool_uses),
                            pending_tool_index,
                            skip_printing_tools: true,
                        }
                    },
                }
            },
            Command::Quit => ChatState::Exit,
            Command::Profile { subcommand } => {
                if let Some(context_manager) = &mut self.conversation_state.context_manager {
                    macro_rules! print_err {
                        ($err:expr) => {
                            execute!(
                                self.output,
                                style::SetForegroundColor(Color::Red),
                                style::Print(format!("\nError: {}\n\n", $err)),
                                style::SetForegroundColor(Color::Reset)
                            )?
                        };
                    }

                    match subcommand {
                        command::ProfileSubcommand::List => {
                            let profiles = match context_manager.list_profiles().await {
                                Ok(profiles) => profiles,
                                Err(e) => {
                                    execute!(
                                        self.output,
                                        style::SetForegroundColor(Color::Red),
                                        style::Print(format!("\nError listing profiles: {}\n\n", e)),
                                        style::SetForegroundColor(Color::Reset)
                                    )?;
                                    vec![]
                                },
                            };

                            execute!(self.output, style::Print("\n"))?;
                            for profile in profiles {
                                if profile == context_manager.current_profile {
                                    execute!(
                                        self.output,
                                        style::SetForegroundColor(Color::Green),
                                        style::Print("* "),
                                        style::Print(&profile),
                                        style::SetForegroundColor(Color::Reset),
                                        style::Print("\n")
                                    )?;
                                } else {
                                    execute!(
                                        self.output,
                                        style::Print("  "),
                                        style::Print(&profile),
                                        style::Print("\n")
                                    )?;
                                }
                            }
                            execute!(self.output, style::Print("\n"))?;
                        },
                        command::ProfileSubcommand::Create { name } => {
                            match context_manager.create_profile(&name).await {
                                Ok(_) => {
                                    execute!(
                                        self.output,
                                        style::SetForegroundColor(Color::Green),
                                        style::Print(format!("\nCreated profile: {}\n\n", name)),
                                        style::SetForegroundColor(Color::Reset)
                                    )?;
                                    context_manager
                                        .switch_profile(&name)
                                        .await
                                        .map_err(|e| warn!(?e, "failed to switch to newly created profile"))
                                        .ok();
                                },
                                Err(e) => print_err!(e),
                            }
                        },
                        command::ProfileSubcommand::Delete { name } => {
                            match context_manager.delete_profile(&name).await {
                                Ok(_) => {
                                    execute!(
                                        self.output,
                                        style::SetForegroundColor(Color::Green),
                                        style::Print(format!("\nDeleted profile: {}\n\n", name)),
                                        style::SetForegroundColor(Color::Reset)
                                    )?;
                                },
                                Err(e) => print_err!(e),
                            }
                        },
                        command::ProfileSubcommand::Set { name } => match context_manager.switch_profile(&name).await {
                            Ok(_) => {
                                execute!(
                                    self.output,
                                    style::SetForegroundColor(Color::Green),
                                    style::Print(format!("\nSwitched to profile: {}\n\n", name)),
                                    style::SetForegroundColor(Color::Reset)
                                )?;
                            },
                            Err(e) => print_err!(e),
                        },
                        command::ProfileSubcommand::Rename { old_name, new_name } => {
                            match context_manager.rename_profile(&old_name, &new_name).await {
                                Ok(_) => {
                                    execute!(
                                        self.output,
                                        style::SetForegroundColor(Color::Green),
                                        style::Print(format!("\nRenamed profile: {} -> {}\n\n", old_name, new_name)),
                                        style::SetForegroundColor(Color::Reset)
                                    )?;
                                },
                                Err(e) => print_err!(e),
                            }
                        },
                        command::ProfileSubcommand::Help => {
                            execute!(
                                self.output,
                                style::Print("\n"),
                                style::Print(command::ProfileSubcommand::help_text()),
                                style::Print("\n")
                            )?;
                        },
                    }
                }
                ChatState::PromptUser {
                    tool_uses: Some(tool_uses),
                    pending_tool_index,
                    skip_printing_tools: true,
                }
            },
            Command::Context { subcommand } => {
                if let Some(context_manager) = &mut self.conversation_state.context_manager {
                    match subcommand {
                        command::ContextSubcommand::Show { expand } => {
                            fn map_chat_error(e: ErrReport) -> ChatError {
                                ChatError::Custom(e.to_string().into())
                            }
                            // Display global context
                            execute!(
                                self.output,
                                style::SetAttribute(Attribute::Bold),
                                style::SetForegroundColor(Color::Magenta),
                                style::Print("\n🌍 global:\n"),
                                style::SetAttribute(Attribute::Reset),
                            )?;
                            let mut global_context_files = HashSet::new();
                            let mut profile_context_files = HashSet::new();
                            if context_manager.global_config.paths.is_empty() {
                                execute!(
                                    self.output,
                                    style::SetForegroundColor(Color::DarkGrey),
                                    style::Print("    <none>\n"),
                                    style::SetForegroundColor(Color::Reset)
                                )?;
                            } else {
                                for path in &context_manager.global_config.paths {
                                    execute!(self.output, style::Print(format!("    {} ", path)))?;
                                    if let Ok(context_files) = context_manager.get_context_files_by_path(path).await {
                                        execute!(
                                            self.output,
                                            style::SetForegroundColor(Color::Green),
                                            style::Print(format!(
                                                "({} match{})",
                                                context_files.len(),
                                                if context_files.len() == 1 { "" } else { "es" }
                                            )),
                                            style::SetForegroundColor(Color::Reset)
                                        )?;
                                        global_context_files.extend(context_files);
                                    }
                                    execute!(self.output, style::Print("\n"))?;
                                }
                            }

                            if expand {
                                queue!(
                                    self.output,
                                    style::SetAttribute(Attribute::Bold),
                                    style::SetForegroundColor(Color::DarkYellow),
                                    style::Print("\n    🔧 Hooks:\n")
                                )?;
                                print_hook_section(
                                    &mut self.output,
                                    &context_manager.global_config.hooks,
                                    HookTrigger::ConversationStart,
                                )
                                .map_err(map_chat_error)?;

                                print_hook_section(
                                    &mut self.output,
                                    &context_manager.global_config.hooks,
                                    HookTrigger::PerPrompt,
                                )
                                .map_err(map_chat_error)?;
                            }

                            // Display profile context
                            execute!(
                                self.output,
                                style::SetAttribute(Attribute::Bold),
                                style::SetForegroundColor(Color::Magenta),
                                style::Print(format!("\n👤 profile ({}):\n", context_manager.current_profile)),
                                style::SetAttribute(Attribute::Reset),
                            )?;

                            if context_manager.profile_config.paths.is_empty() {
                                execute!(
                                    self.output,
                                    style::SetForegroundColor(Color::DarkGrey),
                                    style::Print("    <none>\n\n"),
                                    style::SetForegroundColor(Color::Reset)
                                )?;
                            } else {
                                for path in &context_manager.profile_config.paths {
                                    execute!(self.output, style::Print(format!("    {} ", path)))?;
                                    if let Ok(context_files) = context_manager.get_context_files_by_path(path).await {
                                        execute!(
                                            self.output,
                                            style::SetForegroundColor(Color::Green),
                                            style::Print(format!(
                                                "({} match{})",
                                                context_files.len(),
                                                if context_files.len() == 1 { "" } else { "es" }
                                            )),
                                            style::SetForegroundColor(Color::Reset)
                                        )?;
                                        profile_context_files.extend(context_files);
                                    }
                                    execute!(self.output, style::Print("\n"))?;
                                }
                                execute!(self.output, style::Print("\n"))?;
                            }

                            if expand {
                                queue!(
                                    self.output,
                                    style::SetAttribute(Attribute::Bold),
                                    style::SetForegroundColor(Color::DarkYellow),
                                    style::Print("    🔧 Hooks:\n")
                                )?;
                                print_hook_section(
                                    &mut self.output,
                                    &context_manager.profile_config.hooks,
                                    HookTrigger::ConversationStart,
                                )
                                .map_err(map_chat_error)?;
                                print_hook_section(
                                    &mut self.output,
                                    &context_manager.profile_config.hooks,
                                    HookTrigger::PerPrompt,
                                )
                                .map_err(map_chat_error)?;
                                execute!(self.output, style::Print("\n"))?;
                            }

                            if global_context_files.is_empty() && profile_context_files.is_empty() {
                                execute!(
                                    self.output,
                                    style::SetForegroundColor(Color::DarkGrey),
                                    style::Print("No files in the current directory matched the rules above.\n\n"),
                                    style::SetForegroundColor(Color::Reset)
                                )?;
                            } else {
                                let total = global_context_files.len() + profile_context_files.len();
                                let total_tokens = global_context_files
                                    .iter()
                                    .map(|(_, content)| TokenCounter::count_tokens(content))
                                    .sum::<usize>()
                                    + profile_context_files
                                        .iter()
                                        .map(|(_, content)| TokenCounter::count_tokens(content))
                                        .sum::<usize>();
                                execute!(
                                    self.output,
                                    style::SetForegroundColor(Color::Green),
                                    style::SetAttribute(Attribute::Bold),
                                    style::Print(format!(
                                        "{} matched file{} in use:\n",
                                        total,
                                        if total == 1 { "" } else { "s" }
                                    )),
                                    style::SetForegroundColor(Color::Reset),
                                    style::SetAttribute(Attribute::Reset)
                                )?;

                                for (filename, content) in &global_context_files {
                                    let est_tokens = TokenCounter::count_tokens(content);
                                    execute!(
                                        self.output,
                                        style::Print(format!("🌍 {} ", filename)),
                                        style::SetForegroundColor(Color::DarkGrey),
                                        style::Print(format!("(~{} tkns)\n", est_tokens)),
                                        style::SetForegroundColor(Color::Reset),
                                    )?;
                                    if expand {
                                        execute!(
                                            self.output,
                                            style::SetForegroundColor(Color::DarkGrey),
                                            style::Print(format!("{}\n\n", content)),
                                            style::SetForegroundColor(Color::Reset)
                                        )?;
                                    }
                                }

                                for (filename, content) in &profile_context_files {
                                    let est_tokens = TokenCounter::count_tokens(content);
                                    execute!(
                                        self.output,
                                        style::Print(format!("👤 {} ", filename)),
                                        style::SetForegroundColor(Color::DarkGrey),
                                        style::Print(format!("(~{} tkns)\n", est_tokens)),
                                        style::SetForegroundColor(Color::Reset),
                                    )?;
                                    if expand {
                                        execute!(
                                            self.output,
                                            style::SetForegroundColor(Color::DarkGrey),
                                            style::Print(format!("{}\n\n", content)),
                                            style::SetForegroundColor(Color::Reset)
                                        )?;
                                    }
                                }

                                if expand {
                                    execute!(self.output, style::Print(format!("{}\n\n", "▔".repeat(3))),)?;
                                }

                                let mut combined_files: Vec<(String, String)> = global_context_files
                                    .iter()
                                    .chain(profile_context_files.iter())
                                    .cloned()
                                    .collect();

                                let dropped_files =
                                    drop_matched_context_files(&mut combined_files, CONTEXT_FILES_MAX_SIZE).ok();

                                execute!(
                                    self.output,
                                    style::Print(format!("\nTotal: ~{} tokens\n\n", total_tokens))
                                )?;

                                if let Some(dropped_files) = dropped_files {
                                    if !dropped_files.is_empty() {
                                        execute!(
                                            self.output,
                                            style::SetForegroundColor(Color::DarkYellow),
                                            style::Print(format!(
                                                "Total token count exceeds limit: {}. The following files will be automatically dropped when interacting with Q. Consider removing them. \n\n",
                                                CONTEXT_FILES_MAX_SIZE
                                            )),
                                            style::SetForegroundColor(Color::Reset)
                                        )?;
                                        let total_files = dropped_files.len();

                                        let truncated_dropped_files = &dropped_files[..10];

                                        for (filename, content) in truncated_dropped_files {
                                            let est_tokens = TokenCounter::count_tokens(content);
                                            execute!(
                                                self.output,
                                                style::Print(format!("{} ", filename)),
                                                style::SetForegroundColor(Color::DarkGrey),
                                                style::Print(format!("(~{} tkns)\n", est_tokens)),
                                                style::SetForegroundColor(Color::Reset),
                                            )?;
                                        }

                                        if total_files > 10 {
                                            execute!(
                                                self.output,
                                                style::Print(format!("({} more files)\n", total_files - 10))
                                            )?;
                                        }
                                    }
                                }

                                execute!(self.output, style::Print("\n"))?;
                            }

                            // Show last cached conversation summary if available, otherwise regenerate it
                            if expand {
                                if let Some(summary) = self.conversation_state.latest_summary() {
                                    let border = "═".repeat(self.terminal_width().min(80));
                                    execute!(
                                        self.output,
                                        style::Print("\n"),
                                        style::SetForegroundColor(Color::Cyan),
                                        style::Print(&border),
                                        style::Print("\n"),
                                        style::SetAttribute(Attribute::Bold),
                                        style::Print("                       CONVERSATION SUMMARY"),
                                        style::Print("\n"),
                                        style::Print(&border),
                                        style::SetAttribute(Attribute::Reset),
                                        style::Print("\n\n"),
                                        style::Print(&summary),
                                        style::Print("\n\n\n")
                                    )?;
                                }
                            }
                        },
                        command::ContextSubcommand::Add { global, force, paths } => {
                            match context_manager.add_paths(paths.clone(), global, force).await {
                                Ok(_) => {
                                    let target = if global { "global" } else { "profile" };
                                    execute!(
                                        self.output,
                                        style::SetForegroundColor(Color::Green),
                                        style::Print(format!(
                                            "\nAdded {} path(s) to {} context.\n\n",
                                            paths.len(),
                                            target
                                        )),
                                        style::SetForegroundColor(Color::Reset)
                                    )?;
                                },
                                Err(e) => {
                                    execute!(
                                        self.output,
                                        style::SetForegroundColor(Color::Red),
                                        style::Print(format!("\nError: {}\n\n", e)),
                                        style::SetForegroundColor(Color::Reset)
                                    )?;
                                },
                            }
                        },
                        command::ContextSubcommand::Remove { global, paths } => {
                            match context_manager.remove_paths(paths.clone(), global).await {
                                Ok(_) => {
                                    let target = if global { "global" } else { "profile" };
                                    execute!(
                                        self.output,
                                        style::SetForegroundColor(Color::Green),
                                        style::Print(format!(
                                            "\nRemoved {} path(s) from {} context.\n\n",
                                            paths.len(),
                                            target
                                        )),
                                        style::SetForegroundColor(Color::Reset)
                                    )?;
                                },
                                Err(e) => {
                                    execute!(
                                        self.output,
                                        style::SetForegroundColor(Color::Red),
                                        style::Print(format!("\nError: {}\n\n", e)),
                                        style::SetForegroundColor(Color::Reset)
                                    )?;
                                },
                            }
                        },
                        command::ContextSubcommand::Clear { global } => match context_manager.clear(global).await {
                            Ok(_) => {
                                let target = if global {
                                    "global".to_string()
                                } else {
                                    format!("profile '{}'", context_manager.current_profile)
                                };
                                execute!(
                                    self.output,
                                    style::SetForegroundColor(Color::Green),
                                    style::Print(format!("\nCleared context for {}\n\n", target)),
                                    style::SetForegroundColor(Color::Reset)
                                )?;
                            },
                            Err(e) => {
                                execute!(
                                    self.output,
                                    style::SetForegroundColor(Color::Red),
                                    style::Print(format!("\nError: {}\n\n", e)),
                                    style::SetForegroundColor(Color::Reset)
                                )?;
                            },
                        },
                        command::ContextSubcommand::Help => {
                            execute!(
                                self.output,
                                style::Print("\n"),
                                style::Print(command::ContextSubcommand::help_text()),
                                style::Print("\n")
                            )?;
                        },
                        command::ContextSubcommand::Hooks { subcommand } => {
                            fn map_chat_error(e: ErrReport) -> ChatError {
                                ChatError::Custom(e.to_string().into())
                            }

                            let scope = |g: bool| if g { "global" } else { "profile" };
                            if let Some(subcommand) = subcommand {
                                match subcommand {
                                    command::HooksSubcommand::Add {
                                        name,
                                        trigger,
                                        command,
                                        global,
                                    } => {
                                        let trigger = if trigger == "conversation_start" {
                                            HookTrigger::ConversationStart
                                        } else {
                                            HookTrigger::PerPrompt
                                        };

                                        let result = context_manager
                                            .add_hook(name.clone(), Hook::new_inline_hook(trigger, command), global)
                                            .await;
                                        match result {
                                            Ok(_) => {
                                                execute!(
                                                    self.output,
                                                    style::SetForegroundColor(Color::Green),
                                                    style::Print(format!(
                                                        "\nAdded {} hook '{name}'.\n\n",
                                                        scope(global)
                                                    )),
                                                    style::SetForegroundColor(Color::Reset)
                                                )?;
                                            },
                                            Err(e) => {
                                                execute!(
                                                    self.output,
                                                    style::SetForegroundColor(Color::Red),
                                                    style::Print(format!(
                                                        "\nCannot add {} hook '{name}': {}\n\n",
                                                        scope(global),
                                                        e
                                                    )),
                                                    style::SetForegroundColor(Color::Reset)
                                                )?;
                                            },
                                        }
                                    },
                                    command::HooksSubcommand::Remove { name, global } => {
                                        let result = context_manager.remove_hook(&name, global).await;
                                        match result {
                                            Ok(_) => {
                                                execute!(
                                                    self.output,
                                                    style::SetForegroundColor(Color::Green),
                                                    style::Print(format!(
                                                        "\nRemoved {} hook '{name}'.\n\n",
                                                        scope(global)
                                                    )),
                                                    style::SetForegroundColor(Color::Reset)
                                                )?;
                                            },
                                            Err(e) => {
                                                execute!(
                                                    self.output,
                                                    style::SetForegroundColor(Color::Red),
                                                    style::Print(format!(
                                                        "\nCannot remove {} hook '{name}': {}\n\n",
                                                        scope(global),
                                                        e
                                                    )),
                                                    style::SetForegroundColor(Color::Reset)
                                                )?;
                                            },
                                        }
                                    },
                                    command::HooksSubcommand::Enable { name, global } => {
                                        let result = context_manager.set_hook_disabled(&name, global, false).await;
                                        match result {
                                            Ok(_) => {
                                                execute!(
                                                    self.output,
                                                    style::SetForegroundColor(Color::Green),
                                                    style::Print(format!(
                                                        "\nEnabled {} hook '{name}'.\n\n",
                                                        scope(global)
                                                    )),
                                                    style::SetForegroundColor(Color::Reset)
                                                )?;
                                            },
                                            Err(e) => {
                                                execute!(
                                                    self.output,
                                                    style::SetForegroundColor(Color::Red),
                                                    style::Print(format!(
                                                        "\nCannot enable {} hook '{name}': {}\n\n",
                                                        scope(global),
                                                        e
                                                    )),
                                                    style::SetForegroundColor(Color::Reset)
                                                )?;
                                            },
                                        }
                                    },
                                    command::HooksSubcommand::Disable { name, global } => {
                                        let result = context_manager.set_hook_disabled(&name, global, true).await;
                                        match result {
                                            Ok(_) => {
                                                execute!(
                                                    self.output,
                                                    style::SetForegroundColor(Color::Green),
                                                    style::Print(format!(
                                                        "\nDisabled {} hook '{name}'.\n\n",
                                                        scope(global)
                                                    )),
                                                    style::SetForegroundColor(Color::Reset)
                                                )?;
                                            },
                                            Err(e) => {
                                                execute!(
                                                    self.output,
                                                    style::SetForegroundColor(Color::Red),
                                                    style::Print(format!(
                                                        "\nCannot disable {} hook '{name}': {}\n\n",
                                                        scope(global),
                                                        e
                                                    )),
                                                    style::SetForegroundColor(Color::Reset)
                                                )?;
                                            },
                                        }
                                    },
                                    command::HooksSubcommand::EnableAll { global } => {
                                        context_manager
                                            .set_all_hooks_disabled(global, false)
                                            .await
                                            .map_err(map_chat_error)?;
                                        execute!(
                                            self.output,
                                            style::SetForegroundColor(Color::Green),
                                            style::Print(format!("\nEnabled all {} hooks.\n\n", scope(global))),
                                            style::SetForegroundColor(Color::Reset)
                                        )?;
                                    },
                                    command::HooksSubcommand::DisableAll { global } => {
                                        context_manager
                                            .set_all_hooks_disabled(global, true)
                                            .await
                                            .map_err(map_chat_error)?;
                                        execute!(
                                            self.output,
                                            style::SetForegroundColor(Color::Green),
                                            style::Print(format!("\nDisabled all {} hooks.\n\n", scope(global))),
                                            style::SetForegroundColor(Color::Reset)
                                        )?;
                                    },
                                    command::HooksSubcommand::Help => {
                                        execute!(
                                            self.output,
                                            style::Print("\n"),
                                            style::Print(command::ContextSubcommand::hooks_help_text()),
                                            style::Print("\n")
                                        )?;
                                    },
                                }
                            } else {
                                queue!(
                                    self.output,
                                    style::SetAttribute(Attribute::Bold),
                                    style::SetForegroundColor(Color::Magenta),
                                    style::Print("\n🌍 global:\n"),
                                    style::SetAttribute(Attribute::Reset),
                                )?;

                                print_hook_section(
                                    &mut self.output,
                                    &context_manager.global_config.hooks,
                                    HookTrigger::ConversationStart,
                                )
                                .map_err(map_chat_error)?;
                                print_hook_section(
                                    &mut self.output,
                                    &context_manager.global_config.hooks,
                                    HookTrigger::PerPrompt,
                                )
                                .map_err(map_chat_error)?;

                                queue!(
                                    self.output,
                                    style::SetAttribute(Attribute::Bold),
                                    style::SetForegroundColor(Color::Magenta),
                                    style::Print(format!("\n👤 profile ({}):\n", &context_manager.current_profile)),
                                    style::SetAttribute(Attribute::Reset),
                                )?;

                                print_hook_section(
                                    &mut self.output,
                                    &context_manager.profile_config.hooks,
                                    HookTrigger::ConversationStart,
                                )
                                .map_err(map_chat_error)?;
                                print_hook_section(
                                    &mut self.output,
                                    &context_manager.profile_config.hooks,
                                    HookTrigger::PerPrompt,
                                )
                                .map_err(map_chat_error)?;

                                execute!(
                                    self.output,
                                    style::Print(format!(
                                        "\nUse {} to manage hooks.\n\n",
                                        "/context hooks help".to_string().dark_green()
                                    )),
                                )?;
                            }
                        },
                    }
                    // crate::telemetry::send_context_command_executed
                } else {
                    execute!(
                        self.output,
                        style::SetForegroundColor(Color::Red),
                        style::Print("\nContext management is not available.\n\n"),
                        style::SetForegroundColor(Color::Reset)
                    )?;
                }

                ChatState::PromptUser {
                    tool_uses: Some(tool_uses),
                    pending_tool_index,
                    skip_printing_tools: true,
                }
            },
            Command::Tools { subcommand } => {
                let existing_tools: HashSet<&String> = self
                    .conversation_state
                    .tools
                    .values()
                    .flatten()
                    .map(|FigTool::ToolSpecification(spec)| &spec.name)
                    .collect();

                match subcommand {
                    Some(ToolsSubcommand::Schema) => {
                        let schema_json = serde_json::to_string_pretty(&self.conversation_state.tool_manager.schema)
                            .map_err(|e| {
                                ChatError::Custom(format!("Error converting tool schema to string: {e}").into())
                            })?;
                        queue!(self.output, style::Print(schema_json), style::Print("\n"))?;
                    },
                    Some(ToolsSubcommand::Trust { tool_names }) => {
                        let (valid_tools, invalid_tools): (Vec<String>, Vec<String>) = tool_names
                            .into_iter()
                            .partition(|tool_name| existing_tools.contains(tool_name));

                        if !invalid_tools.is_empty() {
                            queue!(
                                self.output,
                                style::SetForegroundColor(Color::Red),
                                style::Print(format!("\nCannot trust '{}', ", invalid_tools.join("', '"))),
                                if invalid_tools.len() > 1 {
                                    style::Print("they do not exist.")
                                } else {
                                    style::Print("it does not exist.")
                                },
                                style::SetForegroundColor(Color::Reset),
                            )?;
                        }
                        if !valid_tools.is_empty() {
                            valid_tools.iter().for_each(|t| self.tool_permissions.trust_tool(t));
                            queue!(
                                self.output,
                                style::SetForegroundColor(Color::Green),
                                if valid_tools.len() > 1 {
                                    style::Print(format!("\nTools '{}' are ", valid_tools.join("', '")))
                                } else {
                                    style::Print(format!("\nTool '{}' is ", valid_tools[0]))
                                },
                                style::Print("now trusted. I will "),
                                style::SetAttribute(Attribute::Bold),
                                style::Print("not"),
                                style::SetAttribute(Attribute::Reset),
                                style::SetForegroundColor(Color::Green),
                                style::Print(format!(
                                    " ask for confirmation before running {}.",
                                    if valid_tools.len() > 1 {
                                        "these tools"
                                    } else {
                                        "this tool"
                                    }
                                )),
                                style::SetForegroundColor(Color::Reset),
                            )?;
                        }
                    },
                    Some(ToolsSubcommand::Untrust { tool_names }) => {
                        let (valid_tools, invalid_tools): (Vec<String>, Vec<String>) = tool_names
                            .into_iter()
                            .partition(|tool_name| existing_tools.contains(tool_name));

                        if !invalid_tools.is_empty() {
                            queue!(
                                self.output,
                                style::SetForegroundColor(Color::Red),
                                style::Print(format!("\nCannot untrust '{}', ", invalid_tools.join("', '"))),
                                if invalid_tools.len() > 1 {
                                    style::Print("they do not exist.")
                                } else {
                                    style::Print("it does not exist.")
                                },
                                style::SetForegroundColor(Color::Reset),
                            )?;
                        }
                        if !valid_tools.is_empty() {
                            valid_tools.iter().for_each(|t| self.tool_permissions.untrust_tool(t));
                            queue!(
                                self.output,
                                style::SetForegroundColor(Color::Green),
                                if valid_tools.len() > 1 {
                                    style::Print(format!("\nTools '{}' are ", valid_tools.join("', '")))
                                } else {
                                    style::Print(format!("\nTool '{}' is ", valid_tools[0]))
                                },
                                style::Print("set to per-request confirmation."),
                                style::SetForegroundColor(Color::Reset),
                            )?;
                        }
                    },
                    Some(ToolsSubcommand::TrustAll) => {
                        self.conversation_state.tools.values().flatten().for_each(
                            |FigTool::ToolSpecification(spec)| {
                                self.tool_permissions.trust_tool(spec.name.as_str());
                            },
                        );
                        queue!(self.output, style::Print(TRUST_ALL_TEXT),)?;
                    },
                    Some(ToolsSubcommand::Reset) => {
                        self.tool_permissions.reset();
                        queue!(
                            self.output,
                            style::SetForegroundColor(Color::Green),
                            style::Print("\nReset all tools to the default permission levels."),
                            style::SetForegroundColor(Color::Reset),
                        )?;
                    },
                    Some(ToolsSubcommand::ResetSingle { tool_name }) => {
                        if self.tool_permissions.has(&tool_name) || self.tool_permissions.trust_all {
                            self.tool_permissions.reset_tool(&tool_name);
                            queue!(
                                self.output,
                                style::SetForegroundColor(Color::Green),
                                style::Print(format!("\nReset tool '{}' to the default permission level.", tool_name)),
                                style::SetForegroundColor(Color::Reset),
                            )?;
                        } else {
                            queue!(
                                self.output,
                                style::SetForegroundColor(Color::Red),
                                style::Print(format!(
                                    "\nTool '{}' does not exist or is already in default settings.",
                                    tool_name
                                )),
                                style::SetForegroundColor(Color::Reset),
                            )?;
                        }
                    },
                    Some(ToolsSubcommand::Help) => {
                        queue!(
                            self.output,
                            style::Print("\n"),
                            style::Print(command::ToolsSubcommand::help_text()),
                        )?;
                    },
                    None => {
                        // No subcommand - print the current tools and their permissions.
                        // Determine how to format the output nicely.
                        let terminal_width = self.terminal_width();
                        let longest = self
                            .conversation_state
                            .tools
                            .values()
                            .flatten()
                            .map(|FigTool::ToolSpecification(spec)| spec.name.len())
                            .max()
                            .unwrap_or(0);

                        queue!(
                            self.output,
                            style::Print("\n"),
                            style::SetAttribute(Attribute::Bold),
                            style::Print({
                                // Adding 2 because of "- " preceding every tool name
                                let width = longest + 2 - "Tool".len() + 4;
                                format!("Tool{:>width$}Permission", "", width = width)
                            }),
                            style::SetAttribute(Attribute::Reset),
                            style::Print("\n"),
                            style::Print("▔".repeat(terminal_width)),
                        )?;

                        self.conversation_state.tools.iter().for_each(|(origin, tools)| {
                            let to_display = tools
                                .iter()
                                .filter(|FigTool::ToolSpecification(spec)| spec.name != DUMMY_TOOL_NAME)
                                .fold(String::new(), |mut acc, FigTool::ToolSpecification(spec)| {
                                    let width = longest - spec.name.len() + 4;
                                    acc.push_str(
                                        format!(
                                            "- {}{:>width$}{}\n",
                                            spec.name,
                                            "",
                                            self.tool_permissions.display_label(&spec.name),
                                            width = width
                                        )
                                        .as_str(),
                                    );
                                    acc
                                });
                            let _ = queue!(
                                self.output,
                                style::SetAttribute(Attribute::Bold),
                                style::Print(format!("{}:\n", origin)),
                                style::SetAttribute(Attribute::Reset),
                                style::Print(to_display),
                                style::Print("\n")
                            );
                        });

                        let loading = self.conversation_state.tool_manager.pending_clients().await;
                        if !loading.is_empty() {
                            queue!(
                                self.output,
                                style::SetAttribute(Attribute::Bold),
                                style::Print("Servers still loading"),
                                style::SetAttribute(Attribute::Reset),
                                style::Print("\n"),
                                style::Print("▔".repeat(terminal_width)),
                            )?;
                            for client in loading {
                                queue!(self.output, style::Print(format!(" - {client}")), style::Print("\n"))?;
                            }
                        }

                        queue!(
                            self.output,
                            style::Print("\nTrusted tools can be run without confirmation\n"),
                            style::SetForegroundColor(Color::DarkGrey),
                            style::Print(format!("\n{}\n", "* Default settings")),
                            style::Print("\n💡 Use "),
                            style::SetForegroundColor(Color::Green),
                            style::Print("/tools help"),
                            style::SetForegroundColor(Color::Reset),
                            style::SetForegroundColor(Color::DarkGrey),
                            style::Print(" to edit permissions."),
                            style::SetForegroundColor(Color::Reset),
                        )?;
                    },
                };

                // Put spacing between previous output as to not be overwritten by
                // during PromptUser.
                self.output.flush()?;

                ChatState::PromptUser {
                    tool_uses: Some(tool_uses),
                    pending_tool_index,
                    skip_printing_tools: true,
                }
            },
            Command::Prompts { subcommand } => {
                match subcommand {
                    Some(PromptsSubcommand::Help) => {
                        queue!(self.output, style::Print(command::PromptsSubcommand::help_text()))?;
                    },
                    Some(PromptsSubcommand::Get { mut get_command }) => {
                        let orig_input = get_command.orig_input.take();
                        let prompts = match self.conversation_state.tool_manager.get_prompt(get_command).await {
                            Ok(resp) => resp,
                            Err(e) => {
                                match e {
                                    GetPromptError::AmbiguousPrompt(prompt_name, alt_msg) => {
                                        queue!(
                                            self.output,
                                            style::Print("\n"),
                                            style::SetForegroundColor(Color::Yellow),
                                            style::Print("Prompt "),
                                            style::SetForegroundColor(Color::Cyan),
                                            style::Print(prompt_name),
                                            style::SetForegroundColor(Color::Yellow),
                                            style::Print(" is ambiguous. Use one of the following "),
                                            style::SetForegroundColor(Color::Cyan),
                                            style::Print(alt_msg),
                                            style::SetForegroundColor(Color::Reset),
                                        )?;
                                    },
                                    GetPromptError::PromptNotFound(prompt_name) => {
                                        queue!(
                                            self.output,
                                            style::Print("\n"),
                                            style::SetForegroundColor(Color::Yellow),
                                            style::Print("Prompt "),
                                            style::SetForegroundColor(Color::Cyan),
                                            style::Print(prompt_name),
                                            style::SetForegroundColor(Color::Yellow),
                                            style::Print(" not found. Use "),
                                            style::SetForegroundColor(Color::Cyan),
                                            style::Print("/prompts list"),
                                            style::SetForegroundColor(Color::Yellow),
                                            style::Print(" to see available prompts.\n"),
                                            style::SetForegroundColor(Color::Reset),
                                        )?;
                                    },
                                    _ => return Err(ChatError::Custom(e.to_string().into())),
                                }
                                execute!(self.output, style::Print("\n"))?;
                                return Ok(ChatState::PromptUser {
                                    tool_uses: Some(tool_uses),
                                    pending_tool_index,
                                    skip_printing_tools: true,
                                });
                            },
                        };
                        if let Some(err) = prompts.error {
                            // If we are running into error we should just display the error
                            // and abort.
                            let to_display = serde_json::json!(err);
                            queue!(
                                self.output,
                                style::Print("\n"),
                                style::SetAttribute(Attribute::Bold),
                                style::Print("Error encountered while retrieving prompt:"),
                                style::SetAttribute(Attribute::Reset),
                                style::Print("\n"),
                                style::SetForegroundColor(Color::Red),
                                style::Print(
                                    serde_json::to_string_pretty(&to_display)
                                        .unwrap_or_else(|_| format!("{:?}", &to_display))
                                ),
                                style::SetForegroundColor(Color::Reset),
                                style::Print("\n"),
                            )?;
                        } else {
                            let prompts = prompts
                                .result
                                .ok_or(ChatError::Custom("Result field missing from prompt/get request".into()))?;
                            let prompts = serde_json::from_value::<PromptGetResult>(prompts).map_err(|e| {
                                ChatError::Custom(format!("Failed to deserialize prompt/get result: {:?}", e).into())
                            })?;
                            self.pending_prompts.clear();
                            self.pending_prompts.append(&mut VecDeque::from(prompts.messages));
                            return Ok(ChatState::HandleInput {
                                input: orig_input.unwrap_or_default(),
                                tool_uses: Some(tool_uses),
                                pending_tool_index,
                            });
                        }
                    },
                    subcommand => {
                        let search_word = match subcommand {
                            Some(PromptsSubcommand::List { search_word }) => search_word,
                            _ => None,
                        };
                        let terminal_width = self.terminal_width();
                        let mut prompts_wl = self.conversation_state.tool_manager.prompts.write().map_err(|e| {
                            ChatError::Custom(
                                format!("Poison error encountered while retrieving prompts: {}", e).into(),
                            )
                        })?;
                        self.conversation_state.tool_manager.refresh_prompts(&mut prompts_wl)?;
                        let mut longest_name = "";
                        let arg_pos = {
                            let optimal_case = UnicodeWidthStr::width(longest_name) + terminal_width / 4;
                            if optimal_case > terminal_width {
                                terminal_width / 3
                            } else {
                                optimal_case
                            }
                        };
                        queue!(
                            self.output,
                            style::Print("\n"),
                            style::SetAttribute(Attribute::Bold),
                            style::Print("Prompt"),
                            style::SetAttribute(Attribute::Reset),
                            style::Print({
                                let name_width = UnicodeWidthStr::width("Prompt");
                                let padding = arg_pos.saturating_sub(name_width);
                                " ".repeat(padding)
                            }),
                            style::SetAttribute(Attribute::Bold),
                            style::Print("Arguments (* = required)"),
                            style::SetAttribute(Attribute::Reset),
                            style::Print("\n"),
                            style::Print(format!("{}\n", "▔".repeat(terminal_width))),
                        )?;
                        let prompts_by_server = prompts_wl.iter().fold(
                            HashMap::<&String, Vec<&PromptBundle>>::new(),
                            |mut acc, (prompt_name, bundles)| {
                                if prompt_name.contains(search_word.as_deref().unwrap_or("")) {
                                    if prompt_name.len() > longest_name.len() {
                                        longest_name = prompt_name.as_str();
                                    }
                                    for bundle in bundles {
                                        acc.entry(&bundle.server_name)
                                            .and_modify(|b| b.push(bundle))
                                            .or_insert(vec![bundle]);
                                    }
                                }
                                acc
                            },
                        );
                        for (i, (server_name, bundles)) in prompts_by_server.iter().enumerate() {
                            if i > 0 {
                                queue!(self.output, style::Print("\n"))?;
                            }
                            queue!(
                                self.output,
                                style::SetAttribute(Attribute::Bold),
                                style::Print(server_name),
                                style::Print(" (MCP):"),
                                style::SetAttribute(Attribute::Reset),
                                style::Print("\n"),
                            )?;
                            for bundle in bundles {
                                queue!(
                                    self.output,
                                    style::Print("- "),
                                    style::Print(&bundle.prompt_get.name),
                                    style::Print({
                                        if bundle
                                            .prompt_get
                                            .arguments
                                            .as_ref()
                                            .is_some_and(|args| !args.is_empty())
                                        {
                                            let name_width = UnicodeWidthStr::width(bundle.prompt_get.name.as_str());
                                            let padding =
                                                arg_pos.saturating_sub(name_width) - UnicodeWidthStr::width("- ");
                                            " ".repeat(padding)
                                        } else {
                                            "\n".to_owned()
                                        }
                                    })
                                )?;
                                if let Some(args) = bundle.prompt_get.arguments.as_ref() {
                                    for (i, arg) in args.iter().enumerate() {
                                        queue!(
                                            self.output,
                                            style::SetForegroundColor(Color::DarkGrey),
                                            style::Print(match arg.required {
                                                Some(true) => format!("{}*", arg.name),
                                                _ => arg.name.clone(),
                                            }),
                                            style::SetForegroundColor(Color::Reset),
                                            style::Print(if i < args.len() - 1 { ", " } else { "\n" }),
                                        )?;
                                    }
                                }
                            }
                        }
                    },
                }
                execute!(self.output, style::Print("\n"))?;
                ChatState::PromptUser {
                    tool_uses: Some(tool_uses),
                    pending_tool_index,
                    skip_printing_tools: true,
                }
            },
            Command::Usage => {
                let state = self.conversation_state.backend_conversation_state(true, true).await;

                if !state.dropped_context_files.is_empty() {
                    execute!(
                        self.output,
                        style::SetForegroundColor(Color::DarkYellow),
                        style::Print("\nSome context files are dropped due to size limit, please run "),
                        style::SetForegroundColor(Color::DarkGreen),
                        style::Print("/context show "),
                        style::SetForegroundColor(Color::DarkYellow),
                        style::Print("to learn more.\n"),
                        style::SetForegroundColor(style::Color::Reset)
                    )?;
                }

                let data = state.calculate_conversation_size();

                let context_token_count: TokenCount = data.context_messages.into();
                let assistant_token_count: TokenCount = data.assistant_messages.into();
                let user_token_count: TokenCount = data.user_messages.into();
                let total_token_used: TokenCount =
                    (data.context_messages + data.user_messages + data.assistant_messages).into();

                let window_width = self.terminal_width();
                // set a max width for the progress bar for better aesthetic
                let progress_bar_width = std::cmp::min(window_width, 80);

                let context_width = ((context_token_count.value() as f64 / CONTEXT_WINDOW_SIZE as f64)
                    * progress_bar_width as f64) as usize;
                let assistant_width = ((assistant_token_count.value() as f64 / CONTEXT_WINDOW_SIZE as f64)
                    * progress_bar_width as f64) as usize;
                let user_width = ((user_token_count.value() as f64 / CONTEXT_WINDOW_SIZE as f64)
                    * progress_bar_width as f64) as usize;

                let left_over_width = progress_bar_width
                    - std::cmp::min(context_width + assistant_width + user_width, progress_bar_width);

                let is_overflow = (context_width + assistant_width + user_width) > progress_bar_width;

                if is_overflow {
                    queue!(
                        self.output,
                        style::Print(format!(
                            "\nCurrent context window ({} of {}k tokens used)\n",
                            total_token_used,
                            CONTEXT_WINDOW_SIZE / 1000
                        )),
                        style::SetForegroundColor(Color::DarkRed),
                        style::Print("█".repeat(progress_bar_width)),
                        style::SetForegroundColor(Color::Reset),
                        style::Print(" "),
                        style::Print(format!(
                            "{:.2}%",
                            (total_token_used.value() as f32 / CONTEXT_WINDOW_SIZE as f32) * 100.0
                        )),
                    )?;
                } else {
                    queue!(
                        self.output,
                        style::Print(format!(
                            "\nCurrent context window ({} of {}k tokens used)\n",
                            total_token_used,
                            CONTEXT_WINDOW_SIZE / 1000
                        )),
                        style::SetForegroundColor(Color::DarkCyan),
                        // add a nice visual to mimic "tiny" progress, so the overral progress bar doesn't look too
                        // empty
                        style::Print("|".repeat(if context_width == 0 && *context_token_count > 0 {
                            1
                        } else {
                            0
                        })),
                        style::Print("█".repeat(context_width)),
                        style::SetForegroundColor(Color::Blue),
                        style::Print("|".repeat(if assistant_width == 0 && *assistant_token_count > 0 {
                            1
                        } else {
                            0
                        })),
                        style::Print("█".repeat(assistant_width)),
                        style::SetForegroundColor(Color::Magenta),
                        style::Print("|".repeat(if user_width == 0 && *user_token_count > 0 { 1 } else { 0 })),
                        style::Print("█".repeat(user_width)),
                        style::SetForegroundColor(Color::DarkGrey),
                        style::Print("█".repeat(left_over_width)),
                        style::Print(" "),
                        style::SetForegroundColor(Color::Reset),
                        style::Print(format!(
                            "{:.2}%",
                            (total_token_used.value() as f32 / CONTEXT_WINDOW_SIZE as f32) * 100.0
                        )),
                    )?;
                }

                queue!(self.output, style::Print("\n\n"))?;
                self.output.flush()?;

                queue!(
                    self.output,
                    style::SetForegroundColor(Color::DarkCyan),
                    style::Print("█ Context files: "),
                    style::SetForegroundColor(Color::Reset),
                    style::Print(format!(
                        "~{} tokens ({:.2}%)\n",
                        context_token_count,
                        (context_token_count.value() as f32 / CONTEXT_WINDOW_SIZE as f32) * 100.0
                    )),
                    style::SetForegroundColor(Color::Blue),
                    style::Print("█ Q responses: "),
                    style::SetForegroundColor(Color::Reset),
                    style::Print(format!(
                        "  ~{} tokens ({:.2}%)\n",
                        assistant_token_count,
                        (assistant_token_count.value() as f32 / CONTEXT_WINDOW_SIZE as f32) * 100.0
                    )),
                    style::SetForegroundColor(Color::Magenta),
                    style::Print("█ Your prompts: "),
                    style::SetForegroundColor(Color::Reset),
                    style::Print(format!(
                        " ~{} tokens ({:.2}%)\n\n",
                        user_token_count,
                        (user_token_count.value() as f32 / CONTEXT_WINDOW_SIZE as f32) * 100.0
                    )),
                )?;

                queue!(
                    self.output,
                    style::SetAttribute(Attribute::Bold),
                    style::Print("\n💡 Pro Tips:\n"),
                    style::SetAttribute(Attribute::Reset),
                    style::SetForegroundColor(Color::DarkGrey),
                    style::Print("Run "),
                    style::SetForegroundColor(Color::DarkGreen),
                    style::Print("/compact"),
                    style::SetForegroundColor(Color::DarkGrey),
                    style::Print(" to replace the conversation history with its summary\n"),
                    style::Print("Run "),
                    style::SetForegroundColor(Color::DarkGreen),
                    style::Print("/clear"),
                    style::SetForegroundColor(Color::DarkGrey),
                    style::Print(" to erase the entire chat history\n"),
                    style::Print("Run "),
                    style::SetForegroundColor(Color::DarkGreen),
                    style::Print("/context show"),
                    style::SetForegroundColor(Color::DarkGrey),
                    style::Print(" to see tokens per context file\n\n"),
                    style::SetForegroundColor(Color::Reset),
                )?;

                ChatState::PromptUser {
                    tool_uses: Some(tool_uses),
                    pending_tool_index,
                    skip_printing_tools: true,
                }
            },
            Command::Import { path } => {
                macro_rules! tri {
                    ($v:expr) => {
                        match $v {
                            Ok(v) => v,
                            Err(err) => {
                                execute!(
                                    self.output,
                                    style::SetForegroundColor(Color::Red),
                                    style::Print(format!("\nFailed to import from {}: {}\n\n", &path, &err)),
                                    style::SetAttribute(Attribute::Reset)
                                )?;
                                return Ok(ChatState::PromptUser {
                                    tool_uses: Some(tool_uses),
                                    pending_tool_index,
                                    skip_printing_tools: true,
                                });
                            },
                        }
                    };
                }

                let contents = tri!(self.ctx.fs().read_to_string(&path).await);
                let new_state: ConversationState = tri!(serde_json::from_str(&contents));
                self.conversation_state = new_state;
                self.conversation_state.updates = Some(self.output.clone());

                execute!(
                    self.output,
                    style::SetForegroundColor(Color::Green),
                    style::Print(format!("\n✔ Imported conversation state from {}\n\n", &path)),
                    style::SetAttribute(Attribute::Reset)
                )?;

                ChatState::PromptUser {
                    tool_uses: None,
                    pending_tool_index: None,
                    skip_printing_tools: true,
                }
            },
            Command::Export { path, force } => {
                macro_rules! tri {
                    ($v:expr) => {
                        match $v {
                            Ok(v) => v,
                            Err(err) => {
                                execute!(
                                    self.output,
                                    style::SetForegroundColor(Color::Red),
                                    style::Print(format!("\nFailed to export to {}: {}\n\n", &path, &err)),
                                    style::SetAttribute(Attribute::Reset)
                                )?;
                                return Ok(ChatState::PromptUser {
                                    tool_uses: Some(tool_uses),
                                    pending_tool_index,
                                    skip_printing_tools: true,
                                });
                            },
                        }
                    };
                }

                let contents = tri!(serde_json::to_string_pretty(&self.conversation_state));
                if self.ctx.fs().exists(&path) && !force {
                    execute!(
                        self.output,
                        style::SetForegroundColor(Color::Red),
                        style::Print(format!(
                            "\nFile at {} already exists. To overwrite, use -f or --force\n\n",
                            &path
                        )),
                        style::SetAttribute(Attribute::Reset)
                    )?;
                    return Ok(ChatState::PromptUser {
                        tool_uses: Some(tool_uses),
                        pending_tool_index,
                        skip_printing_tools: true,
                    });
                }
                tri!(self.ctx.fs().write(&path, contents).await);

                execute!(
                    self.output,
                    style::SetForegroundColor(Color::Green),
                    style::Print(format!("\n✔ Exported conversation state to {}\n\n", &path)),
                    style::SetAttribute(Attribute::Reset)
                )?;

                ChatState::PromptUser {
                    tool_uses: None,
                    pending_tool_index: None,
                    skip_printing_tools: true,
                }
            },
        })
    }

    async fn tool_use_execute(
        &mut self,
        database: &Database,
        telemetry: &TelemetryThread,
        mut tool_uses: Vec<QueuedTool>,
    ) -> Result<ChatState, ChatError> {
        // Verify tools have permissions.
        for (index, tool) in tool_uses.iter_mut().enumerate() {
            // Manually accepted by the user or otherwise verified already.
            if tool.accepted {
                continue;
            }

            // If there is an override, we will use it. Otherwise fall back to Tool's default.
            let allowed = self.tool_permissions.trust_all
                || (self.tool_permissions.has(&tool.name) && self.tool_permissions.is_trusted(&tool.name))
                || !tool.tool.requires_acceptance(&self.ctx);

            if database
                .settings
                .get_bool(Setting::ChatEnableNotifications)
                .unwrap_or(false)
            {
                play_notification_bell(!allowed);
            }

            self.print_tool_descriptions(tool, allowed).await?;

            if allowed {
                tool.accepted = true;
                continue;
            }

            let pending_tool_index = Some(index);
            if !self.interactive {
                // Cannot request in non-interactive, so fail.
                return Err(ChatError::NonInteractiveToolApproval);
            }

            return Ok(ChatState::PromptUser {
                tool_uses: Some(tool_uses),
                pending_tool_index,
                skip_printing_tools: false,
            });
        }

        // Execute the requested tools.
        let mut tool_results = vec![];
        let mut image_blocks: Vec<RichImageBlock> = Vec::new();

        for tool in tool_uses {
            let mut tool_telemetry = self.tool_use_telemetry_events.entry(tool.id.clone());
            tool_telemetry = tool_telemetry.and_modify(|ev| ev.is_accepted = true);

            let tool_start = std::time::Instant::now();
            let invoke_result = tool.tool.invoke(&self.ctx, &mut self.output).await;

            if self.interactive && self.spinner.is_some() {
                queue!(
                    self.output,
                    terminal::Clear(terminal::ClearType::CurrentLine),
                    cursor::MoveToColumn(0),
                    cursor::Show
                )?;
            }
            execute!(self.output, style::Print("\n"))?;

            let tool_time = std::time::Instant::now().duration_since(tool_start);
            if let Tool::Custom(ct) = &tool.tool {
                tool_telemetry = tool_telemetry.and_modify(|ev| {
                    ev.custom_tool_call_latency = Some(tool_time.as_secs() as usize);
                    ev.input_token_size = Some(ct.get_input_token_size());
                    ev.is_custom_tool = true;
                });
            }
            let tool_time = format!("{}.{}", tool_time.as_secs(), tool_time.subsec_millis());
            match invoke_result {
                Ok(result) => {
                    match result.output {
                        OutputKind::Text(ref text) => {
                            debug!("Output is Text: {}", text);
                        },
                        OutputKind::Json(ref json) => {
                            debug!("Output is JSON: {}", json);
                        },
                        OutputKind::Images(ref image) => {
                            image_blocks.extend(image.clone());
                        },
                    }

                    debug!("tool result output: {:#?}", result);
                    execute!(
                        self.output,
                        style::Print(CONTINUATION_LINE),
                        style::Print("\n"),
                        style::SetForegroundColor(Color::Green),
                        style::SetAttribute(Attribute::Bold),
                        style::Print(format!(" ● Completed in {}s", tool_time)),
                        style::SetForegroundColor(Color::Reset),
                        style::Print("\n"),
                    )?;

                    tool_telemetry = tool_telemetry.and_modify(|ev| ev.is_success = Some(true));
                    if let Tool::Custom(_) = &tool.tool {
                        tool_telemetry
                            .and_modify(|ev| ev.output_token_size = Some(TokenCounter::count_tokens(result.as_str())));
                    }
                    tool_results.push(ToolUseResult {
                        tool_use_id: tool.id,
                        content: vec![result.into()],
                        status: ToolResultStatus::Success,
                    });
                },
                Err(err) => {
                    error!(?err, "An error occurred processing the tool");
                    execute!(
                        self.output,
                        style::Print(CONTINUATION_LINE),
                        style::Print("\n"),
                        style::SetAttribute(Attribute::Bold),
                        style::SetForegroundColor(Color::Red),
                        style::Print(format!(" ● Execution failed after {}s:\n", tool_time)),
                        style::SetAttribute(Attribute::Reset),
                        style::SetForegroundColor(Color::Red),
                        style::Print(&err),
                        style::SetAttribute(Attribute::Reset),
                        style::Print("\n\n"),
                    )?;

                    tool_telemetry.and_modify(|ev| ev.is_success = Some(false));
                    tool_results.push(ToolUseResult {
                        tool_use_id: tool.id,
                        content: vec![ToolUseResultBlock::Text(format!(
                            "An error occurred processing the tool: \n{}",
                            &err
                        ))],
                        status: ToolResultStatus::Error,
                    });
                    if let ToolUseStatus::Idle = self.tool_use_status {
                        self.tool_use_status = ToolUseStatus::RetryInProgress(
                            self.conversation_state
                                .message_id()
                                .map_or("No utterance id found".to_string(), |v| v.to_string()),
                        );
                    }
                },
            }
        }

        if !image_blocks.is_empty() {
            let images = image_blocks.into_iter().map(|(block, _)| block).collect();
            self.conversation_state
                .add_tool_results_with_images(tool_results, images);
            execute!(
                self.output,
                style::SetAttribute(Attribute::Reset),
                style::SetForegroundColor(Color::Reset),
                style::Print("\n")
            )?;
        } else {
            self.conversation_state.add_tool_results(tool_results);
        }

        self.send_tool_use_telemetry(telemetry).await;
        return Ok(ChatState::HandleResponseStream(
            self.client
                .send_message(self.conversation_state.as_sendable_conversation_state(false).await)
                .await?,
        ));
    }

    async fn handle_response(
        &mut self,
        database: &mut Database,
        telemetry: &TelemetryThread,
        response: SendMessageOutput,
    ) -> Result<ChatState, ChatError> {
        let request_id = response.request_id().map(|s| s.to_string());
        let mut buf = String::new();
        let mut offset = 0;
        let mut ended = false;
        let mut parser = ResponseParser::new(response);
        let mut state = ParseState::new(Some(self.terminal_width()));

        let mut tool_uses = Vec::new();
        let mut tool_name_being_recvd: Option<String> = None;

        loop {
            match parser.recv().await {
                Ok(msg_event) => {
                    trace!("Consumed: {:?}", msg_event);
                    match msg_event {
                        parser::ResponseEvent::ToolUseStart { name } => {
                            // We need to flush the buffer here, otherwise text will not be
                            // printed while we are receiving tool use events.
                            buf.push('\n');
                            tool_name_being_recvd = Some(name);
                        },
                        parser::ResponseEvent::AssistantText(text) => {
                            buf.push_str(&text);
                        },
                        parser::ResponseEvent::ToolUse(tool_use) => {
                            if self.interactive && self.spinner.is_some() {
                                drop(self.spinner.take());
                                queue!(
                                    self.output,
                                    terminal::Clear(terminal::ClearType::CurrentLine),
                                    cursor::MoveToColumn(0),
                                    cursor::Show
                                )?;
                            }
                            tool_uses.push(tool_use);
                            tool_name_being_recvd = None;
                        },
                        parser::ResponseEvent::EndStream { message } => {
                            // This log is attempting to help debug instances where users encounter
                            // the response timeout message.
                            if message.content() == RESPONSE_TIMEOUT_CONTENT {
                                error!(?request_id, ?message, "Encountered an unexpected model response");
                            }
                            self.conversation_state.push_assistant_message(message, database);
                            ended = true;
                        },
                    }
                },
                Err(recv_error) => {
                    if let Some(request_id) = &recv_error.request_id {
                        self.failed_request_ids.push(request_id.clone());
                    };

                    match recv_error.source {
                        RecvErrorKind::StreamTimeout { source, duration } => {
                            error!(
                                recv_error.request_id,
                                ?source,
                                "Encountered a stream timeout after waiting for {}s",
                                duration.as_secs()
                            );
                            if self.interactive {
                                execute!(self.output, cursor::Hide)?;
                                self.spinner =
                                    Some(Spinner::new(Spinners::Dots, "Dividing up the work...".to_string()));
                            }
                            // For stream timeouts, we'll tell the model to try and split its response into
                            // smaller chunks.
                            self.conversation_state.push_assistant_message(
                                AssistantMessage::new_response(None, RESPONSE_TIMEOUT_CONTENT.to_string()),
                                database,
                            );
                            self.conversation_state
                                .set_next_user_message(
                                    "You took too long to respond - try to split up the work into smaller steps."
                                        .to_string(),
                                )
                                .await;
                            self.send_tool_use_telemetry(telemetry).await;
                            return Ok(ChatState::HandleResponseStream(
                                self.client
                                    .send_message(self.conversation_state.as_sendable_conversation_state(false).await)
                                    .await?,
                            ));
                        },
                        RecvErrorKind::UnexpectedToolUseEos {
                            tool_use_id,
                            name,
                            message,
                            time_elapsed,
                        } => {
                            error!(
                                recv_error.request_id,
                                tool_use_id, name, "The response stream ended before the entire tool use was received"
                            );
                            if self.interactive {
                                drop(self.spinner.take());
                                queue!(
                                    self.output,
                                    terminal::Clear(terminal::ClearType::CurrentLine),
                                    cursor::MoveToColumn(0),
                                    style::SetForegroundColor(Color::Yellow),
                                    style::SetAttribute(Attribute::Bold),
                                    style::Print(format!(
                                        "Warning: received an unexpected error from the model after {:.2}s",
                                        time_elapsed.as_secs_f64()
                                    )),
                                )?;
                                if let Some(request_id) = recv_error.request_id {
                                    queue!(
                                        self.output,
                                        style::Print(format!("\n         request_id: {}", request_id))
                                    )?;
                                }
                                execute!(self.output, style::Print("\n\n"), style::SetAttribute(Attribute::Reset))?;
                                self.spinner = Some(Spinner::new(
                                    Spinners::Dots,
                                    "Trying to divide up the work...".to_string(),
                                ));
                            }

                            self.conversation_state.push_assistant_message(*message, database);
                            let tool_results = vec![ToolUseResult {
                                    tool_use_id,
                                    content: vec![ToolUseResultBlock::Text(
                                        "The generated tool was too large, try again but this time split up the work between multiple tool uses".to_string(),
                                    )],
                                    status: ToolResultStatus::Error,
                                }];
                            self.conversation_state.add_tool_results(tool_results);
                            self.send_tool_use_telemetry(telemetry).await;
                            return Ok(ChatState::HandleResponseStream(
                                self.client
                                    .send_message(self.conversation_state.as_sendable_conversation_state(false).await)
                                    .await?,
                            ));
                        },
                        _ => return Err(recv_error.into()),
                    }
                },
            }

            // Fix for the markdown parser copied over from q chat:
            // this is a hack since otherwise the parser might report Incomplete with useful data
            // still left in the buffer. I'm not sure how this is intended to be handled.
            if ended {
                buf.push('\n');
            }

            if tool_name_being_recvd.is_none() && !buf.is_empty() && self.interactive && self.spinner.is_some() {
                drop(self.spinner.take());
                queue!(
                    self.output,
                    terminal::Clear(terminal::ClearType::CurrentLine),
                    cursor::MoveToColumn(0),
                    cursor::Show
                )?;
            }

            // Print the response for normal cases
            loop {
                let input = Partial::new(&buf[offset..]);
                match interpret_markdown(input, &mut self.output, &mut state) {
                    Ok(parsed) => {
                        offset += parsed.offset_from(&input);
                        self.output.flush()?;
                        state.newline = state.set_newline;
                        state.set_newline = false;
                    },
                    Err(err) => match err.into_inner() {
                        Some(err) => return Err(ChatError::Custom(err.to_string().into())),
                        None => break, // Data was incomplete
                    },
                }

                // TODO: We should buffer output based on how much we have to parse, not as a constant
                // Do not remove unless you are nabochay :)
                std::thread::sleep(Duration::from_millis(8));
            }

            // Set spinner after showing all of the assistant text content so far.
            if let (Some(_name), true) = (&tool_name_being_recvd, self.interactive) {
                queue!(self.output, cursor::Hide)?;
                self.spinner = Some(Spinner::new(Spinners::Dots, "Thinking...".to_string()));
            }

            if ended {
                if let Some(message_id) = self.conversation_state.message_id() {
                    telemetry
                        .send_chat_added_message(
                            self.conversation_state.conversation_id().to_owned(),
                            message_id.to_owned(),
                            self.conversation_state.context_message_length(),
                        )
                        .ok();
                }

                if self.interactive
                    && database
                        .settings
                        .get_bool(Setting::ChatEnableNotifications)
                        .unwrap_or(false)
                {
                    // For final responses (no tools suggested), always play the bell
                    play_notification_bell(tool_uses.is_empty());
                }

                if self.interactive {
                    queue!(self.output, style::ResetColor, style::SetAttribute(Attribute::Reset))?;
                    execute!(self.output, style::Print("\n"))?;

                    for (i, citation) in &state.citations {
                        queue!(
                            self.output,
                            style::Print("\n"),
                            style::SetForegroundColor(Color::Blue),
                            style::Print(format!("[^{i}]: ")),
                            style::SetForegroundColor(Color::DarkGrey),
                            style::Print(format!("{citation}\n")),
                            style::SetForegroundColor(Color::Reset)
                        )?;
                    }
                }

                break;
            }
        }

        if !tool_uses.is_empty() {
            Ok(ChatState::ValidateTools(tool_uses))
        } else {
            Ok(ChatState::PromptUser {
                tool_uses: None,
                pending_tool_index: None,
                skip_printing_tools: false,
            })
        }
    }

    async fn validate_tools(
        &mut self,
        telemetry: &TelemetryThread,
        tool_uses: Vec<AssistantToolUse>,
    ) -> Result<ChatState, ChatError> {
        let conv_id = self.conversation_state.conversation_id().to_owned();
        debug!(?tool_uses, "Validating tool uses");
        let mut queued_tools: Vec<QueuedTool> = Vec::new();
        let mut tool_results: Vec<ToolUseResult> = Vec::new();

        for tool_use in tool_uses {
            let tool_use_id = tool_use.id.clone();
            let tool_use_name = tool_use.name.clone();
            let mut tool_telemetry = ToolUseEventBuilder::new(conv_id.clone(), tool_use.id.clone())
                .set_tool_use_id(tool_use_id.clone())
                .set_tool_name(tool_use.name.clone())
                .utterance_id(self.conversation_state.message_id().map(|s| s.to_string()));
            match self.conversation_state.tool_manager.get_tool_from_tool_use(tool_use) {
                Ok(mut tool) => {
                    // Apply non-Q-generated context to tools
                    self.contextualize_tool(&mut tool);

                    match tool.validate(&self.ctx).await {
                        Ok(()) => {
                            tool_telemetry.is_valid = Some(true);
                            queued_tools.push(QueuedTool {
                                id: tool_use_id.clone(),
                                name: tool_use_name,
                                tool,
                                accepted: false,
                            });
                        },
                        Err(err) => {
                            tool_telemetry.is_valid = Some(false);
                            tool_results.push(ToolUseResult {
                                tool_use_id: tool_use_id.clone(),
                                content: vec![ToolUseResultBlock::Text(format!(
                                    "Failed to validate tool parameters: {err}"
                                ))],
                                status: ToolResultStatus::Error,
                            });
                        },
                    };
                },
                Err(err) => {
                    tool_telemetry.is_valid = Some(false);
                    tool_results.push(err.into());
                },
            }
            self.tool_use_telemetry_events.insert(tool_use_id, tool_telemetry);
        }

        // If we have any validation errors, then return them immediately to the model.
        if !tool_results.is_empty() {
            debug!(?tool_results, "Error found in the model tools");
            queue!(
                self.output,
                style::SetAttribute(Attribute::Bold),
                style::Print("Tool validation failed: "),
                style::SetAttribute(Attribute::Reset),
            )?;
            for tool_result in &tool_results {
                for block in &tool_result.content {
                    let content: Option<Cow<'_, str>> = match block {
                        ToolUseResultBlock::Text(t) => Some(t.as_str().into()),
                        ToolUseResultBlock::Json(d) => serde_json::to_string(d)
                            .map_err(|err| error!(?err, "failed to serialize tool result content"))
                            .map(Into::into)
                            .ok(),
                    };
                    if let Some(content) = content {
                        queue!(
                            self.output,
                            style::Print("\n"),
                            style::SetForegroundColor(Color::Red),
                            style::Print(format!("{}\n", content)),
                            style::SetForegroundColor(Color::Reset),
                        )?;
                    }
                }
            }
            self.conversation_state.add_tool_results(tool_results);
            self.send_tool_use_telemetry(telemetry).await;
            if let ToolUseStatus::Idle = self.tool_use_status {
                self.tool_use_status = ToolUseStatus::RetryInProgress(
                    self.conversation_state
                        .message_id()
                        .map_or("No utterance id found".to_string(), |v| v.to_string()),
                );
            }

            let response = self
                .client
                .send_message(self.conversation_state.as_sendable_conversation_state(false).await)
                .await?;
            return Ok(ChatState::HandleResponseStream(response));
        }

        Ok(ChatState::ExecuteTools(queued_tools))
    }

    /// Apply program context to tools that Q may not have.
    // We cannot attach this any other way because Tools are constructed by deserializing
    // output from Amazon Q.
    // TODO: Is there a better way?
    fn contextualize_tool(&self, tool: &mut Tool) {
        #[allow(clippy::single_match)]
        match tool {
            Tool::GhIssue(gh_issue) => {
                gh_issue.set_context(GhIssueContext {
                    // Ideally we avoid cloning, but this function is not called very often.
                    // Using references with lifetimes requires a large refactor, and Arc<Mutex<T>>
                    // seems like overkill and may incur some performance cost anyway.
                    context_manager: self.conversation_state.context_manager.clone(),
                    transcript: self.conversation_state.transcript.clone(),
                    failed_request_ids: self.failed_request_ids.clone(),
                    tool_permissions: self.tool_permissions.permissions.clone(),
                    interactive: self.interactive,
                });
            },
            _ => (),
        };
    }

    async fn print_tool_descriptions(&mut self, tool_use: &QueuedTool, trusted: bool) -> Result<(), ChatError> {
        queue!(
            self.output,
            style::SetForegroundColor(Color::Magenta),
            style::Print(format!(
                "🛠️  Using tool: {}{}",
                tool_use.tool.display_name(),
                if trusted { " (trusted)".dark_green() } else { "".reset() }
            )),
            style::SetForegroundColor(Color::Reset)
        )?;
        if let Tool::Custom(ref tool) = tool_use.tool {
            queue!(
                self.output,
                style::SetForegroundColor(Color::Reset),
                style::Print(" from mcp server "),
                style::SetForegroundColor(Color::Magenta),
                style::Print(tool.client.get_server_name()),
                style::SetForegroundColor(Color::Reset),
            )?;
        }
        queue!(self.output, style::Print("\n"), style::Print(CONTINUATION_LINE))?;
        queue!(self.output, style::Print("\n"))?;
        queue!(self.output, style::Print(TOOL_BULLET))?;

        self.output.flush()?;

        tool_use
            .tool
            .queue_description(&self.ctx, &mut self.output)
            .await
            .map_err(|e| ChatError::Custom(format!("failed to print tool, `{}`: {}", tool_use.name, e).into()))?;

        Ok(())
    }

    /// Helper function to read user input with a prompt and Ctrl+C handling
    fn read_user_input(&mut self, prompt: &str, exit_on_single_ctrl_c: bool) -> Option<String> {
        let mut ctrl_c = false;
        loop {
            match (self.input_source.read_line(Some(prompt)), ctrl_c) {
                (Ok(Some(line)), _) => {
                    if line.trim().is_empty() {
                        continue; // Reprompt if the input is empty
                    }
                    return Some(line);
                },
                (Ok(None), false) => {
                    if exit_on_single_ctrl_c {
                        return None;
                    }
                    execute!(
                        self.output,
                        style::Print(format!(
                            "\n(To exit the CLI, press Ctrl+C or Ctrl+D again or type {})\n\n",
                            "/quit".green()
                        ))
                    )
                    .unwrap_or_default();
                    ctrl_c = true;
                },
                (Ok(None), true) => return None, // Exit if Ctrl+C was pressed twice
                (Err(_), _) => return None,
            }
        }
    }

    /// Helper function to generate a prompt based on the current context
    fn generate_tool_trust_prompt(&self) -> String {
        prompt::generate_prompt(self.conversation_state.current_profile(), self.all_tools_trusted())
    }

    async fn send_tool_use_telemetry(&mut self, telemetry: &TelemetryThread) {
        for (_, mut event) in self.tool_use_telemetry_events.drain() {
            event.user_input_id = match self.tool_use_status {
                ToolUseStatus::Idle => self.conversation_state.message_id(),
                ToolUseStatus::RetryInProgress(ref id) => Some(id.as_str()),
            }
            .map(|v| v.to_string());

            telemetry.send_tool_use_suggested(event).ok();
        }
    }

    fn terminal_width(&self) -> usize {
        (self.terminal_width_provider)().unwrap_or(80)
    }

    fn all_tools_trusted(&self) -> bool {
        self.conversation_state.tools.values().flatten().all(|t| match t {
            FigTool::ToolSpecification(t) => self.tool_permissions.is_trusted(&t.name),
        })
    }

    /// Display character limit warnings based on current conversation size
    async fn display_char_warnings(&mut self) -> Result<(), std::io::Error> {
        let warning_level = self.conversation_state.get_token_warning_level().await;

        match warning_level {
            TokenWarningLevel::Critical => {
                // Memory constraint warning with gentler wording
                execute!(
                    self.output,
                    style::SetForegroundColor(Color::Yellow),
                    style::SetAttribute(Attribute::Bold),
                    style::Print("\n⚠️ This conversation is getting lengthy.\n"),
                    style::SetAttribute(Attribute::Reset),
                    style::Print(
                        "To ensure continued smooth operation, please use /compact to summarize the conversation.\n\n"
                    ),
                    style::SetForegroundColor(Color::Reset)
                )?;
            },
            TokenWarningLevel::None => {
                // No warning needed
            },
        }

        Ok(())
    }
}

/// Prints hook configuration grouped by trigger: conversation session start or per user message
fn print_hook_section(output: &mut impl Write, hooks: &HashMap<String, Hook>, trigger: HookTrigger) -> Result<()> {
    let section = match trigger {
        HookTrigger::ConversationStart => "On Session Start",
        HookTrigger::PerPrompt => "Per User Message",
    };
    let hooks: Vec<(&String, &Hook)> = hooks.iter().filter(|(_, h)| h.trigger == trigger).collect();

    queue!(
        output,
        style::SetForegroundColor(Color::Cyan),
        style::Print(format!("    {section}:\n")),
        style::SetForegroundColor(Color::Reset),
    )?;

    if hooks.is_empty() {
        queue!(
            output,
            style::SetForegroundColor(Color::DarkGrey),
            style::Print("      <none>\n"),
            style::SetForegroundColor(Color::Reset)
        )?;
    } else {
        for (name, hook) in hooks {
            if hook.disabled {
                queue!(
                    output,
                    style::SetForegroundColor(Color::DarkGrey),
                    style::Print(format!("      {} (disabled)\n", name)),
                    style::SetForegroundColor(Color::Reset)
                )?;
            } else {
                queue!(output, style::Print(format!("      {}\n", name)),)?;
            }
        }
    }
    Ok(())
}

/// Testing helper
fn split_tool_use_event(value: &Map<String, serde_json::Value>) -> Vec<ChatResponseStream> {
    let tool_use_id = value.get("tool_use_id").unwrap().as_str().unwrap().to_string();
    let name = value.get("name").unwrap().as_str().unwrap().to_string();
    let args_str = value.get("args").unwrap().to_string();
    let split_point = args_str.len() / 2;
    vec![
        ChatResponseStream::ToolUseEvent {
            tool_use_id: tool_use_id.clone(),
            name: name.clone(),
            input: None,
            stop: None,
        },
        ChatResponseStream::ToolUseEvent {
            tool_use_id: tool_use_id.clone(),
            name: name.clone(),
            input: Some(args_str.split_at(split_point).0.to_string()),
            stop: None,
        },
        ChatResponseStream::ToolUseEvent {
            tool_use_id: tool_use_id.clone(),
            name: name.clone(),
            input: Some(args_str.split_at(split_point).1.to_string()),
            stop: None,
        },
        ChatResponseStream::ToolUseEvent {
            tool_use_id: tool_use_id.clone(),
            name: name.clone(),
            input: None,
            stop: Some(true),
        },
    ]
}

/// Testing helper
fn create_stream(model_responses: serde_json::Value) -> StreamingClient {
    let mut mock = Vec::new();
    for response in model_responses.as_array().unwrap() {
        let mut stream = Vec::new();
        for event in response.as_array().unwrap() {
            match event {
                serde_json::Value::String(assistant_text) => {
                    stream.push(ChatResponseStream::AssistantResponseEvent {
                        content: assistant_text.to_string(),
                    });
                },
                serde_json::Value::Object(tool_use) => {
                    stream.append(&mut split_tool_use_event(tool_use));
                },
                other => panic!("Unexpected value: {:?}", other),
            }
        }
        mock.push(stream);
    }
    StreamingClient::mock(mock)
}

#[cfg(test)]
mod tests {
    use super::*;
    use crate::platform::Env;

    #[tokio::test]
    async fn test_flow() {
        // let _ = tracing_subscriber::fmt::try_init();
        let ctx = Context::builder().with_test_home().await.unwrap().build_fake();
        let test_client = create_stream(serde_json::json!([
            [
                "Sure, I'll create a file for you",
                {
                    "tool_use_id": "1",
                    "name": "fs_write",
                    "args": {
                        "command": "create",
                        "file_text": "Hello, world!",
                        "path": "/file.txt",
                    }
                }
            ],
            [
                "Hope that looks good to you!",
            ],
        ]));

        let env = Env::new();
        let mut database = Database::new().await.unwrap();
        let telemetry = TelemetryThread::new(&env, &mut database).await.unwrap();

        let tool_manager = ToolManager::default();
        let tool_config = serde_json::from_str::<HashMap<String, ToolSpec>>(include_str!("tools/tool_index.json"))
            .expect("Tools failed to load");
        ChatContext::new(
            Arc::clone(&ctx),
            &mut database,
            "fake_conv_id",
            SharedWriter::stdout(),
            None,
            InputSource::new_mock(vec![
                "create a new file".to_string(),
                "y".to_string(),
                "exit".to_string(),
            ]),
            true,
            test_client,
            || Some(80),
            tool_manager,
            None,
            tool_config,
            ToolPermissions::new(0),
        )
        .await
        .unwrap()
        .try_chat(&mut database, &telemetry)
        .await
        .unwrap();

        assert_eq!(ctx.fs().read_to_string("/file.txt").await.unwrap(), "Hello, world!\n");
    }

    #[tokio::test]
    async fn test_flow_tool_permissions() {
        // let _ = tracing_subscriber::fmt::try_init();
        let ctx = Context::builder().with_test_home().await.unwrap().build_fake();
        let test_client = create_stream(serde_json::json!([
            [
                "Ok",
                {
                    "tool_use_id": "1",
                    "name": "fs_write",
                    "args": {
                        "command": "create",
                        "file_text": "Hello, world!",
                        "path": "/file1.txt",
                    }
                }
            ],
            [
                "Done",
            ],
            [
                "Ok",
                {
                    "tool_use_id": "1",
                    "name": "fs_write",
                    "args": {
                        "command": "create",
                        "file_text": "Hello, world!",
                        "path": "/file2.txt",
                    }
                }
            ],
            [
                "Done",
            ],
            [
                "Ok",
                {
                    "tool_use_id": "1",
                    "name": "fs_write",
                    "args": {
                        "command": "create",
                        "file_text": "Hello, world!",
                        "path": "/file3.txt",
                    }
                }
            ],
            [
                "Done",
            ],
            [
                "Ok",
                {
                    "tool_use_id": "1",
                    "name": "fs_write",
                    "args": {
                        "command": "create",
                        "file_text": "Hello, world!",
                        "path": "/file4.txt",
                    }
                }
            ],
            [
                "Ok, I won't make it.",
            ],
            [
                "Ok",
                {
                    "tool_use_id": "1",
                    "name": "fs_write",
                    "args": {
                        "command": "create",
                        "file_text": "Hello, world!",
                        "path": "/file5.txt",
                    }
                }
            ],
            [
                "Done",
            ],
            [
                "Ok",
                {
                    "tool_use_id": "1",
                    "name": "fs_write",
                    "args": {
                        "command": "create",
                        "file_text": "Hello, world!",
                        "path": "/file6.txt",
                    }
                }
            ],
            [
                "Ok, I won't make it.",
            ],
        ]));

        let env = Env::new();
        let mut database = Database::new().await.unwrap();
        let telemetry = TelemetryThread::new(&env, &mut database).await.unwrap();

        let tool_manager = ToolManager::default();
        let tool_config = serde_json::from_str::<HashMap<String, ToolSpec>>(include_str!("tools/tool_index.json"))
            .expect("Tools failed to load");
        ChatContext::new(
            Arc::clone(&ctx),
            &mut database,
            "fake_conv_id",
            SharedWriter::stdout(),
            None,
            InputSource::new_mock(vec![
                "/tools".to_string(),
                "/tools help".to_string(),
                "create a new file".to_string(),
                "y".to_string(),
                "create a new file".to_string(),
                "t".to_string(),
                "create a new file".to_string(), // should make without prompting due to 't'
                "/tools untrust fs_write".to_string(),
                "create a file".to_string(), // prompt again due to untrust
                "n".to_string(),             // cancel
                "/tools trust fs_write".to_string(),
                "create a file".to_string(), // again without prompting due to '/tools trust'
                "/tools reset".to_string(),
                "create a file".to_string(), // prompt again due to reset
                "n".to_string(),             // cancel
                "exit".to_string(),
            ]),
            true,
            test_client,
            || Some(80),
            tool_manager,
            None,
            tool_config,
            ToolPermissions::new(0),
        )
        .await
        .unwrap()
        .try_chat(&mut database, &telemetry)
        .await
        .unwrap();

        assert_eq!(ctx.fs().read_to_string("/file2.txt").await.unwrap(), "Hello, world!\n");
        assert_eq!(ctx.fs().read_to_string("/file3.txt").await.unwrap(), "Hello, world!\n");
        assert!(!ctx.fs().exists("/file4.txt"));
        assert_eq!(ctx.fs().read_to_string("/file5.txt").await.unwrap(), "Hello, world!\n");
        assert!(!ctx.fs().exists("/file6.txt"));
    }

    #[tokio::test]
    async fn test_flow_multiple_tools() {
        // let _ = tracing_subscriber::fmt::try_init();
        let ctx = Context::builder().with_test_home().await.unwrap().build_fake();
        let test_client = create_stream(serde_json::json!([
            [
                "Sure, I'll create a file for you",
                {
                    "tool_use_id": "1",
                    "name": "fs_write",
                    "args": {
                        "command": "create",
                        "file_text": "Hello, world!",
                        "path": "/file1.txt",
                    }
                },
                {
                    "tool_use_id": "2",
                    "name": "fs_write",
                    "args": {
                        "command": "create",
                        "file_text": "Hello, world!",
                        "path": "/file2.txt",
                    }
                }
            ],
            [
                "Done",
            ],
            [
                "Sure, I'll create a file for you",
                {
                    "tool_use_id": "1",
                    "name": "fs_write",
                    "args": {
                        "command": "create",
                        "file_text": "Hello, world!",
                        "path": "/file3.txt",
                    }
                },
                {
                    "tool_use_id": "2",
                    "name": "fs_write",
                    "args": {
                        "command": "create",
                        "file_text": "Hello, world!",
                        "path": "/file4.txt",
                    }
                }
            ],
            [
                "Done",
            ],
        ]));

        let env = Env::new();
        let mut database = Database::new().await.unwrap();
        let telemetry = TelemetryThread::new(&env, &mut database).await.unwrap();

        let tool_manager = ToolManager::default();
        let tool_config = serde_json::from_str::<HashMap<String, ToolSpec>>(include_str!("tools/tool_index.json"))
            .expect("Tools failed to load");
        ChatContext::new(
            Arc::clone(&ctx),
            &mut database,
            "fake_conv_id",
            SharedWriter::stdout(),
            None,
            InputSource::new_mock(vec![
                "create 2 new files parallel".to_string(),
                "t".to_string(),
                "/tools reset".to_string(),
                "create 2 new files parallel".to_string(),
                "y".to_string(),
                "y".to_string(),
                "exit".to_string(),
            ]),
            true,
            test_client,
            || Some(80),
            tool_manager,
            None,
            tool_config,
            ToolPermissions::new(0),
        )
        .await
        .unwrap()
        .try_chat(&mut database, &telemetry)
        .await
        .unwrap();

        assert_eq!(ctx.fs().read_to_string("/file1.txt").await.unwrap(), "Hello, world!\n");
        assert_eq!(ctx.fs().read_to_string("/file2.txt").await.unwrap(), "Hello, world!\n");
        assert_eq!(ctx.fs().read_to_string("/file3.txt").await.unwrap(), "Hello, world!\n");
        assert_eq!(ctx.fs().read_to_string("/file4.txt").await.unwrap(), "Hello, world!\n");
    }

    #[tokio::test]
    async fn test_flow_tools_trust_all() {
        // let _ = tracing_subscriber::fmt::try_init();
        let ctx = Context::builder().with_test_home().await.unwrap().build_fake();
        let test_client = create_stream(serde_json::json!([
            [
                "Sure, I'll create a file for you",
                {
                    "tool_use_id": "1",
                    "name": "fs_write",
                    "args": {
                        "command": "create",
                        "file_text": "Hello, world!",
                        "path": "/file1.txt",
                    }
                }
            ],
            [
                "Done",
            ],
            [
                "Sure, I'll create a file for you",
                {
                    "tool_use_id": "1",
                    "name": "fs_write",
                    "args": {
                        "command": "create",
                        "file_text": "Hello, world!",
                        "path": "/file3.txt",
                    }
                }
            ],
            [
                "Ok I won't.",
            ],
        ]));

        let env = Env::new();
        let mut database = Database::new().await.unwrap();
        let telemetry = TelemetryThread::new(&env, &mut database).await.unwrap();

        let tool_manager = ToolManager::default();
        let tool_config = serde_json::from_str::<HashMap<String, ToolSpec>>(include_str!("tools/tool_index.json"))
            .expect("Tools failed to load");
        ChatContext::new(
            Arc::clone(&ctx),
            &mut database,
            "fake_conv_id",
            SharedWriter::stdout(),
            None,
            InputSource::new_mock(vec![
                "/tools trustall".to_string(),
                "create a new file".to_string(),
                "/tools reset".to_string(),
                "create a new file".to_string(),
                "exit".to_string(),
            ]),
            true,
            test_client,
            || Some(80),
            tool_manager,
            None,
            tool_config,
            ToolPermissions::new(0),
        )
        .await
        .unwrap()
        .try_chat(&mut database, &telemetry)
        .await
        .unwrap();

        assert_eq!(ctx.fs().read_to_string("/file1.txt").await.unwrap(), "Hello, world!\n");
        assert!(!ctx.fs().exists("/file2.txt"));
    }

    #[test]
    fn test_editor_content_processing() {
        // Since we no longer have template replacement, this test is simplified
        let cases = vec![
            ("My content", "My content"),
            ("My content with newline\n", "My content with newline"),
            ("", ""),
        ];

        for (input, expected) in cases {
            let processed = input.trim().to_string();
            assert_eq!(processed, expected.trim().to_string(), "Failed for input: {}", input);
        }
    }
}<|MERGE_RESOLUTION|>--- conflicted
+++ resolved
@@ -80,62 +80,6 @@
     ToolUseResult,
     ToolUseResultBlock,
 };
-<<<<<<< HEAD
-=======
-use rand::distr::{
-    Alphanumeric,
-    SampleString,
-};
-use tokio::signal::ctrl_c;
-use util::shared_writer::{
-    NullWriter,
-    SharedWriter,
-};
-use util::ui::draw_box;
-
-use crate::api_client::StreamingClient;
-use crate::api_client::clients::SendMessageOutput;
-use crate::api_client::model::{
-    ChatResponseStream,
-    Tool as FigTool,
-    ToolResultStatus,
-};
-use crate::database::Database;
-use crate::database::settings::Setting;
-use crate::platform::Context;
-use crate::telemetry::TelemetryThread;
-use crate::telemetry::core::ToolUseEventBuilder;
-
-/// Help text for the compact command
-fn compact_help_text() -> String {
-    color_print::cformat!(
-        r#"
-<magenta,em>Conversation Compaction</magenta,em>
-
-The <em>/compact</em> command summarizes the conversation history to free up context space
-while preserving essential information. This is useful for long-running conversations
-that may eventually reach memory constraints.
-
-<cyan!>Usage</cyan!>
-  <em>/compact</em>                   <black!>Summarize the conversation and clear history</black!>
-  <em>/compact [prompt]</em>          <black!>Provide custom guidance for summarization</black!>
-
-<cyan!>When to use</cyan!>
-• When you see the memory constraint warning message
-• When a conversation has been running for a long time
-• Before starting a new topic within the same session
-• After completing complex tool operations
-
-<cyan!>How it works</cyan!>
-• Creates an AI-generated summary of your conversation
-• Retains key information, code, and tool executions in the summary
-• Clears the conversation history to free up space
-• The assistant will reference the summary context in future responses
-"#
-    )
-}
-use input_source::InputSource;
->>>>>>> 9a932d1f
 use parse::{
     ParseState,
     interpret_markdown,
@@ -184,7 +128,10 @@
 };
 use unicode_width::UnicodeWidthStr;
 use util::images::RichImageBlock;
-use util::shared_writer::SharedWriter;
+use util::shared_writer::{
+    NullWriter,
+    SharedWriter,
+};
 use util::ui::draw_box;
 use util::{
     animate_output,
