pub mod cli;
mod consts;
pub mod context;
mod conversation;
mod error_formatter;
mod input_source;
mod message;
mod parse;
use std::path::MAIN_SEPARATOR;
mod parser;
mod prompt;
mod prompt_parser;
mod server_messenger;
#[cfg(unix)]
mod skim_integration;
mod token_counter;
pub mod tool_manager;
pub mod tools;
pub mod util;

use std::borrow::Cow;
use std::collections::{
    HashMap,
    VecDeque,
};
use std::io::{
    IsTerminal,
    Read,
    Write,
};
use std::process::ExitCode;
use std::time::Duration;

use amzn_codewhisperer_client::types::SubscriptionStatus;
use clap::{
    Args,
    CommandFactory,
    Parser,
};
<<<<<<< HEAD
=======
use cli::compact::CompactStrategy;
use context::ContextManager;
>>>>>>> c20df6ad
pub use conversation::ConversationState;
use conversation::TokenWarningLevel;
use crossterm::style::{
    Attribute,
    Color,
    Stylize,
};
use crossterm::{
    cursor,
    execute,
    queue,
    style,
    terminal,
};
use eyre::{
    Report,
    Result,
    bail,
    eyre,
};
use input_source::InputSource;
use message::{
    AssistantMessage,
    AssistantToolUse,
    ToolUseResult,
    ToolUseResultBlock,
};
use parse::{
    ParseState,
    interpret_markdown,
};
use parser::{
    RecvErrorKind,
    ResponseParser,
};
use regex::Regex;
use spinners::{
    Spinner,
    Spinners,
};
use thiserror::Error;
use time::OffsetDateTime;
use token_counter::TokenCounter;
use tokio::signal::ctrl_c;
use tool_manager::{
    ToolManager,
    ToolManagerBuilder,
};
use tools::gh_issue::GhIssueContext;
use tools::{
    OutputKind,
    QueuedTool,
    Tool,
    ToolSpec,
};
use tracing::{
    debug,
    error,
    info,
    trace,
    warn,
};
use util::images::RichImageBlock;
use util::ui::draw_box;
use util::{
    animate_output,
    play_notification_bell,
};
use winnow::Partial;
use winnow::stream::Offset;

use super::agent::PermissionEvalResult;
use crate::api_client::ApiClientError;
use crate::api_client::model::ToolResultStatus;
use crate::api_client::send_message_output::SendMessageOutput;
use crate::auth::AuthError;
use crate::auth::builder_id::is_idc_user;
use crate::cli::agent::Agents;
use crate::cli::chat::cli::SlashCommand;
use crate::cli::chat::cli::model::{
    MODEL_OPTIONS,
    default_model_id,
};
use crate::cli::chat::cli::prompts::{
    GetPromptError,
    PromptsSubcommand,
};
use crate::database::settings::Setting;
use crate::mcp_client::Prompt;
use crate::os::Os;
use crate::telemetry::core::ToolUseEventBuilder;
use crate::telemetry::{
    ReasonCode,
    TelemetryResult,
    get_error_reason,
};
use crate::util::MCP_SERVER_TOOL_DELIMITER;

const LIMIT_REACHED_TEXT: &str = color_print::cstr! { "You've used all your free requests for this month. You have two options:
1. Upgrade to a paid subscription for increased limits. See our Pricing page for what's included> <blue!>https://aws.amazon.com/q/developer/pricing/</blue!>
2. Wait until next month when your limit automatically resets." };

pub const EXTRA_HELP: &str = color_print::cstr! {"
<cyan,em>MCP:</cyan,em>
<black!>You can now configure the Amazon Q CLI to use MCP servers. \nLearn how: https://docs.aws.amazon.com/en_us/amazonq/latest/qdeveloper-ug/command-line-mcp.html</black!>

<cyan,em>Tips:</cyan,em>
<em>!{command}</em>          <black!>Quickly execute a command in your current session</black!>
<em>Ctrl(^) + j</em>         <black!>Insert new-line to provide multi-line prompt</black!>
                    <black!>Alternatively, [Alt(⌥) + Enter(⏎)]</black!>
<em>Ctrl(^) + s</em>         <black!>Fuzzy search commands and context files</black!>
                    <black!>Use Tab to select multiple items</black!>
                    <black!>Change the keybind using: q settings chat.skimCommandKey x</black!>
<em>chat.editMode</em>       <black!>The prompt editing mode (vim or emacs)</black!>
                    <black!>Change using: q settings chat.skimCommandKey x</black!>
"};

#[derive(Debug, Clone, PartialEq, Eq, Default, Args)]
pub struct ChatArgs {
    /// Resumes the previous conversation from this directory.
    #[arg(short, long)]
    pub resume: bool,
    /// Context profile to use
    #[arg(long = "agent", alias = "profile")]
    pub agent: Option<String>,
    /// Current model to use
    #[arg(long = "model")]
    pub model: Option<String>,
    /// Allows the model to use any tool to run commands without asking for confirmation.
    #[arg(short = 'a', long)]
    pub trust_all_tools: bool,
    /// Trust only this set of tools. Example: trust some tools:
    /// '--trust-tools=fs_read,fs_write', trust no tools: '--trust-tools='
    #[arg(long, value_delimiter = ',', value_name = "TOOL_NAMES")]
    pub trust_tools: Option<Vec<String>>,
    /// Whether the command should run without expecting user input
    #[arg(long, alias = "non-interactive")]
    pub no_interactive: bool,
    /// The first question to ask
    pub input: Option<String>,
    /// Run migration of legacy profiles to agents if applicable
    #[arg(long)]
    pub migrate: bool,
}

impl ChatArgs {
    pub async fn execute(mut self, os: &mut Os) -> Result<ExitCode> {
        let mut input = self.input;

        if self.no_interactive && input.is_none() {
            if !std::io::stdin().is_terminal() {
                let mut buffer = String::new();
                match std::io::stdin().read_to_string(&mut buffer) {
                    Ok(_) => {
                        if !buffer.trim().is_empty() {
                            input = Some(buffer.trim().to_string());
                        }
                    },
                    Err(e) => {
                        eprintln!("Error reading from stdin: {}", e);
                    },
                }
            }

            if input.is_none() {
                bail!("Input must be supplied when running in non-interactive mode");
            }
        }

        let args: Vec<String> = std::env::args().collect();
        if args
            .iter()
            .any(|arg| arg == "--profile" || arg.starts_with("--profile="))
        {
            eprintln!("Warning: --profile is deprecated, use --agent instead");
        }

        let stdout = std::io::stdout();
        let mut stderr = std::io::stderr();

        let agents = {
            let mut default_agent_name = None::<String>;
            let agent_name = if let Some(agent) = self.agent.as_deref() {
                Some(agent)
            } else if let Some(agent) = os.database.settings.get_string(Setting::ChatDefaultAgent) {
                default_agent_name.replace(agent);
                default_agent_name.as_deref()
            } else {
                None
            };
            let skip_migration = self.no_interactive || !self.migrate;
            let mut agents = Agents::load(os, agent_name, skip_migration, &mut stderr).await;
            agents.trust_all_tools = self.trust_all_tools;

            if let Some(name) = self.agent.as_ref() {
                match agents.switch(name) {
                    Ok(agent) if !agent.mcp_servers.mcp_servers.is_empty() => {
                        if !self.no_interactive
                            && !os.database.settings.get_bool(Setting::McpLoadedBefore).unwrap_or(false)
                        {
                            execute!(
                                stderr,
                                style::Print(
                                    "To learn more about MCP safety, see https://docs.aws.amazon.com/amazonq/latest/qdeveloper-ug/command-line-mcp-security.html\n\n"
                                )
                            )?;
                        }
                        os.database.settings.set(Setting::McpLoadedBefore, true).await?;
                    },
                    Err(e) => {
                        let _ = execute!(stderr, style::Print(format!("Error switching profile: {}", e)));
                    },
                    _ => {},
                }
            }

            if let Some(trust_tools) = self.trust_tools.take() {
                if let Some(a) = agents.get_active_mut() {
                    a.allowed_tools.extend(trust_tools);
                }
            }

            agents
        };

        // If modelId is specified, verify it exists before starting the chat
        let model_id: Option<String> = if let Some(model_name) = self.model {
            let model_name_lower = model_name.to_lowercase();
            match MODEL_OPTIONS.iter().find(|opt| opt.name == model_name_lower) {
                Some(opt) => Some((opt.model_id).to_string()),
                None => {
                    let available_names: Vec<&str> = MODEL_OPTIONS.iter().map(|opt| opt.name).collect();
                    bail!(
                        "Model '{}' does not exist. Available models: {}",
                        model_name,
                        available_names.join(", ")
                    );
                },
            }
        } else {
            None
        };

        let conversation_id = uuid::Uuid::new_v4().to_string();
        info!(?conversation_id, "Generated new conversation id");
        let (prompt_request_sender, prompt_request_receiver) = std::sync::mpsc::channel::<Option<String>>();
        let (prompt_response_sender, prompt_response_receiver) = std::sync::mpsc::channel::<Vec<String>>();
        let mut tool_manager = ToolManagerBuilder::default()
            .prompt_list_sender(prompt_response_sender)
            .prompt_list_receiver(prompt_request_receiver)
            .conversation_id(&conversation_id)
            .agent(agents.get_active().cloned().unwrap_or_default())
            .build(os, Box::new(std::io::stderr()), !self.no_interactive)
            .await?;
        let tool_config = tool_manager.load_tools(os, &mut stderr).await?;

        ChatSession::new(
            os,
            stdout,
            stderr,
            &conversation_id,
            agents,
            input,
            InputSource::new(os, prompt_request_sender, prompt_response_receiver)?,
            self.resume,
            || terminal::window_size().map(|s| s.columns.into()).ok(),
            tool_manager,
            model_id,
            tool_config,
            !self.no_interactive,
        )
        .await?
        .spawn(os)
        .await
        .map(|_| ExitCode::SUCCESS)
    }
}

const WELCOME_TEXT: &str = color_print::cstr! {"<cyan!>
    ⢠⣶⣶⣦⠀⠀⠀⠀⠀⠀⠀⠀⠀⠀⠀⠀⠀⠀⠀⠀⠀⠀⠀⠀⠀⠀⠀⠀⠀⠀⠀⠀⠀⠀⠀⠀⠀⠀⠀⠀⠀⠀⠀⠀⠀⠀⠀⠀⠀⠀⠀⠀⠀⠀⠀⠀⠀⠀⠀⠀⠀⠀⠀⠀⢀⣤⣶⣿⣿⣿⣶⣦⡀⠀
 ⠀⠀⠀⣾⡿⢻⣿⡆⠀⠀⠀⢀⣄⡄⢀⣠⣤⣤⡀⢀⣠⣤⣤⡀⠀⠀⢀⣠⣤⣤⣤⣄⠀⠀⢀⣤⣤⣤⣤⣤⣤⡀⠀⠀⣀⣤⣤⣤⣀⠀⠀⠀⢠⣤⡀⣀⣤⣤⣄⡀⠀⠀⠀⠀⠀⠀⢠⣿⣿⠋⠀⠀⠀⠙⣿⣿⡆
 ⠀⠀⣼⣿⠇⠀⣿⣿⡄⠀⠀⢸⣿⣿⠛⠉⠻⣿⣿⠛⠉⠛⣿⣿⠀⠀⠘⠛⠉⠉⠻⣿⣧⠀⠈⠛⠛⠛⣻⣿⡿⠀⢀⣾⣿⠛⠉⠻⣿⣷⡀⠀⢸⣿⡟⠛⠉⢻⣿⣷⠀⠀⠀⠀⠀⠀⣼⣿⡏⠀⠀⠀⠀⠀⢸⣿⣿
 ⠀⢰⣿⣿⣤⣤⣼⣿⣷⠀⠀⢸⣿⣿⠀⠀⠀⣿⣿⠀⠀⠀⣿⣿⠀⠀⢀⣴⣶⣶⣶⣿⣿⠀⠀⠀⣠⣾⡿⠋⠀⠀⢸⣿⣿⠀⠀⠀⣿⣿⡇⠀⢸⣿⡇⠀⠀⢸⣿⣿⠀⠀⠀⠀⠀⠀⢹⣿⣇⠀⠀⠀⠀⠀⢸⣿⡿
 ⢀⣿⣿⠋⠉⠉⠉⢻⣿⣇⠀⢸⣿⣿⠀⠀⠀⣿⣿⠀⠀⠀⣿⣿⠀⠀⣿⣿⡀⠀⣠⣿⣿⠀⢀⣴⣿⣋⣀⣀⣀⡀⠘⣿⣿⣄⣀⣠⣿⣿⠃⠀⢸⣿⡇⠀⠀⢸⣿⣿⠀⠀⠀⠀⠀⠀⠈⢿⣿⣦⣀⣀⣀⣴⣿⡿⠃
 ⠚⠛⠋⠀⠀⠀⠀⠘⠛⠛⠀⠘⠛⠛⠀⠀⠀⠛⠛⠀⠀⠀⠛⠛⠀⠀⠙⠻⠿⠟⠋⠛⠛⠀⠘⠛⠛⠛⠛⠛⠛⠃⠀⠈⠛⠿⠿⠿⠛⠁⠀⠀⠘⠛⠃⠀⠀⠘⠛⠛⠀⠀⠀⠀⠀⠀⠀⠀⠙⠛⠿⢿⣿⣿⣋⠀⠀
 ⠀⠀⠀⠀⠀⠀⠀⠀⠀⠀⠀⠀⠀⠀⠀⠀⠀⠀⠀⠀⠀⠀⠀⠀⠀⠀⠀⠀⠀⠀⠀⠀⠀⠀⠀⠀⠀⠀⠀⠀⠀⠀⠀⠀⠀⠀⠀⠀⠀⠀⠀⠀⠀⠀⠀⠀⠀⠀⠀⠀⠀⠀⠀⠀⠀⠀⠀⠀⠀⠀⠀⠀⠈⠛⠿⢿⡧</cyan!>"};

const SMALL_SCREEN_WELCOME_TEXT: &str = color_print::cstr! {"<em>Welcome to <cyan!>Amazon Q</cyan!>!</em>"};
const RESUME_TEXT: &str = color_print::cstr! {"<em>Picking up where we left off...</em>"};

// Only show the model-related tip for now to make users aware of this feature.
const ROTATING_TIPS: [&str; 16] = [
    color_print::cstr! {"You can resume the last conversation from your current directory by launching with
    <green!>q chat --resume</green!>"},
    color_print::cstr! {"Get notified whenever Q CLI finishes responding.
    Just run <green!>q settings chat.enableNotifications true</green!>"},
    color_print::cstr! {"You can use
    <green!>/editor</green!> to edit your prompt with a vim-like experience"},
    color_print::cstr! {"<green!>/usage</green!> shows you a visual breakdown of your current context window usage"},
    color_print::cstr! {"Get notified whenever Q CLI finishes responding. Just run <green!>q settings
    chat.enableNotifications true</green!>"},
    color_print::cstr! {"You can execute bash commands by typing
    <green!>!</green!> followed by the command"},
    color_print::cstr! {"Q can use tools without asking for
    confirmation every time. Give <green!>/tools trust</green!> a try"},
    color_print::cstr! {"You can
    programmatically inject context to your prompts by using hooks. Check out <green!>/context hooks
    help</green!>"},
    color_print::cstr! {"You can use <green!>/compact</green!> to replace the conversation
    history with its summary to free up the context space"},
    color_print::cstr! {"If you want to file an issue
    to the Q CLI team, just tell me, or run <green!>q issue</green!>"},
    color_print::cstr! {"You can enable
    custom tools with <green!>MCP servers</green!>. Learn more with /help"},
    color_print::cstr! {"You can
    specify wait time (in ms) for mcp server loading with <green!>q settings mcp.initTimeout {timeout in
    int}</green!>. Servers that takes longer than the specified time will continue to load in the background. Use
    /tools to see pending servers."},
    color_print::cstr! {"You can see the server load status as well as any
    warnings or errors associated with <green!>/mcp</green!>"},
    color_print::cstr! {"Use <green!>/model</green!> to select the model to use for this conversation"},
    color_print::cstr! {"Set a default model by running <green!>q settings chat.defaultModel MODEL</green!>. Run <green!>/model</green!> to learn more."},
    color_print::cstr! {"Run <green!>/prompts</green!> to learn how to build & run repeatable workflows"},
];

const GREETING_BREAK_POINT: usize = 80;

const POPULAR_SHORTCUTS: &str = color_print::cstr! {"<black!><green!>/help</green!> all commands  <em>•</em>  <green!>ctrl + j</green!> new lines  <em>•</em>  <green!>ctrl + s</green!> fuzzy search</black!>"};
const SMALL_SCREEN_POPULAR_SHORTCUTS: &str = color_print::cstr! {"<black!><green!>/help</green!> all commands
<green!>ctrl + j</green!> new lines
<green!>ctrl + s</green!> fuzzy search
</black!>"};

const RESPONSE_TIMEOUT_CONTENT: &str = "Response timed out - message took too long to generate";
const TRUST_ALL_TEXT: &str = color_print::cstr! {"<green!>All tools are now trusted (<red!>!</red!>). Amazon Q will execute tools <bold>without</bold> asking for confirmation.\
\nAgents can sometimes do unexpected things so understand the risks.</green!>
\nLearn more at https://docs.aws.amazon.com/amazonq/latest/qdeveloper-ug/command-line-chat-security.html#command-line-chat-trustall-safety"};

const TOOL_BULLET: &str = " ● ";
const CONTINUATION_LINE: &str = " ⋮ ";
const PURPOSE_ARROW: &str = " ↳ ";
const SUCCESS_TICK: &str = " ✓ ";
const ERROR_EXCLAMATION: &str = " ❗ ";

/// Enum used to denote the origin of a tool use event
enum ToolUseStatus {
    /// Variant denotes that the tool use event associated with chat context is a direct result of
    /// a user request
    Idle,
    /// Variant denotes that the tool use event associated with the chat context is a result of a
    /// retry for one or more previously attempted tool use. The tuple is the utterance id
    /// associated with the original user request that necessitated the tool use
    RetryInProgress(String),
}

#[derive(Debug, Error)]
pub enum ChatError {
    #[error("{0}")]
    Client(Box<crate::api_client::ApiClientError>),
    #[error("{0}")]
    Auth(#[from] AuthError),
    #[error("{0}")]
    ResponseStream(Box<parser::RecvError>),
    #[error("{0}")]
    Std(#[from] std::io::Error),
    #[error("{0}")]
    Readline(#[from] rustyline::error::ReadlineError),
    #[error("{0}")]
    Custom(Cow<'static, str>),
    #[error("interrupted")]
    Interrupted { tool_uses: Option<Vec<QueuedTool>> },
    #[error(transparent)]
    GetPromptError(#[from] GetPromptError),
    #[error(
        "Tool approval required but --no-interactive was specified. Use --trust-all-tools to automatically approve tools."
    )]
    NonInteractiveToolApproval,
    #[error("The conversation history is too large to compact")]
    CompactHistoryFailure,
}

impl ChatError {
    fn status_code(&self) -> Option<u16> {
        match self {
            ChatError::Client(e) => e.status_code(),
            ChatError::Auth(_) => None,
            ChatError::ResponseStream(_) => None,
            ChatError::Std(_) => None,
            ChatError::Readline(_) => None,
            ChatError::Custom(_) => None,
            ChatError::Interrupted { .. } => None,
            ChatError::GetPromptError(_) => None,
            ChatError::NonInteractiveToolApproval => None,
            ChatError::CompactHistoryFailure => None,
        }
    }
}

impl ReasonCode for ChatError {
    fn reason_code(&self) -> String {
        match self {
            ChatError::Client(e) => e.reason_code(),
            ChatError::ResponseStream(e) => e.reason_code(),
            ChatError::Std(_) => "StdIoError".to_string(),
            ChatError::Readline(_) => "ReadlineError".to_string(),
            ChatError::Custom(_) => "GenericError".to_string(),
            ChatError::Interrupted { .. } => "Interrupted".to_string(),
            ChatError::GetPromptError(_) => "GetPromptError".to_string(),
            ChatError::Auth(_) => "AuthError".to_string(),
            ChatError::NonInteractiveToolApproval => "NonInteractiveToolApproval".to_string(),
            ChatError::CompactHistoryFailure => "CompactHistoryFailure".to_string(),
        }
    }
}

impl From<ApiClientError> for ChatError {
    fn from(value: ApiClientError) -> Self {
        Self::Client(Box::new(value))
    }
}

impl From<parser::RecvError> for ChatError {
    fn from(value: parser::RecvError) -> Self {
        Self::ResponseStream(Box::new(value))
    }
}

pub struct ChatSession {
    /// For output read by humans and machine
    pub stdout: std::io::Stdout,
    /// For display output, only read by humans
    pub stderr: std::io::Stderr,
    initial_input: Option<String>,
    /// Whether we're starting a new conversation or continuing an old one.
    existing_conversation: bool,
    input_source: InputSource,
    /// Width of the terminal, required for [ParseState].
    terminal_width_provider: fn() -> Option<usize>,
    spinner: Option<Spinner>,
    /// [ConversationState].
    conversation: ConversationState,
    tool_uses: Vec<QueuedTool>,
    pending_tool_index: Option<usize>,
    /// Telemetry events to be sent as part of the conversation.
    tool_use_telemetry_events: HashMap<String, ToolUseEventBuilder>,
    /// State used to keep track of tool use relation
    tool_use_status: ToolUseStatus,
    /// Any failed requests that could be useful for error report/debugging
    failed_request_ids: Vec<String>,
    /// Pending prompts to be sent
    pending_prompts: VecDeque<Prompt>,
    interactive: bool,
    inner: Option<ChatState>,
}

impl ChatSession {
    #[allow(clippy::too_many_arguments)]
    pub async fn new(
        os: &mut Os,
        stdout: std::io::Stdout,
        mut stderr: std::io::Stderr,
        conversation_id: &str,
        mut agents: Agents,
        mut input: Option<String>,
        input_source: InputSource,
        resume_conversation: bool,
        terminal_width_provider: fn() -> Option<usize>,
        tool_manager: ToolManager,
        model_id: Option<String>,
        tool_config: HashMap<String, ToolSpec>,
        interactive: bool,
    ) -> Result<Self> {
        let valid_model_id = match model_id {
            Some(id) => id,
            None => {
                let from_settings = os
                    .database
                    .settings
                    .get_string(Setting::ChatDefaultModel)
                    .and_then(|model_name| {
                        MODEL_OPTIONS
                            .iter()
                            .find(|opt| opt.name == model_name)
                            .map(|opt| opt.model_id.to_owned())
                    });

                match from_settings {
                    Some(id) => id,
                    None => default_model_id(os).await.to_owned(),
                }
            },
        };

        // Reload prior conversation
        let mut existing_conversation = false;
        let previous_conversation = std::env::current_dir()
            .ok()
            .and_then(|cwd| os.database.get_conversation_by_path(cwd).ok())
            .flatten();

        // Only restore conversations where there were actual messages.
        // Prevents edge case where user clears conversation then exits without chatting.
        let conversation = match resume_conversation
            && previous_conversation
                .as_ref()
                .is_some_and(|cs| !cs.history().is_empty())
        {
            true => {
                let mut cs = previous_conversation.unwrap();
                existing_conversation = true;
                input = Some(input.unwrap_or("In a few words, summarize our conversation so far.".to_owned()));
                cs.tool_manager = tool_manager;
                if let Some(profile) = cs.current_profile() {
                    if agents.switch(profile).is_err() {
                        execute!(
                            stderr,
                            style::SetForegroundColor(Color::Red),
                            style::Print("Error"),
                            style::ResetColor,
                            style::Print(format!(
                                ": cannot resume conversation with {profile} because it no longer exists. Using default.\n"
                            ))
                        )?;
                        let _ = agents.switch("default");
                    }
                }
                cs.agents = agents;
                cs.update_state(true).await;
                cs.enforce_tool_use_history_invariants();
                cs
            },
            false => {
                ConversationState::new(conversation_id, agents, tool_config, tool_manager, Some(valid_model_id)).await
            },
        };

        Ok(Self {
            stdout,
            stderr,
            initial_input: input,
            existing_conversation,
            input_source,
            terminal_width_provider,
            spinner: None,
            conversation,
            tool_uses: vec![],
            pending_tool_index: None,
            tool_use_telemetry_events: HashMap::new(),
            tool_use_status: ToolUseStatus::Idle,
            failed_request_ids: Vec::new(),
            pending_prompts: VecDeque::new(),
            interactive,
            inner: Some(ChatState::default()),
        })
    }

    pub async fn next(&mut self, os: &mut Os) -> Result<(), ChatError> {
        // Update conversation state with new tool information
        self.conversation.update_state(false).await;

        let ctrl_c_stream = ctrl_c();
        let result = match self.inner.take().expect("state must always be Some") {
            ChatState::PromptUser { skip_printing_tools } => {
                match (self.interactive, self.tool_uses.is_empty()) {
                    (false, true) => {
                        self.inner = Some(ChatState::Exit);
                        return Ok(());
                    },
                    (false, false) => {
                        return Err(ChatError::NonInteractiveToolApproval);
                    },
                    _ => (),
                };

                self.prompt_user(os, skip_printing_tools).await
            },
            ChatState::HandleInput { input } => {
                tokio::select! {
                    res = self.handle_input(os, input) => res,
                    Ok(_) = ctrl_c_stream => Err(ChatError::Interrupted { tool_uses: Some(self.tool_uses.clone()) })
                }
            },
            ChatState::CompactHistory {
                prompt,
                show_summary,
                strategy,
            } => {
                tokio::select! {
                    res = self.compact_history(os, prompt, show_summary, strategy) => res,
                    Ok(_) = ctrl_c_stream => Err(ChatError::Interrupted { tool_uses: Some(self.tool_uses.clone()) })
                }
            },
            ChatState::ExecuteTools => {
                let tool_uses_clone = self.tool_uses.clone();
                tokio::select! {
                    res = self.tool_use_execute(os) => res,
                    Ok(_) = ctrl_c_stream => Err(ChatError::Interrupted { tool_uses: Some(tool_uses_clone) })
                }
            },
            ChatState::ValidateTools(tool_uses) => {
                tokio::select! {
                    res = self.validate_tools(os, tool_uses) => res,
                    Ok(_) = ctrl_c_stream => Err(ChatError::Interrupted { tool_uses: None })
                }
            },
            ChatState::HandleResponseStream(response) => tokio::select! {
                res = self.handle_response(os, response) => res,
                Ok(_) = ctrl_c_stream => {
                    self.send_chat_telemetry(os, None, TelemetryResult::Cancelled, None, None, None).await;
                    Err(ChatError::Interrupted { tool_uses: None })
                }
            },
            ChatState::Exit => return Ok(()),
        };

        let err = match result {
            Ok(state) => {
                self.inner = Some(state);
                return Ok(());
            },
            Err(err) => err,
        };

        // We encountered an error. Handle it.
        error!(?err, "An error occurred processing the current state");
        let (reason, reason_desc) = get_error_reason(&err);
        self.send_error_telemetry(os, reason, Some(reason_desc), err.status_code())
            .await;

        if self.spinner.is_some() {
            drop(self.spinner.take());
            queue!(
                self.stderr,
                terminal::Clear(terminal::ClearType::CurrentLine),
                cursor::MoveToColumn(0),
            )?;
        }

        let (context, report, display_err_message) = match err {
            ChatError::Interrupted { tool_uses: ref inter } => {
                execute!(self.stderr, style::Print("\n\n"))?;

                // If there was an interrupt during tool execution, then we add fake
                // messages to "reset" the chat state.
                match inter {
                    Some(tool_uses) if !tool_uses.is_empty() => {
                        self.conversation
                            .abandon_tool_use(tool_uses, "The user interrupted the tool execution.".to_string());
                        let _ = self
                            .conversation
                            .as_sendable_conversation_state(os, &mut self.stderr, false)
                            .await?;
                        self.conversation.push_assistant_message(
                            os,
                            AssistantMessage::new_response(
                                None,
                                "Tool uses were interrupted, waiting for the next user prompt".to_string(),
                            ),
                        );
                    },
                    _ => (),
                }

                ("Tool use was interrupted", Report::from(err), false)
            },
            ChatError::CompactHistoryFailure => {
                // This error is not retryable - the user must take manual intervention to manage
                // their context.
                execute!(
                    self.stderr,
                    style::SetForegroundColor(Color::Red),
                    style::Print("Your conversation is too large to continue.\n"),
                    style::SetForegroundColor(Color::Reset),
                    style::Print(format!(
                        "• Run {} to compact your conversation. See {} for compaction options\n",
                        "/compact".green(),
                        "/compact --help".green()
                    )),
                    style::Print(format!("• Run {} to analyze your context usage\n", "/usage".green())),
                    style::Print(format!("• Run {} to reset your conversation state\n", "/clear".green())),
                    style::SetAttribute(Attribute::Reset),
                    style::Print("\n\n"),
                )?;
                ("Unable to compact the conversation history", eyre!(err), true)
            },
            ChatError::Client(err) => match *err {
                // Errors from attempting to send too large of a conversation history. In
                // this case, attempt to automatically compact the history for the user.
                ApiClientError::ContextWindowOverflow { .. } => {
                    if os
                        .database
                        .settings
                        .get_bool(Setting::ChatDisableAutoCompaction)
                        .unwrap_or(false)
                    {
                        execute!(
                            self.stderr,
                            style::SetForegroundColor(Color::Red),
                            style::Print("The conversation history has overflowed.\n"),
                            style::SetForegroundColor(Color::Reset),
                            style::Print(format!("• Run {} to compact your conversation\n", "/compact".green())),
                            style::SetAttribute(Attribute::Reset),
                            style::Print("\n\n"),
                        )?;
                        ("The conversation history has overflowed", eyre!(err), false)
                    } else {
                        self.inner = Some(ChatState::CompactHistory {
                            prompt: None,
                            show_summary: false,
                            strategy: CompactStrategy {
                                truncate_large_messages: self.conversation.history().len() <= 2,
                                ..Default::default()
                            },
                        });

                        execute!(
                            self.stdout,
                            style::SetForegroundColor(Color::Yellow),
                            style::Print("The context window has overflowed, summarizing the history..."),
                            style::SetAttribute(Attribute::Reset),
                            style::Print("\n\n"),
                        )?;

                        return Ok(());
                    }
                },
                ApiClientError::QuotaBreach {
                    message: _,
                    status_code: _,
                } => {
                    let err = "Request quota exceeded. Please wait a moment and try again.".to_string();
                    self.conversation.append_transcript(err.clone());
                    execute!(
                        self.stderr,
                        style::SetAttribute(Attribute::Bold),
                        style::SetForegroundColor(Color::Red),
                        style::Print(" ⚠️  Amazon Q rate limit reached:\n"),
                        style::Print(format!("    {}\n\n", err.clone())),
                        style::SetAttribute(Attribute::Reset),
                        style::SetForegroundColor(Color::Reset),
                    )?;
                    ("Amazon Q is having trouble responding right now", eyre!(err), false)
                },
                ApiClientError::ModelOverloadedError { request_id, .. } => {
                    let err = format!(
                        "The model you've selected is temporarily unavailable. Please use '/model' to select a different model and try again.{}\n\n",
                        match request_id {
                            Some(id) => format!("\n    Request ID: {}", id),
                            None => "".to_owned(),
                        }
                    );
                    self.conversation.append_transcript(err.clone());
                    ("Amazon Q is having trouble responding right now", eyre!(err), true)
                },
                ApiClientError::MonthlyLimitReached { .. } => {
                    let subscription_status = get_subscription_status(os).await;
                    if subscription_status.is_err() {
                        execute!(
                            self.stderr,
                            style::SetForegroundColor(Color::Red),
                            style::Print(format!(
                                "Unable to verify subscription status: {}\n\n",
                                subscription_status.as_ref().err().unwrap()
                            )),
                            style::SetForegroundColor(Color::Reset),
                        )?;
                    }

                    execute!(
                        self.stderr,
                        style::SetForegroundColor(Color::Yellow),
                        style::Print("Monthly request limit reached"),
                        style::SetForegroundColor(Color::Reset),
                    )?;

                    let limits_text = format!(
                        "The limits reset on {:02}/01.",
                        OffsetDateTime::now_utc().month().next() as u8
                    );

                    if subscription_status.is_err()
                        || subscription_status.is_ok_and(|s| s == ActualSubscriptionStatus::None)
                    {
                        execute!(
                            self.stderr,
                            style::Print(format!("\n\n{LIMIT_REACHED_TEXT} {limits_text}")),
                            style::SetForegroundColor(Color::DarkGrey),
                            style::Print("\n\nUse "),
                            style::SetForegroundColor(Color::Green),
                            style::Print("/subscribe"),
                            style::SetForegroundColor(Color::DarkGrey),
                            style::Print(" to upgrade your subscription.\n\n"),
                            style::SetForegroundColor(Color::Reset),
                        )?;
                    } else {
                        execute!(
                            self.stderr,
                            style::SetForegroundColor(Color::Yellow),
                            style::Print(format!(" - {limits_text}\n\n")),
                            style::SetForegroundColor(Color::Reset),
                        )?;
                    }

                    self.inner = Some(ChatState::PromptUser {
                        skip_printing_tools: false,
                    });

                    return Ok(());
                },
                _ => (
                    "Amazon Q is having trouble responding right now",
                    Report::from(err),
                    true,
                ),
            },
            _ => (
                "Amazon Q is having trouble responding right now",
                Report::from(err),
                true,
            ),
        };

        if display_err_message {
            // Remove non-ASCII and ANSI characters.
            let re = Regex::new(r"((\x9B|\x1B\[)[0-?]*[ -\/]*[@-~])|([^\x00-\x7F]+)").unwrap();

            queue!(
                self.stderr,
                style::SetAttribute(Attribute::Bold),
                style::SetForegroundColor(Color::Red),
            )?;

            let text = re.replace_all(&format!("{}: {:?}\n", context, report), "").into_owned();

            queue!(self.stderr, style::Print(&text),)?;
            self.conversation.append_transcript(text);

            execute!(
                self.stderr,
                style::SetAttribute(Attribute::Reset),
                style::SetForegroundColor(Color::Reset),
            )?;
        }

        self.conversation.enforce_conversation_invariants();
        self.conversation.reset_next_user_message();
        self.pending_tool_index = None;

        self.inner = Some(ChatState::PromptUser {
            skip_printing_tools: false,
        });

        Ok(())
    }
}

impl Drop for ChatSession {
    fn drop(&mut self) {
        if let Some(spinner) = &mut self.spinner {
            spinner.stop();
        }

        execute!(
            self.stderr,
            cursor::MoveToColumn(0),
            style::SetAttribute(Attribute::Reset),
            style::ResetColor,
            cursor::Show
        )
        .ok();
    }
}

/// The chat execution state.
///
/// Intended to provide more robust handling around state transitions while dealing with, e.g.,
/// tool validation, execution, response stream handling, etc.
#[allow(clippy::large_enum_variant)]
#[derive(Debug)]
pub enum ChatState {
    /// Prompt the user with `tool_uses`, if available.
    PromptUser {
        /// Used to avoid displaying the tool info at inappropriate times, e.g. after clear or help
        /// commands.
        skip_printing_tools: bool,
    },
    /// Handle the user input, depending on if any tools require execution.
    HandleInput { input: String },
    /// Validate the list of tool uses provided by the model.
    ValidateTools(Vec<AssistantToolUse>),
    /// Execute the list of tools.
    ExecuteTools,
    /// Consume the response stream and display to the user.
    HandleResponseStream(SendMessageOutput),
    /// Compact the chat history.
    CompactHistory {
        /// Custom prompt to include as part of history compaction.
        prompt: Option<String>,
        /// Whether or not the summary should be shown on compact success.
        show_summary: bool,
        /// Parameters for how to perform the compaction request.
        strategy: CompactStrategy,
    },
    /// Exit the chat.
    Exit,
}

impl Default for ChatState {
    fn default() -> Self {
        Self::PromptUser {
            skip_printing_tools: false,
        }
    }
}

impl ChatSession {
    async fn spawn(&mut self, os: &mut Os) -> Result<()> {
        let is_small_screen = self.terminal_width() < GREETING_BREAK_POINT;
        if os
            .database
            .settings
            .get_bool(Setting::ChatGreetingEnabled)
            .unwrap_or(true)
        {
            let welcome_text = match self.existing_conversation {
                true => RESUME_TEXT,
                false => match is_small_screen {
                    true => SMALL_SCREEN_WELCOME_TEXT,
                    false => WELCOME_TEXT,
                },
            };

            execute!(self.stderr, style::Print(welcome_text), style::Print("\n\n"),)?;

            let tip = ROTATING_TIPS[usize::try_from(rand::random::<u32>()).unwrap_or(0) % ROTATING_TIPS.len()];
            if is_small_screen {
                // If the screen is small, print the tip in a single line
                execute!(
                    self.stderr,
                    style::Print("💡 ".to_string()),
                    style::Print(tip),
                    style::Print("\n")
                )?;
            } else {
                draw_box(
                    &mut self.stderr,
                    "Did you know?",
                    tip,
                    GREETING_BREAK_POINT,
                    Color::DarkGrey,
                )?;
            }

            execute!(
                self.stderr,
                style::Print("\n"),
                style::Print(match is_small_screen {
                    true => SMALL_SCREEN_POPULAR_SHORTCUTS,
                    false => POPULAR_SHORTCUTS,
                }),
                style::Print("\n"),
                style::Print(
                    "━"
                        .repeat(if is_small_screen { 0 } else { GREETING_BREAK_POINT })
                        .dark_grey()
                )
            )?;
            execute!(self.stderr, style::Print("\n"), style::SetForegroundColor(Color::Reset))?;
        }

        if self.all_tools_trusted() {
            queue!(
                self.stderr,
                style::Print(format!(
                    "{}{TRUST_ALL_TEXT}\n\n",
                    if !is_small_screen { "\n" } else { "" }
                ))
            )?;
        }
        self.stderr.flush()?;

        if let Some(ref id) = self.conversation.model {
            if let Some(model_option) = MODEL_OPTIONS.iter().find(|option| option.model_id == *id) {
                execute!(
                    self.stderr,
                    style::SetForegroundColor(Color::Cyan),
                    style::Print(format!("🤖 You are chatting with {}\n", model_option.name)),
                    style::SetForegroundColor(Color::Reset),
                    style::Print("\n")
                )?;
            }
        }

        if let Some(user_input) = self.initial_input.take() {
            self.inner = Some(ChatState::HandleInput { input: user_input });
        }

        while !matches!(self.inner, Some(ChatState::Exit)) {
            self.next(os).await?;
        }

        Ok(())
    }

    /// Compacts the conversation history using the strategy specified by [CompactStrategy],
    /// replacing the history with a summary generated by the model.
    ///
    /// If the compact request itself fails, it will be retried depending on [CompactStrategy]
    ///
    /// If [CompactStrategy::messages_to_exclude] is greater than 0, and
    /// [CompactStrategy::truncate_large_messages] is true, then compaction will not be retried and
    /// will fail with [ChatError::CompactHistoryFailure].
    async fn compact_history(
        &mut self,
        os: &Os,
        custom_prompt: Option<String>,
        show_summary: bool,
        strategy: CompactStrategy,
    ) -> Result<ChatState, ChatError> {
        let hist = self.conversation.history();
        debug!(?strategy, ?hist, "compacting history");

        if self.conversation.history().is_empty() {
            execute!(
                self.stderr,
                style::SetForegroundColor(Color::Yellow),
                style::Print("\nConversation too short to compact.\n\n"),
                style::SetForegroundColor(Color::Reset)
            )?;

            return Ok(ChatState::PromptUser {
                skip_printing_tools: true,
            });
        }

        if strategy.truncate_large_messages {
            info!("truncating large messages");
            execute!(
                self.stderr,
                terminal::Clear(terminal::ClearType::CurrentLine),
                cursor::MoveToColumn(0),
                style::SetForegroundColor(Color::Yellow),
                style::Print("Truncating large messages..."),
                style::SetAttribute(Attribute::Reset),
                style::Print("\n\n"),
            )?;
        }

        // Send a request for summarizing the history.
        let summary_state = self
            .conversation
            .create_summary_request(os, custom_prompt.as_ref(), strategy)
            .await?;

        execute!(self.stderr, cursor::Hide, style::Print("\n"))?;

        if self.interactive {
            self.spinner = Some(Spinner::new(Spinners::Dots, "Creating summary...".to_string()));
        }

        let response = os.client.send_message(summary_state).await;

        let response = match response {
            Ok(res) => res,
            Err(err) => {
                if self.interactive {
                    self.spinner.take();
                    execute!(
                        self.stderr,
                        terminal::Clear(terminal::ClearType::CurrentLine),
                        cursor::MoveToColumn(0),
                        style::SetAttribute(Attribute::Reset)
                    )?;
                }

                let (reason, reason_desc) = get_error_reason(&err);
                self.send_chat_telemetry(
                    os,
                    None,
                    TelemetryResult::Failed,
                    Some(reason),
                    Some(reason_desc),
                    err.status_code(),
                )
                .await;
                let history_len = self.conversation.history().len();
                match err {
                    ApiClientError::ContextWindowOverflow { .. } => {
                        error!(?strategy, "failed to send compaction request");
                        // If there's only two messages in the history, we have no choice but to
                        // truncate it. We use two messages since it's almost guaranteed to contain:
                        // 1. A small user prompt
                        // 2. A large user tool use result
                        if history_len <= 2 && !strategy.truncate_large_messages {
                            return Ok(ChatState::CompactHistory {
                                prompt: custom_prompt,
                                show_summary,
                                strategy: CompactStrategy {
                                    truncate_large_messages: true,
                                    max_message_length: 25_000,
                                    messages_to_exclude: 0,
                                },
                            });
                        }

                        // Otherwise, we will first exclude the most recent message, and only then
                        // truncate. If both of these have already been set, then return an error.
                        if history_len > 2 && strategy.messages_to_exclude < 1 {
                            return Ok(ChatState::CompactHistory {
                                prompt: custom_prompt,
                                show_summary,
                                strategy: CompactStrategy {
                                    messages_to_exclude: 1,
                                    ..strategy
                                },
                            });
                        } else if !strategy.truncate_large_messages {
                            return Ok(ChatState::CompactHistory {
                                prompt: custom_prompt,
                                show_summary,
                                strategy: CompactStrategy {
                                    truncate_large_messages: true,
                                    max_message_length: 25_000,
                                    ..strategy
                                },
                            });
                        } else {
                            return Err(ChatError::CompactHistoryFailure);
                        }
                    },
                    err => return Err(err.into()),
                }
            },
        };

        let request_id = response.request_id().map(|s| s.to_string());
        let summary = {
            let mut parser = ResponseParser::new(response);
            loop {
                match parser.recv().await {
                    Ok(parser::ResponseEvent::EndStream { message }) => {
                        break message.content().to_string();
                    },
                    Ok(_) => (),
                    Err(err) => {
                        if let Some(request_id) = &err.request_id {
                            self.failed_request_ids.push(request_id.clone());
                        };
                        let (reason, reason_desc) = get_error_reason(&err);
                        self.send_chat_telemetry(
                            os,
                            err.request_id.clone(),
                            TelemetryResult::Failed,
                            Some(reason),
                            Some(reason_desc),
                            err.status_code(),
                        )
                        .await;
                        return Err(err.into());
                    },
                }
            }
        };

        if self.spinner.is_some() {
            drop(self.spinner.take());
            queue!(
                self.stderr,
                terminal::Clear(terminal::ClearType::CurrentLine),
                cursor::MoveToColumn(0),
                cursor::Show
            )?;
        }

        self.send_chat_telemetry(os, request_id, TelemetryResult::Succeeded, None, None, None)
            .await;

        self.conversation
            .replace_history_with_summary(summary.clone(), strategy);

        // Print output to the user.
        {
            execute!(
                self.stderr,
                style::SetForegroundColor(Color::Green),
                style::Print("✔ Conversation history has been compacted successfully!\n\n"),
                style::SetForegroundColor(Color::DarkGrey)
            )?;

            let mut output = Vec::new();
            if let Some(custom_prompt) = &custom_prompt {
                execute!(
                    output,
                    style::Print(format!("• Custom prompt applied: {}\n", custom_prompt))
                )?;
            }
            animate_output(&mut self.stderr, &output)?;

            // Display the summary if the show_summary flag is set
            if show_summary {
                // Add a border around the summary for better visual separation
                let terminal_width = self.terminal_width();
                let border = "═".repeat(terminal_width.min(80));
                execute!(
                    self.stderr,
                    style::Print("\n"),
                    style::SetForegroundColor(Color::Cyan),
                    style::Print(&border),
                    style::Print("\n"),
                    style::SetAttribute(Attribute::Bold),
                    style::Print("                       CONVERSATION SUMMARY"),
                    style::Print("\n"),
                    style::Print(&border),
                    style::SetAttribute(Attribute::Reset),
                    style::Print("\n\n"),
                )?;

                execute!(
                    output,
                    style::Print(&summary),
                    style::Print("\n\n"),
                    style::SetForegroundColor(Color::Cyan),
                    style::Print("The conversation history has been replaced with this summary.\n"),
                    style::Print("It contains all important details from previous interactions.\n"),
                )?;
                animate_output(&mut self.stderr, &output)?;

                execute!(
                    self.stderr,
                    style::Print(&border),
                    style::Print("\n\n"),
                    style::SetForegroundColor(Color::Reset)
                )?;
            }
        }

        // If a next message is set, then retry the request.
        if self.conversation.next_user_message().is_some() {
            Ok(ChatState::HandleResponseStream(
                os.client
                    .send_message(
                        self.conversation
                            .as_sendable_conversation_state(os, &mut self.stderr, false)
                            .await?,
                    )
                    .await?,
            ))
        } else {
            // Otherwise, return back to the prompt for any pending tool uses.
            Ok(ChatState::PromptUser {
                skip_printing_tools: true,
            })
        }
    }

    /// Read input from the user.
    async fn prompt_user(&mut self, os: &Os, skip_printing_tools: bool) -> Result<ChatState, ChatError> {
        execute!(self.stderr, cursor::Show)?;

        // Check token usage and display warnings if needed
        if self.pending_tool_index.is_none() {
            // Only display warnings when not waiting for tool approval
            if let Err(err) = self.display_char_warnings(os).await {
                warn!("Failed to display character limit warnings: {}", err);
            }
        }

        let show_tool_use_confirmation_dialog = !skip_printing_tools && self.pending_tool_index.is_some();
        if show_tool_use_confirmation_dialog {
            execute!(
                self.stderr,
                style::SetForegroundColor(Color::DarkGrey),
                style::Print("\nAllow this action? Use '"),
                style::SetForegroundColor(Color::Green),
                style::Print("t"),
                style::SetForegroundColor(Color::DarkGrey),
                style::Print("' to trust (always allow) this tool for the session. ["),
                style::SetForegroundColor(Color::Green),
                style::Print("y"),
                style::SetForegroundColor(Color::DarkGrey),
                style::Print("/"),
                style::SetForegroundColor(Color::Green),
                style::Print("n"),
                style::SetForegroundColor(Color::DarkGrey),
                style::Print("/"),
                style::SetForegroundColor(Color::Green),
                style::Print("t"),
                style::SetForegroundColor(Color::DarkGrey),
                style::Print("]:\n\n"),
                style::SetForegroundColor(Color::Reset),
            )?;
        }

        // Do this here so that the skim integration sees an updated view of the context *during the current
        // q session*. (e.g., if I add files to context, that won't show up for skim for the current
        // q session unless we do this in prompt_user... unless you can find a better way)
        #[cfg(unix)]
        if let Some(ref context_manager) = self.conversation.context_manager {
            use std::sync::Arc;

            use crate::cli::chat::consts::DUMMY_TOOL_NAME;

            let tool_names = self
                .conversation
                .tool_manager
                .tn_map
                .keys()
                .filter(|name| *name != DUMMY_TOOL_NAME)
                .cloned()
                .collect::<Vec<_>>();
            self.input_source
                .put_skim_command_selector(os, Arc::new(context_manager.clone()), tool_names);
        }

        execute!(
            self.stderr,
            style::SetForegroundColor(Color::Reset),
            style::SetAttribute(Attribute::Reset)
        )?;
        let prompt = self.generate_tool_trust_prompt();
        let user_input = match self.read_user_input(&prompt, false) {
            Some(input) => input,
            None => return Ok(ChatState::Exit),
        };

        self.conversation.append_user_transcript(&user_input);
        Ok(ChatState::HandleInput { input: user_input })
    }

    async fn handle_input(&mut self, os: &mut Os, mut user_input: String) -> Result<ChatState, ChatError> {
        queue!(self.stderr, style::Print('\n'))?;

        let input = user_input.trim();

        // handle image path
        if let Some(chat_state) = does_input_reference_file(input) {
            return Ok(chat_state);
        }
        if let Some(mut args) = input.strip_prefix("/").and_then(shlex::split) {
            // Required for printing errors correctly.
            let orig_args = args.clone();

            // We set the binary name as a dummy name "slash_command" which we
            // replace anytime we error out and print a usage statement.
            args.insert(0, "slash_command".to_owned());

            match SlashCommand::try_parse_from(args) {
                Ok(command) => {
                    match command.execute(os, self).await {
                        Ok(chat_state)
                            if matches!(chat_state, ChatState::Exit)
                                || matches!(chat_state, ChatState::HandleInput { input: _ })
                                // TODO(bskiser): this is just a hotfix for handling state changes
                                // from manually running /compact, without impacting behavior of
                                // other slash commands.
                                || matches!(chat_state, ChatState::CompactHistory { .. }) =>
                        {
                            return Ok(chat_state);
                        },
                        Err(err) => {
                            queue!(
                                self.stderr,
                                style::SetForegroundColor(Color::Red),
                                style::Print(format!("\nFailed to execute command: {}\n", err)),
                                style::SetForegroundColor(Color::Reset)
                            )?;
                        },
                        _ => {},
                    }

                    writeln!(self.stderr)?;
                },
                Err(err) => {
                    // Replace the dummy name with a slash. Also have to check for an ansi sequence
                    // for invalid slash commands (e.g. on a "/doesntexist" input).
                    let ansi_output = err
                        .render()
                        .ansi()
                        .to_string()
                        .replace("slash_command ", "/")
                        .replace("slash_command\u{1b}[0m ", "/");

                    writeln!(self.stderr, "{}", ansi_output)?;

                    // Print the subcommand help, if available. Required since by default we won't
                    // show what the actual arguments are, requiring an unnecessary --help call.
                    if let clap::error::ErrorKind::InvalidValue
                    | clap::error::ErrorKind::UnknownArgument
                    | clap::error::ErrorKind::InvalidSubcommand
                    | clap::error::ErrorKind::MissingRequiredArgument = err.kind()
                    {
                        let mut cmd = SlashCommand::command();
                        for arg in &orig_args {
                            match cmd.find_subcommand(arg) {
                                Some(subcmd) => cmd = subcmd.clone(),
                                None => break,
                            }
                        }
                        let help = cmd.help_template("{all-args}").render_help();
                        writeln!(self.stderr, "{}", help.ansi())?;
                    }
                },
            }

            Ok(ChatState::PromptUser {
                skip_printing_tools: false,
            })
        } else if let Some(command) = input.strip_prefix("@") {
            let input_parts =
                shlex::split(command).ok_or(ChatError::Custom("Error splitting prompt command".into()))?;

            let mut iter = input_parts.into_iter();
            let prompt_name = iter
                .next()
                .ok_or(ChatError::Custom("Prompt name needs to be specified".into()))?;

            let args: Vec<String> = iter.collect();
            let arguments = if args.is_empty() { None } else { Some(args) };

            let subcommand = PromptsSubcommand::Get {
                orig_input: Some(command.to_string()),
                name: prompt_name,
                arguments,
            };
            return subcommand.execute(self).await;
        } else if let Some(command) = input.strip_prefix("!") {
            // Use platform-appropriate shell
            let result = if cfg!(target_os = "windows") {
                std::process::Command::new("cmd").args(["/C", command]).status()
            } else {
                std::process::Command::new("bash").args(["-c", command]).status()
            };

            // Handle the result and provide appropriate feedback
            match result {
                Ok(status) => {
                    if !status.success() {
                        queue!(
                            self.stderr,
                            style::SetForegroundColor(Color::Yellow),
                            style::Print(format!("Self exited with status: {}\n", status)),
                            style::SetForegroundColor(Color::Reset)
                        )?;
                    }
                },
                Err(e) => {
                    queue!(
                        self.stderr,
                        style::SetForegroundColor(Color::Red),
                        style::Print(format!("\nFailed to execute command: {}\n", e)),
                        style::SetForegroundColor(Color::Reset)
                    )?;
                },
            }

            Ok(ChatState::PromptUser {
                skip_printing_tools: false,
            })
        } else {
            // Check for a pending tool approval
            if let Some(index) = self.pending_tool_index {
                let is_trust = ["t", "T"].contains(&input);
                let tool_use = &mut self.tool_uses[index];
                if ["y", "Y"].contains(&input) || is_trust {
                    if is_trust {
                        let formatted_tool_name = self
                            .conversation
                            .tool_manager
                            .tn_map
                            .get(&tool_use.name)
                            .map(|info| {
                                format!(
                                    "@{}{MCP_SERVER_TOOL_DELIMITER}{}",
                                    info.server_name, info.host_tool_name
                                )
                            })
                            .clone()
                            .unwrap_or(tool_use.name.clone());
                        self.conversation.agents.trust_tools(vec![formatted_tool_name]);
                    }
                    tool_use.accepted = true;

                    return Ok(ChatState::ExecuteTools);
                }
            } else if !self.pending_prompts.is_empty() {
                let prompts = self.pending_prompts.drain(0..).collect();
                user_input = self
                    .conversation
                    .append_prompts(prompts)
                    .ok_or(ChatError::Custom("Prompt append failed".into()))?;
            }

            // Otherwise continue with normal chat on 'n' or other responses
            self.tool_use_status = ToolUseStatus::Idle;

            if self.pending_tool_index.is_some() {
                // If the user just enters "n", replace the message we send to the model with
                // something more substantial.
                // TODO: Update this flow to something that does *not* require two requests just to
                // get a meaningful response from the user - this is a short term solution before
                // we decide on a better flow.
                let user_input = if ["n", "N"].contains(&user_input.trim()) {
                    "I deny this tool request. Ask a follow up question clarifying the expected action".to_string()
                } else {
                    user_input
                };
                self.conversation.abandon_tool_use(&self.tool_uses, user_input);
            } else {
                self.conversation.set_next_user_message(user_input).await;
            }

            let conv_state = self
                .conversation
                .as_sendable_conversation_state(os, &mut self.stderr, true)
                .await?;
            self.send_tool_use_telemetry(os).await;

            queue!(self.stderr, style::SetForegroundColor(Color::Magenta))?;
            queue!(self.stderr, style::SetForegroundColor(Color::Reset))?;
            queue!(self.stderr, cursor::Hide)?;

            if self.interactive {
                self.spinner = Some(Spinner::new(Spinners::Dots, "Thinking...".to_owned()));
            }

            Ok(ChatState::HandleResponseStream(
                os.client.send_message(conv_state).await?,
            ))
        }
    }

    async fn tool_use_execute(&mut self, os: &mut Os) -> Result<ChatState, ChatError> {
        // Verify tools have permissions.
        for i in 0..self.tool_uses.len() {
            let tool = &mut self.tool_uses[i];

            // Manually accepted by the user or otherwise verified already.
            if tool.accepted {
                continue;
            }

            let mut denied = false;
            let allowed =
                self.conversation
                    .agents
                    .get_active()
                    .is_some_and(|a| match tool.tool.requires_acceptance(a) {
                        PermissionEvalResult::Allow => true,
                        PermissionEvalResult::Ask => false,
                        PermissionEvalResult::Deny => {
                            denied = true;
                            false
                        },
                    })
                    || self.conversation.agents.trust_all_tools;

            if denied {
                return Ok(ChatState::HandleInput {
                    input: format!(
                        "Tool use with {} was rejected because the arguments supplied were forbidden",
                        tool.name
                    ),
                });
            }

            if os
                .database
                .settings
                .get_bool(Setting::ChatEnableNotifications)
                .unwrap_or(false)
            {
                play_notification_bell(!allowed);
            }

            // TODO: Control flow is hacky here because of borrow rules
            let _ = tool;
            self.print_tool_description(os, i, allowed).await?;
            let tool = &mut self.tool_uses[i];

            if allowed {
                tool.accepted = true;
                continue;
            }

            self.pending_tool_index = Some(i);

            return Ok(ChatState::PromptUser {
                skip_printing_tools: false,
            });
        }

        // Execute the requested tools.
        let mut tool_results = vec![];
        let mut image_blocks: Vec<RichImageBlock> = Vec::new();

        for tool in &self.tool_uses {
            let mut tool_telemetry = self.tool_use_telemetry_events.entry(tool.id.clone());
            tool_telemetry = tool_telemetry.and_modify(|ev| ev.is_accepted = true);

            let tool_start = std::time::Instant::now();
            let invoke_result = tool.tool.invoke(os, &mut self.stdout).await;

            if self.spinner.is_some() {
                queue!(
                    self.stderr,
                    terminal::Clear(terminal::ClearType::CurrentLine),
                    cursor::MoveToColumn(0),
                    cursor::Show
                )?;
            }
            execute!(self.stdout, style::Print("\n"))?;

            let tool_time = std::time::Instant::now().duration_since(tool_start);
            if let Tool::Custom(ct) = &tool.tool {
                tool_telemetry = tool_telemetry.and_modify(|ev| {
                    ev.custom_tool_call_latency = Some(tool_time.as_secs() as usize);
                    ev.input_token_size = Some(ct.get_input_token_size());
                    ev.is_custom_tool = true;
                });
            }
            let tool_time = format!("{}.{}", tool_time.as_secs(), tool_time.subsec_millis());
            match invoke_result {
                Ok(result) => {
                    match result.output {
                        OutputKind::Text(ref text) => {
                            debug!("Output is Text: {}", text);
                        },
                        OutputKind::Json(ref json) => {
                            debug!("Output is JSON: {}", json);
                        },
                        OutputKind::Images(ref image) => {
                            image_blocks.extend(image.clone());
                        },
                        OutputKind::Mixed { ref text, ref images } => {
                            debug!("Output is Mixed: text = {:?}, images = {}", text, images.len());
                            image_blocks.extend(images.clone());
                        },
                    }

                    debug!("tool result output: {:#?}", result);
                    execute!(
                        self.stdout,
                        style::Print(CONTINUATION_LINE),
                        style::Print("\n"),
                        style::SetForegroundColor(Color::Green),
                        style::SetAttribute(Attribute::Bold),
                        style::Print(format!(" ● Completed in {}s", tool_time)),
                        style::SetForegroundColor(Color::Reset),
                        style::Print("\n\n"),
                    )?;

                    tool_telemetry = tool_telemetry.and_modify(|ev| ev.is_success = Some(true));
                    if let Tool::Custom(_) = &tool.tool {
                        tool_telemetry
                            .and_modify(|ev| ev.output_token_size = Some(TokenCounter::count_tokens(result.as_str())));
                    }
                    tool_results.push(ToolUseResult {
                        tool_use_id: tool.id.clone(),
                        content: vec![result.into()],
                        status: ToolResultStatus::Success,
                    });
                },
                Err(err) => {
                    error!(?err, "An error occurred processing the tool");
                    execute!(
                        self.stderr,
                        style::Print(CONTINUATION_LINE),
                        style::Print("\n"),
                        style::SetAttribute(Attribute::Bold),
                        style::SetForegroundColor(Color::Red),
                        style::Print(format!(" ● Execution failed after {}s:\n", tool_time)),
                        style::SetAttribute(Attribute::Reset),
                        style::SetForegroundColor(Color::Red),
                        style::Print(&err),
                        style::SetAttribute(Attribute::Reset),
                        style::Print("\n\n"),
                    )?;

                    tool_telemetry.and_modify(|ev| ev.is_success = Some(false));
                    tool_results.push(ToolUseResult {
                        tool_use_id: tool.id.clone(),
                        content: vec![ToolUseResultBlock::Text(format!(
                            "An error occurred processing the tool: \n{}",
                            &err
                        ))],
                        status: ToolResultStatus::Error,
                    });
                    if let ToolUseStatus::Idle = self.tool_use_status {
                        self.tool_use_status = ToolUseStatus::RetryInProgress(
                            self.conversation
                                .message_id()
                                .map_or("No utterance id found".to_string(), |v| v.to_string()),
                        );
                    }
                },
            }
        }

        if !image_blocks.is_empty() {
            let images = image_blocks.into_iter().map(|(block, _)| block).collect();
            self.conversation.add_tool_results_with_images(tool_results, images);
            execute!(
                self.stderr,
                style::SetAttribute(Attribute::Reset),
                style::SetForegroundColor(Color::Reset),
                style::Print("\n")
            )?;
        } else {
            self.conversation.add_tool_results(tool_results);
        }

        execute!(self.stderr, cursor::Hide)?;
        execute!(self.stderr, style::Print("\n"), style::SetAttribute(Attribute::Reset))?;
        if self.interactive {
            self.spinner = Some(Spinner::new(Spinners::Dots, "Thinking...".to_string()));
        }

        self.send_tool_use_telemetry(os).await;
        return Ok(ChatState::HandleResponseStream(
            os.client
                .send_message(
                    self.conversation
                        .as_sendable_conversation_state(os, &mut self.stderr, false)
                        .await?,
                )
                .await?,
        ));
    }

    async fn handle_response(&mut self, os: &mut Os, response: SendMessageOutput) -> Result<ChatState, ChatError> {
        let request_id = response.request_id().map(|s| s.to_string());
        let mut buf = String::new();
        let mut offset = 0;
        let mut ended = false;
        let mut parser = ResponseParser::new(response);
        let mut state = ParseState::new(Some(self.terminal_width()));
        let mut response_prefix_printed = false;

        let mut tool_uses = Vec::new();
        let mut tool_name_being_recvd: Option<String> = None;

        if self.spinner.is_some() {
            drop(self.spinner.take());
            queue!(
                self.stderr,
                style::SetForegroundColor(Color::Reset),
                cursor::MoveToColumn(0),
                cursor::Show,
                terminal::Clear(terminal::ClearType::CurrentLine),
            )?;
        }

        loop {
            match parser.recv().await {
                Ok(msg_event) => {
                    trace!("Consumed: {:?}", msg_event);
                    match msg_event {
                        parser::ResponseEvent::ToolUseStart { name } => {
                            // We need to flush the buffer here, otherwise text will not be
                            // printed while we are receiving tool use events.
                            buf.push('\n');
                            tool_name_being_recvd = Some(name);
                        },
                        parser::ResponseEvent::AssistantText(text) => {
                            // Add Q response prefix before the first assistant text.
                            // This must be markdown - using a code tick, which is printed
                            // as green.
                            if !response_prefix_printed && !text.trim().is_empty() {
                                buf.push_str("`>` ");
                                response_prefix_printed = true;
                            }
                            buf.push_str(&text);
                        },
                        parser::ResponseEvent::ToolUse(tool_use) => {
                            if self.spinner.is_some() {
                                drop(self.spinner.take());
                                queue!(
                                    self.stderr,
                                    terminal::Clear(terminal::ClearType::CurrentLine),
                                    cursor::MoveToColumn(0),
                                    cursor::Show
                                )?;
                            }
                            tool_uses.push(tool_use);
                            tool_name_being_recvd = None;
                        },
                        parser::ResponseEvent::EndStream { message } => {
                            // This log is attempting to help debug instances where users encounter
                            // the response timeout message.
                            if message.content() == RESPONSE_TIMEOUT_CONTENT {
                                error!(?request_id, ?message, "Encountered an unexpected model response");
                            }
                            self.conversation.push_assistant_message(os, message);
                            ended = true;
                        },
                    }
                },
                Err(recv_error) => {
                    if let Some(request_id) = &recv_error.request_id {
                        self.failed_request_ids.push(request_id.clone());
                    };

                    let (reason, reason_desc) = get_error_reason(&recv_error);
                    self.send_chat_telemetry(
                        os,
                        recv_error.request_id.clone(),
                        TelemetryResult::Failed,
                        Some(reason),
                        Some(reason_desc),
                        recv_error.status_code(),
                    )
                    .await;

                    match recv_error.source {
                        RecvErrorKind::StreamTimeout { source, duration } => {
                            error!(
                                recv_error.request_id,
                                ?source,
                                "Encountered a stream timeout after waiting for {}s",
                                duration.as_secs()
                            );

                            execute!(self.stderr, cursor::Hide)?;
                            self.spinner = Some(Spinner::new(Spinners::Dots, "Dividing up the work...".to_string()));

                            // For stream timeouts, we'll tell the model to try and split its response into
                            // smaller chunks.
                            self.conversation.push_assistant_message(
                                os,
                                AssistantMessage::new_response(None, RESPONSE_TIMEOUT_CONTENT.to_string()),
                            );
                            self.conversation
                                .set_next_user_message(
                                    "You took too long to respond - try to split up the work into smaller steps."
                                        .to_string(),
                                )
                                .await;
                            self.send_tool_use_telemetry(os).await;
                            return Ok(ChatState::HandleResponseStream(
                                os.client
                                    .send_message(
                                        self.conversation
                                            .as_sendable_conversation_state(os, &mut self.stderr, false)
                                            .await?,
                                    )
                                    .await?,
                            ));
                        },
                        RecvErrorKind::UnexpectedToolUseEos {
                            tool_use_id,
                            name,
                            message,
                            ..
                        } => {
                            error!(
                                recv_error.request_id,
                                tool_use_id, name, "The response stream ended before the entire tool use was received"
                            );
                            self.conversation.push_assistant_message(os, *message);
                            let tool_results = vec![ToolUseResult {
                                    tool_use_id,
                                    content: vec![ToolUseResultBlock::Text(
                                        "The generated tool was too large, try again but this time split up the work between multiple tool uses".to_string(),
                                    )],
                                    status: ToolResultStatus::Error,
                                }];
                            self.conversation.add_tool_results(tool_results);
                            self.send_tool_use_telemetry(os).await;
                            return Ok(ChatState::HandleResponseStream(
                                os.client
                                    .send_message(
                                        self.conversation
                                            .as_sendable_conversation_state(os, &mut self.stderr, false)
                                            .await?,
                                    )
                                    .await?,
                            ));
                        },
                        _ => return Err(recv_error.into()),
                    }
                },
            }

            // Fix for the markdown parser copied over from q chat:
            // this is a hack since otherwise the parser might report Incomplete with useful data
            // still left in the buffer. I'm not sure how this is intended to be handled.
            if ended {
                buf.push('\n');
            }

            if tool_name_being_recvd.is_none() && !buf.is_empty() && self.spinner.is_some() {
                drop(self.spinner.take());
                queue!(
                    self.stderr,
                    terminal::Clear(terminal::ClearType::CurrentLine),
                    cursor::MoveToColumn(0),
                    cursor::Show
                )?;
            }

            // Print the response for normal cases
            loop {
                let input = Partial::new(&buf[offset..]);
                match interpret_markdown(input, &mut self.stdout, &mut state) {
                    Ok(parsed) => {
                        offset += parsed.offset_from(&input);
                        self.stdout.flush()?;
                        state.newline = state.set_newline;
                        state.set_newline = false;
                    },
                    Err(err) => match err.into_inner() {
                        Some(err) => return Err(ChatError::Custom(err.to_string().into())),
                        None => break, // Data was incomplete
                    },
                }

                // TODO: We should buffer output based on how much we have to parse, not as a constant
                // Do not remove unless you are nabochay :)
                tokio::time::sleep(Duration::from_millis(8)).await;
            }

            // Set spinner after showing all of the assistant text content so far.
            if tool_name_being_recvd.is_some() {
                queue!(self.stderr, cursor::Hide)?;
                if self.interactive {
                    self.spinner = Some(Spinner::new(Spinners::Dots, "Thinking...".to_string()));
                }
            }

            if ended {
                self.send_chat_telemetry(os, request_id, TelemetryResult::Succeeded, None, None, None)
                    .await;

                if os
                    .database
                    .settings
                    .get_bool(Setting::ChatEnableNotifications)
                    .unwrap_or(false)
                {
                    // For final responses (no tools suggested), always play the bell
                    play_notification_bell(tool_uses.is_empty());
                }

                queue!(self.stderr, style::ResetColor, style::SetAttribute(Attribute::Reset))?;
                execute!(self.stdout, style::Print("\n"))?;

                for (i, citation) in &state.citations {
                    queue!(
                        self.stdout,
                        style::Print("\n"),
                        style::SetForegroundColor(Color::Blue),
                        style::Print(format!("[^{i}]: ")),
                        style::SetForegroundColor(Color::DarkGrey),
                        style::Print(format!("{citation}\n")),
                        style::SetForegroundColor(Color::Reset)
                    )?;
                }

                break;
            }
        }

        if !tool_uses.is_empty() {
            Ok(ChatState::ValidateTools(tool_uses))
        } else {
            self.tool_uses.clear();
            self.pending_tool_index = None;

            Ok(ChatState::PromptUser {
                skip_printing_tools: false,
            })
        }
    }

    async fn validate_tools(&mut self, os: &Os, tool_uses: Vec<AssistantToolUse>) -> Result<ChatState, ChatError> {
        let conv_id = self.conversation.conversation_id().to_owned();
        debug!(?tool_uses, "Validating tool uses");
        let mut queued_tools: Vec<QueuedTool> = Vec::new();
        let mut tool_results: Vec<ToolUseResult> = Vec::new();

        for tool_use in tool_uses {
            let tool_use_id = tool_use.id.clone();
            let tool_use_name = tool_use.name.clone();
            let mut tool_telemetry =
                ToolUseEventBuilder::new(conv_id.clone(), tool_use.id.clone(), self.conversation.model.clone())
                    .set_tool_use_id(tool_use_id.clone())
                    .set_tool_name(tool_use.name.clone())
                    .utterance_id(self.conversation.message_id().map(|s| s.to_string()));
            match self.conversation.tool_manager.get_tool_from_tool_use(tool_use) {
                Ok(mut tool) => {
                    // Apply non-Q-generated context to tools
                    self.contextualize_tool(&mut tool);

                    match tool.validate(os).await {
                        Ok(()) => {
                            tool_telemetry.is_valid = Some(true);
                            queued_tools.push(QueuedTool {
                                id: tool_use_id.clone(),
                                name: tool_use_name,
                                tool,
                                accepted: false,
                            });
                        },
                        Err(err) => {
                            tool_telemetry.is_valid = Some(false);
                            tool_results.push(ToolUseResult {
                                tool_use_id: tool_use_id.clone(),
                                content: vec![ToolUseResultBlock::Text(format!(
                                    "Failed to validate tool parameters: {err}"
                                ))],
                                status: ToolResultStatus::Error,
                            });
                        },
                    };
                },
                Err(err) => {
                    tool_telemetry.is_valid = Some(false);
                    tool_results.push(err.into());
                },
            }
            self.tool_use_telemetry_events.insert(tool_use_id, tool_telemetry);
        }

        // If we have any validation errors, then return them immediately to the model.
        if !tool_results.is_empty() {
            debug!(?tool_results, "Error found in the model tools");
            queue!(
                self.stderr,
                style::SetAttribute(Attribute::Bold),
                style::Print("Tool validation failed: "),
                style::SetAttribute(Attribute::Reset),
            )?;
            for tool_result in &tool_results {
                for block in &tool_result.content {
                    let content: Option<Cow<'_, str>> = match block {
                        ToolUseResultBlock::Text(t) => Some(t.as_str().into()),
                        ToolUseResultBlock::Json(d) => serde_json::to_string(d)
                            .map_err(|err| error!(?err, "failed to serialize tool result content"))
                            .map(Into::into)
                            .ok(),
                    };
                    if let Some(content) = content {
                        queue!(
                            self.stderr,
                            style::Print("\n"),
                            style::SetForegroundColor(Color::Red),
                            style::Print(format!("{}\n", content)),
                            style::SetForegroundColor(Color::Reset),
                        )?;
                    }
                }
            }
            self.conversation.add_tool_results(tool_results);
            self.send_tool_use_telemetry(os).await;
            if let ToolUseStatus::Idle = self.tool_use_status {
                self.tool_use_status = ToolUseStatus::RetryInProgress(
                    self.conversation
                        .message_id()
                        .map_or("No utterance id found".to_string(), |v| v.to_string()),
                );
            }

            let response = os
                .client
                .send_message(
                    self.conversation
                        .as_sendable_conversation_state(os, &mut self.stderr, false)
                        .await?,
                )
                .await?;
            return Ok(ChatState::HandleResponseStream(response));
        }

        self.tool_uses = queued_tools;
        self.pending_tool_index = Some(0);
        Ok(ChatState::ExecuteTools)
    }

    /// Apply program context to tools that Q may not have.
    // We cannot attach this any other way because Tools are constructed by deserializing
    // output from Amazon Q.
    // TODO: Is there a better way?
    fn contextualize_tool(&self, tool: &mut Tool) {
        if let Tool::GhIssue(gh_issue) = tool {
            let allowed_tools = self
                .conversation
                .agents
                .get_active()
                .map(|a| a.allowed_tools.iter().cloned().collect::<Vec<_>>())
                .unwrap_or_default();
            gh_issue.set_context(GhIssueContext {
                // Ideally we avoid cloning, but this function is not called very often.
                // Using references with lifetimes requires a large refactor, and Arc<Mutex<T>>
                // seems like overkill and may incur some performance cost anyway.
                context_manager: self.conversation.context_manager.clone(),
                transcript: self.conversation.transcript.clone(),
                failed_request_ids: self.failed_request_ids.clone(),
                tool_permissions: allowed_tools,
            });
        }
    }

    async fn print_tool_description(&mut self, os: &Os, tool_index: usize, trusted: bool) -> Result<(), ChatError> {
        let tool_use = &self.tool_uses[tool_index];

        queue!(
            self.stdout,
            style::SetForegroundColor(Color::Magenta),
            style::Print(format!(
                "🛠️  Using tool: {}{}",
                tool_use.tool.display_name(),
                if trusted { " (trusted)".dark_green() } else { "".reset() }
            )),
            style::SetForegroundColor(Color::Reset)
        )?;
        if let Tool::Custom(ref tool) = tool_use.tool {
            queue!(
                self.stdout,
                style::SetForegroundColor(Color::Reset),
                style::Print(" from mcp server "),
                style::SetForegroundColor(Color::Magenta),
                style::Print(tool.client.get_server_name()),
                style::SetForegroundColor(Color::Reset),
            )?;
        }

        execute!(
            self.stdout,
            style::Print("\n"),
            style::Print(CONTINUATION_LINE),
            style::Print("\n"),
            style::Print(TOOL_BULLET)
        )?;

        tool_use
            .tool
            .queue_description(os, &mut self.stdout)
            .await
            .map_err(|e| ChatError::Custom(format!("failed to print tool, `{}`: {}", tool_use.name, e).into()))?;

        Ok(())
    }

    /// Helper function to read user input with a prompt and Ctrl+C handling
    fn read_user_input(&mut self, prompt: &str, exit_on_single_ctrl_c: bool) -> Option<String> {
        let mut ctrl_c = false;
        loop {
            match (self.input_source.read_line(Some(prompt)), ctrl_c) {
                (Ok(Some(line)), _) => {
                    if line.trim().is_empty() {
                        continue; // Reprompt if the input is empty
                    }
                    return Some(line);
                },
                (Ok(None), false) => {
                    if exit_on_single_ctrl_c {
                        return None;
                    }
                    execute!(
                        self.stderr,
                        style::Print(format!(
                            "\n(To exit the CLI, press Ctrl+C or Ctrl+D again or type {})\n\n",
                            "/quit".green()
                        ))
                    )
                    .unwrap_or_default();
                    ctrl_c = true;
                },
                (Ok(None), true) => return None, // Exit if Ctrl+C was pressed twice
                (Err(_), _) => return None,
            }
        }
    }

    /// Helper function to generate a prompt based on the current context
    fn generate_tool_trust_prompt(&mut self) -> String {
        let profile = self.conversation.current_profile().map(|s| s.to_string());
        let all_trusted = self.all_tools_trusted();
        prompt::generate_prompt(profile.as_deref(), all_trusted)
    }

    async fn send_tool_use_telemetry(&mut self, os: &Os) {
        for (_, mut event) in self.tool_use_telemetry_events.drain() {
            event.user_input_id = match self.tool_use_status {
                ToolUseStatus::Idle => self.conversation.message_id(),
                ToolUseStatus::RetryInProgress(ref id) => Some(id.as_str()),
            }
            .map(|v| v.to_string());

            os.telemetry.send_tool_use_suggested(event).ok();
        }
    }

    fn terminal_width(&self) -> usize {
        (self.terminal_width_provider)().unwrap_or(80)
    }

    fn all_tools_trusted(&self) -> bool {
        self.conversation.agents.trust_all_tools
    }

    /// Display character limit warnings based on current conversation size
    async fn display_char_warnings(&mut self, os: &Os) -> Result<(), ChatError> {
        let warning_level = self.conversation.get_token_warning_level(os).await?;

        match warning_level {
            TokenWarningLevel::Critical => {
                // Memory constraint warning with gentler wording
                execute!(
                    self.stderr,
                    style::SetForegroundColor(Color::Yellow),
                    style::SetAttribute(Attribute::Bold),
                    style::Print("\n⚠️ This conversation is getting lengthy.\n"),
                    style::SetAttribute(Attribute::Reset),
                    style::Print(
                        "To ensure continued smooth operation, please use /compact to summarize the conversation.\n\n"
                    ),
                    style::SetForegroundColor(Color::Reset)
                )?;
            },
            TokenWarningLevel::None => {
                // No warning needed
            },
        }

        Ok(())
    }

    #[allow(clippy::too_many_arguments)]
    async fn send_chat_telemetry(
        &self,
        os: &Os,
        request_id: Option<String>,
        result: TelemetryResult,
        reason: Option<String>,
        reason_desc: Option<String>,
        status_code: Option<u16>,
    ) {
        os.telemetry
            .send_chat_added_message(
                &os.database,
                self.conversation.conversation_id().to_owned(),
                self.conversation.message_id().map(|s| s.to_owned()),
                request_id,
                self.conversation.context_message_length(),
                result,
                reason,
                reason_desc,
                status_code,
                self.conversation.model.clone(),
            )
            .await
            .ok();
    }

    async fn send_error_telemetry(
        &self,
        os: &Os,
        reason: String,
        reason_desc: Option<String>,
        status_code: Option<u16>,
    ) {
        os.telemetry
            .send_response_error(
                &os.database,
                self.conversation.conversation_id().to_owned(),
                self.conversation.context_message_length(),
                TelemetryResult::Failed,
                Some(reason),
                reason_desc,
                status_code,
            )
            .await
            .ok();
    }
}

/// Replaces amzn_codewhisperer_client::types::SubscriptionStatus with a more descriptive type.
/// See response expectations in [`get_subscription_status`] for reasoning.
#[derive(Debug, Clone, PartialEq, Eq)]
enum ActualSubscriptionStatus {
    Active,   // User has paid for this month
    Expiring, // User has paid for this month but cancelled
    None,     // User has not paid for this month
}

// NOTE: The subscription API behaves in a non-intuitive way. We expect the following responses:
//
// 1. SubscriptionStatus::Active:
//    - The user *has* a subscription, but it is set to *not auto-renew* (i.e., cancelled).
//    - We return ActualSubscriptionStatus::Expiring to indicate they are eligible to re-subscribe
//
// 2. SubscriptionStatus::Inactive:
//    - The user has no subscription at all (no Pro access).
//    - We return ActualSubscriptionStatus::None to indicate they are eligible to subscribe.
//
// 3. ConflictException (as an error):
//    - The user already has an active subscription *with auto-renewal enabled*.
//    - We return ActualSubscriptionStatus::Active since they don’t need to subscribe again.
//
// Also, it is currently not possible to subscribe or re-subscribe via console, only IDE/CLI.
async fn get_subscription_status(os: &mut Os) -> Result<ActualSubscriptionStatus> {
    if is_idc_user(&os.database).await? {
        return Ok(ActualSubscriptionStatus::Active);
    }

    match os.client.create_subscription_token().await {
        Ok(response) => match response.status() {
            SubscriptionStatus::Active => Ok(ActualSubscriptionStatus::Expiring),
            SubscriptionStatus::Inactive => Ok(ActualSubscriptionStatus::None),
            _ => Ok(ActualSubscriptionStatus::None),
        },
        Err(ApiClientError::CreateSubscriptionToken(e)) => {
            let sdk_error_code = e.as_service_error().and_then(|err| err.meta().code());

            if sdk_error_code.is_some_and(|c| c.contains("ConflictException")) {
                Ok(ActualSubscriptionStatus::Active)
            } else {
                Err(e.into())
            }
        },
        Err(e) => Err(e.into()),
    }
}

async fn get_subscription_status_with_spinner(
    os: &mut Os,
    output: &mut impl Write,
) -> Result<ActualSubscriptionStatus> {
    return with_spinner(output, "Checking subscription status...", || async {
        get_subscription_status(os).await
    })
    .await;
}

async fn with_spinner<T, E, F, Fut>(output: &mut impl std::io::Write, spinner_text: &str, f: F) -> Result<T, E>
where
    F: FnOnce() -> Fut,
    Fut: std::future::Future<Output = Result<T, E>>,
{
    queue!(output, cursor::Hide,).ok();
    let spinner = Some(Spinner::new(Spinners::Dots, spinner_text.to_owned()));

    let result = f().await;

    if let Some(mut s) = spinner {
        s.stop();
        let _ = queue!(
            output,
            terminal::Clear(terminal::ClearType::CurrentLine),
            cursor::MoveToColumn(0),
        );
    }

    result
}

/// Checks if an input may be referencing a file and should not be handled as a typical slash
/// command. If true, then return [Option::Some<ChatState>], otherwise [Option::None].
fn does_input_reference_file(input: &str) -> Option<ChatState> {
    let after_slash = input.strip_prefix("/")?;

    if let Some(first) = shlex::split(after_slash).unwrap_or_default().first() {
        let looks_like_path =
            first.contains(MAIN_SEPARATOR) || first.contains('/') || first.contains('\\') || first.contains('.');

        if looks_like_path {
            return Some(ChatState::HandleInput {
                input: after_slash.to_string(),
            });
        }
    }

    None
}

#[cfg(test)]
mod tests {
    use std::path::PathBuf;

    use super::*;
    use crate::cli::agent::Agent;

    async fn get_test_agents(os: &Os) -> Agents {
        const AGENT_PATH: &str = "/persona/TestAgent.json";
        let mut agents = Agents::default();
        let agent = Agent {
            path: Some(PathBuf::from(AGENT_PATH)),
            ..Default::default()
        };
        if let Ok(false) = os.fs.try_exists(AGENT_PATH).await {
            let content = serde_json::to_string_pretty(&agent).expect("Failed to serialize test agent to file");
            let agent_path = PathBuf::from(AGENT_PATH);
            os.fs
                .create_dir_all(
                    agent_path
                        .parent()
                        .expect("Failed to obtain parent path for agent config"),
                )
                .await
                .expect("Failed to create test agent dir");
            os.fs
                .write(agent_path, &content)
                .await
                .expect("Failed to write test agent to file");
        }
        agents.agents.insert("TestAgent".to_string(), agent);
        agents.switch("TestAgent").expect("Failed to switch agent");
        agents
    }

    #[tokio::test]
    async fn test_flow() {
        let mut os = Os::new().await.unwrap();
        os.client.set_mock_output(serde_json::json!([
            [
                "Sure, I'll create a file for you",
                {
                    "tool_use_id": "1",
                    "name": "fs_write",
                    "args": {
                        "command": "create",
                        "file_text": "Hello, world!",
                        "path": "/file.txt",
                    }
                }
            ],
            [
                "Hope that looks good to you!",
            ],
        ]));

        let agents = get_test_agents(&os).await;
        let tool_manager = ToolManager::default();
        let tool_config = serde_json::from_str::<HashMap<String, ToolSpec>>(include_str!("tools/tool_index.json"))
            .expect("Tools failed to load");
        ChatSession::new(
            &mut os,
            std::io::stdout(),
            std::io::stderr(),
            "fake_conv_id",
            agents,
            None,
            InputSource::new_mock(vec![
                "create a new file".to_string(),
                "y".to_string(),
                "exit".to_string(),
            ]),
            false,
            || Some(80),
            tool_manager,
            None,
            tool_config,
            true,
        )
        .await
        .unwrap()
        .spawn(&mut os)
        .await
        .unwrap();

        assert_eq!(os.fs.read_to_string("/file.txt").await.unwrap(), "Hello, world!\n");
    }

    #[tokio::test]
    async fn test_flow_tool_permissions() {
        let mut os = Os::new().await.unwrap();
        os.client.set_mock_output(serde_json::json!([
            [
                "Ok",
                {
                    "tool_use_id": "1",
                    "name": "fs_write",
                    "args": {
                        "command": "create",
                        "file_text": "Hello, world!",
                        "path": "/file1.txt",
                    }
                }
            ],
            [
                "Done",
            ],
            [
                "Ok",
                {
                    "tool_use_id": "1",
                    "name": "fs_write",
                    "args": {
                        "command": "create",
                        "file_text": "Hello, world!",
                        "path": "/file2.txt",
                    }
                }
            ],
            [
                "Done",
            ],
            [
                "Ok",
                {
                    "tool_use_id": "1",
                    "name": "fs_write",
                    "args": {
                        "command": "create",
                        "file_text": "Hello, world!",
                        "path": "/file3.txt",
                    }
                }
            ],
            [
                "Done",
            ],
            [
                "Ok",
                {
                    "tool_use_id": "1",
                    "name": "fs_write",
                    "args": {
                        "command": "create",
                        "file_text": "Hello, world!",
                        "path": "/file4.txt",
                    }
                }
            ],
            [
                "Ok, I won't make it.",
            ],
            [
                "Ok",
                {
                    "tool_use_id": "1",
                    "name": "fs_write",
                    "args": {
                        "command": "create",
                        "file_text": "Hello, world!",
                        "path": "/file5.txt",
                    }
                }
            ],
            [
                "Done",
            ],
            [
                "Ok",
                {
                    "tool_use_id": "1",
                    "name": "fs_write",
                    "args": {
                        "command": "create",
                        "file_text": "Hello, world!",
                        "path": "/file6.txt",
                    }
                }
            ],
            [
                "Ok, I won't make it.",
            ],
        ]));

        let agents = get_test_agents(&os).await;
        let tool_manager = ToolManager::default();
        let tool_config = serde_json::from_str::<HashMap<String, ToolSpec>>(include_str!("tools/tool_index.json"))
            .expect("Tools failed to load");
        ChatSession::new(
            &mut os,
            std::io::stdout(),
            std::io::stderr(),
            "fake_conv_id",
            agents,
            None,
            InputSource::new_mock(vec![
                "/tools".to_string(),
                "/tools help".to_string(),
                "create a new file".to_string(),
                "y".to_string(),
                "create a new file".to_string(),
                "t".to_string(),
                "create a new file".to_string(), // should make without prompting due to 't'
                "/tools untrust fs_write".to_string(),
                "create a file".to_string(), // prompt again due to untrust
                "n".to_string(),             // cancel
                "/tools trust fs_write".to_string(),
                "create a file".to_string(), // again without prompting due to '/tools trust'
                "/tools reset".to_string(),
                "create a file".to_string(), // prompt again due to reset
                "n".to_string(),             // cancel
                "exit".to_string(),
            ]),
            false,
            || Some(80),
            tool_manager,
            None,
            tool_config,
            true,
        )
        .await
        .unwrap()
        .spawn(&mut os)
        .await
        .unwrap();

        assert_eq!(os.fs.read_to_string("/file2.txt").await.unwrap(), "Hello, world!\n");
        assert_eq!(os.fs.read_to_string("/file3.txt").await.unwrap(), "Hello, world!\n");
        assert!(!os.fs.exists("/file4.txt"));
        assert_eq!(os.fs.read_to_string("/file5.txt").await.unwrap(), "Hello, world!\n");
        // TODO: fix this with agent change (dingfeli)
        // assert!(!ctx.fs.exists("/file6.txt"));
    }

    #[tokio::test]
    async fn test_flow_multiple_tools() {
        // let _ = tracing_subscriber::fmt::try_init();
        let mut os = Os::new().await.unwrap();
        os.client.set_mock_output(serde_json::json!([
            [
                "Sure, I'll create a file for you",
                {
                    "tool_use_id": "1",
                    "name": "fs_write",
                    "args": {
                        "command": "create",
                        "file_text": "Hello, world!",
                        "path": "/file1.txt",
                    }
                },
                {
                    "tool_use_id": "2",
                    "name": "fs_write",
                    "args": {
                        "command": "create",
                        "file_text": "Hello, world!",
                        "path": "/file2.txt",
                    }
                }
            ],
            [
                "Done",
            ],
            [
                "Sure, I'll create a file for you",
                {
                    "tool_use_id": "1",
                    "name": "fs_write",
                    "args": {
                        "command": "create",
                        "file_text": "Hello, world!",
                        "path": "/file3.txt",
                    }
                },
                {
                    "tool_use_id": "2",
                    "name": "fs_write",
                    "args": {
                        "command": "create",
                        "file_text": "Hello, world!",
                        "path": "/file4.txt",
                    }
                }
            ],
            [
                "Done",
            ],
        ]));

        let agents = get_test_agents(&os).await;
        let tool_manager = ToolManager::default();
        let tool_config = serde_json::from_str::<HashMap<String, ToolSpec>>(include_str!("tools/tool_index.json"))
            .expect("Tools failed to load");
        ChatSession::new(
            &mut os,
            std::io::stdout(),
            std::io::stderr(),
            "fake_conv_id",
            agents,
            None,
            InputSource::new_mock(vec![
                "create 2 new files parallel".to_string(),
                "t".to_string(),
                "/tools reset".to_string(),
                "create 2 new files parallel".to_string(),
                "y".to_string(),
                "y".to_string(),
                "exit".to_string(),
            ]),
            false,
            || Some(80),
            tool_manager,
            None,
            tool_config,
            true,
        )
        .await
        .unwrap()
        .spawn(&mut os)
        .await
        .unwrap();

        assert_eq!(os.fs.read_to_string("/file1.txt").await.unwrap(), "Hello, world!\n");
        assert_eq!(os.fs.read_to_string("/file2.txt").await.unwrap(), "Hello, world!\n");
        assert_eq!(os.fs.read_to_string("/file3.txt").await.unwrap(), "Hello, world!\n");
        assert_eq!(os.fs.read_to_string("/file4.txt").await.unwrap(), "Hello, world!\n");
    }

    #[tokio::test]
    async fn test_flow_tools_trust_all() {
        // let _ = tracing_subscriber::fmt::try_init();
        let mut os = Os::new().await.unwrap();
        os.client.set_mock_output(serde_json::json!([
            [
                "Sure, I'll create a file for you",
                {
                    "tool_use_id": "1",
                    "name": "fs_write",
                    "args": {
                        "command": "create",
                        "file_text": "Hello, world!",
                        "path": "/file1.txt",
                    }
                }
            ],
            [
                "Done",
            ],
            [
                "Sure, I'll create a file for you",
                {
                    "tool_use_id": "1",
                    "name": "fs_write",
                    "args": {
                        "command": "create",
                        "file_text": "Hello, world!",
                        "path": "/file3.txt",
                    }
                }
            ],
            [
                "Ok I won't.",
            ],
        ]));

        let agents = get_test_agents(&os).await;
        let tool_manager = ToolManager::default();
        let tool_config = serde_json::from_str::<HashMap<String, ToolSpec>>(include_str!("tools/tool_index.json"))
            .expect("Tools failed to load");
        ChatSession::new(
            &mut os,
            std::io::stdout(),
            std::io::stderr(),
            "fake_conv_id",
            agents,
            None,
            InputSource::new_mock(vec![
                "/tools trust-all".to_string(),
                "create a new file".to_string(),
                "/tools reset".to_string(),
                "create a new file".to_string(),
                "exit".to_string(),
            ]),
            false,
            || Some(80),
            tool_manager,
            None,
            tool_config,
            true,
        )
        .await
        .unwrap()
        .spawn(&mut os)
        .await
        .unwrap();

        assert_eq!(os.fs.read_to_string("/file1.txt").await.unwrap(), "Hello, world!\n");
        assert!(!os.fs.exists("/file2.txt"));
    }

    #[test]
    fn test_editor_content_processing() {
        // Since we no longer have template replacement, this test is simplified
        let cases = vec![
            ("My content", "My content"),
            ("My content with newline\n", "My content with newline"),
            ("", ""),
        ];

        for (input, expected) in cases {
            let processed = input.trim().to_string();
            assert_eq!(processed, expected.trim().to_string(), "Failed for input: {}", input);
        }
    }

    #[tokio::test]
    #[cfg(unix)]
    async fn test_subscribe_flow() {
        let mut os = Os::new().await.unwrap();
        os.client.set_mock_output(serde_json::Value::Array(vec![]));
        let agents = get_test_agents(&os).await;

        let tool_manager = ToolManager::default();
        let tool_config = serde_json::from_str::<HashMap<String, ToolSpec>>(include_str!("tools/tool_index.json"))
            .expect("Tools failed to load");
        ChatSession::new(
            &mut os,
            std::io::stdout(),
            std::io::stderr(),
            "fake_conv_id",
            agents,
            None,
            InputSource::new_mock(vec!["/subscribe".to_string(), "y".to_string(), "/quit".to_string()]),
            false,
            || Some(80),
            tool_manager,
            None,
            tool_config,
            true,
        )
        .await
        .unwrap()
        .spawn(&mut os)
        .await
        .unwrap();
    }

    #[test]
    fn test_does_input_reference_file() {
        let tests = &[
            (
                r"/Users/user/Desktop/Screenshot\ 2025-06-30\ at\ 2.13.34 PM.png read this image for me",
                true,
            ),
            ("/path/to/file.json", true),
            ("/save output.json", false),
            ("~/does/not/start/with/slash", false),
        ];
        for (input, expected) in tests {
            let actual = does_input_reference_file(input).is_some();
            assert_eq!(actual, *expected, "expected {} for input {}", expected, input);
        }
    }
}<|MERGE_RESOLUTION|>--- conflicted
+++ resolved
@@ -37,11 +37,8 @@
     CommandFactory,
     Parser,
 };
-<<<<<<< HEAD
-=======
 use cli::compact::CompactStrategy;
 use context::ContextManager;
->>>>>>> c20df6ad
 pub use conversation::ConversationState;
 use conversation::TokenWarningLevel;
 use crossterm::style::{
