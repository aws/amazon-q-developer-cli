--- conflicted
+++ resolved
@@ -33,14 +33,10 @@
 };
 use std::process::ExitCode;
 use std::sync::Arc;
-<<<<<<< HEAD
-use std::time::Duration;
-=======
 use std::time::{
     Duration,
     Instant,
 };
->>>>>>> 2bdba015
 
 use amzn_codewhisperer_client::types::SubscriptionStatus;
 use clap::{
@@ -604,14 +600,11 @@
     pending_prompts: VecDeque<Prompt>,
     interactive: bool,
     inner: Option<ChatState>,
-<<<<<<< HEAD
     /// Socket lifecycle manager for API mode (optional)
     lifecycle_manager: Option<api::SocketLifecycleManager>,
     /// Message router for API mode socket communication (optional)
     message_router: Option<Arc<api::MessageRouter>>,
-=======
     ctrlc_rx: broadcast::Receiver<()>,
->>>>>>> 2bdba015
 }
 
 impl ChatSession {
@@ -733,12 +726,9 @@
             pending_prompts: VecDeque::new(),
             interactive,
             inner: Some(ChatState::default()),
-<<<<<<< HEAD
             lifecycle_manager,
             message_router,
-=======
             ctrlc_rx,
->>>>>>> 2bdba015
         })
     }
 
@@ -752,15 +742,8 @@
         // Update conversation state with new tool information
         self.conversation.update_state(false).await;
 
-<<<<<<< HEAD
-        let ctrl_c_stream = ctrl_c();
-        let current_state = self.inner.take().expect("state must always be Some");
-        
-        let result = match current_state {
-=======
         let mut ctrl_c_stream = self.ctrlc_rx.resubscribe();
         let result = match self.inner.take().expect("state must always be Some") {
->>>>>>> 2bdba015
             ChatState::PromptUser { skip_printing_tools } => {
                 match (self.interactive, self.tool_uses.is_empty()) {
                     (false, true) => {
@@ -2135,20 +2118,16 @@
         let mut image_blocks: Vec<RichImageBlock> = Vec::new();
 
         for tool in &self.tool_uses {
-<<<<<<< HEAD
             // Clone values before mutable borrow to avoid borrowing conflicts
             let message_router = self.message_router.clone();
             let is_api_mode = self.is_api_mode();
             
-=======
             let tool_start = std::time::Instant::now();
->>>>>>> 2bdba015
             let mut tool_telemetry = self.tool_use_telemetry_events.entry(tool.id.clone());
             tool_telemetry = tool_telemetry.and_modify(|ev| {
                 ev.is_accepted = true;
             });
 
-<<<<<<< HEAD
             // Route tool request to tools socket if API mode is enabled
             if is_api_mode {
                 if let Some(ref message_router) = message_router {
@@ -2165,9 +2144,6 @@
                 }
             }
 
-            let tool_start = std::time::Instant::now();
-=======
->>>>>>> 2bdba015
             let invoke_result = tool.tool.invoke(os, &mut self.stdout).await;
 
             if self.spinner.is_some() {
@@ -2276,7 +2252,6 @@
                         style::Print("\n\n"),
                     )?;
 
-<<<<<<< HEAD
                     // Route failed tool response to tools socket if API mode is enabled
                     if is_api_mode {
                         if let Some(ref message_router) = message_router {
@@ -2295,13 +2270,10 @@
                         }
                     }
 
-                    tool_telemetry.and_modify(|ev| ev.is_success = Some(false));
-=======
                     tool_telemetry.and_modify(|ev| {
                         ev.is_success = Some(false);
                         ev.reason_desc = Some(err.to_string());
                     });
->>>>>>> 2bdba015
                     tool_results.push(ToolUseResult {
                         tool_use_id: tool.id.clone(),
                         content: vec![ToolUseResultBlock::Text(format!(
@@ -2446,14 +2418,8 @@
                             if message.content() == RESPONSE_TIMEOUT_CONTENT {
                                 error!(?request_id, ?message, "Encountered an unexpected model response");
                             }
-<<<<<<< HEAD
-                            
-                            self.conversation.push_assistant_message(os, message);
-                            
-=======
                             self.conversation.push_assistant_message(os, message, Some(rm.clone()));
                             self.user_turn_request_metadata.push(rm);
->>>>>>> 2bdba015
                             ended = true;
                         },
                     }
