pub mod cli;
mod command;
mod consts;
mod context;
mod conversation_state;
mod hooks;
mod input_source;
mod message;
mod parse;
mod parser;
mod prompt;
#[cfg(unix)]
mod skim_integration;
mod token_counter;
mod tool_manager;
mod tools;
pub mod util;

use std::borrow::Cow;
use std::collections::{
    HashMap,
    HashSet,
    VecDeque,
};
use std::io::{
    IsTerminal,
    Read,
    Write,
};
use std::process::{
    Command as ProcessCommand,
    ExitCode,
};
use std::sync::Arc;
use std::time::Duration;
use std::{
    env,
    fs,
};

use command::{
    Command,
    PromptsSubcommand,
    ToolsSubcommand,
};
use consts::{
<<<<<<< HEAD
    CONTEXT_WINDOW_SIZE,
    DUMMY_TOOL_NAME,
=======
    CONTEXT_FILES_MAX_SIZE,
    CONTEXT_WINDOW_SIZE,
>>>>>>> 3220d817
};
use context::ContextManager;
use conversation_state::{
    ConversationState,
    TokenWarningLevel,
};
use crossterm::style::{
    Attribute,
    Color,
    Stylize,
};
use crossterm::{
    cursor,
    execute,
    queue,
    style,
    terminal,
};
use eyre::{
    ErrReport,
    Result,
    bail,
};
use hooks::{
    Hook,
    HookTrigger,
};
use message::{
    AssistantMessage,
    AssistantToolUse,
    ToolUseResult,
    ToolUseResultBlock,
};
use rand::distr::{
    Alphanumeric,
    SampleString,
};
use tokio::signal::ctrl_c;
use util::shared_writer::SharedWriter;
use util::ui::draw_box;

use crate::api_client::StreamingClient;
use crate::api_client::clients::SendMessageOutput;
use crate::api_client::model::{
    ChatResponseStream,
    Tool as FigTool,
    ToolResultStatus,
};
use crate::platform::Context;
use crate::settings::{
    Settings,
    State,
};
use crate::telemetry::core::Event;
use crate::util::CHAT_BINARY_NAME;

/// Help text for the compact command
fn compact_help_text() -> String {
    color_print::cformat!(
        r#"
<magenta,em>Conversation Compaction</magenta,em>

The <em>/compact</em> command summarizes the conversation history to free up context space
while preserving essential information. This is useful for long-running conversations
that may eventually reach memory constraints.

<cyan!>Usage</cyan!>
  <em>/compact</em>                   <black!>Summarize the conversation and clear history</black!>
  <em>/compact [prompt]</em>          <black!>Provide custom guidance for summarization</black!>

<cyan!>When to use</cyan!>
• When you see the memory constraint warning message
• When a conversation has been running for a long time
• Before starting a new topic within the same session
• After completing complex tool operations

<cyan!>How it works</cyan!>
• Creates an AI-generated summary of your conversation
• Retains key information, code, and tool executions in the summary
• Clears the conversation history to free up space
• The assistant will reference the summary context in future responses
"#
    )
}
use input_source::InputSource;
use parse::{
    ParseState,
    interpret_markdown,
};
use parser::{
    RecvErrorKind,
    ResponseParser,
};
use regex::Regex;
use serde_json::Map;
use spinners::{
    Spinner,
    Spinners,
};
use thiserror::Error;
use token_counter::{
    TokenCount,
    TokenCounter,
};
use tool_manager::{
    GetPromptError,
    McpServerConfig,
    PromptBundle,
    ToolManager,
    ToolManagerBuilder,
};
use tools::gh_issue::GhIssueContext;
use tools::{
    OutputKind,
    QueuedTool,
    Tool,
    ToolPermissions,
    ToolSpec,
};
use tracing::{
    debug,
    error,
    info,
    trace,
    warn,
};
use unicode_width::UnicodeWidthStr;
use util::images::RichImageBlock;
use util::{
    animate_output,
    drop_matched_context_files,
    play_notification_bell,
    region_check,
};
use uuid::Uuid;
use winnow::Partial;
use winnow::stream::Offset;

use crate::mcp_client::{
    Prompt,
    PromptGetResult,
};

const WELCOME_TEXT: &str = color_print::cstr! {"
<em>Welcome to </em>
<cyan!>
 █████╗ ███╗   ███╗ █████╗ ███████╗ ██████╗ ███╗   ██╗     ██████╗ 
██╔══██╗████╗ ████║██╔══██╗╚══███╔╝██╔═══██╗████╗  ██║    ██╔═══██╗
███████║██╔████╔██║███████║  ███╔╝ ██║   ██║██╔██╗ ██║    ██║   ██║
██╔══██║██║╚██╔╝██║██╔══██║ ███╔╝  ██║   ██║██║╚██╗██║    ██║▄▄ ██║
██║  ██║██║ ╚═╝ ██║██║  ██║███████╗╚██████╔╝██║ ╚████║    ╚██████╔╝
╚═╝  ╚═╝╚═╝     ╚═╝╚═╝  ╚═╝╚══════╝ ╚═════╝ ╚═╝  ╚═══╝     ╚══▀▀═╝ 
</cyan!>                                                        
"};

const SMALL_SCREEN_WECLOME_TEXT: &str = color_print::cstr! {"
<em>Welcome to <cyan!>Amazon Q</cyan!>!</em>
"};

const ROTATING_TIPS: [&str; 9] = [
    color_print::cstr! {"Get notified whenever Q CLI finishes responding. Just run <green!>q settings chat.enableNotifications true</green!>"},
    color_print::cstr! {"You can use <green!>/editor</green!> to edit your prompt with a vim-like experience"},
    color_print::cstr! {"You can execute bash commands by typing <green!>!</green!> followed by the command"},
    color_print::cstr! {"Q can use tools without asking for confirmation every time. Give <green!>/tools trust</green!> a try"},
    color_print::cstr! {"You can programmatically inject context to your prompts by using hooks. Check out <green!>/context hooks help</green!>"},
    color_print::cstr! {"You can use <green!>/compact</green!> to replace the conversation history with its summary to free up the context space"},
    color_print::cstr! {"<green!>/usage</green!> shows you a visual breakdown of your current context window usage"},
    color_print::cstr! {"If you want to file an issue to the Q CLI team, just tell me, or run <green!>q issue</green!>"},
    color_print::cstr! {"You can enable custom tools with <green!>MCP servers</green!>. Learn more with /help"},
];

const GREETING_BREAK_POINT: usize = 67;

const POPULAR_SHORTCUTS: &str = color_print::cstr! {"
<black!>
<green!>/help</green!> all commands  <em>•</em>  <green!>ctrl + j</green!> new lines  <em>•</em>  <green!>ctrl + s</green!> fuzzy search
</black!>"};

const SMALL_SCREEN_POPULAR_SHORTCUTS: &str = color_print::cstr! {"
<black!>
<green!>/help</green!> all commands
<green!>ctrl + j</green!> new lines
<green!>ctrl + s</green!> fuzzy search
</black!>
"};
const HELP_TEXT: &str = color_print::cstr! {"

<magenta,em>q</magenta,em> (Amazon Q Chat)

<cyan,em>Commands:</cyan,em>
<em>/clear</em>        <black!>Clear the conversation history</black!>
<em>/issue</em>        <black!>Report an issue or make a feature request</black!>
<em>/editor</em>       <black!>Open $EDITOR (defaults to vi) to compose a prompt</black!>
<em>/help</em>         <black!>Show this help dialogue</black!>
<em>/quit</em>         <black!>Quit the application</black!>
<em>/compact</em>      <black!>Summarize the conversation to free up context space</black!>
  <em>help</em>        <black!>Show help for the compact command</black!>
  <em>[prompt]</em>    <black!>Optional custom prompt to guide summarization</black!>
<em>/tools</em>        <black!>View and manage tools and permissions</black!>
  <em>help</em>        <black!>Show an explanation for the trust command</black!>
  <em>trust</em>       <black!>Trust a specific tool or tools for the session</black!>
  <em>untrust</em>     <black!>Revert a tool or tools to per-request confirmation</black!>
  <em>trustall</em>    <black!>Trust all tools (equivalent to deprecated /acceptall)</black!>
  <em>reset</em>       <black!>Reset all tools to default permission levels</black!>
<em>/profile</em>      <black!>Manage profiles</black!>
  <em>help</em>        <black!>Show profile help</black!>
  <em>list</em>        <black!>List profiles</black!>
  <em>set</em>         <black!>Set the current profile</black!>
  <em>create</em>      <black!>Create a new profile</black!>
  <em>delete</em>      <black!>Delete a profile</black!>
  <em>rename</em>      <black!>Rename a profile</black!>
<em>/prompts</em>      <black!>View and retrieve prompts</black!>
  <em>help</em>        <black!>Show prompts help</black!>
  <em>list</em>        <black!>List or search available prompts</black!>
  <em>get</em>         <black!>Retrieve and send a prompt</black!>
<em>/context</em>      <black!>Manage context files and hooks for the chat session</black!>
  <em>help</em>        <black!>Show context help</black!>
  <em>show</em>        <black!>Display current context rules configuration [--expand]</black!>
  <em>add</em>         <black!>Add file(s) to context [--global] [--force]</black!>
  <em>rm</em>          <black!>Remove file(s) from context [--global]</black!>
  <em>clear</em>       <black!>Clear all files from current context [--global]</black!>
  <em>hooks</em>       <black!>View and manage context hooks</black!>
<em>/usage</em>      <black!>Show current session's context window usage</black!>

<cyan,em>MCP:</cyan,em>
<black!>You can now configure the Amazon Q CLI to use MCP servers. \nLearn how: https://docs.aws.amazon.com/en_us/amazonq/latest/qdeveloper-ug/command-line-mcp.html</black!>

<cyan,em>Tips:</cyan,em>
<em>!{command}</em>            <black!>Quickly execute a command in your current session</black!>
<em>Ctrl(^) + j</em>           <black!>Insert new-line to provide multi-line prompt. Alternatively, [Alt(⌥) + Enter(⏎)]</black!>
<em>Ctrl(^) + s</em>           <black!>Fuzzy search commands and context files. Use Tab to select multiple items.</black!>
                      <black!>Change the keybind to ctrl+x with: q settings chat.skimCommandKey x (where x is any key)</black!>

"};

const RESPONSE_TIMEOUT_CONTENT: &str = "Response timed out - message took too long to generate";
const TRUST_ALL_TEXT: &str = color_print::cstr! {"<green!>All tools are now trusted (<red!>!</red!>). Amazon Q will execute tools <bold>without</bold> asking for confirmation.\
\nAgents can sometimes do unexpected things so understand the risks.</green!>
\nLearn more at https://docs.aws.amazon.com/amazonq/latest/qdeveloper-ug/command-line-chat-security.html#command-line-chat-trustall-safety"};

const TOOL_BULLET: &str = " ● ";
const CONTINUATION_LINE: &str = " ⋮ ";

pub async fn launch_chat(args: cli::Chat) -> Result<ExitCode> {
    let trust_tools = args.trust_tools.map(|mut tools| {
        if tools.len() == 1 && tools[0].is_empty() {
            tools.pop();
        }
        tools
    });
    chat(
        args.input,
        args.no_interactive,
        args.accept_all,
        args.profile,
        args.trust_all_tools,
        trust_tools,
    )
    .await
}

pub async fn chat(
    input: Option<String>,
    no_interactive: bool,
    accept_all: bool,
    profile: Option<String>,
    trust_all_tools: bool,
    trust_tools: Option<Vec<String>>,
) -> Result<ExitCode> {
    if !crate::util::system_info::in_cloudshell() && !crate::auth::is_logged_in().await {
        bail!(
            "You are not logged in, please log in with {}",
            format!("{CHAT_BINARY_NAME} login",).bold()
        );
    }

    region_check("chat")?;

    let ctx = Context::new();

    let stdin = std::io::stdin();
    // no_interactive flag or part of a pipe
    let interactive = !no_interactive && stdin.is_terminal();
    let input = if !interactive && !stdin.is_terminal() {
        // append to input string any extra info that was provided, e.g. via pipe
        let mut input = input.unwrap_or_default();
        stdin.lock().read_to_string(&mut input)?;
        Some(input)
    } else {
        input
    };

    let mut output = match interactive {
        true => SharedWriter::stderr(),
        false => SharedWriter::stdout(),
    };

    let client = match ctx.env().get("Q_MOCK_CHAT_RESPONSE") {
        Ok(json) => create_stream(serde_json::from_str(std::fs::read_to_string(json)?.as_str())?),
        _ => StreamingClient::new().await?,
    };

    let mcp_server_configs = match McpServerConfig::load_config(&mut output).await {
        Ok(config) => {
            execute!(
                output,
                style::Print(
                    "To learn more about MCP safety, see https://docs.aws.amazon.com/amazonq/latest/qdeveloper-ug/command-line-mcp-security.html\n"
                )
            )?;
            config
        },
        Err(e) => {
            warn!("No mcp server config loaded: {}", e);
            McpServerConfig::default()
        },
    };

    // If profile is specified, verify it exists before starting the chat
    if let Some(ref profile_name) = profile {
        // Create a temporary context manager to check if the profile exists
        match ContextManager::new(Arc::clone(&ctx), None).await {
            Ok(context_manager) => {
                let profiles = context_manager.list_profiles().await?;
                if !profiles.contains(profile_name) {
                    bail!(
                        "Profile '{}' does not exist. Available profiles: {}",
                        profile_name,
                        profiles.join(", ")
                    );
                }
            },
            Err(e) => {
                warn!("Failed to initialize context manager to verify profile: {}", e);
                // Continue without verification if context manager can't be initialized
            },
        }
    }

    let conversation_id = Alphanumeric.sample_string(&mut rand::rng(), 9);
    info!(?conversation_id, "Generated new conversation id");
    let (prompt_request_sender, prompt_request_receiver) = std::sync::mpsc::channel::<Option<String>>();
    let (prompt_response_sender, prompt_response_receiver) = std::sync::mpsc::channel::<Vec<String>>();
    let mut tool_manager = ToolManagerBuilder::default()
        .mcp_server_config(mcp_server_configs)
        .prompt_list_sender(prompt_response_sender)
        .prompt_list_receiver(prompt_request_receiver)
        .conversation_id(&conversation_id)
        .build()
        .await?;
    let tool_config = tool_manager.load_tools().await?;
    let mut tool_permissions = ToolPermissions::new(tool_config.len());
    if accept_all || trust_all_tools {
        for tool in tool_config.values() {
            tool_permissions.trust_tool(&tool.name);
        }

        // Deprecation notice for --accept-all users
        if accept_all && interactive {
            queue!(
                output,
                style::SetForegroundColor(Color::Yellow),
                style::Print("\n--accept-all, -a is deprecated. Use --trust-all-tools instead."),
                style::SetForegroundColor(Color::Reset),
            )?;
        }
    } else if let Some(trusted) = trust_tools.map(|vec| vec.into_iter().collect::<HashSet<_>>()) {
        // --trust-all-tools takes precedence over --trust-tools=...
        for tool in tool_config.values() {
            if trusted.contains(&tool.name) {
                tool_permissions.trust_tool(&tool.name);
            } else {
                tool_permissions.untrust_tool(&tool.name);
            }
        }
    }

    let mut chat = ChatContext::new(
        ctx,
        &conversation_id,
        Settings::new(),
        State::new(),
        output,
        input,
        InputSource::new(prompt_request_sender, prompt_response_receiver)?,
        interactive,
        client,
        || terminal::window_size().map(|s| s.columns.into()).ok(),
        tool_manager,
        profile,
        tool_config,
        tool_permissions,
    )
    .await?;

    let result = chat.try_chat().await.map(|_| ExitCode::SUCCESS);
    drop(chat); // Explicit drop for clarity

    result
}

/// Enum used to denote the origin of a tool use event
enum ToolUseStatus {
    /// Variant denotes that the tool use event associated with chat context is a direct result of
    /// a user request
    Idle,
    /// Variant denotes that the tool use event associated with the chat context is a result of a
    /// retry for one or more previously attempted tool use. The tuple is the utterance id
    /// associated with the original user request that necessitated the tool use
    RetryInProgress(String),
}

#[derive(Debug, Error)]
pub enum ChatError {
    #[error("{0}")]
    Client(#[from] crate::api_client::ApiClientError),
    #[error("{0}")]
    ResponseStream(#[from] parser::RecvError),
    #[error("{0}")]
    Std(#[from] std::io::Error),
    #[error("{0}")]
    Readline(#[from] rustyline::error::ReadlineError),
    #[error("{0}")]
    Custom(Cow<'static, str>),
    #[error("interrupted")]
    Interrupted { tool_uses: Option<Vec<QueuedTool>> },
    #[error(
        "Tool approval required but --no-interactive was specified. Use --trust-all-tools to automatically approve tools."
    )]
    NonInteractiveToolApproval,
    #[error(transparent)]
    GetPromptError(#[from] GetPromptError),
}

pub struct ChatContext {
    ctx: Arc<Context>,
    settings: Settings,
    /// The [State] to use for the chat context.
    state: State,
    /// The [Write] destination for printing conversation text.
    output: SharedWriter,
    initial_input: Option<String>,
    input_source: InputSource,
    interactive: bool,
    /// The client to use to interact with the model.
    client: StreamingClient,
    /// Width of the terminal, required for [ParseState].
    terminal_width_provider: fn() -> Option<usize>,
    spinner: Option<Spinner>,
    /// [ConversationState].
    conversation_state: ConversationState,
    /// State to track tools that need confirmation.
    tool_permissions: ToolPermissions,
    /// Telemetry events to be sent as part of the conversation.
    tool_use_telemetry_events: HashMap<String, ToolUseEventBuilder>,
    /// State used to keep track of tool use relation
    tool_use_status: ToolUseStatus,
    /// Abstraction that consolidates custom tools with native ones
    tool_manager: ToolManager,
    /// Any failed requests that could be useful for error report/debugging
    failed_request_ids: Vec<String>,
    /// Pending prompts to be sent
    pending_prompts: VecDeque<Prompt>,
}

impl ChatContext {
    #[allow(clippy::too_many_arguments)]
    pub async fn new(
        ctx: Arc<Context>,
        conversation_id: &str,
        settings: Settings,
        state: State,
        output: SharedWriter,
        input: Option<String>,
        input_source: InputSource,
        interactive: bool,
        client: StreamingClient,
        terminal_width_provider: fn() -> Option<usize>,
        tool_manager: ToolManager,
        profile: Option<String>,
        tool_config: HashMap<String, ToolSpec>,
        tool_permissions: ToolPermissions,
    ) -> Result<Self> {
        let ctx_clone = Arc::clone(&ctx);
        let output_clone = output.clone();
        let conversation_state =
            ConversationState::new(ctx_clone, conversation_id, tool_config, profile, Some(output_clone)).await;
        Ok(Self {
            ctx,
            settings,
            state,
            output,
            initial_input: input,
            input_source,
            interactive,
            client,
            terminal_width_provider,
            spinner: None,
            tool_permissions,
            conversation_state,
            tool_use_telemetry_events: HashMap::new(),
            tool_use_status: ToolUseStatus::Idle,
            tool_manager,
            failed_request_ids: Vec::new(),
            pending_prompts: VecDeque::new(),
        })
    }
}

impl Drop for ChatContext {
    fn drop(&mut self) {
        if let Some(spinner) = &mut self.spinner {
            spinner.stop();
        }

        if self.interactive {
            queue!(
                self.output,
                cursor::MoveToColumn(0),
                style::SetAttribute(Attribute::Reset),
                style::ResetColor,
                cursor::Show
            )
            .ok();
        }

        self.output.flush().ok();
    }
}

/// The chat execution state.
///
/// Intended to provide more robust handling around state transitions while dealing with, e.g.,
/// tool validation, execution, response stream handling, etc.
#[derive(Debug)]
enum ChatState {
    /// Prompt the user with `tool_uses`, if available.
    PromptUser {
        /// Tool uses to present to the user.
        tool_uses: Option<Vec<QueuedTool>>,
        /// Tracks the next tool in tool_uses that needs user acceptance.
        pending_tool_index: Option<usize>,
        /// Used to avoid displaying the tool info at inappropriate times, e.g. after clear or help
        /// commands.
        skip_printing_tools: bool,
    },
    /// Handle the user input, depending on if any tools require execution.
    HandleInput {
        input: String,
        tool_uses: Option<Vec<QueuedTool>>,
        pending_tool_index: Option<usize>,
    },
    /// Validate the list of tool uses provided by the model.
    ValidateTools(Vec<AssistantToolUse>),
    /// Execute the list of tools.
    ExecuteTools(Vec<QueuedTool>),
    /// Consume the response stream and display to the user.
    HandleResponseStream(SendMessageOutput),
    /// Compact the chat history.
    CompactHistory {
        tool_uses: Option<Vec<QueuedTool>>,
        pending_tool_index: Option<usize>,
        /// Custom prompt to include as part of history compaction.
        prompt: Option<String>,
        /// Whether or not the summary should be shown on compact success.
        show_summary: bool,
        /// Whether or not to show the /compact help text.
        help: bool,
    },
    /// Exit the chat.
    Exit,
}

impl Default for ChatState {
    fn default() -> Self {
        Self::PromptUser {
            tool_uses: None,
            pending_tool_index: None,
            skip_printing_tools: false,
        }
    }
}

impl ChatContext {
    /// Opens the user's preferred editor to compose a prompt
    fn open_editor(initial_text: Option<String>) -> Result<String, ChatError> {
        // Create a temporary file with a unique name
        let temp_dir = std::env::temp_dir();
        let file_name = format!("q_prompt_{}.md", Uuid::new_v4());
        let temp_file_path = temp_dir.join(file_name);

        // Get the editor from environment variable or use a default
        let editor_cmd = env::var("EDITOR").unwrap_or_else(|_| "vi".to_string());

        // Parse the editor command to handle arguments
        let mut parts =
            shlex::split(&editor_cmd).ok_or_else(|| ChatError::Custom("Failed to parse EDITOR command".into()))?;

        if parts.is_empty() {
            return Err(ChatError::Custom("EDITOR environment variable is empty".into()));
        }

        let editor_bin = parts.remove(0);

        // Write initial content to the file if provided
        let initial_content = initial_text.unwrap_or_default();
        fs::write(&temp_file_path, &initial_content)
            .map_err(|e| ChatError::Custom(format!("Failed to create temporary file: {}", e).into()))?;

        // Open the editor with the parsed command and arguments
        let mut cmd = ProcessCommand::new(editor_bin);
        // Add any arguments that were part of the EDITOR variable
        for arg in parts {
            cmd.arg(arg);
        }
        // Add the file path as the last argument
        let status = cmd
            .arg(&temp_file_path)
            .status()
            .map_err(|e| ChatError::Custom(format!("Failed to open editor: {}", e).into()))?;

        if !status.success() {
            return Err(ChatError::Custom("Editor exited with non-zero status".into()));
        }

        // Read the content back
        let content = fs::read_to_string(&temp_file_path)
            .map_err(|e| ChatError::Custom(format!("Failed to read temporary file: {}", e).into()))?;

        // Clean up the temporary file
        let _ = fs::remove_file(&temp_file_path);

        Ok(content.trim().to_string())
    }

    async fn try_chat(&mut self) -> Result<()> {
        let is_small_screen = self.terminal_width() < GREETING_BREAK_POINT;
        if self.interactive && self.settings.get_bool_or("chat.greeting.enabled", true) {
            execute!(
                self.output,
                style::Print(if is_small_screen {
                    SMALL_SCREEN_WECLOME_TEXT
                } else {
                    WELCOME_TEXT
                }),
                style::Print("\n\n"),
            )?;

            let current_tip_index =
                (self.state.get_int_or("chat.greeting.rotating_tips_current_index", 0) as usize) % ROTATING_TIPS.len();

            let tip = ROTATING_TIPS[current_tip_index];
            if is_small_screen {
                // If the screen is small, print the tip in a single line
                execute!(
                    self.output,
                    style::Print("💡 ".to_string()),
                    style::Print(tip),
                    style::Print("\n")
                )?;
            } else {
                draw_box(
                    self.output.clone(),
                    "Did you know?",
                    tip,
                    GREETING_BREAK_POINT,
                    Color::DarkGrey,
                )?;
            }

            execute!(
                self.output,
                style::Print(if is_small_screen {
                    SMALL_SCREEN_POPULAR_SHORTCUTS
                } else {
                    POPULAR_SHORTCUTS
                }),
                style::Print(
                    "━"
                        .repeat(if is_small_screen { 0 } else { GREETING_BREAK_POINT })
                        .dark_grey()
                )
            )?;
            execute!(self.output, style::Print("\n"), style::SetForegroundColor(Color::Reset))?;

            // update the current tip index
            let next_tip_index = (current_tip_index + 1) % ROTATING_TIPS.len();
            self.state
                .set_value("chat.greeting.rotating_tips_current_index", next_tip_index)?;
        }

        if self.interactive && self.all_tools_trusted() {
            queue!(
                self.output,
                style::Print(format!(
                    "{}{TRUST_ALL_TEXT}\n\n",
                    if !is_small_screen { "\n" } else { "" }
                ))
            )?;
        }
        self.output.flush()?;

        let mut next_state = Some(ChatState::PromptUser {
            tool_uses: None,
            pending_tool_index: None,
            skip_printing_tools: true,
        });

        if let Some(user_input) = self.initial_input.take() {
            if self.interactive {
                execute!(
                    self.output,
                    style::SetAttribute(Attribute::Reset),
                    style::SetForegroundColor(Color::Magenta),
                    style::Print("> "),
                    style::SetAttribute(Attribute::Reset),
                    style::Print(&user_input),
                    style::Print("\n")
                )?;
            }
            next_state = Some(ChatState::HandleInput {
                input: user_input,
                tool_uses: None,
                pending_tool_index: None,
            });
        }

        loop {
            debug_assert!(next_state.is_some());
            let chat_state = next_state.take().unwrap_or_default();
            let ctrl_c_stream = ctrl_c();
            debug!(?chat_state, "changing to state");

            let result = match chat_state {
                ChatState::PromptUser {
                    tool_uses,
                    pending_tool_index,
                    skip_printing_tools,
                } => {
                    // Cannot prompt in non-interactive mode no matter what.
                    if !self.interactive {
                        return Ok(());
                    }
                    self.prompt_user(tool_uses, pending_tool_index, skip_printing_tools)
                        .await
                },
                ChatState::HandleInput {
                    input,
                    tool_uses,
                    pending_tool_index,
                } => {
                    let tool_uses_clone = tool_uses.clone();
                    tokio::select! {
                        res = self.handle_input(input, tool_uses, pending_tool_index) => res,
                        Ok(_) = ctrl_c_stream => Err(ChatError::Interrupted { tool_uses: tool_uses_clone })
                    }
                },
                ChatState::CompactHistory {
                    tool_uses,
                    pending_tool_index,
                    prompt,
                    show_summary,
                    help,
                } => {
                    let tool_uses_clone = tool_uses.clone();
                    tokio::select! {
                        res = self.compact_history(tool_uses, pending_tool_index, prompt, show_summary, help) => res,
                        Ok(_) = ctrl_c_stream => Err(ChatError::Interrupted { tool_uses: tool_uses_clone })
                    }
                },
                ChatState::ExecuteTools(tool_uses) => {
                    let tool_uses_clone = tool_uses.clone();
                    tokio::select! {
                        res = self.tool_use_execute(tool_uses) => res,
                        Ok(_) = ctrl_c_stream => Err(ChatError::Interrupted { tool_uses: Some(tool_uses_clone) })
                    }
                },
                ChatState::ValidateTools(tool_uses) => {
                    tokio::select! {
                        res = self.validate_tools(tool_uses) => res,
                        Ok(_) = ctrl_c_stream => Err(ChatError::Interrupted { tool_uses: None })
                    }
                },
                ChatState::HandleResponseStream(response) => tokio::select! {
                    res = self.handle_response(response) => res,
                    Ok(_) = ctrl_c_stream => Err(ChatError::Interrupted { tool_uses: None })
                },
                ChatState::Exit => return Ok(()),
            };

            next_state = Some(self.handle_state_execution_result(result).await?);
        }
    }

    /// Handles the result of processing a [ChatState], returning the next [ChatState] to change
    /// to.
    async fn handle_state_execution_result(
        &mut self,
        result: Result<ChatState, ChatError>,
    ) -> Result<ChatState, ChatError> {
        // Remove non-ASCII and ANSI characters.
        let re = Regex::new(r"((\x9B|\x1B\[)[0-?]*[ -\/]*[@-~])|([^\x00-\x7F]+)").unwrap();
        match result {
            Ok(state) => Ok(state),
            Err(e) => {
                macro_rules! print_err {
                    ($prepend_msg:expr, $err:expr) => {{
                        queue!(
                            self.output,
                            style::SetAttribute(Attribute::Bold),
                            style::SetForegroundColor(Color::Red),
                        )?;

                        let report = eyre::Report::from($err);

                        let text = re
                            .replace_all(&format!("{}: {:?}\n", $prepend_msg, report), "")
                            .into_owned();

                        queue!(self.output, style::Print(&text),)?;
                        self.conversation_state.append_transcript(text);

                        execute!(
                            self.output,
                            style::SetAttribute(Attribute::Reset),
                            style::SetForegroundColor(Color::Reset),
                        )?;
                    }};
                }

                macro_rules! print_default_error {
                    ($err:expr) => {
                        print_err!("Amazon Q is having trouble responding right now", $err);
                    };
                }

                error!(?e, "An error occurred processing the current state");
                if self.interactive && self.spinner.is_some() {
                    drop(self.spinner.take());
                    queue!(
                        self.output,
                        terminal::Clear(terminal::ClearType::CurrentLine),
                        cursor::MoveToColumn(0),
                    )?;
                }
                match e {
                    ChatError::Interrupted { tool_uses: inter } => {
                        execute!(self.output, style::Print("\n\n"))?;
                        // If there was an interrupt during tool execution, then we add fake
                        // messages to "reset" the chat state.
                        match inter {
                            Some(tool_uses) if !tool_uses.is_empty() => {
                                self.conversation_state.abandon_tool_use(
                                    tool_uses,
                                    "The user interrupted the tool execution.".to_string(),
                                );
                                let _ = self.conversation_state.as_sendable_conversation_state(false).await;
                                self.conversation_state
                                    .push_assistant_message(AssistantMessage::new_response(
                                        None,
                                        "Tool uses were interrupted, waiting for the next user prompt".to_string(),
                                    ));
                            },
                            _ => (),
                        }
                    },
                    ChatError::Client(err) => match err {
                        // Errors from attempting to send too large of a conversation history. In
                        // this case, attempt to automatically compact the history for the user.
                        crate::api_client::ApiClientError::ContextWindowOverflow => {
                            let history_too_small = self
                                .conversation_state
                                .backend_conversation_state(false, true)
                                .await
                                .history
                                .len()
                                < 2;
                            if history_too_small {
                                print_err!(
                                    "Your conversation is too large - try reducing the size of
                                the context being passed",
                                    err
                                );
                                return Ok(ChatState::PromptUser {
                                    tool_uses: None,
                                    pending_tool_index: None,
                                    skip_printing_tools: false,
                                });
                            }

                            return Ok(ChatState::CompactHistory {
                                tool_uses: None,
                                pending_tool_index: None,
                                prompt: None,
                                show_summary: false,
                                help: false,
                            });
                        },
                        crate::api_client::ApiClientError::QuotaBreach(msg) => {
                            print_err!(msg, err);
                        },
                        _ => {
                            print_default_error!(err);
                        },
                    },
                    _ => {
                        print_default_error!(e);
                    },
                }
                self.conversation_state.enforce_conversation_invariants();
                self.conversation_state.reset_next_user_message();
                Ok(ChatState::PromptUser {
                    tool_uses: None,
                    pending_tool_index: None,
                    skip_printing_tools: false,
                })
            },
        }
    }

    /// Compacts the conversation history, replacing the history with a summary generated by the
    /// model.
    ///
    /// The last two user messages in the history are not included in the compaction process.
    async fn compact_history(
        &mut self,
        tool_uses: Option<Vec<QueuedTool>>,
        pending_tool_index: Option<usize>,
        custom_prompt: Option<String>,
        show_summary: bool,
        help: bool,
    ) -> Result<ChatState, ChatError> {
        let hist = self.conversation_state.history();
        debug!(?hist, "compacting history");

        // If help flag is set, show compact command help
        if help {
            execute!(
                self.output,
                style::Print("\n"),
                style::Print(compact_help_text()),
                style::Print("\n")
            )?;

            return Ok(ChatState::PromptUser {
                tool_uses,
                pending_tool_index,
                skip_printing_tools: true,
            });
        }

        if self.conversation_state.history().len() < 2 {
            execute!(
                self.output,
                style::SetForegroundColor(Color::Yellow),
                style::Print("\nConversation too short to compact.\n\n"),
                style::SetForegroundColor(Color::Reset)
            )?;

            return Ok(ChatState::PromptUser {
                tool_uses,
                pending_tool_index,
                skip_printing_tools: true,
            });
        }

        // Send a request for summarizing the history.
        let summary_state = self
            .conversation_state
            .create_summary_request(custom_prompt.as_ref())
            .await;
        if self.interactive {
            execute!(self.output, cursor::Hide, style::Print("\n"))?;
            self.spinner = Some(Spinner::new(Spinners::Dots, "Creating summary...".to_string()));
        }
        let response = self.client.send_message(summary_state).await;

        // TODO(brandonskiser): This is a temporary hotfix for failing compaction. We should instead
        // retry except with less context included.
        let response = match response {
            Ok(res) => res,
            Err(e) => match e {
                crate::api_client::ApiClientError::ContextWindowOverflow => {
                    self.conversation_state.clear(true);
                    if self.interactive {
                        self.spinner.take();
                        execute!(
                            self.output,
                            terminal::Clear(terminal::ClearType::CurrentLine),
                            cursor::MoveToColumn(0),
                            style::SetForegroundColor(Color::Yellow),
                            style::Print(
                                "The context window usage has overflowed. Clearing the conversation history.\n\n"
                            ),
                            style::SetAttribute(Attribute::Reset)
                        )?;
                    }
                    return Ok(ChatState::PromptUser {
                        tool_uses,
                        pending_tool_index,
                        skip_printing_tools: true,
                    });
                },
                e => return Err(e.into()),
            },
        };

        let summary = {
            let mut parser = ResponseParser::new(response);
            loop {
                match parser.recv().await {
                    Ok(parser::ResponseEvent::EndStream { message }) => {
                        break message.content().to_string();
                    },
                    Ok(_) => (),
                    Err(err) => {
                        if let Some(request_id) = &err.request_id {
                            self.failed_request_ids.push(request_id.clone());
                        };
                        return Err(err.into());
                    },
                }
            }
        };

        if self.interactive && self.spinner.is_some() {
            drop(self.spinner.take());
            queue!(
                self.output,
                terminal::Clear(terminal::ClearType::CurrentLine),
                cursor::MoveToColumn(0),
                cursor::Show
            )?;
        }

        if let Some(message_id) = self.conversation_state.message_id() {
            crate::telemetry::send_chat_added_message(
                self.conversation_state.conversation_id().to_owned(),
                message_id.to_owned(),
                self.conversation_state.context_message_length(),
            )
            .await;
        }

        self.conversation_state.replace_history_with_summary(summary.clone());

        // Print output to the user.
        {
            execute!(
                self.output,
                style::SetForegroundColor(Color::Green),
                style::Print("✔ Conversation history has been compacted successfully!\n\n"),
                style::SetForegroundColor(Color::DarkGrey)
            )?;

            let mut output = Vec::new();
            if let Some(custom_prompt) = &custom_prompt {
                execute!(
                    output,
                    style::Print(format!("• Custom prompt applied: {}\n", custom_prompt))
                )?;
            }
            animate_output(&mut self.output, &output)?;

            // Display the summary if the show_summary flag is set
            if show_summary {
                // Add a border around the summary for better visual separation
                let terminal_width = self.terminal_width();
                let border = "═".repeat(terminal_width.min(80));
                execute!(
                    self.output,
                    style::Print("\n"),
                    style::SetForegroundColor(Color::Cyan),
                    style::Print(&border),
                    style::Print("\n"),
                    style::SetAttribute(Attribute::Bold),
                    style::Print("                       CONVERSATION SUMMARY"),
                    style::Print("\n"),
                    style::Print(&border),
                    style::SetAttribute(Attribute::Reset),
                    style::Print("\n\n"),
                )?;

                execute!(
                    output,
                    style::Print(&summary),
                    style::Print("\n\n"),
                    style::SetForegroundColor(Color::Cyan),
                    style::Print("The conversation history has been replaced with this summary.\n"),
                    style::Print("It contains all important details from previous interactions.\n"),
                )?;
                animate_output(&mut self.output, &output)?;

                execute!(
                    self.output,
                    style::Print(&border),
                    style::Print("\n\n"),
                    style::SetForegroundColor(Color::Reset)
                )?;
            }
        }

        // If a next message is set, then retry the request.
        if self.conversation_state.next_user_message().is_some() {
            Ok(ChatState::HandleResponseStream(
                self.client
                    .send_message(self.conversation_state.as_sendable_conversation_state(false).await)
                    .await?,
            ))
        } else {
            // Otherwise, return back to the prompt for any pending tool uses.
            Ok(ChatState::PromptUser {
                tool_uses,
                pending_tool_index,
                skip_printing_tools: true,
            })
        }
    }

    /// Read input from the user.
    async fn prompt_user(
        &mut self,
        mut tool_uses: Option<Vec<QueuedTool>>,
        pending_tool_index: Option<usize>,
        skip_printing_tools: bool,
    ) -> Result<ChatState, ChatError> {
        execute!(self.output, cursor::Show)?;
        let tool_uses = tool_uses.take().unwrap_or_default();

        // Check token usage and display warnings if needed
        if pending_tool_index.is_none() {
            // Only display warnings when not waiting for tool approval
            if let Err(e) = self.display_char_warnings().await {
                warn!("Failed to display character limit warnings: {}", e);
            }
        }

        let show_tool_use_confirmation_dialog = !skip_printing_tools && pending_tool_index.is_some();
        if show_tool_use_confirmation_dialog {
            execute!(
                self.output,
                style::SetForegroundColor(Color::DarkGrey),
                style::Print("\nAllow this action? Use '"),
                style::SetForegroundColor(Color::Green),
                style::Print("t"),
                style::SetForegroundColor(Color::DarkGrey),
                style::Print("' to trust (always allow) this tool for the session. ["),
                style::SetForegroundColor(Color::Green),
                style::Print("y"),
                style::SetForegroundColor(Color::DarkGrey),
                style::Print("/"),
                style::SetForegroundColor(Color::Green),
                style::Print("n"),
                style::SetForegroundColor(Color::DarkGrey),
                style::Print("/"),
                style::SetForegroundColor(Color::Green),
                style::Print("t"),
                style::SetForegroundColor(Color::DarkGrey),
                style::Print("]:\n\n"),
                style::SetForegroundColor(Color::Reset),
            )?;
        }

        // Do this here so that the skim integration sees an updated view of the context *during the current
        // q session*. (e.g., if I add files to context, that won't show up for skim for the current
        // q session unless we do this in prompt_user... unless you can find a better way)
        #[cfg(unix)]
        if let Some(ref context_manager) = self.conversation_state.context_manager {
            let tool_names = self
                .tool_manager
                .tn_map
                .keys()
                .filter(|name| *name != DUMMY_TOOL_NAME)
                .cloned()
                .collect::<Vec<_>>();
            self.input_source
                .put_skim_command_selector(Arc::new(context_manager.clone()), tool_names);
        }
        execute!(
            self.output,
            style::SetForegroundColor(Color::Reset),
            style::SetAttribute(Attribute::Reset)
        )?;
        let user_input = match self.read_user_input(&self.generate_tool_trust_prompt(), false) {
            Some(input) => input,
            None => return Ok(ChatState::Exit),
        };

        self.conversation_state.append_user_transcript(&user_input);
        Ok(ChatState::HandleInput {
            input: user_input,
            tool_uses: Some(tool_uses),
            pending_tool_index,
        })
    }

    async fn handle_input(
        &mut self,
        mut user_input: String,
        tool_uses: Option<Vec<QueuedTool>>,
        pending_tool_index: Option<usize>,
    ) -> Result<ChatState, ChatError> {
        let command_result = Command::parse(&user_input, &mut self.output);

        if let Err(error_message) = &command_result {
            // Display error message for command parsing errors
            execute!(
                self.output,
                style::SetForegroundColor(Color::Red),
                style::Print(format!("\nError: {}\n\n", error_message)),
                style::SetForegroundColor(Color::Reset)
            )?;

            return Ok(ChatState::PromptUser {
                tool_uses,
                pending_tool_index,
                skip_printing_tools: true,
            });
        }

        let command = command_result.unwrap();
        let mut tool_uses: Vec<QueuedTool> = tool_uses.unwrap_or_default();

        Ok(match command {
            Command::Ask { prompt } => {
                // Check for a pending tool approval
                if let Some(index) = pending_tool_index {
                    let tool_use = &mut tool_uses[index];

                    let is_trust = ["t", "T"].contains(&prompt.as_str());
                    if ["y", "Y"].contains(&prompt.as_str()) || is_trust {
                        if is_trust {
                            self.tool_permissions.trust_tool(&tool_use.name);
                        }
                        tool_use.accepted = true;

                        return Ok(ChatState::ExecuteTools(tool_uses));
                    }
                } else if !self.pending_prompts.is_empty() {
                    let prompts = self.pending_prompts.drain(0..).collect();
                    user_input = self
                        .conversation_state
                        .append_prompts(prompts)
                        .ok_or(ChatError::Custom("Prompt append failed".into()))?;
                }

                // Otherwise continue with normal chat on 'n' or other responses
                self.tool_use_status = ToolUseStatus::Idle;

                if self.interactive {
                    queue!(self.output, style::SetForegroundColor(Color::Magenta))?;
                    queue!(self.output, style::SetForegroundColor(Color::Reset))?;
                    queue!(self.output, cursor::Hide)?;
                    execute!(self.output, style::Print("\n"))?;
                    self.spinner = Some(Spinner::new(Spinners::Dots, "Thinking...".to_owned()));
                }

                if pending_tool_index.is_some() {
                    self.conversation_state.abandon_tool_use(tool_uses, user_input);
                } else {
                    self.conversation_state.set_next_user_message(user_input).await;
                }

                let conv_state = self.conversation_state.as_sendable_conversation_state(true).await;
                self.send_tool_use_telemetry().await;

                ChatState::HandleResponseStream(self.client.send_message(conv_state).await?)
            },
            Command::Execute { command } => {
                queue!(self.output, style::Print('\n'))?;
                std::process::Command::new("bash").args(["-c", &command]).status().ok();
                queue!(self.output, style::Print('\n'))?;
                ChatState::PromptUser {
                    tool_uses: None,
                    pending_tool_index: None,
                    skip_printing_tools: false,
                }
            },
            Command::Clear => {
                execute!(self.output, cursor::Show)?;
                execute!(
                    self.output,
                    style::SetForegroundColor(Color::DarkGrey),
                    style::Print(
                        "\nAre you sure? This will erase the conversation history and context from hooks for the current session. "
                    ),
                    style::Print("["),
                    style::SetForegroundColor(Color::Green),
                    style::Print("y"),
                    style::SetForegroundColor(Color::DarkGrey),
                    style::Print("/"),
                    style::SetForegroundColor(Color::Green),
                    style::Print("n"),
                    style::SetForegroundColor(Color::DarkGrey),
                    style::Print("]:\n\n"),
                    style::SetForegroundColor(Color::Reset),
                )?;

                // Setting `exit_on_single_ctrl_c` for better ux: exit the confirmation dialog rather than the CLI
                let user_input = match self.read_user_input("> ".yellow().to_string().as_str(), true) {
                    Some(input) => input,
                    None => "".to_string(),
                };

                if ["y", "Y"].contains(&user_input.as_str()) {
                    self.conversation_state.clear(true);
                    if let Some(cm) = self.conversation_state.context_manager.as_mut() {
                        cm.hook_executor.global_cache.clear();
                        cm.hook_executor.profile_cache.clear();
                    }
                    execute!(
                        self.output,
                        style::SetForegroundColor(Color::Green),
                        style::Print("\nConversation history cleared.\n\n"),
                        style::SetForegroundColor(Color::Reset)
                    )?;
                }

                ChatState::PromptUser {
                    tool_uses: None,
                    pending_tool_index: None,
                    skip_printing_tools: true,
                }
            },
            Command::Compact {
                prompt,
                show_summary,
                help,
            } => {
                self.compact_history(Some(tool_uses), pending_tool_index, prompt, show_summary, help)
                    .await?
            },
            Command::Help => {
                execute!(self.output, style::Print(HELP_TEXT))?;
                ChatState::PromptUser {
                    tool_uses: Some(tool_uses),
                    pending_tool_index,
                    skip_printing_tools: true,
                }
            },
            Command::Issue { prompt } => {
                let input = "I would like to report an issue or make a feature request";
                ChatState::HandleInput {
                    input: if let Some(prompt) = prompt {
                        format!("{input}: {prompt}")
                    } else {
                        input.to_string()
                    },
                    tool_uses: Some(tool_uses),
                    pending_tool_index,
                }
            },
            Command::PromptEditor { initial_text } => {
                match Self::open_editor(initial_text) {
                    Ok(content) => {
                        if content.trim().is_empty() {
                            execute!(
                                self.output,
                                style::SetForegroundColor(Color::Yellow),
                                style::Print("\nEmpty content from editor, not submitting.\n\n"),
                                style::SetForegroundColor(Color::Reset)
                            )?;

                            ChatState::PromptUser {
                                tool_uses: Some(tool_uses),
                                pending_tool_index,
                                skip_printing_tools: true,
                            }
                        } else {
                            execute!(
                                self.output,
                                style::SetForegroundColor(Color::Green),
                                style::Print("\nContent loaded from editor. Submitting prompt...\n\n"),
                                style::SetForegroundColor(Color::Reset)
                            )?;

                            // Display the content as if the user typed it
                            execute!(
                                self.output,
                                style::SetAttribute(Attribute::Reset),
                                style::SetForegroundColor(Color::Magenta),
                                style::Print("> "),
                                style::SetAttribute(Attribute::Reset),
                                style::Print(&content),
                                style::Print("\n")
                            )?;

                            // Process the content as user input
                            ChatState::HandleInput {
                                input: content,
                                tool_uses: Some(tool_uses),
                                pending_tool_index,
                            }
                        }
                    },
                    Err(e) => {
                        execute!(
                            self.output,
                            style::SetForegroundColor(Color::Red),
                            style::Print(format!("\nError opening editor: {}\n\n", e)),
                            style::SetForegroundColor(Color::Reset)
                        )?;

                        ChatState::PromptUser {
                            tool_uses: Some(tool_uses),
                            pending_tool_index,
                            skip_printing_tools: true,
                        }
                    },
                }
            },
            Command::Quit => ChatState::Exit,
            Command::Profile { subcommand } => {
                if let Some(context_manager) = &mut self.conversation_state.context_manager {
                    macro_rules! print_err {
                        ($err:expr) => {
                            execute!(
                                self.output,
                                style::SetForegroundColor(Color::Red),
                                style::Print(format!("\nError: {}\n\n", $err)),
                                style::SetForegroundColor(Color::Reset)
                            )?
                        };
                    }

                    match subcommand {
                        command::ProfileSubcommand::List => {
                            let profiles = match context_manager.list_profiles().await {
                                Ok(profiles) => profiles,
                                Err(e) => {
                                    execute!(
                                        self.output,
                                        style::SetForegroundColor(Color::Red),
                                        style::Print(format!("\nError listing profiles: {}\n\n", e)),
                                        style::SetForegroundColor(Color::Reset)
                                    )?;
                                    vec![]
                                },
                            };

                            execute!(self.output, style::Print("\n"))?;
                            for profile in profiles {
                                if profile == context_manager.current_profile {
                                    execute!(
                                        self.output,
                                        style::SetForegroundColor(Color::Green),
                                        style::Print("* "),
                                        style::Print(&profile),
                                        style::SetForegroundColor(Color::Reset),
                                        style::Print("\n")
                                    )?;
                                } else {
                                    execute!(
                                        self.output,
                                        style::Print("  "),
                                        style::Print(&profile),
                                        style::Print("\n")
                                    )?;
                                }
                            }
                            execute!(self.output, style::Print("\n"))?;
                        },
                        command::ProfileSubcommand::Create { name } => {
                            match context_manager.create_profile(&name).await {
                                Ok(_) => {
                                    execute!(
                                        self.output,
                                        style::SetForegroundColor(Color::Green),
                                        style::Print(format!("\nCreated profile: {}\n\n", name)),
                                        style::SetForegroundColor(Color::Reset)
                                    )?;
                                    context_manager
                                        .switch_profile(&name)
                                        .await
                                        .map_err(|e| warn!(?e, "failed to switch to newly created profile"))
                                        .ok();
                                },
                                Err(e) => print_err!(e),
                            }
                        },
                        command::ProfileSubcommand::Delete { name } => {
                            match context_manager.delete_profile(&name).await {
                                Ok(_) => {
                                    execute!(
                                        self.output,
                                        style::SetForegroundColor(Color::Green),
                                        style::Print(format!("\nDeleted profile: {}\n\n", name)),
                                        style::SetForegroundColor(Color::Reset)
                                    )?;
                                },
                                Err(e) => print_err!(e),
                            }
                        },
                        command::ProfileSubcommand::Set { name } => match context_manager.switch_profile(&name).await {
                            Ok(_) => {
                                execute!(
                                    self.output,
                                    style::SetForegroundColor(Color::Green),
                                    style::Print(format!("\nSwitched to profile: {}\n\n", name)),
                                    style::SetForegroundColor(Color::Reset)
                                )?;
                            },
                            Err(e) => print_err!(e),
                        },
                        command::ProfileSubcommand::Rename { old_name, new_name } => {
                            match context_manager.rename_profile(&old_name, &new_name).await {
                                Ok(_) => {
                                    execute!(
                                        self.output,
                                        style::SetForegroundColor(Color::Green),
                                        style::Print(format!("\nRenamed profile: {} -> {}\n\n", old_name, new_name)),
                                        style::SetForegroundColor(Color::Reset)
                                    )?;
                                },
                                Err(e) => print_err!(e),
                            }
                        },
                        command::ProfileSubcommand::Help => {
                            execute!(
                                self.output,
                                style::Print("\n"),
                                style::Print(command::ProfileSubcommand::help_text()),
                                style::Print("\n")
                            )?;
                        },
                    }
                }
                ChatState::PromptUser {
                    tool_uses: Some(tool_uses),
                    pending_tool_index,
                    skip_printing_tools: true,
                }
            },
            Command::Context { subcommand } => {
                if let Some(context_manager) = &mut self.conversation_state.context_manager {
                    match subcommand {
                        command::ContextSubcommand::Show { expand } => {
                            // Display global context
                            execute!(
                                self.output,
                                style::SetAttribute(Attribute::Bold),
                                style::SetForegroundColor(Color::Magenta),
                                style::Print("\n🌍 global:\n"),
                                style::SetAttribute(Attribute::Reset),
                            )?;
                            let mut global_context_files = HashSet::new();
                            let mut profile_context_files = HashSet::new();
                            if context_manager.global_config.paths.is_empty() {
                                execute!(
                                    self.output,
                                    style::SetForegroundColor(Color::DarkGrey),
                                    style::Print("    <none>\n"),
                                    style::SetForegroundColor(Color::Reset)
                                )?;
                            } else {
                                for path in &context_manager.global_config.paths {
                                    execute!(self.output, style::Print(format!("    {} ", path)))?;
                                    if let Ok(context_files) = context_manager.get_context_files_by_path(path).await {
                                        execute!(
                                            self.output,
                                            style::SetForegroundColor(Color::Green),
                                            style::Print(format!(
                                                "({} match{})",
                                                context_files.len(),
                                                if context_files.len() == 1 { "" } else { "es" }
                                            )),
                                            style::SetForegroundColor(Color::Reset)
                                        )?;
                                        global_context_files.extend(context_files);
                                    }
                                    execute!(self.output, style::Print("\n"))?;
                                }
                            }

                            // Display profile context
                            execute!(
                                self.output,
                                style::SetAttribute(Attribute::Bold),
                                style::SetForegroundColor(Color::Magenta),
                                style::Print(format!("\n👤 profile ({}):\n", context_manager.current_profile)),
                                style::SetAttribute(Attribute::Reset),
                            )?;

                            if context_manager.profile_config.paths.is_empty() {
                                execute!(
                                    self.output,
                                    style::SetForegroundColor(Color::DarkGrey),
                                    style::Print("    <none>\n\n"),
                                    style::SetForegroundColor(Color::Reset)
                                )?;
                            } else {
                                for path in &context_manager.profile_config.paths {
                                    execute!(self.output, style::Print(format!("    {} ", path)))?;
                                    if let Ok(context_files) = context_manager.get_context_files_by_path(path).await {
                                        execute!(
                                            self.output,
                                            style::SetForegroundColor(Color::Green),
                                            style::Print(format!(
                                                "({} match{})",
                                                context_files.len(),
                                                if context_files.len() == 1 { "" } else { "es" }
                                            )),
                                            style::SetForegroundColor(Color::Reset)
                                        )?;
                                        profile_context_files.extend(context_files);
                                    }
                                    execute!(self.output, style::Print("\n"))?;
                                }
                                execute!(self.output, style::Print("\n"))?;
                            }

                            if global_context_files.is_empty() && profile_context_files.is_empty() {
                                execute!(
                                    self.output,
                                    style::SetForegroundColor(Color::DarkGrey),
                                    style::Print("No files in the current directory matched the rules above.\n\n"),
                                    style::SetForegroundColor(Color::Reset)
                                )?;
                            } else {
                                let total = global_context_files.len() + profile_context_files.len();
                                let total_tokens = global_context_files
                                    .iter()
                                    .map(|(_, content)| TokenCounter::count_tokens(content))
                                    .sum::<usize>()
                                    + profile_context_files
                                        .iter()
                                        .map(|(_, content)| TokenCounter::count_tokens(content))
                                        .sum::<usize>();
                                execute!(
                                    self.output,
                                    style::SetForegroundColor(Color::Green),
                                    style::SetAttribute(Attribute::Bold),
                                    style::Print(format!(
                                        "{} matched file{} in use:\n",
                                        total,
                                        if total == 1 { "" } else { "s" }
                                    )),
                                    style::SetForegroundColor(Color::Reset),
                                    style::SetAttribute(Attribute::Reset)
                                )?;

                                for (filename, content) in &global_context_files {
                                    let est_tokens = TokenCounter::count_tokens(content);
                                    execute!(
                                        self.output,
                                        style::Print(format!("🌍 {} ", filename)),
                                        style::SetForegroundColor(Color::DarkGrey),
                                        style::Print(format!("(~{} tkns)\n", est_tokens)),
                                        style::SetForegroundColor(Color::Reset),
                                    )?;
                                    if expand {
                                        execute!(
                                            self.output,
                                            style::SetForegroundColor(Color::DarkGrey),
                                            style::Print(format!("{}\n\n", content)),
                                            style::SetForegroundColor(Color::Reset)
                                        )?;
                                    }
                                }

                                for (filename, content) in &profile_context_files {
                                    let est_tokens = TokenCounter::count_tokens(content);
                                    execute!(
                                        self.output,
                                        style::Print(format!("👤 {} ", filename)),
                                        style::SetForegroundColor(Color::DarkGrey),
                                        style::Print(format!("(~{} tkns)\n", est_tokens)),
                                        style::SetForegroundColor(Color::Reset),
                                    )?;
                                    if expand {
                                        execute!(
                                            self.output,
                                            style::SetForegroundColor(Color::DarkGrey),
                                            style::Print(format!("{}\n\n", content)),
                                            style::SetForegroundColor(Color::Reset)
                                        )?;
                                    }
                                }

                                if expand {
                                    execute!(self.output, style::Print(format!("{}\n\n", "▔".repeat(3))),)?;
                                }

                                let mut combined_files: Vec<(String, String)> = global_context_files
                                    .iter()
                                    .chain(profile_context_files.iter())
                                    .cloned()
                                    .collect();

                                let dropped_files =
                                    drop_matched_context_files(&mut combined_files, CONTEXT_FILES_MAX_SIZE).ok();

                                execute!(
                                    self.output,
                                    style::Print(format!("\nTotal: ~{} tokens\n\n", total_tokens))
                                )?;

                                if let Some(dropped_files) = dropped_files {
                                    if !dropped_files.is_empty() {
                                        execute!(
                                            self.output,
                                            style::SetForegroundColor(Color::DarkYellow),
                                            style::Print(format!(
                                                "Total token count exceeds limit: {}. The following files will be automatically dropped when interacting with Q. Consider removing them. \n\n",
                                                CONTEXT_FILES_MAX_SIZE
                                            )),
                                            style::SetForegroundColor(Color::Reset)
                                        )?;
                                        let total_files = dropped_files.len();

                                        let truncated_dropped_files = &dropped_files[..10];

                                        for (filename, content) in truncated_dropped_files {
                                            let est_tokens = TokenCounter::count_tokens(content);
                                            execute!(
                                                self.output,
                                                style::Print(format!("{} ", filename)),
                                                style::SetForegroundColor(Color::DarkGrey),
                                                style::Print(format!("(~{} tkns)\n", est_tokens)),
                                                style::SetForegroundColor(Color::Reset),
                                            )?;
                                        }

                                        if total_files > 10 {
                                            execute!(
                                                self.output,
                                                style::Print(format!("({} more files)\n", total_files - 10))
                                            )?;
                                        }
                                    }
                                }

                                execute!(self.output, style::Print("\n"))?;
                            }
                        },
                        command::ContextSubcommand::Add { global, force, paths } => {
                            match context_manager.add_paths(paths.clone(), global, force).await {
                                Ok(_) => {
                                    let target = if global { "global" } else { "profile" };
                                    execute!(
                                        self.output,
                                        style::SetForegroundColor(Color::Green),
                                        style::Print(format!(
                                            "\nAdded {} path(s) to {} context.\n\n",
                                            paths.len(),
                                            target
                                        )),
                                        style::SetForegroundColor(Color::Reset)
                                    )?;
                                },
                                Err(e) => {
                                    execute!(
                                        self.output,
                                        style::SetForegroundColor(Color::Red),
                                        style::Print(format!("\nError: {}\n\n", e)),
                                        style::SetForegroundColor(Color::Reset)
                                    )?;
                                },
                            }
                        },
                        command::ContextSubcommand::Remove { global, paths } => {
                            match context_manager.remove_paths(paths.clone(), global).await {
                                Ok(_) => {
                                    let target = if global { "global" } else { "profile" };
                                    execute!(
                                        self.output,
                                        style::SetForegroundColor(Color::Green),
                                        style::Print(format!(
                                            "\nRemoved {} path(s) from {} context.\n\n",
                                            paths.len(),
                                            target
                                        )),
                                        style::SetForegroundColor(Color::Reset)
                                    )?;
                                },
                                Err(e) => {
                                    execute!(
                                        self.output,
                                        style::SetForegroundColor(Color::Red),
                                        style::Print(format!("\nError: {}\n\n", e)),
                                        style::SetForegroundColor(Color::Reset)
                                    )?;
                                },
                            }
                        },
                        command::ContextSubcommand::Clear { global } => match context_manager.clear(global).await {
                            Ok(_) => {
                                let target = if global {
                                    "global".to_string()
                                } else {
                                    format!("profile '{}'", context_manager.current_profile)
                                };
                                execute!(
                                    self.output,
                                    style::SetForegroundColor(Color::Green),
                                    style::Print(format!("\nCleared context for {}\n\n", target)),
                                    style::SetForegroundColor(Color::Reset)
                                )?;
                            },
                            Err(e) => {
                                execute!(
                                    self.output,
                                    style::SetForegroundColor(Color::Red),
                                    style::Print(format!("\nError: {}\n\n", e)),
                                    style::SetForegroundColor(Color::Reset)
                                )?;
                            },
                        },
                        command::ContextSubcommand::Help => {
                            execute!(
                                self.output,
                                style::Print("\n"),
                                style::Print(command::ContextSubcommand::help_text()),
                                style::Print("\n")
                            )?;
                        },
                        command::ContextSubcommand::Hooks { subcommand } => {
                            fn map_chat_error(e: ErrReport) -> ChatError {
                                ChatError::Custom(e.to_string().into())
                            }

                            let scope = |g: bool| if g { "global" } else { "profile" };
                            if let Some(subcommand) = subcommand {
                                match subcommand {
                                    command::HooksSubcommand::Add {
                                        name,
                                        trigger,
                                        command,
                                        global,
                                    } => {
                                        let trigger = if trigger == "conversation_start" {
                                            HookTrigger::ConversationStart
                                        } else {
                                            HookTrigger::PerPrompt
                                        };

                                        let result = context_manager
                                            .add_hook(name.clone(), Hook::new_inline_hook(trigger, command), global)
                                            .await;
                                        match result {
                                            Ok(_) => {
                                                execute!(
                                                    self.output,
                                                    style::SetForegroundColor(Color::Green),
                                                    style::Print(format!(
                                                        "\nAdded {} hook '{name}'.\n\n",
                                                        scope(global)
                                                    )),
                                                    style::SetForegroundColor(Color::Reset)
                                                )?;
                                            },
                                            Err(e) => {
                                                execute!(
                                                    self.output,
                                                    style::SetForegroundColor(Color::Red),
                                                    style::Print(format!(
                                                        "\nCannot add {} hook '{name}': {}\n\n",
                                                        scope(global),
                                                        e
                                                    )),
                                                    style::SetForegroundColor(Color::Reset)
                                                )?;
                                            },
                                        }
                                    },
                                    command::HooksSubcommand::Remove { name, global } => {
                                        let result = context_manager.remove_hook(&name, global).await;
                                        match result {
                                            Ok(_) => {
                                                execute!(
                                                    self.output,
                                                    style::SetForegroundColor(Color::Green),
                                                    style::Print(format!(
                                                        "\nRemoved {} hook '{name}'.\n\n",
                                                        scope(global)
                                                    )),
                                                    style::SetForegroundColor(Color::Reset)
                                                )?;
                                            },
                                            Err(e) => {
                                                execute!(
                                                    self.output,
                                                    style::SetForegroundColor(Color::Red),
                                                    style::Print(format!(
                                                        "\nCannot remove {} hook '{name}': {}\n\n",
                                                        scope(global),
                                                        e
                                                    )),
                                                    style::SetForegroundColor(Color::Reset)
                                                )?;
                                            },
                                        }
                                    },
                                    command::HooksSubcommand::Enable { name, global } => {
                                        let result = context_manager.set_hook_disabled(&name, global, false).await;
                                        match result {
                                            Ok(_) => {
                                                execute!(
                                                    self.output,
                                                    style::SetForegroundColor(Color::Green),
                                                    style::Print(format!(
                                                        "\nEnabled {} hook '{name}'.\n\n",
                                                        scope(global)
                                                    )),
                                                    style::SetForegroundColor(Color::Reset)
                                                )?;
                                            },
                                            Err(e) => {
                                                execute!(
                                                    self.output,
                                                    style::SetForegroundColor(Color::Red),
                                                    style::Print(format!(
                                                        "\nCannot enable {} hook '{name}': {}\n\n",
                                                        scope(global),
                                                        e
                                                    )),
                                                    style::SetForegroundColor(Color::Reset)
                                                )?;
                                            },
                                        }
                                    },
                                    command::HooksSubcommand::Disable { name, global } => {
                                        let result = context_manager.set_hook_disabled(&name, global, true).await;
                                        match result {
                                            Ok(_) => {
                                                execute!(
                                                    self.output,
                                                    style::SetForegroundColor(Color::Green),
                                                    style::Print(format!(
                                                        "\nDisabled {} hook '{name}'.\n\n",
                                                        scope(global)
                                                    )),
                                                    style::SetForegroundColor(Color::Reset)
                                                )?;
                                            },
                                            Err(e) => {
                                                execute!(
                                                    self.output,
                                                    style::SetForegroundColor(Color::Red),
                                                    style::Print(format!(
                                                        "\nCannot disable {} hook '{name}': {}\n\n",
                                                        scope(global),
                                                        e
                                                    )),
                                                    style::SetForegroundColor(Color::Reset)
                                                )?;
                                            },
                                        }
                                    },
                                    command::HooksSubcommand::EnableAll { global } => {
                                        context_manager
                                            .set_all_hooks_disabled(global, false)
                                            .await
                                            .map_err(map_chat_error)?;
                                        execute!(
                                            self.output,
                                            style::SetForegroundColor(Color::Green),
                                            style::Print(format!("\nEnabled all {} hooks.\n\n", scope(global))),
                                            style::SetForegroundColor(Color::Reset)
                                        )?;
                                    },
                                    command::HooksSubcommand::DisableAll { global } => {
                                        context_manager
                                            .set_all_hooks_disabled(global, true)
                                            .await
                                            .map_err(map_chat_error)?;
                                        execute!(
                                            self.output,
                                            style::SetForegroundColor(Color::Green),
                                            style::Print(format!("\nDisabled all {} hooks.\n\n", scope(global))),
                                            style::SetForegroundColor(Color::Reset)
                                        )?;
                                    },
                                    command::HooksSubcommand::Help => {
                                        execute!(
                                            self.output,
                                            style::Print("\n"),
                                            style::Print(command::ContextSubcommand::hooks_help_text()),
                                            style::Print("\n")
                                        )?;
                                    },
                                }
                            } else {
                                fn print_hook_section(
                                    output: &mut impl Write,
                                    hooks: &HashMap<String, Hook>,
                                    trigger: HookTrigger,
                                ) -> Result<()> {
                                    let section = match trigger {
                                        HookTrigger::ConversationStart => "Conversation Start",
                                        HookTrigger::PerPrompt => "Per Prompt",
                                    };
                                    let hooks: Vec<(&String, &Hook)> =
                                        hooks.iter().filter(|(_, h)| h.trigger == trigger).collect();

                                    queue!(
                                        output,
                                        style::SetForegroundColor(Color::Cyan),
                                        style::Print(format!("    {section}:\n")),
                                        style::SetForegroundColor(Color::Reset),
                                    )?;

                                    if hooks.is_empty() {
                                        queue!(
                                            output,
                                            style::SetForegroundColor(Color::DarkGrey),
                                            style::Print("      <none>\n"),
                                            style::SetForegroundColor(Color::Reset)
                                        )?;
                                    } else {
                                        for (name, hook) in hooks {
                                            if hook.disabled {
                                                queue!(
                                                    output,
                                                    style::SetForegroundColor(Color::DarkGrey),
                                                    style::Print(format!("      {} (disabled)\n", name)),
                                                    style::SetForegroundColor(Color::Reset)
                                                )?;
                                            } else {
                                                queue!(output, style::Print(format!("      {}\n", name)),)?;
                                            }
                                        }
                                    }
                                    Ok(())
                                }
                                queue!(
                                    self.output,
                                    style::SetAttribute(Attribute::Bold),
                                    style::SetForegroundColor(Color::Magenta),
                                    style::Print("\n🌍 global:\n"),
                                    style::SetAttribute(Attribute::Reset),
                                )?;

                                print_hook_section(
                                    &mut self.output,
                                    &context_manager.global_config.hooks,
                                    HookTrigger::ConversationStart,
                                )
                                .map_err(map_chat_error)?;
                                print_hook_section(
                                    &mut self.output,
                                    &context_manager.global_config.hooks,
                                    HookTrigger::PerPrompt,
                                )
                                .map_err(map_chat_error)?;

                                queue!(
                                    self.output,
                                    style::SetAttribute(Attribute::Bold),
                                    style::SetForegroundColor(Color::Magenta),
                                    style::Print(format!("\n👤 profile ({}):\n", &context_manager.current_profile)),
                                    style::SetAttribute(Attribute::Reset),
                                )?;

                                print_hook_section(
                                    &mut self.output,
                                    &context_manager.profile_config.hooks,
                                    HookTrigger::ConversationStart,
                                )
                                .map_err(map_chat_error)?;
                                print_hook_section(
                                    &mut self.output,
                                    &context_manager.profile_config.hooks,
                                    HookTrigger::PerPrompt,
                                )
                                .map_err(map_chat_error)?;

                                execute!(
                                    self.output,
                                    style::Print(format!(
                                        "\nUse {} to manage hooks.\n\n",
                                        "/context hooks help".to_string().dark_green()
                                    )),
                                )?;
                            }
                        },
                    }
                    // crate::telemetry::send_context_command_executed
                } else {
                    execute!(
                        self.output,
                        style::SetForegroundColor(Color::Red),
                        style::Print("\nContext management is not available.\n\n"),
                        style::SetForegroundColor(Color::Reset)
                    )?;
                }

                ChatState::PromptUser {
                    tool_uses: Some(tool_uses),
                    pending_tool_index,
                    skip_printing_tools: true,
                }
            },
            Command::Tools { subcommand } => {
                let existing_tools: HashSet<&String> = self
                    .conversation_state
                    .tools
                    .values()
                    .flatten()
                    .map(|FigTool::ToolSpecification(spec)| &spec.name)
                    .collect();

                match subcommand {
                    Some(ToolsSubcommand::Schema) => {
                        let schema_json = serde_json::to_string_pretty(&self.tool_manager.schema).map_err(|e| {
                            ChatError::Custom(format!("Error converting tool schema to string: {e}").into())
                        })?;
                        queue!(self.output, style::Print(schema_json), style::Print("\n"))?;
                    },
                    Some(ToolsSubcommand::Trust { tool_names }) => {
                        let (valid_tools, invalid_tools): (Vec<String>, Vec<String>) = tool_names
                            .into_iter()
                            .partition(|tool_name| existing_tools.contains(tool_name));

                        if !invalid_tools.is_empty() {
                            queue!(
                                self.output,
                                style::SetForegroundColor(Color::Red),
                                style::Print(format!("\nCannot trust '{}', ", invalid_tools.join("', '"))),
                                if invalid_tools.len() > 1 {
                                    style::Print("they do not exist.")
                                } else {
                                    style::Print("it does not exist.")
                                },
                                style::SetForegroundColor(Color::Reset),
                            )?;
                        }
                        if !valid_tools.is_empty() {
                            valid_tools.iter().for_each(|t| self.tool_permissions.trust_tool(t));
                            queue!(
                                self.output,
                                style::SetForegroundColor(Color::Green),
                                if valid_tools.len() > 1 {
                                    style::Print(format!("\nTools '{}' are ", valid_tools.join("', '")))
                                } else {
                                    style::Print(format!("\nTool '{}' is ", valid_tools[0]))
                                },
                                style::Print("now trusted. I will "),
                                style::SetAttribute(Attribute::Bold),
                                style::Print("not"),
                                style::SetAttribute(Attribute::Reset),
                                style::SetForegroundColor(Color::Green),
                                style::Print(format!(
                                    " ask for confirmation before running {}.",
                                    if valid_tools.len() > 1 {
                                        "these tools"
                                    } else {
                                        "this tool"
                                    }
                                )),
                                style::SetForegroundColor(Color::Reset),
                            )?;
                        }
                    },
                    Some(ToolsSubcommand::Untrust { tool_names }) => {
                        let (valid_tools, invalid_tools): (Vec<String>, Vec<String>) = tool_names
                            .into_iter()
                            .partition(|tool_name| existing_tools.contains(tool_name));

                        if !invalid_tools.is_empty() {
                            queue!(
                                self.output,
                                style::SetForegroundColor(Color::Red),
                                style::Print(format!("\nCannot untrust '{}', ", invalid_tools.join("', '"))),
                                if invalid_tools.len() > 1 {
                                    style::Print("they do not exist.")
                                } else {
                                    style::Print("it does not exist.")
                                },
                                style::SetForegroundColor(Color::Reset),
                            )?;
                        }
                        if !valid_tools.is_empty() {
                            valid_tools.iter().for_each(|t| self.tool_permissions.untrust_tool(t));
                            queue!(
                                self.output,
                                style::SetForegroundColor(Color::Green),
                                if valid_tools.len() > 1 {
                                    style::Print(format!("\nTools '{}' are ", valid_tools.join("', '")))
                                } else {
                                    style::Print(format!("\nTool '{}' is ", valid_tools[0]))
                                },
                                style::Print("set to per-request confirmation."),
                                style::SetForegroundColor(Color::Reset),
                            )?;
                        }
                    },
                    Some(ToolsSubcommand::TrustAll) => {
                        self.conversation_state.tools.values().flatten().for_each(
                            |FigTool::ToolSpecification(spec)| {
                                self.tool_permissions.trust_tool(spec.name.as_str());
                            },
                        );
                        queue!(self.output, style::Print(TRUST_ALL_TEXT),)?;
                    },
                    Some(ToolsSubcommand::Reset) => {
                        self.tool_permissions.reset();
                        queue!(
                            self.output,
                            style::SetForegroundColor(Color::Green),
                            style::Print("\nReset all tools to the default permission levels."),
                            style::SetForegroundColor(Color::Reset),
                        )?;
                    },
                    Some(ToolsSubcommand::ResetSingle { tool_name }) => {
                        if self.tool_permissions.has(&tool_name) {
                            self.tool_permissions.reset_tool(&tool_name);
                            queue!(
                                self.output,
                                style::SetForegroundColor(Color::Green),
                                style::Print(format!("\nReset tool '{}' to the default permission level.", tool_name)),
                                style::SetForegroundColor(Color::Reset),
                            )?;
                        } else {
                            queue!(
                                self.output,
                                style::SetForegroundColor(Color::Red),
                                style::Print(format!(
                                    "\nTool '{}' does not exist or is already in default settings.",
                                    tool_name
                                )),
                                style::SetForegroundColor(Color::Reset),
                            )?;
                        }
                    },
                    Some(ToolsSubcommand::Help) => {
                        queue!(
                            self.output,
                            style::Print("\n"),
                            style::Print(command::ToolsSubcommand::help_text()),
                        )?;
                    },
                    None => {
                        // No subcommand - print the current tools and their permissions.
                        // Determine how to format the output nicely.
                        let terminal_width = self.terminal_width();
                        let longest = self
                            .conversation_state
                            .tools
                            .values()
                            .flatten()
                            .map(|FigTool::ToolSpecification(spec)| spec.name.len())
                            .max()
                            .unwrap_or(0);

                        queue!(
                            self.output,
                            style::Print("\n"),
                            style::SetAttribute(Attribute::Bold),
                            style::Print({
                                // Adding 2 because of "- " preceding every tool name
                                let width = longest + 2 - "Tool".len() + 4;
                                format!("Tool{:>width$}Permission", "", width = width)
                            }),
                            style::SetAttribute(Attribute::Reset),
                            style::Print("\n"),
                            style::Print("▔".repeat(terminal_width)),
                        )?;

                        self.conversation_state.tools.iter().for_each(|(origin, tools)| {
                            let to_display = tools
                                .iter()
                                .filter(|FigTool::ToolSpecification(spec)| spec.name != DUMMY_TOOL_NAME)
                                .fold(String::new(), |mut acc, FigTool::ToolSpecification(spec)| {
                                    let width = longest - spec.name.len() + 4;
                                    acc.push_str(
                                        format!(
                                            "- {}{:>width$}{}\n",
                                            spec.name,
                                            "",
                                            self.tool_permissions.display_label(&spec.name),
                                            width = width
                                        )
                                        .as_str(),
                                    );
                                    acc
                                });
                            let _ = queue!(
                                self.output,
                                style::SetAttribute(Attribute::Bold),
                                style::Print(format!("{}:\n", origin)),
                                style::SetAttribute(Attribute::Reset),
                                style::Print(to_display),
                                style::Print("\n")
                            );
                        });

                        queue!(
                            self.output,
                            style::Print("\nTrusted tools can be run without confirmation\n"),
                            style::SetForegroundColor(Color::DarkGrey),
                            style::Print(format!("\n{}\n", "* Default settings")),
                            style::Print("\n💡 Use "),
                            style::SetForegroundColor(Color::Green),
                            style::Print("/tools help"),
                            style::SetForegroundColor(Color::Reset),
                            style::SetForegroundColor(Color::DarkGrey),
                            style::Print(" to edit permissions."),
                            style::SetForegroundColor(Color::Reset),
                        )?;
                    },
                };

                // Put spacing between previous output as to not be overwritten by
                // during PromptUser.
                self.output.flush()?;

                ChatState::PromptUser {
                    tool_uses: Some(tool_uses),
                    pending_tool_index,
                    skip_printing_tools: true,
                }
            },
            Command::Prompts { subcommand } => {
                match subcommand {
                    Some(PromptsSubcommand::Help) => {
                        queue!(self.output, style::Print(command::PromptsSubcommand::help_text()))?;
                    },
                    Some(PromptsSubcommand::Get { mut get_command }) => {
                        let orig_input = get_command.orig_input.take();
                        let prompts = match self.tool_manager.get_prompt(get_command).await {
                            Ok(resp) => resp,
                            Err(e) => {
                                match e {
                                    GetPromptError::AmbiguousPrompt(prompt_name, alt_msg) => {
                                        queue!(
                                            self.output,
                                            style::Print("\n"),
                                            style::SetForegroundColor(Color::Yellow),
                                            style::Print("Prompt "),
                                            style::SetForegroundColor(Color::Cyan),
                                            style::Print(prompt_name),
                                            style::SetForegroundColor(Color::Yellow),
                                            style::Print(" is ambiguous. Use one of the following "),
                                            style::SetForegroundColor(Color::Cyan),
                                            style::Print(alt_msg),
                                            style::SetForegroundColor(Color::Reset),
                                        )?;
                                    },
                                    GetPromptError::PromptNotFound(prompt_name) => {
                                        queue!(
                                            self.output,
                                            style::Print("\n"),
                                            style::SetForegroundColor(Color::Yellow),
                                            style::Print("Prompt "),
                                            style::SetForegroundColor(Color::Cyan),
                                            style::Print(prompt_name),
                                            style::SetForegroundColor(Color::Yellow),
                                            style::Print(" not found. Use "),
                                            style::SetForegroundColor(Color::Cyan),
                                            style::Print("/prompts list"),
                                            style::SetForegroundColor(Color::Yellow),
                                            style::Print(" to see available prompts.\n"),
                                            style::SetForegroundColor(Color::Reset),
                                        )?;
                                    },
                                    _ => return Err(ChatError::Custom(e.to_string().into())),
                                }
                                execute!(self.output, style::Print("\n"))?;
                                return Ok(ChatState::PromptUser {
                                    tool_uses: Some(tool_uses),
                                    pending_tool_index,
                                    skip_printing_tools: true,
                                });
                            },
                        };
                        if let Some(err) = prompts.error {
                            // If we are running into error we should just display the error
                            // and abort.
                            let to_display = serde_json::json!(err);
                            queue!(
                                self.output,
                                style::Print("\n"),
                                style::SetAttribute(Attribute::Bold),
                                style::Print("Error encountered while retrieving prompt:"),
                                style::SetAttribute(Attribute::Reset),
                                style::Print("\n"),
                                style::SetForegroundColor(Color::Red),
                                style::Print(
                                    serde_json::to_string_pretty(&to_display)
                                        .unwrap_or_else(|_| format!("{:?}", &to_display))
                                ),
                                style::SetForegroundColor(Color::Reset),
                                style::Print("\n"),
                            )?;
                        } else {
                            let prompts = prompts
                                .result
                                .ok_or(ChatError::Custom("Result field missing from prompt/get request".into()))?;
                            let prompts = serde_json::from_value::<PromptGetResult>(prompts).map_err(|e| {
                                ChatError::Custom(format!("Failed to deserialize prompt/get result: {:?}", e).into())
                            })?;
                            self.pending_prompts.clear();
                            self.pending_prompts.append(&mut VecDeque::from(prompts.messages));
                            return Ok(ChatState::HandleInput {
                                input: orig_input.unwrap_or_default(),
                                tool_uses: Some(tool_uses),
                                pending_tool_index,
                            });
                        }
                    },
                    subcommand => {
                        let search_word = match subcommand {
                            Some(PromptsSubcommand::List { search_word }) => search_word,
                            _ => None,
                        };
                        let terminal_width = self.terminal_width();
                        let mut prompts_wl = self.tool_manager.prompts.write().map_err(|e| {
                            ChatError::Custom(
                                format!("Poison error encountered while retrieving prompts: {}", e).into(),
                            )
                        })?;
                        self.tool_manager.refresh_prompts(&mut prompts_wl)?;
                        let mut longest_name = "";
                        let arg_pos = {
                            let optimal_case = UnicodeWidthStr::width(longest_name) + terminal_width / 4;
                            if optimal_case > terminal_width {
                                terminal_width / 3
                            } else {
                                optimal_case
                            }
                        };
                        queue!(
                            self.output,
                            style::Print("\n"),
                            style::SetAttribute(Attribute::Bold),
                            style::Print("Prompt"),
                            style::SetAttribute(Attribute::Reset),
                            style::Print({
                                let name_width = UnicodeWidthStr::width("Prompt");
                                let padding = arg_pos.saturating_sub(name_width);
                                " ".repeat(padding)
                            }),
                            style::SetAttribute(Attribute::Bold),
                            style::Print("Arguments (* = required)"),
                            style::SetAttribute(Attribute::Reset),
                            style::Print("\n"),
                            style::Print(format!("{}\n", "▔".repeat(terminal_width))),
                        )?;
                        let prompts_by_server = prompts_wl.iter().fold(
                            HashMap::<&String, Vec<&PromptBundle>>::new(),
                            |mut acc, (prompt_name, bundles)| {
                                if prompt_name.contains(search_word.as_deref().unwrap_or("")) {
                                    if prompt_name.len() > longest_name.len() {
                                        longest_name = prompt_name.as_str();
                                    }
                                    for bundle in bundles {
                                        acc.entry(&bundle.server_name)
                                            .and_modify(|b| b.push(bundle))
                                            .or_insert(vec![bundle]);
                                    }
                                }
                                acc
                            },
                        );
                        for (i, (server_name, bundles)) in prompts_by_server.iter().enumerate() {
                            if i > 0 {
                                queue!(self.output, style::Print("\n"))?;
                            }
                            queue!(
                                self.output,
                                style::SetAttribute(Attribute::Bold),
                                style::Print(server_name),
                                style::Print(" (MCP):"),
                                style::SetAttribute(Attribute::Reset),
                                style::Print("\n"),
                            )?;
                            for bundle in bundles {
                                queue!(
                                    self.output,
                                    style::Print("- "),
                                    style::Print(&bundle.prompt_get.name),
                                    style::Print({
                                        if bundle
                                            .prompt_get
                                            .arguments
                                            .as_ref()
                                            .is_some_and(|args| !args.is_empty())
                                        {
                                            let name_width = UnicodeWidthStr::width(bundle.prompt_get.name.as_str());
                                            let padding =
                                                arg_pos.saturating_sub(name_width) - UnicodeWidthStr::width("- ");
                                            " ".repeat(padding)
                                        } else {
                                            "\n".to_owned()
                                        }
                                    })
                                )?;
                                if let Some(args) = bundle.prompt_get.arguments.as_ref() {
                                    for (i, arg) in args.iter().enumerate() {
                                        queue!(
                                            self.output,
                                            style::SetForegroundColor(Color::DarkGrey),
                                            style::Print(match arg.required {
                                                Some(true) => format!("{}*", arg.name),
                                                _ => arg.name.clone(),
                                            }),
                                            style::SetForegroundColor(Color::Reset),
                                            style::Print(if i < args.len() - 1 { ", " } else { "\n" }),
                                        )?;
                                    }
                                }
                            }
                        }
                    },
                }
                execute!(self.output, style::Print("\n"))?;
                ChatState::PromptUser {
                    tool_uses: Some(tool_uses),
                    pending_tool_index,
                    skip_printing_tools: true,
                }
            },
            Command::Usage => {
                let state = self.conversation_state.backend_conversation_state(true, true).await;

                if !state.dropped_context_files.is_empty() {
                    execute!(
                        self.output,
                        style::SetForegroundColor(Color::DarkYellow),
                        style::Print("\nSome context files are dropped due to size limit, please run "),
                        style::SetForegroundColor(Color::DarkGreen),
                        style::Print("/context show "),
                        style::SetForegroundColor(Color::DarkYellow),
                        style::Print("to learn more.\n"),
                        style::SetForegroundColor(style::Color::Reset)
                    )?;
                }

                let data = state.calculate_conversation_size();

                let context_token_count: TokenCount = data.context_messages.into();
                let assistant_token_count: TokenCount = data.assistant_messages.into();
                let user_token_count: TokenCount = data.user_messages.into();
                let total_token_used: TokenCount =
                    (data.context_messages + data.user_messages + data.assistant_messages).into();

                let window_width = self.terminal_width();
                // set a max width for the progress bar for better aesthetic
                let progress_bar_width = std::cmp::min(window_width, 80);

                let context_width = ((context_token_count.value() as f64 / CONTEXT_WINDOW_SIZE as f64)
                    * progress_bar_width as f64) as usize;
                let assistant_width = ((assistant_token_count.value() as f64 / CONTEXT_WINDOW_SIZE as f64)
                    * progress_bar_width as f64) as usize;
                let user_width = ((user_token_count.value() as f64 / CONTEXT_WINDOW_SIZE as f64)
                    * progress_bar_width as f64) as usize;

                let left_over_width = progress_bar_width
                    - std::cmp::min(context_width + assistant_width + user_width, progress_bar_width);

                let is_overflow = (context_width + assistant_width + user_width) > progress_bar_width;

                if is_overflow {
                    queue!(
                        self.output,
                        style::Print(format!(
                            "\nCurrent context window ({} of {}k tokens used)\n",
                            total_token_used,
                            CONTEXT_WINDOW_SIZE / 1000
                        )),
                        style::SetForegroundColor(Color::DarkRed),
                        style::Print("█".repeat(progress_bar_width)),
                        style::SetForegroundColor(Color::Reset),
                        style::Print(" "),
                        style::Print(format!(
                            "{:.2}%",
                            (total_token_used.value() as f32 / CONTEXT_WINDOW_SIZE as f32) * 100.0
                        )),
                    )?;
                } else {
                    queue!(
                        self.output,
                        style::Print(format!(
                            "\nCurrent context window ({} of {}k tokens used)\n",
                            total_token_used,
                            CONTEXT_WINDOW_SIZE / 1000
                        )),
                        style::SetForegroundColor(Color::DarkCyan),
                        // add a nice visual to mimic "tiny" progress, so the overral progress bar doesn't look too
                        // empty
                        style::Print("|".repeat(if context_width == 0 && *context_token_count > 0 {
                            1
                        } else {
                            0
                        })),
                        style::Print("█".repeat(context_width)),
                        style::SetForegroundColor(Color::Blue),
                        style::Print("|".repeat(if assistant_width == 0 && *assistant_token_count > 0 {
                            1
                        } else {
                            0
                        })),
                        style::Print("█".repeat(assistant_width)),
                        style::SetForegroundColor(Color::Magenta),
                        style::Print("|".repeat(if user_width == 0 && *user_token_count > 0 { 1 } else { 0 })),
                        style::Print("█".repeat(user_width)),
                        style::SetForegroundColor(Color::DarkGrey),
                        style::Print("█".repeat(left_over_width)),
                        style::Print(" "),
                        style::SetForegroundColor(Color::Reset),
                        style::Print(format!(
                            "{:.2}%",
                            (total_token_used.value() as f32 / CONTEXT_WINDOW_SIZE as f32) * 100.0
                        )),
                    )?;
                }

                queue!(self.output, style::Print("\n\n"))?;
                self.output.flush()?;

                queue!(
                    self.output,
                    style::SetForegroundColor(Color::DarkCyan),
                    style::Print("█ Context files: "),
                    style::SetForegroundColor(Color::Reset),
                    style::Print(format!(
                        "~{} tokens ({:.2}%)\n",
                        context_token_count,
                        (context_token_count.value() as f32 / CONTEXT_WINDOW_SIZE as f32) * 100.0
                    )),
                    style::SetForegroundColor(Color::Blue),
                    style::Print("█ Q responses: "),
                    style::SetForegroundColor(Color::Reset),
                    style::Print(format!(
                        "  ~{} tokens ({:.2}%)\n",
                        assistant_token_count,
                        (assistant_token_count.value() as f32 / CONTEXT_WINDOW_SIZE as f32) * 100.0
                    )),
                    style::SetForegroundColor(Color::Magenta),
                    style::Print("█ Your prompts: "),
                    style::SetForegroundColor(Color::Reset),
                    style::Print(format!(
                        " ~{} tokens ({:.2}%)\n\n",
                        user_token_count,
                        (user_token_count.value() as f32 / CONTEXT_WINDOW_SIZE as f32) * 100.0
                    )),
                )?;

                queue!(
                    self.output,
                    style::SetAttribute(Attribute::Bold),
                    style::Print("\n💡 Pro Tips:\n"),
                    style::SetAttribute(Attribute::Reset),
                    style::SetForegroundColor(Color::DarkGrey),
                    style::Print("Run "),
                    style::SetForegroundColor(Color::DarkGreen),
                    style::Print("/compact"),
                    style::SetForegroundColor(Color::DarkGrey),
                    style::Print(" to replace the conversation history with its summary\n"),
                    style::Print("Run "),
                    style::SetForegroundColor(Color::DarkGreen),
                    style::Print("/clear"),
                    style::SetForegroundColor(Color::DarkGrey),
                    style::Print(" to erase the entire chat history\n"),
                    style::Print("Run "),
                    style::SetForegroundColor(Color::DarkGreen),
                    style::Print("/context show"),
                    style::SetForegroundColor(Color::DarkGrey),
                    style::Print(" to see tokens per context file\n\n"),
                    style::SetForegroundColor(Color::Reset),
                )?;

                ChatState::PromptUser {
                    tool_uses: Some(tool_uses),
                    pending_tool_index,
                    skip_printing_tools: true,
                }
            },
        })
    }

    async fn tool_use_execute(&mut self, mut tool_uses: Vec<QueuedTool>) -> Result<ChatState, ChatError> {
        // Verify tools have permissions.
        for (index, tool) in tool_uses.iter_mut().enumerate() {
            // Manually accepted by the user or otherwise verified already.
            if tool.accepted {
                continue;
            }

            // If there is an override, we will use it. Otherwise fall back to Tool's default.
            let allowed = if self.tool_permissions.has(&tool.name) {
                self.tool_permissions.is_trusted(&tool.name)
            } else {
                !tool.tool.requires_acceptance(&self.ctx)
            };

            if self.settings.get_bool_or("chat.enableNotifications", false) {
                play_notification_bell(!allowed);
            }

            self.print_tool_descriptions(tool, allowed).await?;

            if allowed {
                tool.accepted = true;
                continue;
            }

            let pending_tool_index = Some(index);
            if !self.interactive {
                // Cannot request in non-interactive, so fail.
                return Err(ChatError::NonInteractiveToolApproval);
            }

            return Ok(ChatState::PromptUser {
                tool_uses: Some(tool_uses),
                pending_tool_index,
                skip_printing_tools: false,
            });
        }

        // Execute the requested tools.
        let mut tool_results = vec![];
        let mut image_blocks: Vec<RichImageBlock> = Vec::new();

        for tool in tool_uses {
            let mut tool_telemetry = self.tool_use_telemetry_events.entry(tool.id.clone());
            tool_telemetry = tool_telemetry.and_modify(|ev| ev.is_accepted = true);

            let tool_start = std::time::Instant::now();
            let invoke_result = tool.tool.invoke(&self.ctx, &mut self.output).await;

            if self.interactive && self.spinner.is_some() {
                queue!(
                    self.output,
                    terminal::Clear(terminal::ClearType::CurrentLine),
                    cursor::MoveToColumn(0),
                    cursor::Show
                )?;
            }
            execute!(self.output, style::Print("\n"))?;

            let tool_time = std::time::Instant::now().duration_since(tool_start);
            if let Tool::Custom(ct) = &tool.tool {
                tool_telemetry = tool_telemetry.and_modify(|ev| {
                    ev.custom_tool_call_latency = Some(tool_time.as_secs() as usize);
                    ev.input_token_size = Some(ct.get_input_token_size());
                    ev.is_custom_tool = true;
                });
            }
            let tool_time = format!("{}.{}", tool_time.as_secs(), tool_time.subsec_millis());
            match invoke_result {
                Ok(result) => {
                    match result.output {
                        OutputKind::Text(ref text) => {
                            debug!("Output is Text: {}", text);
                        },
                        OutputKind::Json(ref json) => {
                            debug!("Output is JSON: {}", json);
                        },
                        OutputKind::Images(ref image) => {
                            image_blocks.extend(image.clone());
                        },
                    }

                    debug!("tool result output: {:#?}", result);
                    execute!(
                        self.output,
                        style::Print(CONTINUATION_LINE),
                        style::Print("\n"),
                        style::SetForegroundColor(Color::Green),
                        style::SetAttribute(Attribute::Bold),
                        style::Print(format!(" ● Completed in {}s", tool_time)),
                        style::SetForegroundColor(Color::Reset),
                        style::Print("\n"),
                    )?;

                    tool_telemetry = tool_telemetry.and_modify(|ev| ev.is_success = Some(true));
                    if let Tool::Custom(_) = &tool.tool {
                        tool_telemetry
                            .and_modify(|ev| ev.output_token_size = Some(TokenCounter::count_tokens(result.as_str())));
                    }
                    tool_results.push(ToolUseResult {
                        tool_use_id: tool.id,
                        content: vec![result.into()],
                        status: ToolResultStatus::Success,
                    });
                },
                Err(err) => {
                    error!(?err, "An error occurred processing the tool");
                    execute!(
                        self.output,
                        style::Print(CONTINUATION_LINE),
                        style::Print("\n"),
                        style::SetAttribute(Attribute::Bold),
                        style::SetForegroundColor(Color::Red),
                        style::Print(format!(" ● Execution failed after {}s:\n", tool_time)),
                        style::SetAttribute(Attribute::Reset),
                        style::SetForegroundColor(Color::Red),
                        style::Print(&err),
                        style::SetAttribute(Attribute::Reset),
                        style::Print("\n\n"),
                    )?;

                    tool_telemetry.and_modify(|ev| ev.is_success = Some(false));
                    tool_results.push(ToolUseResult {
                        tool_use_id: tool.id,
                        content: vec![ToolUseResultBlock::Text(format!(
                            "An error occurred processing the tool: \n{}",
                            &err
                        ))],
                        status: ToolResultStatus::Error,
                    });
                    if let ToolUseStatus::Idle = self.tool_use_status {
                        self.tool_use_status = ToolUseStatus::RetryInProgress(
                            self.conversation_state
                                .message_id()
                                .map_or("No utterance id found".to_string(), |v| v.to_string()),
                        );
                    }
                },
            }
        }

        if !image_blocks.is_empty() {
            let images = image_blocks.into_iter().map(|(block, _)| block).collect();
            self.conversation_state
                .add_tool_results_with_images(tool_results, images);
        } else {
            self.conversation_state.add_tool_results(tool_results);
        }

        self.send_tool_use_telemetry().await;
        return Ok(ChatState::HandleResponseStream(
            self.client
                .send_message(self.conversation_state.as_sendable_conversation_state(false).await)
                .await?,
        ));
    }

    async fn handle_response(&mut self, response: SendMessageOutput) -> Result<ChatState, ChatError> {
        let request_id = response.request_id().map(|s| s.to_string());
        let mut buf = String::new();
        let mut offset = 0;
        let mut ended = false;
        let mut parser = ResponseParser::new(response);
        let mut state = ParseState::new(Some(self.terminal_width()));

        let mut tool_uses = Vec::new();
        let mut tool_name_being_recvd: Option<String> = None;

        loop {
            match parser.recv().await {
                Ok(msg_event) => {
                    trace!("Consumed: {:?}", msg_event);
                    match msg_event {
                        parser::ResponseEvent::ToolUseStart { name } => {
                            // We need to flush the buffer here, otherwise text will not be
                            // printed while we are receiving tool use events.
                            buf.push('\n');
                            tool_name_being_recvd = Some(name);
                        },
                        parser::ResponseEvent::AssistantText(text) => {
                            buf.push_str(&text);
                        },
                        parser::ResponseEvent::ToolUse(tool_use) => {
                            if self.interactive && self.spinner.is_some() {
                                drop(self.spinner.take());
                                queue!(
                                    self.output,
                                    terminal::Clear(terminal::ClearType::CurrentLine),
                                    cursor::MoveToColumn(0),
                                    cursor::Show
                                )?;
                            }
                            tool_uses.push(tool_use);
                            tool_name_being_recvd = None;
                        },
                        parser::ResponseEvent::EndStream { message } => {
                            // This log is attempting to help debug instances where users encounter
                            // the response timeout message.
                            if message.content() == RESPONSE_TIMEOUT_CONTENT {
                                error!(?request_id, ?message, "Encountered an unexpected model response");
                            }
                            self.conversation_state.push_assistant_message(message);
                            ended = true;
                        },
                    }
                },
                Err(recv_error) => {
                    if let Some(request_id) = &recv_error.request_id {
                        self.failed_request_ids.push(request_id.clone());
                    };

                    match recv_error.source {
                        RecvErrorKind::StreamTimeout { source, duration } => {
                            error!(
                                recv_error.request_id,
                                ?source,
                                "Encountered a stream timeout after waiting for {}s",
                                duration.as_secs()
                            );
                            if self.interactive {
                                execute!(self.output, cursor::Hide)?;
                                self.spinner =
                                    Some(Spinner::new(Spinners::Dots, "Dividing up the work...".to_string()));
                            }
                            // For stream timeouts, we'll tell the model to try and split its response into
                            // smaller chunks.
                            self.conversation_state
                                .push_assistant_message(AssistantMessage::new_response(
                                    None,
                                    RESPONSE_TIMEOUT_CONTENT.to_string(),
                                ));
                            self.conversation_state
                                .set_next_user_message(
                                    "You took too long to respond - try to split up the work into smaller steps."
                                        .to_string(),
                                )
                                .await;
                            self.send_tool_use_telemetry().await;
                            return Ok(ChatState::HandleResponseStream(
                                self.client
                                    .send_message(self.conversation_state.as_sendable_conversation_state(false).await)
                                    .await?,
                            ));
                        },
                        RecvErrorKind::UnexpectedToolUseEos {
                            tool_use_id,
                            name,
                            message,
                            time_elapsed,
                        } => {
                            error!(
                                recv_error.request_id,
                                tool_use_id, name, "The response stream ended before the entire tool use was received"
                            );
                            if self.interactive {
                                drop(self.spinner.take());
                                queue!(
                                    self.output,
                                    terminal::Clear(terminal::ClearType::CurrentLine),
                                    cursor::MoveToColumn(0),
                                    style::SetForegroundColor(Color::Yellow),
                                    style::SetAttribute(Attribute::Bold),
                                    style::Print(format!(
                                        "Warning: received an unexpected error from the model after {:.2}s",
                                        time_elapsed.as_secs_f64()
                                    )),
                                )?;
                                if let Some(request_id) = recv_error.request_id {
                                    queue!(
                                        self.output,
                                        style::Print(format!("\n         request_id: {}", request_id))
                                    )?;
                                }
                                execute!(self.output, style::Print("\n\n"), style::SetAttribute(Attribute::Reset))?;
                                self.spinner = Some(Spinner::new(
                                    Spinners::Dots,
                                    "Trying to divide up the work...".to_string(),
                                ));
                            }

                            self.conversation_state.push_assistant_message(*message);
                            let tool_results = vec![ToolUseResult {
                                    tool_use_id,
                                    content: vec![ToolUseResultBlock::Text(
                                        "The generated tool was too large, try again but this time split up the work between multiple tool uses".to_string(),
                                    )],
                                    status: ToolResultStatus::Error,
                                }];
                            self.conversation_state.add_tool_results(tool_results);
                            self.send_tool_use_telemetry().await;
                            return Ok(ChatState::HandleResponseStream(
                                self.client
                                    .send_message(self.conversation_state.as_sendable_conversation_state(false).await)
                                    .await?,
                            ));
                        },
                        _ => return Err(recv_error.into()),
                    }
                },
            }

            // Fix for the markdown parser copied over from q chat:
            // this is a hack since otherwise the parser might report Incomplete with useful data
            // still left in the buffer. I'm not sure how this is intended to be handled.
            if ended {
                buf.push('\n');
            }

            if tool_name_being_recvd.is_none() && !buf.is_empty() && self.interactive && self.spinner.is_some() {
                drop(self.spinner.take());
                queue!(
                    self.output,
                    terminal::Clear(terminal::ClearType::CurrentLine),
                    cursor::MoveToColumn(0),
                    cursor::Show
                )?;
            }

            // Print the response for normal cases
            loop {
                let input = Partial::new(&buf[offset..]);
                match interpret_markdown(input, &mut self.output, &mut state) {
                    Ok(parsed) => {
                        offset += parsed.offset_from(&input);
                        self.output.flush()?;
                        state.newline = state.set_newline;
                        state.set_newline = false;
                    },
                    Err(err) => match err.into_inner() {
                        Some(err) => return Err(ChatError::Custom(err.to_string().into())),
                        None => break, // Data was incomplete
                    },
                }

                // TODO: We should buffer output based on how much we have to parse, not as a constant
                // Do not remove unless you are nabochay :)
                std::thread::sleep(Duration::from_millis(8));
            }

            // Set spinner after showing all of the assistant text content so far.
            if let (Some(_name), true) = (&tool_name_being_recvd, self.interactive) {
                queue!(self.output, cursor::Hide)?;
                self.spinner = Some(Spinner::new(Spinners::Dots, "Thinking...".to_string()));
            }

            if ended {
                if let Some(message_id) = self.conversation_state.message_id() {
                    crate::telemetry::send_chat_added_message(
                        self.conversation_state.conversation_id().to_owned(),
                        message_id.to_owned(),
                        self.conversation_state.context_message_length(),
                    )
                    .await;
                }

                if self.interactive && self.settings.get_bool_or("chat.enableNotifications", false) {
                    // For final responses (no tools suggested), always play the bell
                    play_notification_bell(tool_uses.is_empty());
                }

                if self.interactive {
                    queue!(self.output, style::ResetColor, style::SetAttribute(Attribute::Reset))?;
                    execute!(self.output, style::Print("\n"))?;

                    for (i, citation) in &state.citations {
                        queue!(
                            self.output,
                            style::Print("\n"),
                            style::SetForegroundColor(Color::Blue),
                            style::Print(format!("[^{i}]: ")),
                            style::SetForegroundColor(Color::DarkGrey),
                            style::Print(format!("{citation}\n")),
                            style::SetForegroundColor(Color::Reset)
                        )?;
                    }
                }

                break;
            }
        }

        if !tool_uses.is_empty() {
            Ok(ChatState::ValidateTools(tool_uses))
        } else {
            Ok(ChatState::PromptUser {
                tool_uses: None,
                pending_tool_index: None,
                skip_printing_tools: false,
            })
        }
    }

    async fn validate_tools(&mut self, tool_uses: Vec<AssistantToolUse>) -> Result<ChatState, ChatError> {
        let conv_id = self.conversation_state.conversation_id().to_owned();
        debug!(?tool_uses, "Validating tool uses");
        let mut queued_tools: Vec<QueuedTool> = Vec::new();
        let mut tool_results: Vec<ToolUseResult> = Vec::new();

        for tool_use in tool_uses {
            let tool_use_id = tool_use.id.clone();
            let tool_use_name = tool_use.name.clone();
            let mut tool_telemetry = ToolUseEventBuilder::new(conv_id.clone(), tool_use.id.clone())
                .set_tool_use_id(tool_use_id.clone())
                .set_tool_name(tool_use.name.clone())
                .utterance_id(self.conversation_state.message_id().map(|s| s.to_string()));
            match self.tool_manager.get_tool_from_tool_use(tool_use) {
                Ok(mut tool) => {
                    // Apply non-Q-generated context to tools
                    self.contextualize_tool(&mut tool);

                    match tool.validate(&self.ctx).await {
                        Ok(()) => {
                            tool_telemetry.is_valid = Some(true);
                            queued_tools.push(QueuedTool {
                                id: tool_use_id.clone(),
                                name: tool_use_name,
                                tool,
                                accepted: false,
                            });
                        },
                        Err(err) => {
                            tool_telemetry.is_valid = Some(false);
                            tool_results.push(ToolUseResult {
                                tool_use_id: tool_use_id.clone(),
                                content: vec![ToolUseResultBlock::Text(format!(
                                    "Failed to validate tool parameters: {err}"
                                ))],
                                status: ToolResultStatus::Error,
                            });
                        },
                    };
                },
                Err(err) => {
                    tool_telemetry.is_valid = Some(false);
                    tool_results.push(err.into());
                },
            }
            self.tool_use_telemetry_events.insert(tool_use_id, tool_telemetry);
        }

        // If we have any validation errors, then return them immediately to the model.
        if !tool_results.is_empty() {
            debug!(?tool_results, "Error found in the model tools");
            queue!(
                self.output,
                style::SetAttribute(Attribute::Bold),
                style::Print("Tool validation failed: "),
                style::SetAttribute(Attribute::Reset),
            )?;
            for tool_result in &tool_results {
                for block in &tool_result.content {
                    let content: Option<Cow<'_, str>> = match block {
                        ToolUseResultBlock::Text(t) => Some(t.as_str().into()),
                        ToolUseResultBlock::Json(d) => serde_json::to_string(d)
                            .map_err(|err| error!(?err, "failed to serialize tool result content"))
                            .map(Into::into)
                            .ok(),
                    };
                    if let Some(content) = content {
                        queue!(
                            self.output,
                            style::Print("\n"),
                            style::SetForegroundColor(Color::Red),
                            style::Print(format!("{}\n", content)),
                            style::SetForegroundColor(Color::Reset),
                        )?;
                    }
                }
            }
            self.conversation_state.add_tool_results(tool_results);
            self.send_tool_use_telemetry().await;
            if let ToolUseStatus::Idle = self.tool_use_status {
                self.tool_use_status = ToolUseStatus::RetryInProgress(
                    self.conversation_state
                        .message_id()
                        .map_or("No utterance id found".to_string(), |v| v.to_string()),
                );
            }

            let response = self
                .client
                .send_message(self.conversation_state.as_sendable_conversation_state(false).await)
                .await?;
            return Ok(ChatState::HandleResponseStream(response));
        }

        Ok(ChatState::ExecuteTools(queued_tools))
    }

    /// Apply program context to tools that Q may not have.
    // We cannot attach this any other way because Tools are constructed by deserializing
    // output from Amazon Q.
    // TODO: Is there a better way?
    fn contextualize_tool(&self, tool: &mut Tool) {
        #[allow(clippy::single_match)]
        match tool {
            Tool::GhIssue(gh_issue) => {
                gh_issue.set_context(GhIssueContext {
                    // Ideally we avoid cloning, but this function is not called very often.
                    // Using references with lifetimes requires a large refactor, and Arc<Mutex<T>>
                    // seems like overkill and may incur some performance cost anyway.
                    context_manager: self.conversation_state.context_manager.clone(),
                    transcript: self.conversation_state.transcript.clone(),
                    failed_request_ids: self.failed_request_ids.clone(),
                    tool_permissions: self.tool_permissions.permissions.clone(),
                    interactive: self.interactive,
                });
            },
            _ => (),
        };
    }

    async fn print_tool_descriptions(&mut self, tool_use: &QueuedTool, trusted: bool) -> Result<(), ChatError> {
        queue!(
            self.output,
            style::SetForegroundColor(Color::Magenta),
            style::Print(format!(
                "🛠️  Using tool: {}{}",
                tool_use.tool.display_name(),
                if trusted { " (trusted)".dark_green() } else { "".reset() }
            )),
            style::SetForegroundColor(Color::Reset)
        )?;
        if let Tool::Custom(ref tool) = tool_use.tool {
            queue!(
                self.output,
                style::SetForegroundColor(Color::Reset),
                style::Print(" from mcp server "),
                style::SetForegroundColor(Color::Magenta),
                style::Print(tool.client.get_server_name()),
                style::SetForegroundColor(Color::Reset),
            )?;
        }
        queue!(self.output, style::Print("\n"), style::Print(CONTINUATION_LINE))?;
        queue!(self.output, style::Print("\n"))?;
        queue!(self.output, style::Print(TOOL_BULLET))?;

        self.output.flush()?;

        tool_use
            .tool
            .queue_description(&self.ctx, &mut self.output)
            .await
            .map_err(|e| ChatError::Custom(format!("failed to print tool, `{}`: {}", tool_use.name, e).into()))?;

        Ok(())
    }

    /// Helper function to read user input with a prompt and Ctrl+C handling
    fn read_user_input(&mut self, prompt: &str, exit_on_single_ctrl_c: bool) -> Option<String> {
        let mut ctrl_c = false;
        loop {
            match (self.input_source.read_line(Some(prompt)), ctrl_c) {
                (Ok(Some(line)), _) => {
                    if line.trim().is_empty() {
                        continue; // Reprompt if the input is empty
                    }
                    return Some(line);
                },
                (Ok(None), false) => {
                    if exit_on_single_ctrl_c {
                        return None;
                    }
                    execute!(
                        self.output,
                        style::Print(format!(
                            "\n(To exit the CLI, press Ctrl+C or Ctrl+D again or type {})\n\n",
                            "/quit".green()
                        ))
                    )
                    .unwrap_or_default();
                    ctrl_c = true;
                },
                (Ok(None), true) => return None, // Exit if Ctrl+C was pressed twice
                (Err(_), _) => return None,
            }
        }
    }

    /// Helper function to generate a prompt based on the current context
    fn generate_tool_trust_prompt(&self) -> String {
        prompt::generate_prompt(self.conversation_state.current_profile(), self.all_tools_trusted())
    }

    async fn send_tool_use_telemetry(&mut self) {
        for (_, mut event) in self.tool_use_telemetry_events.drain() {
            event.user_input_id = match self.tool_use_status {
                ToolUseStatus::Idle => self.conversation_state.message_id(),
                ToolUseStatus::RetryInProgress(ref id) => Some(id.as_str()),
            }
            .map(|v| v.to_string());

            crate::telemetry::client()
                .await
                .send_event(Event::new(event.into()))
                .await;
        }
    }

    fn terminal_width(&self) -> usize {
        (self.terminal_width_provider)().unwrap_or(80)
    }

    fn all_tools_trusted(&self) -> bool {
        self.conversation_state.tools.values().flatten().all(|t| match t {
            FigTool::ToolSpecification(t) => self.tool_permissions.is_trusted(&t.name),
        })
    }

    /// Display character limit warnings based on current conversation size
    async fn display_char_warnings(&mut self) -> Result<(), std::io::Error> {
        let warning_level = self.conversation_state.get_token_warning_level().await;

        match warning_level {
            TokenWarningLevel::Critical => {
                // Memory constraint warning with gentler wording
                execute!(
                    self.output,
                    style::SetForegroundColor(Color::Yellow),
                    style::SetAttribute(Attribute::Bold),
                    style::Print("\n⚠️ This conversation is getting lengthy.\n"),
                    style::SetAttribute(Attribute::Reset),
                    style::Print(
                        "To ensure continued smooth operation, please use /compact to summarize the conversation.\n\n"
                    ),
                    style::SetForegroundColor(Color::Reset)
                )?;
            },
            TokenWarningLevel::None => {
                // No warning needed
            },
        }

        Ok(())
    }
}

#[derive(Debug)]
struct ToolUseEventBuilder {
    pub conversation_id: String,
    pub utterance_id: Option<String>,
    pub user_input_id: Option<String>,
    pub tool_use_id: Option<String>,
    pub tool_name: Option<String>,
    pub is_accepted: bool,
    pub is_success: Option<bool>,
    pub is_valid: Option<bool>,
    pub is_custom_tool: bool,
    pub input_token_size: Option<usize>,
    pub output_token_size: Option<usize>,
    pub custom_tool_call_latency: Option<usize>,
}

impl ToolUseEventBuilder {
    pub fn new(conv_id: String, tool_use_id: String) -> Self {
        Self {
            conversation_id: conv_id,
            utterance_id: None,
            user_input_id: None,
            tool_use_id: Some(tool_use_id),
            tool_name: None,
            is_accepted: false,
            is_success: None,
            is_valid: None,
            is_custom_tool: false,
            input_token_size: None,
            output_token_size: None,
            custom_tool_call_latency: None,
        }
    }

    pub fn utterance_id(mut self, id: Option<String>) -> Self {
        self.utterance_id = id;
        self
    }

    pub fn set_tool_use_id(mut self, id: String) -> Self {
        self.tool_use_id.replace(id);
        self
    }

    pub fn set_tool_name(mut self, name: String) -> Self {
        self.tool_name.replace(name);
        self
    }
}

impl From<ToolUseEventBuilder> for crate::telemetry::EventType {
    fn from(val: ToolUseEventBuilder) -> Self {
        crate::telemetry::EventType::ToolUseSuggested {
            conversation_id: val.conversation_id,
            utterance_id: val.utterance_id,
            user_input_id: val.user_input_id,
            tool_use_id: val.tool_use_id,
            tool_name: val.tool_name,
            is_accepted: val.is_accepted,
            is_success: val.is_success,
            is_valid: val.is_valid,
            is_custom_tool: val.is_custom_tool,
            input_token_size: val.input_token_size,
            output_token_size: val.output_token_size,
            custom_tool_call_latency: val.custom_tool_call_latency,
        }
    }
}

/// Testing helper
fn split_tool_use_event(value: &Map<String, serde_json::Value>) -> Vec<ChatResponseStream> {
    let tool_use_id = value.get("tool_use_id").unwrap().as_str().unwrap().to_string();
    let name = value.get("name").unwrap().as_str().unwrap().to_string();
    let args_str = value.get("args").unwrap().to_string();
    let split_point = args_str.len() / 2;
    vec![
        ChatResponseStream::ToolUseEvent {
            tool_use_id: tool_use_id.clone(),
            name: name.clone(),
            input: None,
            stop: None,
        },
        ChatResponseStream::ToolUseEvent {
            tool_use_id: tool_use_id.clone(),
            name: name.clone(),
            input: Some(args_str.split_at(split_point).0.to_string()),
            stop: None,
        },
        ChatResponseStream::ToolUseEvent {
            tool_use_id: tool_use_id.clone(),
            name: name.clone(),
            input: Some(args_str.split_at(split_point).1.to_string()),
            stop: None,
        },
        ChatResponseStream::ToolUseEvent {
            tool_use_id: tool_use_id.clone(),
            name: name.clone(),
            input: None,
            stop: Some(true),
        },
    ]
}

/// Testing helper
fn create_stream(model_responses: serde_json::Value) -> StreamingClient {
    let mut mock = Vec::new();
    for response in model_responses.as_array().unwrap() {
        let mut stream = Vec::new();
        for event in response.as_array().unwrap() {
            match event {
                serde_json::Value::String(assistant_text) => {
                    stream.push(ChatResponseStream::AssistantResponseEvent {
                        content: assistant_text.to_string(),
                    });
                },
                serde_json::Value::Object(tool_use) => {
                    stream.append(&mut split_tool_use_event(tool_use));
                },
                other => panic!("Unexpected value: {:?}", other),
            }
        }
        mock.push(stream);
    }
    StreamingClient::mock(mock)
}

#[cfg(test)]
mod tests {
    use super::*;

    #[tokio::test]
    async fn test_flow() {
        // let _ = tracing_subscriber::fmt::try_init();
        let ctx = Context::builder().with_test_home().await.unwrap().build_fake();
        let test_client = create_stream(serde_json::json!([
            [
                "Sure, I'll create a file for you",
                {
                    "tool_use_id": "1",
                    "name": "fs_write",
                    "args": {
                        "command": "create",
                        "file_text": "Hello, world!",
                        "path": "/file.txt",
                    }
                }
            ],
            [
                "Hope that looks good to you!",
            ],
        ]));

        let tool_manager = ToolManager::default();
        let tool_config = serde_json::from_str::<HashMap<String, ToolSpec>>(include_str!("tools/tool_index.json"))
            .expect("Tools failed to load");
        ChatContext::new(
            Arc::clone(&ctx),
            "fake_conv_id",
            Settings::new(),
            State::new(),
            SharedWriter::stdout(),
            None,
            InputSource::new_mock(vec![
                "create a new file".to_string(),
                "y".to_string(),
                "exit".to_string(),
            ]),
            true,
            test_client,
            || Some(80),
            tool_manager,
            None,
            tool_config,
            ToolPermissions::new(0),
        )
        .await
        .unwrap()
        .try_chat()
        .await
        .unwrap();

        assert_eq!(ctx.fs().read_to_string("/file.txt").await.unwrap(), "Hello, world!\n");
    }

    #[tokio::test]
    async fn test_flow_tool_permissions() {
        // let _ = tracing_subscriber::fmt::try_init();
        let ctx = Context::builder().with_test_home().await.unwrap().build_fake();
        let test_client = create_stream(serde_json::json!([
            [
                "Ok",
                {
                    "tool_use_id": "1",
                    "name": "fs_write",
                    "args": {
                        "command": "create",
                        "file_text": "Hello, world!",
                        "path": "/file1.txt",
                    }
                }
            ],
            [
                "Done",
            ],
            [
                "Ok",
                {
                    "tool_use_id": "1",
                    "name": "fs_write",
                    "args": {
                        "command": "create",
                        "file_text": "Hello, world!",
                        "path": "/file2.txt",
                    }
                }
            ],
            [
                "Done",
            ],
            [
                "Ok",
                {
                    "tool_use_id": "1",
                    "name": "fs_write",
                    "args": {
                        "command": "create",
                        "file_text": "Hello, world!",
                        "path": "/file3.txt",
                    }
                }
            ],
            [
                "Done",
            ],
            [
                "Ok",
                {
                    "tool_use_id": "1",
                    "name": "fs_write",
                    "args": {
                        "command": "create",
                        "file_text": "Hello, world!",
                        "path": "/file4.txt",
                    }
                }
            ],
            [
                "Ok, I won't make it.",
            ],
            [
                "Ok",
                {
                    "tool_use_id": "1",
                    "name": "fs_write",
                    "args": {
                        "command": "create",
                        "file_text": "Hello, world!",
                        "path": "/file5.txt",
                    }
                }
            ],
            [
                "Done",
            ],
            [
                "Ok",
                {
                    "tool_use_id": "1",
                    "name": "fs_write",
                    "args": {
                        "command": "create",
                        "file_text": "Hello, world!",
                        "path": "/file6.txt",
                    }
                }
            ],
            [
                "Ok, I won't make it.",
            ],
        ]));

        let tool_manager = ToolManager::default();
        let tool_config = serde_json::from_str::<HashMap<String, ToolSpec>>(include_str!("tools/tool_index.json"))
            .expect("Tools failed to load");
        ChatContext::new(
            Arc::clone(&ctx),
            "fake_conv_id",
            Settings::new(),
            State::new(),
            SharedWriter::stdout(),
            None,
            InputSource::new_mock(vec![
                "/tools".to_string(),
                "/tools help".to_string(),
                "create a new file".to_string(),
                "y".to_string(),
                "create a new file".to_string(),
                "t".to_string(),
                "create a new file".to_string(), // should make without prompting due to 't'
                "/tools untrust fs_write".to_string(),
                "create a file".to_string(), // prompt again due to untrust
                "n".to_string(),             // cancel
                "/tools trust fs_write".to_string(),
                "create a file".to_string(), // again without prompting due to '/tools trust'
                "/tools reset".to_string(),
                "create a file".to_string(), // prompt again due to reset
                "n".to_string(),             // cancel
                "exit".to_string(),
            ]),
            true,
            test_client,
            || Some(80),
            tool_manager,
            None,
            tool_config,
            ToolPermissions::new(0),
        )
        .await
        .unwrap()
        .try_chat()
        .await
        .unwrap();

        assert_eq!(ctx.fs().read_to_string("/file2.txt").await.unwrap(), "Hello, world!\n");
        assert_eq!(ctx.fs().read_to_string("/file3.txt").await.unwrap(), "Hello, world!\n");
        assert!(!ctx.fs().exists("/file4.txt"));
        assert_eq!(ctx.fs().read_to_string("/file5.txt").await.unwrap(), "Hello, world!\n");
        assert!(!ctx.fs().exists("/file6.txt"));
    }

    #[tokio::test]
    async fn test_flow_multiple_tools() {
        // let _ = tracing_subscriber::fmt::try_init();
        let ctx = Context::builder().with_test_home().await.unwrap().build_fake();
        let test_client = create_stream(serde_json::json!([
            [
                "Sure, I'll create a file for you",
                {
                    "tool_use_id": "1",
                    "name": "fs_write",
                    "args": {
                        "command": "create",
                        "file_text": "Hello, world!",
                        "path": "/file1.txt",
                    }
                },
                {
                    "tool_use_id": "2",
                    "name": "fs_write",
                    "args": {
                        "command": "create",
                        "file_text": "Hello, world!",
                        "path": "/file2.txt",
                    }
                }
            ],
            [
                "Done",
            ],
            [
                "Sure, I'll create a file for you",
                {
                    "tool_use_id": "1",
                    "name": "fs_write",
                    "args": {
                        "command": "create",
                        "file_text": "Hello, world!",
                        "path": "/file3.txt",
                    }
                },
                {
                    "tool_use_id": "2",
                    "name": "fs_write",
                    "args": {
                        "command": "create",
                        "file_text": "Hello, world!",
                        "path": "/file4.txt",
                    }
                }
            ],
            [
                "Done",
            ],
        ]));

        let tool_manager = ToolManager::default();
        let tool_config = serde_json::from_str::<HashMap<String, ToolSpec>>(include_str!("tools/tool_index.json"))
            .expect("Tools failed to load");
        ChatContext::new(
            Arc::clone(&ctx),
            "fake_conv_id",
            Settings::new(),
            State::new(),
            SharedWriter::stdout(),
            None,
            InputSource::new_mock(vec![
                "create 2 new files parallel".to_string(),
                "t".to_string(),
                "/tools reset".to_string(),
                "create 2 new files parallel".to_string(),
                "y".to_string(),
                "y".to_string(),
                "exit".to_string(),
            ]),
            true,
            test_client,
            || Some(80),
            tool_manager,
            None,
            tool_config,
            ToolPermissions::new(0),
        )
        .await
        .unwrap()
        .try_chat()
        .await
        .unwrap();

        assert_eq!(ctx.fs().read_to_string("/file1.txt").await.unwrap(), "Hello, world!\n");
        assert_eq!(ctx.fs().read_to_string("/file2.txt").await.unwrap(), "Hello, world!\n");
        assert_eq!(ctx.fs().read_to_string("/file3.txt").await.unwrap(), "Hello, world!\n");
        assert_eq!(ctx.fs().read_to_string("/file4.txt").await.unwrap(), "Hello, world!\n");
    }

    #[tokio::test]
    async fn test_flow_tools_trust_all() {
        // let _ = tracing_subscriber::fmt::try_init();
        let ctx = Context::builder().with_test_home().await.unwrap().build_fake();
        let test_client = create_stream(serde_json::json!([
            [
                "Sure, I'll create a file for you",
                {
                    "tool_use_id": "1",
                    "name": "fs_write",
                    "args": {
                        "command": "create",
                        "file_text": "Hello, world!",
                        "path": "/file1.txt",
                    }
                }
            ],
            [
                "Done",
            ],
            [
                "Sure, I'll create a file for you",
                {
                    "tool_use_id": "1",
                    "name": "fs_write",
                    "args": {
                        "command": "create",
                        "file_text": "Hello, world!",
                        "path": "/file3.txt",
                    }
                }
            ],
            [
                "Ok I won't.",
            ],
        ]));

        let tool_manager = ToolManager::default();
        let tool_config = serde_json::from_str::<HashMap<String, ToolSpec>>(include_str!("tools/tool_index.json"))
            .expect("Tools failed to load");
        ChatContext::new(
            Arc::clone(&ctx),
            "fake_conv_id",
            Settings::new(),
            State::new(),
            SharedWriter::stdout(),
            None,
            InputSource::new_mock(vec![
                "/tools trustall".to_string(),
                "create a new file".to_string(),
                "/tools reset".to_string(),
                "create a new file".to_string(),
                "exit".to_string(),
            ]),
            true,
            test_client,
            || Some(80),
            tool_manager,
            None,
            tool_config,
            ToolPermissions::new(0),
        )
        .await
        .unwrap()
        .try_chat()
        .await
        .unwrap();

        assert_eq!(ctx.fs().read_to_string("/file1.txt").await.unwrap(), "Hello, world!\n");
        assert!(!ctx.fs().exists("/file2.txt"));
    }

    #[test]
    fn test_editor_content_processing() {
        // Since we no longer have template replacement, this test is simplified
        let cases = vec![
            ("My content", "My content"),
            ("My content with newline\n", "My content with newline"),
            ("", ""),
        ];

        for (input, expected) in cases {
            let processed = input.trim().to_string();
            assert_eq!(processed, expected.trim().to_string(), "Failed for input: {}", input);
        }
    }
}<|MERGE_RESOLUTION|>--- conflicted
+++ resolved
@@ -44,13 +44,9 @@
     ToolsSubcommand,
 };
 use consts::{
-<<<<<<< HEAD
+    CONTEXT_FILES_MAX_SIZE,
     CONTEXT_WINDOW_SIZE,
     DUMMY_TOOL_NAME,
-=======
-    CONTEXT_FILES_MAX_SIZE,
-    CONTEXT_WINDOW_SIZE,
->>>>>>> 3220d817
 };
 use context::ContextManager;
 use conversation_state::{
