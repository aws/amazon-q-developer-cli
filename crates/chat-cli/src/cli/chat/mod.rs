pub mod cli;
mod command;
mod consts;
mod context;
mod conversation_state;
mod hooks;
mod input_source;
mod message;
mod parse;
mod parser;
mod prompt;
#[cfg(unix)]
mod skim_integration;
mod token_counter;
mod tool_manager;
mod tools;
pub mod util;

use std::borrow::Cow;
use std::collections::{
    HashMap,
    HashSet,
    VecDeque,
};
use std::io::{
    IsTerminal,
    Read,
    Write,
};
use std::process::{
    Command as ProcessCommand,
    ExitCode,
};
use std::sync::Arc;
use std::time::Duration;
use std::{
    env,
    fs,
};

use command::{
    Command,
    PromptsSubcommand,
    ToolsSubcommand,
};
use consts::{
    CONTEXT_FILES_MAX_SIZE,
    CONTEXT_WINDOW_SIZE,
    DUMMY_TOOL_NAME,
};
use context::ContextManager;
use conversation_state::{
    ConversationState,
    TokenWarningLevel,
};
use crossterm::style::{
    Attribute,
    Color,
    Stylize,
};
use crossterm::{
    cursor,
    execute,
    queue,
    style,
    terminal,
};
use eyre::{
    ErrReport,
    Result,
    bail,
};
use hooks::{
    Hook,
    HookTrigger,
};
use message::{
    AssistantMessage,
    AssistantToolUse,
    ToolUseResult,
    ToolUseResultBlock,
};
use rand::distr::{
    Alphanumeric,
    SampleString,
};
use tokio::signal::ctrl_c;
use util::shared_writer::SharedWriter;
use util::ui::draw_box;

use crate::api_client::StreamingClient;
use crate::api_client::clients::SendMessageOutput;
use crate::api_client::model::{
    ChatResponseStream,
    Tool as FigTool,
    ToolResultStatus,
};
use crate::database::Database;
use crate::database::settings::Setting;
use crate::platform::Context;
use crate::telemetry::TelemetryThread;
use crate::telemetry::core::ToolUseEventBuilder;

/// Help text for the compact command
fn compact_help_text() -> String {
    color_print::cformat!(
        r#"
<magenta,em>Conversation Compaction</magenta,em>

The <em>/compact</em> command summarizes the conversation history to free up context space
while preserving essential information. This is useful for long-running conversations
that may eventually reach memory constraints.

<cyan!>Usage</cyan!>
  <em>/compact</em>                   <black!>Summarize the conversation and clear history</black!>
  <em>/compact [prompt]</em>          <black!>Provide custom guidance for summarization</black!>

<cyan!>When to use</cyan!>
• When you see the memory constraint warning message
• When a conversation has been running for a long time
• Before starting a new topic within the same session
• After completing complex tool operations

<cyan!>How it works</cyan!>
• Creates an AI-generated summary of your conversation
• Retains key information, code, and tool executions in the summary
• Clears the conversation history to free up space
• The assistant will reference the summary context in future responses
"#
    )
}
use input_source::InputSource;
use parse::{
    ParseState,
    interpret_markdown,
};
use parser::{
    RecvErrorKind,
    ResponseParser,
};
use regex::Regex;
use serde_json::Map;
use spinners::{
    Spinner,
    Spinners,
};
use thiserror::Error;
use token_counter::{
    TokenCount,
    TokenCounter,
};
use tool_manager::{
    GetPromptError,
    McpServerConfig,
    PromptBundle,
    ToolManager,
    ToolManagerBuilder,
};
use tools::gh_issue::GhIssueContext;
use tools::{
    OutputKind,
    QueuedTool,
    Tool,
    ToolPermissions,
    ToolSpec,
};
use tracing::{
    debug,
    error,
    info,
    trace,
    warn,
};
use unicode_width::UnicodeWidthStr;
use util::images::RichImageBlock;
use util::{
    animate_output,
    drop_matched_context_files,
    play_notification_bell,
    region_check,
};
use uuid::Uuid;
use winnow::Partial;
use winnow::stream::Offset;

use crate::mcp_client::{
    Prompt,
    PromptGetResult,
};

const WELCOME_TEXT: &str = color_print::cstr! {"
<em>Welcome to </em>
<cyan!>
 █████╗ ███╗   ███╗ █████╗ ███████╗ ██████╗ ███╗   ██╗     ██████╗ 
██╔══██╗████╗ ████║██╔══██╗╚══███╔╝██╔═══██╗████╗  ██║    ██╔═══██╗
███████║██╔████╔██║███████║  ███╔╝ ██║   ██║██╔██╗ ██║    ██║   ██║
██╔══██║██║╚██╔╝██║██╔══██║ ███╔╝  ██║   ██║██║╚██╗██║    ██║▄▄ ██║
██║  ██║██║ ╚═╝ ██║██║  ██║███████╗╚██████╔╝██║ ╚████║    ╚██████╔╝
╚═╝  ╚═╝╚═╝     ╚═╝╚═╝  ╚═╝╚══════╝ ╚═════╝ ╚═╝  ╚═══╝     ╚══▀▀═╝ 
</cyan!>                                                        
"};

const SMALL_SCREEN_WECLOME_TEXT: &str = color_print::cstr! {"
<em>Welcome to <cyan!>Amazon Q</cyan!>!</em>
"};

const ROTATING_TIPS: [&str; 9] = [
    color_print::cstr! {"You can use <green!>/editor</green!> to edit your prompt with a vim-like experience"},
    color_print::cstr! {"<green!>/usage</green!> shows you a visual breakdown of your current context window usage"},
    color_print::cstr! {"Get notified whenever Q CLI finishes responding. Just run <green!>q settings chat.enableNotifications true</green!>"},
    color_print::cstr! {"You can execute bash commands by typing <green!>!</green!> followed by the command"},
    color_print::cstr! {"Q can use tools without asking for confirmation every time. Give <green!>/tools trust</green!> a try"},
    color_print::cstr! {"You can programmatically inject context to your prompts by using hooks. Check out <green!>/context hooks help</green!>"},
    color_print::cstr! {"You can use <green!>/compact</green!> to replace the conversation history with its summary to free up the context space"},
    color_print::cstr! {"If you want to file an issue to the Q CLI team, just tell me, or run <green!>q issue</green!>"},
    color_print::cstr! {"You can enable custom tools with <green!>MCP servers</green!>. Learn more with <green!>/help</green!>"},
];

const GREETING_BREAK_POINT: usize = 67;

const POPULAR_SHORTCUTS: &str = color_print::cstr! {"
<black!>
<green!>/help</green!> all commands  <em>•</em>  <green!>ctrl + j</green!> new lines  <em>•</em>  <green!>ctrl + s</green!> fuzzy search
</black!>"};

const SMALL_SCREEN_POPULAR_SHORTCUTS: &str = color_print::cstr! {"
<black!>
<green!>/help</green!> all commands
<green!>ctrl + j</green!> new lines
<green!>ctrl + s</green!> fuzzy search
</black!>
"};
const HELP_TEXT: &str = color_print::cstr! {"

<magenta,em>q</magenta,em> (Amazon Q Chat)

<cyan,em>Commands:</cyan,em>
<em>/clear</em>        <black!>Clear the conversation history</black!>
<em>/issue</em>        <black!>Report an issue or make a feature request</black!>
<em>/editor</em>       <black!>Open $EDITOR (defaults to vi) to compose a prompt</black!>
<em>/help</em>         <black!>Show this help dialogue</black!>
<em>/quit</em>         <black!>Quit the application</black!>
<em>/compact</em>      <black!>Summarize the conversation to free up context space</black!>
  <em>help</em>        <black!>Show help for the compact command</black!>
  <em>[prompt]</em>    <black!>Optional custom prompt to guide summarization</black!>
<em>/tools</em>        <black!>View and manage tools and permissions</black!>
  <em>help</em>        <black!>Show an explanation for the trust command</black!>
  <em>trust</em>       <black!>Trust a specific tool or tools for the session</black!>
  <em>untrust</em>     <black!>Revert a tool or tools to per-request confirmation</black!>
  <em>trustall</em>    <black!>Trust all tools (equivalent to deprecated /acceptall)</black!>
  <em>reset</em>       <black!>Reset all tools to default permission levels</black!>
<em>/profile</em>      <black!>Manage profiles</black!>
  <em>help</em>        <black!>Show profile help</black!>
  <em>list</em>        <black!>List profiles</black!>
  <em>set</em>         <black!>Set the current profile</black!>
  <em>create</em>      <black!>Create a new profile</black!>
  <em>delete</em>      <black!>Delete a profile</black!>
  <em>rename</em>      <black!>Rename a profile</black!>
<em>/prompts</em>      <black!>View and retrieve prompts</black!>
  <em>help</em>        <black!>Show prompts help</black!>
  <em>list</em>        <black!>List or search available prompts</black!>
  <em>get</em>         <black!>Retrieve and send a prompt</black!>
<em>/context</em>      <black!>Manage context files and hooks for the chat session</black!>
  <em>help</em>        <black!>Show context help</black!>
  <em>show</em>        <black!>Display current context rules configuration [--expand]</black!>
  <em>add</em>         <black!>Add file(s) to context [--global] [--force]</black!>
  <em>rm</em>          <black!>Remove file(s) from context [--global]</black!>
  <em>clear</em>       <black!>Clear all files from current context [--global]</black!>
  <em>hooks</em>       <black!>View and manage context hooks</black!>
<em>/usage</em>        <black!>Show current session's context window usage</black!>
<em>/import</em>       <black!>Import conversation state from a JSON file</black!>
<em>/export</em>       <black!>Export conversation state to a JSON file</black!>

<cyan,em>MCP:</cyan,em>
<black!>You can now configure the Amazon Q CLI to use MCP servers. \nLearn how: https://docs.aws.amazon.com/en_us/amazonq/latest/qdeveloper-ug/command-line-mcp.html</black!>

<cyan,em>Tips:</cyan,em>
<em>!{command}</em>            <black!>Quickly execute a command in your current session</black!>
<em>Ctrl(^) + j</em>           <black!>Insert new-line to provide multi-line prompt. Alternatively, [Alt(⌥) + Enter(⏎)]</black!>
<em>Ctrl(^) + s</em>           <black!>Fuzzy search commands and context files. Use Tab to select multiple items.</black!>
                      <black!>Change the keybind to ctrl+x with: q settings chat.skimCommandKey x (where x is any key)</black!>

"};

const RESPONSE_TIMEOUT_CONTENT: &str = "Response timed out - message took too long to generate";
const TRUST_ALL_TEXT: &str = color_print::cstr! {"<green!>All tools are now trusted (<red!>!</red!>). Amazon Q will execute tools <bold>without</bold> asking for confirmation.\
\nAgents can sometimes do unexpected things so understand the risks.</green!>
\nLearn more at https://docs.aws.amazon.com/amazonq/latest/qdeveloper-ug/command-line-chat-security.html#command-line-chat-trustall-safety"};

const TOOL_BULLET: &str = " ● ";
const CONTINUATION_LINE: &str = " ⋮ ";

pub async fn launch_chat(database: &mut Database, telemetry: &TelemetryThread, args: cli::Chat) -> Result<ExitCode> {
    let trust_tools = args.trust_tools.map(|mut tools| {
        if tools.len() == 1 && tools[0].is_empty() {
            tools.pop();
        }
        tools
    });

    chat(
        database,
        telemetry,
        args.input,
        args.no_interactive,
        args.accept_all,
        args.profile,
        args.trust_all_tools,
        trust_tools,
    )
    .await
}

#[allow(clippy::too_many_arguments)]
pub async fn chat(
    database: &mut Database,
    telemetry: &TelemetryThread,
    input: Option<String>,
    no_interactive: bool,
    accept_all: bool,
    profile: Option<String>,
    trust_all_tools: bool,
    trust_tools: Option<Vec<String>>,
) -> Result<ExitCode> {
    if !crate::util::system_info::in_cloudshell() && !crate::auth::is_logged_in(database).await {
        bail!("You are not logged in, please log in with {}", "q login".bold());
    }

    region_check("chat")?;

    let ctx = Context::new();

    let stdin = std::io::stdin();
    // no_interactive flag or part of a pipe
    let interactive = !no_interactive && stdin.is_terminal();
    let input = if !interactive && !stdin.is_terminal() {
        // append to input string any extra info that was provided, e.g. via pipe
        let mut input = input.unwrap_or_default();
        stdin.lock().read_to_string(&mut input)?;
        Some(input)
    } else {
        input
    };

    let mut output = match interactive {
        true => SharedWriter::stderr(),
        false => SharedWriter::stdout(),
    };

    let client = match ctx.env().get("Q_MOCK_CHAT_RESPONSE") {
        Ok(json) => create_stream(serde_json::from_str(std::fs::read_to_string(json)?.as_str())?),
        _ => StreamingClient::new(database).await?,
    };

    let mcp_server_configs = match McpServerConfig::load_config(&mut output).await {
        Ok(config) => {
            execute!(
                output,
                style::Print(
                    "To learn more about MCP safety, see https://docs.aws.amazon.com/amazonq/latest/qdeveloper-ug/command-line-mcp-security.html\n"
                )
            )?;
            config
        },
        Err(e) => {
            warn!("No mcp server config loaded: {}", e);
            McpServerConfig::default()
        },
    };

    // If profile is specified, verify it exists before starting the chat
    if let Some(ref profile_name) = profile {
        // Create a temporary context manager to check if the profile exists
        match ContextManager::new(Arc::clone(&ctx), None).await {
            Ok(context_manager) => {
                let profiles = context_manager.list_profiles().await?;
                if !profiles.contains(profile_name) {
                    bail!(
                        "Profile '{}' does not exist. Available profiles: {}",
                        profile_name,
                        profiles.join(", ")
                    );
                }
            },
            Err(e) => {
                warn!("Failed to initialize context manager to verify profile: {}", e);
                // Continue without verification if context manager can't be initialized
            },
        }
    }

    let conversation_id = Alphanumeric.sample_string(&mut rand::rng(), 9);
    info!(?conversation_id, "Generated new conversation id");
    let (prompt_request_sender, prompt_request_receiver) = std::sync::mpsc::channel::<Option<String>>();
    let (prompt_response_sender, prompt_response_receiver) = std::sync::mpsc::channel::<Vec<String>>();
    let mut tool_manager = ToolManagerBuilder::default()
        .mcp_server_config(mcp_server_configs)
        .prompt_list_sender(prompt_response_sender)
        .prompt_list_receiver(prompt_request_receiver)
        .conversation_id(&conversation_id)
        .build(telemetry)
        .await?;
    let tool_config = tool_manager.load_tools(database, telemetry).await?;
    let mut tool_permissions = ToolPermissions::new(tool_config.len());
    if accept_all || trust_all_tools {
        for tool in tool_config.values() {
            tool_permissions.trust_tool(&tool.name);
        }

        // Deprecation notice for --accept-all users
        if accept_all && interactive {
            queue!(
                output,
                style::SetForegroundColor(Color::Yellow),
                style::Print("\n--accept-all, -a is deprecated. Use --trust-all-tools instead."),
                style::SetForegroundColor(Color::Reset),
            )?;
        }
    } else if let Some(trusted) = trust_tools.map(|vec| vec.into_iter().collect::<HashSet<_>>()) {
        // --trust-all-tools takes precedence over --trust-tools=...
        for tool in tool_config.values() {
            if trusted.contains(&tool.name) {
                tool_permissions.trust_tool(&tool.name);
            } else {
                tool_permissions.untrust_tool(&tool.name);
            }
        }
    }

    let mut chat = ChatContext::new(
        ctx,
        &conversation_id,
        output,
        input,
        InputSource::new(database, prompt_request_sender, prompt_response_receiver)?,
        interactive,
        client,
        || terminal::window_size().map(|s| s.columns.into()).ok(),
        tool_manager,
        profile,
        tool_config,
        tool_permissions,
    )
    .await?;

    let result = chat.try_chat(database, telemetry).await.map(|_| ExitCode::SUCCESS);
    drop(chat); // Explicit drop for clarity

    result
}

/// Enum used to denote the origin of a tool use event
enum ToolUseStatus {
    /// Variant denotes that the tool use event associated with chat context is a direct result of
    /// a user request
    Idle,
    /// Variant denotes that the tool use event associated with the chat context is a result of a
    /// retry for one or more previously attempted tool use. The tuple is the utterance id
    /// associated with the original user request that necessitated the tool use
    RetryInProgress(String),
}

#[derive(Debug, Error)]
pub enum ChatError {
    #[error("{0}")]
    Client(#[from] crate::api_client::ApiClientError),
    #[error("{0}")]
    ResponseStream(#[from] parser::RecvError),
    #[error("{0}")]
    Std(#[from] std::io::Error),
    #[error("{0}")]
    Readline(#[from] rustyline::error::ReadlineError),
    #[error("{0}")]
    Custom(Cow<'static, str>),
    #[error("interrupted")]
    Interrupted { tool_uses: Option<Vec<QueuedTool>> },
    #[error(
        "Tool approval required but --no-interactive was specified. Use --trust-all-tools to automatically approve tools."
    )]
    NonInteractiveToolApproval,
    #[error(transparent)]
    GetPromptError(#[from] GetPromptError),
}

pub struct ChatContext {
    ctx: Arc<Context>,
    /// The [Write] destination for printing conversation text.
    output: SharedWriter,
    initial_input: Option<String>,
    input_source: InputSource,
    interactive: bool,
    /// The client to use to interact with the model.
    client: StreamingClient,
    /// Width of the terminal, required for [ParseState].
    terminal_width_provider: fn() -> Option<usize>,
    spinner: Option<Spinner>,
    /// [ConversationState].
    conversation_state: ConversationState,
    /// State to track tools that need confirmation.
    tool_permissions: ToolPermissions,
    /// Telemetry events to be sent as part of the conversation.
    tool_use_telemetry_events: HashMap<String, ToolUseEventBuilder>,
    /// State used to keep track of tool use relation
    tool_use_status: ToolUseStatus,
    /// Abstraction that consolidates custom tools with native ones
    tool_manager: ToolManager,
    /// Any failed requests that could be useful for error report/debugging
    failed_request_ids: Vec<String>,
    /// Pending prompts to be sent
    pending_prompts: VecDeque<Prompt>,
}

impl ChatContext {
    #[allow(clippy::too_many_arguments)]
    pub async fn new(
        ctx: Arc<Context>,
        conversation_id: &str,
        output: SharedWriter,
        input: Option<String>,
        input_source: InputSource,
        interactive: bool,
        client: StreamingClient,
        terminal_width_provider: fn() -> Option<usize>,
        tool_manager: ToolManager,
        profile: Option<String>,
        tool_config: HashMap<String, ToolSpec>,
        tool_permissions: ToolPermissions,
    ) -> Result<Self> {
        let ctx_clone = Arc::clone(&ctx);
        let output_clone = output.clone();
        let conversation_state =
            ConversationState::new(ctx_clone, conversation_id, tool_config, profile, Some(output_clone)).await;
        Ok(Self {
            ctx,
            output,
            initial_input: input,
            input_source,
            interactive,
            client,
            terminal_width_provider,
            spinner: None,
            tool_permissions,
            conversation_state,
            tool_use_telemetry_events: HashMap::new(),
            tool_use_status: ToolUseStatus::Idle,
            tool_manager,
            failed_request_ids: Vec::new(),
            pending_prompts: VecDeque::new(),
        })
    }
}

impl Drop for ChatContext {
    fn drop(&mut self) {
        if let Some(spinner) = &mut self.spinner {
            spinner.stop();
        }

        if self.interactive {
            queue!(
                self.output,
                cursor::MoveToColumn(0),
                style::SetAttribute(Attribute::Reset),
                style::ResetColor,
                cursor::Show
            )
            .ok();
        }

        self.output.flush().ok();
    }
}

/// The chat execution state.
///
/// Intended to provide more robust handling around state transitions while dealing with, e.g.,
/// tool validation, execution, response stream handling, etc.
#[derive(Debug)]
enum ChatState {
    /// Prompt the user with `tool_uses`, if available.
    PromptUser {
        /// Tool uses to present to the user.
        tool_uses: Option<Vec<QueuedTool>>,
        /// Tracks the next tool in tool_uses that needs user acceptance.
        pending_tool_index: Option<usize>,
        /// Used to avoid displaying the tool info at inappropriate times, e.g. after clear or help
        /// commands.
        skip_printing_tools: bool,
    },
    /// Handle the user input, depending on if any tools require execution.
    HandleInput {
        input: String,
        tool_uses: Option<Vec<QueuedTool>>,
        pending_tool_index: Option<usize>,
    },
    /// Validate the list of tool uses provided by the model.
    ValidateTools(Vec<AssistantToolUse>),
    /// Execute the list of tools.
    ExecuteTools(Vec<QueuedTool>),
    /// Consume the response stream and display to the user.
    HandleResponseStream(SendMessageOutput),
    /// Compact the chat history.
    CompactHistory {
        tool_uses: Option<Vec<QueuedTool>>,
        pending_tool_index: Option<usize>,
        /// Custom prompt to include as part of history compaction.
        prompt: Option<String>,
        /// Whether or not the summary should be shown on compact success.
        show_summary: bool,
        /// Whether or not to show the /compact help text.
        help: bool,
    },
    /// Exit the chat.
    Exit,
}

impl Default for ChatState {
    fn default() -> Self {
        Self::PromptUser {
            tool_uses: None,
            pending_tool_index: None,
            skip_printing_tools: false,
        }
    }
}

impl ChatContext {
    /// Opens the user's preferred editor to compose a prompt
    fn open_editor(initial_text: Option<String>) -> Result<String, ChatError> {
        // Create a temporary file with a unique name
        let temp_dir = std::env::temp_dir();
        let file_name = format!("q_prompt_{}.md", Uuid::new_v4());
        let temp_file_path = temp_dir.join(file_name);

        // Get the editor from environment variable or use a default
        let editor_cmd = env::var("EDITOR").unwrap_or_else(|_| "vi".to_string());

        // Parse the editor command to handle arguments
        let mut parts =
            shlex::split(&editor_cmd).ok_or_else(|| ChatError::Custom("Failed to parse EDITOR command".into()))?;

        if parts.is_empty() {
            return Err(ChatError::Custom("EDITOR environment variable is empty".into()));
        }

        let editor_bin = parts.remove(0);

        // Write initial content to the file if provided
        let initial_content = initial_text.unwrap_or_default();
        fs::write(&temp_file_path, &initial_content)
            .map_err(|e| ChatError::Custom(format!("Failed to create temporary file: {}", e).into()))?;

        // Open the editor with the parsed command and arguments
        let mut cmd = ProcessCommand::new(editor_bin);
        // Add any arguments that were part of the EDITOR variable
        for arg in parts {
            cmd.arg(arg);
        }
        // Add the file path as the last argument
        let status = cmd
            .arg(&temp_file_path)
            .status()
            .map_err(|e| ChatError::Custom(format!("Failed to open editor: {}", e).into()))?;

        if !status.success() {
            return Err(ChatError::Custom("Editor exited with non-zero status".into()));
        }

        // Read the content back
        let content = fs::read_to_string(&temp_file_path)
            .map_err(|e| ChatError::Custom(format!("Failed to read temporary file: {}", e).into()))?;

        // Clean up the temporary file
        let _ = fs::remove_file(&temp_file_path);

        Ok(content.trim().to_string())
    }

    async fn try_chat(&mut self, database: &mut Database, telemetry: &TelemetryThread) -> Result<()> {
        let is_small_screen = self.terminal_width() < GREETING_BREAK_POINT;
        if self.interactive && database.settings.get_bool(Setting::ChatGreetingEnabled).unwrap_or(true) {
            execute!(
                self.output,
                style::Print(if is_small_screen {
                    SMALL_SCREEN_WECLOME_TEXT
                } else {
                    WELCOME_TEXT
                }),
                style::Print("\n\n"),
            )?;

            let current_tip_index = database.get_increment_rotating_tip().unwrap_or(0) % ROTATING_TIPS.len();

            let tip = ROTATING_TIPS[current_tip_index];
            if is_small_screen {
                // If the screen is small, print the tip in a single line
                execute!(
                    self.output,
                    style::Print("💡 ".to_string()),
                    style::Print(tip),
                    style::Print("\n")
                )?;
            } else {
                draw_box(
                    self.output.clone(),
                    "Did you know?",
                    tip,
                    GREETING_BREAK_POINT,
                    Color::DarkGrey,
                )?;
            }

            execute!(
                self.output,
                style::Print(if is_small_screen {
                    SMALL_SCREEN_POPULAR_SHORTCUTS
                } else {
                    POPULAR_SHORTCUTS
                }),
                style::Print(
                    "━"
                        .repeat(if is_small_screen { 0 } else { GREETING_BREAK_POINT })
                        .dark_grey()
                )
            )?;
            execute!(self.output, style::Print("\n"), style::SetForegroundColor(Color::Reset))?;
        }

        if self.interactive && self.all_tools_trusted() {
            queue!(
                self.output,
                style::Print(format!(
                    "{}{TRUST_ALL_TEXT}\n\n",
                    if !is_small_screen { "\n" } else { "" }
                ))
            )?;
        }
        self.output.flush()?;

        let mut next_state = Some(ChatState::PromptUser {
            tool_uses: None,
            pending_tool_index: None,
            skip_printing_tools: true,
        });

        if let Some(user_input) = self.initial_input.take() {
            if self.interactive {
                execute!(
                    self.output,
                    style::SetAttribute(Attribute::Reset),
                    style::SetForegroundColor(Color::Magenta),
                    style::Print("> "),
                    style::SetAttribute(Attribute::Reset),
                    style::Print(&user_input),
                    style::Print("\n")
                )?;
            }
            next_state = Some(ChatState::HandleInput {
                input: user_input,
                tool_uses: None,
                pending_tool_index: None,
            });
        }

        loop {
            debug_assert!(next_state.is_some());
            let chat_state = next_state.take().unwrap_or_default();
            let ctrl_c_stream = ctrl_c();
            debug!(?chat_state, "changing to state");

            let result = match chat_state {
                ChatState::PromptUser {
                    tool_uses,
                    pending_tool_index,
                    skip_printing_tools,
                } => {
                    // Cannot prompt in non-interactive mode no matter what.
                    if !self.interactive {
                        return Ok(());
                    }
                    self.prompt_user(database, tool_uses, pending_tool_index, skip_printing_tools)
                        .await
                },
                ChatState::HandleInput {
                    input,
                    tool_uses,
                    pending_tool_index,
                } => {
                    let tool_uses_clone = tool_uses.clone();
                    tokio::select! {
                        res = self.handle_input(telemetry, input, tool_uses, pending_tool_index) => res,
                        Ok(_) = ctrl_c_stream => Err(ChatError::Interrupted { tool_uses: tool_uses_clone })
                    }
                },
                ChatState::CompactHistory {
                    tool_uses,
                    pending_tool_index,
                    prompt,
                    show_summary,
                    help,
                } => {
                    let tool_uses_clone = tool_uses.clone();
                    tokio::select! {
                        res = self.compact_history(telemetry, tool_uses, pending_tool_index, prompt, show_summary, help) => res,
                        Ok(_) = ctrl_c_stream => Err(ChatError::Interrupted { tool_uses: tool_uses_clone })
                    }
                },
                ChatState::ExecuteTools(tool_uses) => {
                    let tool_uses_clone = tool_uses.clone();
                    tokio::select! {
                        res = self.tool_use_execute(database, telemetry, tool_uses) => res,
                        Ok(_) = ctrl_c_stream => Err(ChatError::Interrupted { tool_uses: Some(tool_uses_clone) })
                    }
                },
                ChatState::ValidateTools(tool_uses) => {
                    tokio::select! {
                        res = self.validate_tools(telemetry, tool_uses) => res,
                        Ok(_) = ctrl_c_stream => Err(ChatError::Interrupted { tool_uses: None })
                    }
                },
                ChatState::HandleResponseStream(response) => tokio::select! {
                    res = self.handle_response(database, telemetry, response) => res,
                    Ok(_) = ctrl_c_stream => Err(ChatError::Interrupted { tool_uses: None })
                },
                ChatState::Exit => return Ok(()),
            };

            next_state = Some(self.handle_state_execution_result(result).await?);
        }
    }

    /// Handles the result of processing a [ChatState], returning the next [ChatState] to change
    /// to.
    async fn handle_state_execution_result(
        &mut self,
        result: Result<ChatState, ChatError>,
    ) -> Result<ChatState, ChatError> {
        // Remove non-ASCII and ANSI characters.
        let re = Regex::new(r"((\x9B|\x1B\[)[0-?]*[ -\/]*[@-~])|([^\x00-\x7F]+)").unwrap();
        match result {
            Ok(state) => Ok(state),
            Err(e) => {
                macro_rules! print_err {
                    ($prepend_msg:expr, $err:expr) => {{
                        queue!(
                            self.output,
                            style::SetAttribute(Attribute::Bold),
                            style::SetForegroundColor(Color::Red),
                        )?;

                        let report = eyre::Report::from($err);

                        let text = re
                            .replace_all(&format!("{}: {:?}\n", $prepend_msg, report), "")
                            .into_owned();

                        queue!(self.output, style::Print(&text),)?;
                        self.conversation_state.append_transcript(text);

                        execute!(
                            self.output,
                            style::SetAttribute(Attribute::Reset),
                            style::SetForegroundColor(Color::Reset),
                        )?;
                    }};
                }

                macro_rules! print_default_error {
                    ($err:expr) => {
                        print_err!("Amazon Q is having trouble responding right now", $err);
                    };
                }

                error!(?e, "An error occurred processing the current state");
                if self.interactive && self.spinner.is_some() {
                    drop(self.spinner.take());
                    queue!(
                        self.output,
                        terminal::Clear(terminal::ClearType::CurrentLine),
                        cursor::MoveToColumn(0),
                    )?;
                }
                match e {
                    ChatError::Interrupted { tool_uses: inter } => {
                        execute!(self.output, style::Print("\n\n"))?;
                        // If there was an interrupt during tool execution, then we add fake
                        // messages to "reset" the chat state.
                        match inter {
                            Some(tool_uses) if !tool_uses.is_empty() => {
                                self.conversation_state.abandon_tool_use(
                                    tool_uses,
                                    "The user interrupted the tool execution.".to_string(),
                                );
                                let _ = self.conversation_state.as_sendable_conversation_state(false).await;
                                self.conversation_state
                                    .push_assistant_message(AssistantMessage::new_response(
                                        None,
                                        "Tool uses were interrupted, waiting for the next user prompt".to_string(),
                                    ));
                            },
                            _ => (),
                        }
                    },
                    ChatError::Client(err) => match err {
                        // Errors from attempting to send too large of a conversation history. In
                        // this case, attempt to automatically compact the history for the user.
                        crate::api_client::ApiClientError::ContextWindowOverflow => {
                            let history_too_small = self
                                .conversation_state
                                .backend_conversation_state(false, true)
                                .await
                                .history
                                .len()
                                < 2;
                            if history_too_small {
                                print_err!(
                                    "Your conversation is too large - try reducing the size of
                                the context being passed",
                                    err
                                );
                                return Ok(ChatState::PromptUser {
                                    tool_uses: None,
                                    pending_tool_index: None,
                                    skip_printing_tools: false,
                                });
                            }

                            return Ok(ChatState::CompactHistory {
                                tool_uses: None,
                                pending_tool_index: None,
                                prompt: None,
                                show_summary: false,
                                help: false,
                            });
                        },
                        crate::api_client::ApiClientError::QuotaBreach(msg) => {
                            print_err!(msg, err);
                        },
                        _ => {
                            print_default_error!(err);
                        },
                    },
                    _ => {
                        print_default_error!(e);
                    },
                }
                self.conversation_state.enforce_conversation_invariants();
                self.conversation_state.reset_next_user_message();
                Ok(ChatState::PromptUser {
                    tool_uses: None,
                    pending_tool_index: None,
                    skip_printing_tools: false,
                })
            },
        }
    }

    /// Compacts the conversation history, replacing the history with a summary generated by the
    /// model.
    ///
    /// The last two user messages in the history are not included in the compaction process.
    async fn compact_history(
        &mut self,
        telemetry: &TelemetryThread,
        tool_uses: Option<Vec<QueuedTool>>,
        pending_tool_index: Option<usize>,
        custom_prompt: Option<String>,
        show_summary: bool,
        help: bool,
    ) -> Result<ChatState, ChatError> {
        let hist = self.conversation_state.history();
        debug!(?hist, "compacting history");

        // If help flag is set, show compact command help
        if help {
            execute!(
                self.output,
                style::Print("\n"),
                style::Print(compact_help_text()),
                style::Print("\n")
            )?;

            return Ok(ChatState::PromptUser {
                tool_uses,
                pending_tool_index,
                skip_printing_tools: true,
            });
        }

        if self.conversation_state.history().len() < 2 {
            execute!(
                self.output,
                style::SetForegroundColor(Color::Yellow),
                style::Print("\nConversation too short to compact.\n\n"),
                style::SetForegroundColor(Color::Reset)
            )?;

            return Ok(ChatState::PromptUser {
                tool_uses,
                pending_tool_index,
                skip_printing_tools: true,
            });
        }

        // Send a request for summarizing the history.
        let summary_state = self
            .conversation_state
            .create_summary_request(custom_prompt.as_ref())
            .await;
        if self.interactive {
            execute!(self.output, cursor::Hide, style::Print("\n"))?;
            self.spinner = Some(Spinner::new(Spinners::Dots, "Creating summary...".to_string()));
        }
        let response = self.client.send_message(summary_state).await;

        // TODO(brandonskiser): This is a temporary hotfix for failing compaction. We should instead
        // retry except with less context included.
        let response = match response {
            Ok(res) => res,
            Err(e) => match e {
                crate::api_client::ApiClientError::ContextWindowOverflow => {
                    self.conversation_state.clear(true);
                    if self.interactive {
                        self.spinner.take();
                        execute!(
                            self.output,
                            terminal::Clear(terminal::ClearType::CurrentLine),
                            cursor::MoveToColumn(0),
                            style::SetForegroundColor(Color::Yellow),
                            style::Print(
                                "The context window usage has overflowed. Clearing the conversation history.\n\n"
                            ),
                            style::SetAttribute(Attribute::Reset)
                        )?;
                    }
                    return Ok(ChatState::PromptUser {
                        tool_uses,
                        pending_tool_index,
                        skip_printing_tools: true,
                    });
                },
                e => return Err(e.into()),
            },
        };

        let summary = {
            let mut parser = ResponseParser::new(response);
            loop {
                match parser.recv().await {
                    Ok(parser::ResponseEvent::EndStream { message }) => {
                        break message.content().to_string();
                    },
                    Ok(_) => (),
                    Err(err) => {
                        if let Some(request_id) = &err.request_id {
                            self.failed_request_ids.push(request_id.clone());
                        };
                        return Err(err.into());
                    },
                }
            }
        };

        if self.interactive && self.spinner.is_some() {
            drop(self.spinner.take());
            queue!(
                self.output,
                terminal::Clear(terminal::ClearType::CurrentLine),
                cursor::MoveToColumn(0),
                cursor::Show
            )?;
        }

        if let Some(message_id) = self.conversation_state.message_id() {
            telemetry
                .send_chat_added_message(
                    self.conversation_state.conversation_id().to_owned(),
                    message_id.to_owned(),
                    self.conversation_state.context_message_length(),
                )
                .ok();
        }

        self.conversation_state.replace_history_with_summary(summary.clone());

        // Print output to the user.
        {
            execute!(
                self.output,
                style::SetForegroundColor(Color::Green),
                style::Print("✔ Conversation history has been compacted successfully!\n\n"),
                style::SetForegroundColor(Color::DarkGrey)
            )?;

            let mut output = Vec::new();
            if let Some(custom_prompt) = &custom_prompt {
                execute!(
                    output,
                    style::Print(format!("• Custom prompt applied: {}\n", custom_prompt))
                )?;
            }
            animate_output(&mut self.output, &output)?;

            // Display the summary if the show_summary flag is set
            if show_summary {
                // Add a border around the summary for better visual separation
                let terminal_width = self.terminal_width();
                let border = "═".repeat(terminal_width.min(80));
                execute!(
                    self.output,
                    style::Print("\n"),
                    style::SetForegroundColor(Color::Cyan),
                    style::Print(&border),
                    style::Print("\n"),
                    style::SetAttribute(Attribute::Bold),
                    style::Print("                       CONVERSATION SUMMARY"),
                    style::Print("\n"),
                    style::Print(&border),
                    style::SetAttribute(Attribute::Reset),
                    style::Print("\n\n"),
                )?;

                execute!(
                    output,
                    style::Print(&summary),
                    style::Print("\n\n"),
                    style::SetForegroundColor(Color::Cyan),
                    style::Print("The conversation history has been replaced with this summary.\n"),
                    style::Print("It contains all important details from previous interactions.\n"),
                )?;
                animate_output(&mut self.output, &output)?;

                execute!(
                    self.output,
                    style::Print(&border),
                    style::Print("\n\n"),
                    style::SetForegroundColor(Color::Reset)
                )?;
            }
        }

        // If a next message is set, then retry the request.
        if self.conversation_state.next_user_message().is_some() {
            Ok(ChatState::HandleResponseStream(
                self.client
                    .send_message(self.conversation_state.as_sendable_conversation_state(false).await)
                    .await?,
            ))
        } else {
            // Otherwise, return back to the prompt for any pending tool uses.
            Ok(ChatState::PromptUser {
                tool_uses,
                pending_tool_index,
                skip_printing_tools: true,
            })
        }
    }

    /// Read input from the user.
    async fn prompt_user(
        &mut self,
        database: &Database,
        mut tool_uses: Option<Vec<QueuedTool>>,
        pending_tool_index: Option<usize>,
        skip_printing_tools: bool,
    ) -> Result<ChatState, ChatError> {
        execute!(self.output, cursor::Show)?;
        let tool_uses = tool_uses.take().unwrap_or_default();

        // Check token usage and display warnings if needed
        if pending_tool_index.is_none() {
            // Only display warnings when not waiting for tool approval
            if let Err(e) = self.display_char_warnings().await {
                warn!("Failed to display character limit warnings: {}", e);
            }
        }

        let show_tool_use_confirmation_dialog = !skip_printing_tools && pending_tool_index.is_some();
        if show_tool_use_confirmation_dialog {
            execute!(
                self.output,
                style::SetForegroundColor(Color::DarkGrey),
                style::Print("\nAllow this action? Use '"),
                style::SetForegroundColor(Color::Green),
                style::Print("t"),
                style::SetForegroundColor(Color::DarkGrey),
                style::Print("' to trust (always allow) this tool for the session. ["),
                style::SetForegroundColor(Color::Green),
                style::Print("y"),
                style::SetForegroundColor(Color::DarkGrey),
                style::Print("/"),
                style::SetForegroundColor(Color::Green),
                style::Print("n"),
                style::SetForegroundColor(Color::DarkGrey),
                style::Print("/"),
                style::SetForegroundColor(Color::Green),
                style::Print("t"),
                style::SetForegroundColor(Color::DarkGrey),
                style::Print("]:\n\n"),
                style::SetForegroundColor(Color::Reset),
            )?;
        }

        // Do this here so that the skim integration sees an updated view of the context *during the current
        // q session*. (e.g., if I add files to context, that won't show up for skim for the current
        // q session unless we do this in prompt_user... unless you can find a better way)
        #[cfg(unix)]
        if let Some(ref context_manager) = self.conversation_state.context_manager {
            let tool_names = self
                .tool_manager
                .tn_map
                .keys()
                .filter(|name| *name != DUMMY_TOOL_NAME)
                .cloned()
                .collect::<Vec<_>>();
            self.input_source
                .put_skim_command_selector(database, Arc::new(context_manager.clone()), tool_names);
        }
        execute!(
            self.output,
            style::SetForegroundColor(Color::Reset),
            style::SetAttribute(Attribute::Reset)
        )?;
        let user_input = match self.read_user_input(&self.generate_tool_trust_prompt(), false) {
            Some(input) => input,
            None => return Ok(ChatState::Exit),
        };

        self.conversation_state.append_user_transcript(&user_input);
        Ok(ChatState::HandleInput {
            input: user_input,
            tool_uses: Some(tool_uses),
            pending_tool_index,
        })
    }

    async fn handle_input(
        &mut self,
        telemetry: &TelemetryThread,
        mut user_input: String,
        tool_uses: Option<Vec<QueuedTool>>,
        pending_tool_index: Option<usize>,
    ) -> Result<ChatState, ChatError> {
        let command_result = Command::parse(&user_input, &mut self.output);

        if let Err(error_message) = &command_result {
            // Display error message for command parsing errors
            execute!(
                self.output,
                style::SetForegroundColor(Color::Red),
                style::Print(format!("\nError: {}\n\n", error_message)),
                style::SetForegroundColor(Color::Reset)
            )?;

            return Ok(ChatState::PromptUser {
                tool_uses,
                pending_tool_index,
                skip_printing_tools: true,
            });
        }

        let command = command_result.unwrap();
        let mut tool_uses: Vec<QueuedTool> = tool_uses.unwrap_or_default();

        Ok(match command {
            Command::Ask { prompt } => {
                // Check for a pending tool approval
                if let Some(index) = pending_tool_index {
                    let tool_use = &mut tool_uses[index];

                    let is_trust = ["t", "T"].contains(&prompt.as_str());
                    if ["y", "Y"].contains(&prompt.as_str()) || is_trust {
                        if is_trust {
                            self.tool_permissions.trust_tool(&tool_use.name);
                        }
                        tool_use.accepted = true;

                        return Ok(ChatState::ExecuteTools(tool_uses));
                    }
                } else if !self.pending_prompts.is_empty() {
                    let prompts = self.pending_prompts.drain(0..).collect();
                    user_input = self
                        .conversation_state
                        .append_prompts(prompts)
                        .ok_or(ChatError::Custom("Prompt append failed".into()))?;
                }

                // Otherwise continue with normal chat on 'n' or other responses
                self.tool_use_status = ToolUseStatus::Idle;

                if self.interactive {
                    queue!(self.output, style::SetForegroundColor(Color::Magenta))?;
                    queue!(self.output, style::SetForegroundColor(Color::Reset))?;
                    queue!(self.output, cursor::Hide)?;
                    execute!(self.output, style::Print("\n"))?;
                    self.spinner = Some(Spinner::new(Spinners::Dots, "Thinking...".to_owned()));
                }

                if pending_tool_index.is_some() {
                    self.conversation_state.abandon_tool_use(tool_uses, user_input);
                } else {
                    self.conversation_state.set_next_user_message(user_input).await;
                }

                let conv_state = self.conversation_state.as_sendable_conversation_state(true).await;
                self.send_tool_use_telemetry(telemetry).await;

                ChatState::HandleResponseStream(self.client.send_message(conv_state).await?)
            },
            Command::Execute { command } => {
                queue!(self.output, style::Print('\n'))?;
                std::process::Command::new("bash").args(["-c", &command]).status().ok();
                queue!(self.output, style::Print('\n'))?;
                ChatState::PromptUser {
                    tool_uses: None,
                    pending_tool_index: None,
                    skip_printing_tools: false,
                }
            },
            Command::Clear => {
                execute!(self.output, cursor::Show)?;
                execute!(
                    self.output,
                    style::SetForegroundColor(Color::DarkGrey),
                    style::Print(
                        "\nAre you sure? This will erase the conversation history and context from hooks for the current session. "
                    ),
                    style::Print("["),
                    style::SetForegroundColor(Color::Green),
                    style::Print("y"),
                    style::SetForegroundColor(Color::DarkGrey),
                    style::Print("/"),
                    style::SetForegroundColor(Color::Green),
                    style::Print("n"),
                    style::SetForegroundColor(Color::DarkGrey),
                    style::Print("]:\n\n"),
                    style::SetForegroundColor(Color::Reset),
                )?;

                // Setting `exit_on_single_ctrl_c` for better ux: exit the confirmation dialog rather than the CLI
                let user_input = match self.read_user_input("> ".yellow().to_string().as_str(), true) {
                    Some(input) => input,
                    None => "".to_string(),
                };

                if ["y", "Y"].contains(&user_input.as_str()) {
                    self.conversation_state.clear(true);
                    if let Some(cm) = self.conversation_state.context_manager.as_mut() {
                        cm.hook_executor.global_cache.clear();
                        cm.hook_executor.profile_cache.clear();
                    }
                    execute!(
                        self.output,
                        style::SetForegroundColor(Color::Green),
                        style::Print("\nConversation history cleared.\n\n"),
                        style::SetForegroundColor(Color::Reset)
                    )?;
                }

                ChatState::PromptUser {
                    tool_uses: None,
                    pending_tool_index: None,
                    skip_printing_tools: true,
                }
            },
            Command::Compact {
                prompt,
                show_summary,
                help,
            } => {
                self.compact_history(
                    telemetry,
                    Some(tool_uses),
                    pending_tool_index,
                    prompt,
                    show_summary,
                    help,
                )
                .await?
            },
            Command::Help => {
                execute!(self.output, style::Print(HELP_TEXT))?;
                ChatState::PromptUser {
                    tool_uses: Some(tool_uses),
                    pending_tool_index,
                    skip_printing_tools: true,
                }
            },
            Command::Issue { prompt } => {
                let input = "I would like to report an issue or make a feature request";
                ChatState::HandleInput {
                    input: if let Some(prompt) = prompt {
                        format!("{input}: {prompt}")
                    } else {
                        input.to_string()
                    },
                    tool_uses: Some(tool_uses),
                    pending_tool_index,
                }
            },
            Command::PromptEditor { initial_text } => {
                match Self::open_editor(initial_text) {
                    Ok(content) => {
                        if content.trim().is_empty() {
                            execute!(
                                self.output,
                                style::SetForegroundColor(Color::Yellow),
                                style::Print("\nEmpty content from editor, not submitting.\n\n"),
                                style::SetForegroundColor(Color::Reset)
                            )?;

                            ChatState::PromptUser {
                                tool_uses: Some(tool_uses),
                                pending_tool_index,
                                skip_printing_tools: true,
                            }
                        } else {
                            execute!(
                                self.output,
                                style::SetForegroundColor(Color::Green),
                                style::Print("\nContent loaded from editor. Submitting prompt...\n\n"),
                                style::SetForegroundColor(Color::Reset)
                            )?;

                            // Display the content as if the user typed it
                            execute!(
                                self.output,
                                style::SetAttribute(Attribute::Reset),
                                style::SetForegroundColor(Color::Magenta),
                                style::Print("> "),
                                style::SetAttribute(Attribute::Reset),
                                style::Print(&content),
                                style::Print("\n")
                            )?;

                            // Process the content as user input
                            ChatState::HandleInput {
                                input: content,
                                tool_uses: Some(tool_uses),
                                pending_tool_index,
                            }
                        }
                    },
                    Err(e) => {
                        execute!(
                            self.output,
                            style::SetForegroundColor(Color::Red),
                            style::Print(format!("\nError opening editor: {}\n\n", e)),
                            style::SetForegroundColor(Color::Reset)
                        )?;

                        ChatState::PromptUser {
                            tool_uses: Some(tool_uses),
                            pending_tool_index,
                            skip_printing_tools: true,
                        }
                    },
                }
            },
            Command::Quit => ChatState::Exit,
            Command::Profile { subcommand } => {
                if let Some(context_manager) = &mut self.conversation_state.context_manager {
                    macro_rules! print_err {
                        ($err:expr) => {
                            execute!(
                                self.output,
                                style::SetForegroundColor(Color::Red),
                                style::Print(format!("\nError: {}\n\n", $err)),
                                style::SetForegroundColor(Color::Reset)
                            )?
                        };
                    }

                    match subcommand {
                        command::ProfileSubcommand::List => {
                            let profiles = match context_manager.list_profiles().await {
                                Ok(profiles) => profiles,
                                Err(e) => {
                                    execute!(
                                        self.output,
                                        style::SetForegroundColor(Color::Red),
                                        style::Print(format!("\nError listing profiles: {}\n\n", e)),
                                        style::SetForegroundColor(Color::Reset)
                                    )?;
                                    vec![]
                                },
                            };

                            execute!(self.output, style::Print("\n"))?;
                            for profile in profiles {
                                if profile == context_manager.current_profile {
                                    execute!(
                                        self.output,
                                        style::SetForegroundColor(Color::Green),
                                        style::Print("* "),
                                        style::Print(&profile),
                                        style::SetForegroundColor(Color::Reset),
                                        style::Print("\n")
                                    )?;
                                } else {
                                    execute!(
                                        self.output,
                                        style::Print("  "),
                                        style::Print(&profile),
                                        style::Print("\n")
                                    )?;
                                }
                            }
                            execute!(self.output, style::Print("\n"))?;
                        },
                        command::ProfileSubcommand::Create { name } => {
                            match context_manager.create_profile(&name).await {
                                Ok(_) => {
                                    execute!(
                                        self.output,
                                        style::SetForegroundColor(Color::Green),
                                        style::Print(format!("\nCreated profile: {}\n\n", name)),
                                        style::SetForegroundColor(Color::Reset)
                                    )?;
                                    context_manager
                                        .switch_profile(&name)
                                        .await
                                        .map_err(|e| warn!(?e, "failed to switch to newly created profile"))
                                        .ok();
                                },
                                Err(e) => print_err!(e),
                            }
                        },
                        command::ProfileSubcommand::Delete { name } => {
                            match context_manager.delete_profile(&name).await {
                                Ok(_) => {
                                    execute!(
                                        self.output,
                                        style::SetForegroundColor(Color::Green),
                                        style::Print(format!("\nDeleted profile: {}\n\n", name)),
                                        style::SetForegroundColor(Color::Reset)
                                    )?;
                                },
                                Err(e) => print_err!(e),
                            }
                        },
                        command::ProfileSubcommand::Set { name } => match context_manager.switch_profile(&name).await {
                            Ok(_) => {
                                execute!(
                                    self.output,
                                    style::SetForegroundColor(Color::Green),
                                    style::Print(format!("\nSwitched to profile: {}\n\n", name)),
                                    style::SetForegroundColor(Color::Reset)
                                )?;
                            },
                            Err(e) => print_err!(e),
                        },
                        command::ProfileSubcommand::Rename { old_name, new_name } => {
                            match context_manager.rename_profile(&old_name, &new_name).await {
                                Ok(_) => {
                                    execute!(
                                        self.output,
                                        style::SetForegroundColor(Color::Green),
                                        style::Print(format!("\nRenamed profile: {} -> {}\n\n", old_name, new_name)),
                                        style::SetForegroundColor(Color::Reset)
                                    )?;
                                },
                                Err(e) => print_err!(e),
                            }
                        },
                        command::ProfileSubcommand::Help => {
                            execute!(
                                self.output,
                                style::Print("\n"),
                                style::Print(command::ProfileSubcommand::help_text()),
                                style::Print("\n")
                            )?;
                        },
                    }
                }
                ChatState::PromptUser {
                    tool_uses: Some(tool_uses),
                    pending_tool_index,
                    skip_printing_tools: true,
                }
            },
            Command::Context { subcommand } => {
                if let Some(context_manager) = &mut self.conversation_state.context_manager {
                    match subcommand {
                        command::ContextSubcommand::Show { expand } => {
                            fn map_chat_error(e: ErrReport) -> ChatError {
                                ChatError::Custom(e.to_string().into())
                            }
                            // Display global context
                            execute!(
                                self.output,
                                style::SetAttribute(Attribute::Bold),
                                style::SetForegroundColor(Color::Magenta),
                                style::Print("\n🌍 global:\n"),
                                style::SetAttribute(Attribute::Reset),
                            )?;
                            let mut global_context_files = HashSet::new();
                            let mut profile_context_files = HashSet::new();
                            if context_manager.global_config.paths.is_empty() {
                                execute!(
                                    self.output,
                                    style::SetForegroundColor(Color::DarkGrey),
                                    style::Print("    <none>\n"),
                                    style::SetForegroundColor(Color::Reset)
                                )?;
                            } else {
                                for path in &context_manager.global_config.paths {
                                    execute!(self.output, style::Print(format!("    {} ", path)))?;
                                    if let Ok(context_files) = context_manager.get_context_files_by_path(path).await {
                                        execute!(
                                            self.output,
                                            style::SetForegroundColor(Color::Green),
                                            style::Print(format!(
                                                "({} match{})",
                                                context_files.len(),
                                                if context_files.len() == 1 { "" } else { "es" }
                                            )),
                                            style::SetForegroundColor(Color::Reset)
                                        )?;
                                        global_context_files.extend(context_files);
                                    }
                                    execute!(self.output, style::Print("\n"))?;
                                }
                            }

                            if expand {
                                queue!(
                                    self.output,
                                    style::SetAttribute(Attribute::Bold),
                                    style::SetForegroundColor(Color::DarkYellow),
                                    style::Print("\n    🔧 Hooks:\n")
                                )?;
                                print_hook_section(
                                    &mut self.output,
                                    &context_manager.global_config.hooks,
                                    HookTrigger::ConversationStart,
                                )
                                .map_err(map_chat_error)?;

                                print_hook_section(
                                    &mut self.output,
                                    &context_manager.global_config.hooks,
                                    HookTrigger::PerPrompt,
                                )
                                .map_err(map_chat_error)?;
                            }

                            // Display profile context
                            execute!(
                                self.output,
                                style::SetAttribute(Attribute::Bold),
                                style::SetForegroundColor(Color::Magenta),
                                style::Print(format!("\n👤 profile ({}):\n", context_manager.current_profile)),
                                style::SetAttribute(Attribute::Reset),
                            )?;

                            if context_manager.profile_config.paths.is_empty() {
                                execute!(
                                    self.output,
                                    style::SetForegroundColor(Color::DarkGrey),
                                    style::Print("    <none>\n\n"),
                                    style::SetForegroundColor(Color::Reset)
                                )?;
                            } else {
                                for path in &context_manager.profile_config.paths {
                                    execute!(self.output, style::Print(format!("    {} ", path)))?;
                                    if let Ok(context_files) = context_manager.get_context_files_by_path(path).await {
                                        execute!(
                                            self.output,
                                            style::SetForegroundColor(Color::Green),
                                            style::Print(format!(
                                                "({} match{})",
                                                context_files.len(),
                                                if context_files.len() == 1 { "" } else { "es" }
                                            )),
                                            style::SetForegroundColor(Color::Reset)
                                        )?;
                                        profile_context_files.extend(context_files);
                                    }
                                    execute!(self.output, style::Print("\n"))?;
                                }
                                execute!(self.output, style::Print("\n"))?;
                            }

                            if expand {
                                queue!(
                                    self.output,
                                    style::SetAttribute(Attribute::Bold),
                                    style::SetForegroundColor(Color::DarkYellow),
                                    style::Print("    🔧 Hooks:\n")
                                )?;
                                print_hook_section(
                                    &mut self.output,
                                    &context_manager.profile_config.hooks,
                                    HookTrigger::ConversationStart,
                                )
                                .map_err(map_chat_error)?;
                                print_hook_section(
                                    &mut self.output,
                                    &context_manager.profile_config.hooks,
                                    HookTrigger::PerPrompt,
                                )
                                .map_err(map_chat_error)?;
                                execute!(self.output, style::Print("\n"))?;
                            }

                            if global_context_files.is_empty() && profile_context_files.is_empty() {
                                execute!(
                                    self.output,
                                    style::SetForegroundColor(Color::DarkGrey),
                                    style::Print("No files in the current directory matched the rules above.\n\n"),
                                    style::SetForegroundColor(Color::Reset)
                                )?;
                            } else {
                                let total = global_context_files.len() + profile_context_files.len();
                                let total_tokens = global_context_files
                                    .iter()
                                    .map(|(_, content)| TokenCounter::count_tokens(content))
                                    .sum::<usize>()
                                    + profile_context_files
                                        .iter()
                                        .map(|(_, content)| TokenCounter::count_tokens(content))
                                        .sum::<usize>();
                                execute!(
                                    self.output,
                                    style::SetForegroundColor(Color::Green),
                                    style::SetAttribute(Attribute::Bold),
                                    style::Print(format!(
                                        "{} matched file{} in use:\n",
                                        total,
                                        if total == 1 { "" } else { "s" }
                                    )),
                                    style::SetForegroundColor(Color::Reset),
                                    style::SetAttribute(Attribute::Reset)
                                )?;

                                for (filename, content) in &global_context_files {
                                    let est_tokens = TokenCounter::count_tokens(content);
                                    execute!(
                                        self.output,
                                        style::Print(format!("🌍 {} ", filename)),
                                        style::SetForegroundColor(Color::DarkGrey),
                                        style::Print(format!("(~{} tkns)\n", est_tokens)),
                                        style::SetForegroundColor(Color::Reset),
                                    )?;
                                    if expand {
                                        execute!(
                                            self.output,
                                            style::SetForegroundColor(Color::DarkGrey),
                                            style::Print(format!("{}\n\n", content)),
                                            style::SetForegroundColor(Color::Reset)
                                        )?;
                                    }
                                }

                                for (filename, content) in &profile_context_files {
                                    let est_tokens = TokenCounter::count_tokens(content);
                                    execute!(
                                        self.output,
                                        style::Print(format!("👤 {} ", filename)),
                                        style::SetForegroundColor(Color::DarkGrey),
                                        style::Print(format!("(~{} tkns)\n", est_tokens)),
                                        style::SetForegroundColor(Color::Reset),
                                    )?;
                                    if expand {
                                        execute!(
                                            self.output,
                                            style::SetForegroundColor(Color::DarkGrey),
                                            style::Print(format!("{}\n\n", content)),
                                            style::SetForegroundColor(Color::Reset)
                                        )?;
                                    }
                                }

                                if expand {
                                    execute!(self.output, style::Print(format!("{}\n\n", "▔".repeat(3))),)?;
                                }

                                let mut combined_files: Vec<(String, String)> = global_context_files
                                    .iter()
                                    .chain(profile_context_files.iter())
                                    .cloned()
                                    .collect();

                                let dropped_files =
                                    drop_matched_context_files(&mut combined_files, CONTEXT_FILES_MAX_SIZE).ok();

                                execute!(
                                    self.output,
                                    style::Print(format!("\nTotal: ~{} tokens\n\n", total_tokens))
                                )?;

                                if let Some(dropped_files) = dropped_files {
                                    if !dropped_files.is_empty() {
                                        execute!(
                                            self.output,
                                            style::SetForegroundColor(Color::DarkYellow),
                                            style::Print(format!(
                                                "Total token count exceeds limit: {}. The following files will be automatically dropped when interacting with Q. Consider removing them. \n\n",
                                                CONTEXT_FILES_MAX_SIZE
                                            )),
                                            style::SetForegroundColor(Color::Reset)
                                        )?;
                                        let total_files = dropped_files.len();

                                        let truncated_dropped_files = &dropped_files[..10];

                                        for (filename, content) in truncated_dropped_files {
                                            let est_tokens = TokenCounter::count_tokens(content);
                                            execute!(
                                                self.output,
                                                style::Print(format!("{} ", filename)),
                                                style::SetForegroundColor(Color::DarkGrey),
                                                style::Print(format!("(~{} tkns)\n", est_tokens)),
                                                style::SetForegroundColor(Color::Reset),
                                            )?;
                                        }

                                        if total_files > 10 {
                                            execute!(
                                                self.output,
                                                style::Print(format!("({} more files)\n", total_files - 10))
                                            )?;
                                        }
                                    }
                                }

                                execute!(self.output, style::Print("\n"))?;
                            }

                            // Show last cached conversation summary if available, otherwise regenerate it
                            if expand {
                                if let Some(summary) = self.conversation_state.latest_summary() {
                                    let border = "═".repeat(self.terminal_width().min(80));
                                    execute!(
                                        self.output,
                                        style::Print("\n"),
                                        style::SetForegroundColor(Color::Cyan),
                                        style::Print(&border),
                                        style::Print("\n"),
                                        style::SetAttribute(Attribute::Bold),
                                        style::Print("                       CONVERSATION SUMMARY"),
                                        style::Print("\n"),
                                        style::Print(&border),
                                        style::SetAttribute(Attribute::Reset),
                                        style::Print("\n\n"),
                                        style::Print(&summary),
                                        style::Print("\n\n\n")
                                    )?;
                                }
                            }
                        },
                        command::ContextSubcommand::Add { global, force, paths } => {
                            match context_manager.add_paths(paths.clone(), global, force).await {
                                Ok(_) => {
                                    let target = if global { "global" } else { "profile" };
                                    execute!(
                                        self.output,
                                        style::SetForegroundColor(Color::Green),
                                        style::Print(format!(
                                            "\nAdded {} path(s) to {} context.\n\n",
                                            paths.len(),
                                            target
                                        )),
                                        style::SetForegroundColor(Color::Reset)
                                    )?;
                                },
                                Err(e) => {
                                    execute!(
                                        self.output,
                                        style::SetForegroundColor(Color::Red),
                                        style::Print(format!("\nError: {}\n\n", e)),
                                        style::SetForegroundColor(Color::Reset)
                                    )?;
                                },
                            }
                        },
                        command::ContextSubcommand::Remove { global, paths } => {
                            match context_manager.remove_paths(paths.clone(), global).await {
                                Ok(_) => {
                                    let target = if global { "global" } else { "profile" };
                                    execute!(
                                        self.output,
                                        style::SetForegroundColor(Color::Green),
                                        style::Print(format!(
                                            "\nRemoved {} path(s) from {} context.\n\n",
                                            paths.len(),
                                            target
                                        )),
                                        style::SetForegroundColor(Color::Reset)
                                    )?;
                                },
                                Err(e) => {
                                    execute!(
                                        self.output,
                                        style::SetForegroundColor(Color::Red),
                                        style::Print(format!("\nError: {}\n\n", e)),
                                        style::SetForegroundColor(Color::Reset)
                                    )?;
                                },
                            }
                        },
                        command::ContextSubcommand::Clear { global } => match context_manager.clear(global).await {
                            Ok(_) => {
                                let target = if global {
                                    "global".to_string()
                                } else {
                                    format!("profile '{}'", context_manager.current_profile)
                                };
                                execute!(
                                    self.output,
                                    style::SetForegroundColor(Color::Green),
                                    style::Print(format!("\nCleared context for {}\n\n", target)),
                                    style::SetForegroundColor(Color::Reset)
                                )?;
                            },
                            Err(e) => {
                                execute!(
                                    self.output,
                                    style::SetForegroundColor(Color::Red),
                                    style::Print(format!("\nError: {}\n\n", e)),
                                    style::SetForegroundColor(Color::Reset)
                                )?;
                            },
                        },
                        command::ContextSubcommand::Help => {
                            execute!(
                                self.output,
                                style::Print("\n"),
                                style::Print(command::ContextSubcommand::help_text()),
                                style::Print("\n")
                            )?;
                        },
                        command::ContextSubcommand::Hooks { subcommand } => {
                            fn map_chat_error(e: ErrReport) -> ChatError {
                                ChatError::Custom(e.to_string().into())
                            }

                            let scope = |g: bool| if g { "global" } else { "profile" };
                            if let Some(subcommand) = subcommand {
                                match subcommand {
                                    command::HooksSubcommand::Add {
                                        name,
                                        trigger,
                                        command,
                                        global,
                                    } => {
                                        let trigger = if trigger == "conversation_start" {
                                            HookTrigger::ConversationStart
                                        } else {
                                            HookTrigger::PerPrompt
                                        };

                                        let result = context_manager
                                            .add_hook(name.clone(), Hook::new_inline_hook(trigger, command), global)
                                            .await;
                                        match result {
                                            Ok(_) => {
                                                execute!(
                                                    self.output,
                                                    style::SetForegroundColor(Color::Green),
                                                    style::Print(format!(
                                                        "\nAdded {} hook '{name}'.\n\n",
                                                        scope(global)
                                                    )),
                                                    style::SetForegroundColor(Color::Reset)
                                                )?;
                                            },
                                            Err(e) => {
                                                execute!(
                                                    self.output,
                                                    style::SetForegroundColor(Color::Red),
                                                    style::Print(format!(
                                                        "\nCannot add {} hook '{name}': {}\n\n",
                                                        scope(global),
                                                        e
                                                    )),
                                                    style::SetForegroundColor(Color::Reset)
                                                )?;
                                            },
                                        }
                                    },
                                    command::HooksSubcommand::Remove { name, global } => {
                                        let result = context_manager.remove_hook(&name, global).await;
                                        match result {
                                            Ok(_) => {
                                                execute!(
                                                    self.output,
                                                    style::SetForegroundColor(Color::Green),
                                                    style::Print(format!(
                                                        "\nRemoved {} hook '{name}'.\n\n",
                                                        scope(global)
                                                    )),
                                                    style::SetForegroundColor(Color::Reset)
                                                )?;
                                            },
                                            Err(e) => {
                                                execute!(
                                                    self.output,
                                                    style::SetForegroundColor(Color::Red),
                                                    style::Print(format!(
                                                        "\nCannot remove {} hook '{name}': {}\n\n",
                                                        scope(global),
                                                        e
                                                    )),
                                                    style::SetForegroundColor(Color::Reset)
                                                )?;
                                            },
                                        }
                                    },
                                    command::HooksSubcommand::Enable { name, global } => {
                                        let result = context_manager.set_hook_disabled(&name, global, false).await;
                                        match result {
                                            Ok(_) => {
                                                execute!(
                                                    self.output,
                                                    style::SetForegroundColor(Color::Green),
                                                    style::Print(format!(
                                                        "\nEnabled {} hook '{name}'.\n\n",
                                                        scope(global)
                                                    )),
                                                    style::SetForegroundColor(Color::Reset)
                                                )?;
                                            },
                                            Err(e) => {
                                                execute!(
                                                    self.output,
                                                    style::SetForegroundColor(Color::Red),
                                                    style::Print(format!(
                                                        "\nCannot enable {} hook '{name}': {}\n\n",
                                                        scope(global),
                                                        e
                                                    )),
                                                    style::SetForegroundColor(Color::Reset)
                                                )?;
                                            },
                                        }
                                    },
                                    command::HooksSubcommand::Disable { name, global } => {
                                        let result = context_manager.set_hook_disabled(&name, global, true).await;
                                        match result {
                                            Ok(_) => {
                                                execute!(
                                                    self.output,
                                                    style::SetForegroundColor(Color::Green),
                                                    style::Print(format!(
                                                        "\nDisabled {} hook '{name}'.\n\n",
                                                        scope(global)
                                                    )),
                                                    style::SetForegroundColor(Color::Reset)
                                                )?;
                                            },
                                            Err(e) => {
                                                execute!(
                                                    self.output,
                                                    style::SetForegroundColor(Color::Red),
                                                    style::Print(format!(
                                                        "\nCannot disable {} hook '{name}': {}\n\n",
                                                        scope(global),
                                                        e
                                                    )),
                                                    style::SetForegroundColor(Color::Reset)
                                                )?;
                                            },
                                        }
                                    },
                                    command::HooksSubcommand::EnableAll { global } => {
                                        context_manager
                                            .set_all_hooks_disabled(global, false)
                                            .await
                                            .map_err(map_chat_error)?;
                                        execute!(
                                            self.output,
                                            style::SetForegroundColor(Color::Green),
                                            style::Print(format!("\nEnabled all {} hooks.\n\n", scope(global))),
                                            style::SetForegroundColor(Color::Reset)
                                        )?;
                                    },
                                    command::HooksSubcommand::DisableAll { global } => {
                                        context_manager
                                            .set_all_hooks_disabled(global, true)
                                            .await
                                            .map_err(map_chat_error)?;
                                        execute!(
                                            self.output,
                                            style::SetForegroundColor(Color::Green),
                                            style::Print(format!("\nDisabled all {} hooks.\n\n", scope(global))),
                                            style::SetForegroundColor(Color::Reset)
                                        )?;
                                    },
                                    command::HooksSubcommand::Help => {
                                        execute!(
                                            self.output,
                                            style::Print("\n"),
                                            style::Print(command::ContextSubcommand::hooks_help_text()),
                                            style::Print("\n")
                                        )?;
                                    },
                                }
                            } else {
                                queue!(
                                    self.output,
                                    style::SetAttribute(Attribute::Bold),
                                    style::SetForegroundColor(Color::Magenta),
                                    style::Print("\n🌍 global:\n"),
                                    style::SetAttribute(Attribute::Reset),
                                )?;

                                print_hook_section(
                                    &mut self.output,
                                    &context_manager.global_config.hooks,
                                    HookTrigger::ConversationStart,
                                )
                                .map_err(map_chat_error)?;
                                print_hook_section(
                                    &mut self.output,
                                    &context_manager.global_config.hooks,
                                    HookTrigger::PerPrompt,
                                )
                                .map_err(map_chat_error)?;

                                queue!(
                                    self.output,
                                    style::SetAttribute(Attribute::Bold),
                                    style::SetForegroundColor(Color::Magenta),
                                    style::Print(format!("\n👤 profile ({}):\n", &context_manager.current_profile)),
                                    style::SetAttribute(Attribute::Reset),
                                )?;

                                print_hook_section(
                                    &mut self.output,
                                    &context_manager.profile_config.hooks,
                                    HookTrigger::ConversationStart,
                                )
                                .map_err(map_chat_error)?;
                                print_hook_section(
                                    &mut self.output,
                                    &context_manager.profile_config.hooks,
                                    HookTrigger::PerPrompt,
                                )
                                .map_err(map_chat_error)?;

                                execute!(
                                    self.output,
                                    style::Print(format!(
                                        "\nUse {} to manage hooks.\n\n",
                                        "/context hooks help".to_string().dark_green()
                                    )),
                                )?;
                            }
                        },
                    }
                    // crate::telemetry::send_context_command_executed
                } else {
                    execute!(
                        self.output,
                        style::SetForegroundColor(Color::Red),
                        style::Print("\nContext management is not available.\n\n"),
                        style::SetForegroundColor(Color::Reset)
                    )?;
                }

                ChatState::PromptUser {
                    tool_uses: Some(tool_uses),
                    pending_tool_index,
                    skip_printing_tools: true,
                }
            },
            Command::Tools { subcommand } => {
                let existing_tools: HashSet<&String> = self
                    .conversation_state
                    .tools
                    .values()
                    .flatten()
                    .map(|FigTool::ToolSpecification(spec)| &spec.name)
                    .collect();

                match subcommand {
                    Some(ToolsSubcommand::Schema) => {
                        let schema_json = serde_json::to_string_pretty(&self.tool_manager.schema).map_err(|e| {
                            ChatError::Custom(format!("Error converting tool schema to string: {e}").into())
                        })?;
                        queue!(self.output, style::Print(schema_json), style::Print("\n"))?;
                    },
                    Some(ToolsSubcommand::Trust { tool_names }) => {
                        let (valid_tools, invalid_tools): (Vec<String>, Vec<String>) = tool_names
                            .into_iter()
                            .partition(|tool_name| existing_tools.contains(tool_name));

                        if !invalid_tools.is_empty() {
                            queue!(
                                self.output,
                                style::SetForegroundColor(Color::Red),
                                style::Print(format!("\nCannot trust '{}', ", invalid_tools.join("', '"))),
                                if invalid_tools.len() > 1 {
                                    style::Print("they do not exist.")
                                } else {
                                    style::Print("it does not exist.")
                                },
                                style::SetForegroundColor(Color::Reset),
                            )?;
                        }
                        if !valid_tools.is_empty() {
                            valid_tools.iter().for_each(|t| self.tool_permissions.trust_tool(t));
                            queue!(
                                self.output,
                                style::SetForegroundColor(Color::Green),
                                if valid_tools.len() > 1 {
                                    style::Print(format!("\nTools '{}' are ", valid_tools.join("', '")))
                                } else {
                                    style::Print(format!("\nTool '{}' is ", valid_tools[0]))
                                },
                                style::Print("now trusted. I will "),
                                style::SetAttribute(Attribute::Bold),
                                style::Print("not"),
                                style::SetAttribute(Attribute::Reset),
                                style::SetForegroundColor(Color::Green),
                                style::Print(format!(
                                    " ask for confirmation before running {}.",
                                    if valid_tools.len() > 1 {
                                        "these tools"
                                    } else {
                                        "this tool"
                                    }
                                )),
                                style::SetForegroundColor(Color::Reset),
                            )?;
                        }
                    },
                    Some(ToolsSubcommand::Untrust { tool_names }) => {
                        let (valid_tools, invalid_tools): (Vec<String>, Vec<String>) = tool_names
                            .into_iter()
                            .partition(|tool_name| existing_tools.contains(tool_name));

                        if !invalid_tools.is_empty() {
                            queue!(
                                self.output,
                                style::SetForegroundColor(Color::Red),
                                style::Print(format!("\nCannot untrust '{}', ", invalid_tools.join("', '"))),
                                if invalid_tools.len() > 1 {
                                    style::Print("they do not exist.")
                                } else {
                                    style::Print("it does not exist.")
                                },
                                style::SetForegroundColor(Color::Reset),
                            )?;
                        }
                        if !valid_tools.is_empty() {
                            valid_tools.iter().for_each(|t| self.tool_permissions.untrust_tool(t));
                            queue!(
                                self.output,
                                style::SetForegroundColor(Color::Green),
                                if valid_tools.len() > 1 {
                                    style::Print(format!("\nTools '{}' are ", valid_tools.join("', '")))
                                } else {
                                    style::Print(format!("\nTool '{}' is ", valid_tools[0]))
                                },
                                style::Print("set to per-request confirmation."),
                                style::SetForegroundColor(Color::Reset),
                            )?;
                        }
                    },
                    Some(ToolsSubcommand::TrustAll) => {
                        self.conversation_state.tools.values().flatten().for_each(
                            |FigTool::ToolSpecification(spec)| {
                                self.tool_permissions.trust_tool(spec.name.as_str());
                            },
                        );
                        queue!(self.output, style::Print(TRUST_ALL_TEXT),)?;
                    },
                    Some(ToolsSubcommand::Reset) => {
                        self.tool_permissions.reset();
                        queue!(
                            self.output,
                            style::SetForegroundColor(Color::Green),
                            style::Print("\nReset all tools to the default permission levels."),
                            style::SetForegroundColor(Color::Reset),
                        )?;
                    },
                    Some(ToolsSubcommand::ResetSingle { tool_name }) => {
                        if self.tool_permissions.has(&tool_name) {
                            self.tool_permissions.reset_tool(&tool_name);
                            queue!(
                                self.output,
                                style::SetForegroundColor(Color::Green),
                                style::Print(format!("\nReset tool '{}' to the default permission level.", tool_name)),
                                style::SetForegroundColor(Color::Reset),
                            )?;
                        } else {
                            queue!(
                                self.output,
                                style::SetForegroundColor(Color::Red),
                                style::Print(format!(
                                    "\nTool '{}' does not exist or is already in default settings.",
                                    tool_name
                                )),
                                style::SetForegroundColor(Color::Reset),
                            )?;
                        }
                    },
                    Some(ToolsSubcommand::Help) => {
                        queue!(
                            self.output,
                            style::Print("\n"),
                            style::Print(command::ToolsSubcommand::help_text()),
                        )?;
                    },
                    None => {
                        // No subcommand - print the current tools and their permissions.
                        // Determine how to format the output nicely.
                        let terminal_width = self.terminal_width();
                        let longest = self
                            .conversation_state
                            .tools
                            .values()
                            .flatten()
                            .map(|FigTool::ToolSpecification(spec)| spec.name.len())
                            .max()
                            .unwrap_or(0);

                        queue!(
                            self.output,
                            style::Print("\n"),
                            style::SetAttribute(Attribute::Bold),
                            style::Print({
                                // Adding 2 because of "- " preceding every tool name
                                let width = longest + 2 - "Tool".len() + 4;
                                format!("Tool{:>width$}Permission", "", width = width)
                            }),
                            style::SetAttribute(Attribute::Reset),
                            style::Print("\n"),
                            style::Print("▔".repeat(terminal_width)),
                        )?;

                        self.conversation_state.tools.iter().for_each(|(origin, tools)| {
                            let to_display = tools
                                .iter()
                                .filter(|FigTool::ToolSpecification(spec)| spec.name != DUMMY_TOOL_NAME)
                                .fold(String::new(), |mut acc, FigTool::ToolSpecification(spec)| {
                                    let width = longest - spec.name.len() + 4;
                                    acc.push_str(
                                        format!(
                                            "- {}{:>width$}{}\n",
                                            spec.name,
                                            "",
                                            self.tool_permissions.display_label(&spec.name),
                                            width = width
                                        )
                                        .as_str(),
                                    );
                                    acc
                                });
                            let _ = queue!(
                                self.output,
                                style::SetAttribute(Attribute::Bold),
                                style::Print(format!("{}:\n", origin)),
                                style::SetAttribute(Attribute::Reset),
                                style::Print(to_display),
                                style::Print("\n")
                            );
                        });

                        queue!(
                            self.output,
                            style::Print("\nTrusted tools can be run without confirmation\n"),
                            style::SetForegroundColor(Color::DarkGrey),
                            style::Print(format!("\n{}\n", "* Default settings")),
                            style::Print("\n💡 Use "),
                            style::SetForegroundColor(Color::Green),
                            style::Print("/tools help"),
                            style::SetForegroundColor(Color::Reset),
                            style::SetForegroundColor(Color::DarkGrey),
                            style::Print(" to edit permissions."),
                            style::SetForegroundColor(Color::Reset),
                        )?;
                    },
                };

                // Put spacing between previous output as to not be overwritten by
                // during PromptUser.
                self.output.flush()?;

                ChatState::PromptUser {
                    tool_uses: Some(tool_uses),
                    pending_tool_index,
                    skip_printing_tools: true,
                }
            },
            Command::Prompts { subcommand } => {
                match subcommand {
                    Some(PromptsSubcommand::Help) => {
                        queue!(self.output, style::Print(command::PromptsSubcommand::help_text()))?;
                    },
                    Some(PromptsSubcommand::Get { mut get_command }) => {
                        let orig_input = get_command.orig_input.take();
                        let prompts = match self.tool_manager.get_prompt(get_command).await {
                            Ok(resp) => resp,
                            Err(e) => {
                                match e {
                                    GetPromptError::AmbiguousPrompt(prompt_name, alt_msg) => {
                                        queue!(
                                            self.output,
                                            style::Print("\n"),
                                            style::SetForegroundColor(Color::Yellow),
                                            style::Print("Prompt "),
                                            style::SetForegroundColor(Color::Cyan),
                                            style::Print(prompt_name),
                                            style::SetForegroundColor(Color::Yellow),
                                            style::Print(" is ambiguous. Use one of the following "),
                                            style::SetForegroundColor(Color::Cyan),
                                            style::Print(alt_msg),
                                            style::SetForegroundColor(Color::Reset),
                                        )?;
                                    },
                                    GetPromptError::PromptNotFound(prompt_name) => {
                                        queue!(
                                            self.output,
                                            style::Print("\n"),
                                            style::SetForegroundColor(Color::Yellow),
                                            style::Print("Prompt "),
                                            style::SetForegroundColor(Color::Cyan),
                                            style::Print(prompt_name),
                                            style::SetForegroundColor(Color::Yellow),
                                            style::Print(" not found. Use "),
                                            style::SetForegroundColor(Color::Cyan),
                                            style::Print("/prompts list"),
                                            style::SetForegroundColor(Color::Yellow),
                                            style::Print(" to see available prompts.\n"),
                                            style::SetForegroundColor(Color::Reset),
                                        )?;
                                    },
                                    _ => return Err(ChatError::Custom(e.to_string().into())),
                                }
                                execute!(self.output, style::Print("\n"))?;
                                return Ok(ChatState::PromptUser {
                                    tool_uses: Some(tool_uses),
                                    pending_tool_index,
                                    skip_printing_tools: true,
                                });
                            },
                        };
                        if let Some(err) = prompts.error {
                            // If we are running into error we should just display the error
                            // and abort.
                            let to_display = serde_json::json!(err);
                            queue!(
                                self.output,
                                style::Print("\n"),
                                style::SetAttribute(Attribute::Bold),
                                style::Print("Error encountered while retrieving prompt:"),
                                style::SetAttribute(Attribute::Reset),
                                style::Print("\n"),
                                style::SetForegroundColor(Color::Red),
                                style::Print(
                                    serde_json::to_string_pretty(&to_display)
                                        .unwrap_or_else(|_| format!("{:?}", &to_display))
                                ),
                                style::SetForegroundColor(Color::Reset),
                                style::Print("\n"),
                            )?;
                        } else {
                            let prompts = prompts
                                .result
                                .ok_or(ChatError::Custom("Result field missing from prompt/get request".into()))?;
                            let prompts = serde_json::from_value::<PromptGetResult>(prompts).map_err(|e| {
                                ChatError::Custom(format!("Failed to deserialize prompt/get result: {:?}", e).into())
                            })?;
                            self.pending_prompts.clear();
                            self.pending_prompts.append(&mut VecDeque::from(prompts.messages));
                            return Ok(ChatState::HandleInput {
                                input: orig_input.unwrap_or_default(),
                                tool_uses: Some(tool_uses),
                                pending_tool_index,
                            });
                        }
                    },
                    subcommand => {
                        let search_word = match subcommand {
                            Some(PromptsSubcommand::List { search_word }) => search_word,
                            _ => None,
                        };
                        let terminal_width = self.terminal_width();
                        let mut prompts_wl = self.tool_manager.prompts.write().map_err(|e| {
                            ChatError::Custom(
                                format!("Poison error encountered while retrieving prompts: {}", e).into(),
                            )
                        })?;
                        self.tool_manager.refresh_prompts(&mut prompts_wl)?;
                        let mut longest_name = "";
                        let arg_pos = {
                            let optimal_case = UnicodeWidthStr::width(longest_name) + terminal_width / 4;
                            if optimal_case > terminal_width {
                                terminal_width / 3
                            } else {
                                optimal_case
                            }
                        };
                        queue!(
                            self.output,
                            style::Print("\n"),
                            style::SetAttribute(Attribute::Bold),
                            style::Print("Prompt"),
                            style::SetAttribute(Attribute::Reset),
                            style::Print({
                                let name_width = UnicodeWidthStr::width("Prompt");
                                let padding = arg_pos.saturating_sub(name_width);
                                " ".repeat(padding)
                            }),
                            style::SetAttribute(Attribute::Bold),
                            style::Print("Arguments (* = required)"),
                            style::SetAttribute(Attribute::Reset),
                            style::Print("\n"),
                            style::Print(format!("{}\n", "▔".repeat(terminal_width))),
                        )?;
                        let prompts_by_server = prompts_wl.iter().fold(
                            HashMap::<&String, Vec<&PromptBundle>>::new(),
                            |mut acc, (prompt_name, bundles)| {
                                if prompt_name.contains(search_word.as_deref().unwrap_or("")) {
                                    if prompt_name.len() > longest_name.len() {
                                        longest_name = prompt_name.as_str();
                                    }
                                    for bundle in bundles {
                                        acc.entry(&bundle.server_name)
                                            .and_modify(|b| b.push(bundle))
                                            .or_insert(vec![bundle]);
                                    }
                                }
                                acc
                            },
                        );
                        for (i, (server_name, bundles)) in prompts_by_server.iter().enumerate() {
                            if i > 0 {
                                queue!(self.output, style::Print("\n"))?;
                            }
                            queue!(
                                self.output,
                                style::SetAttribute(Attribute::Bold),
                                style::Print(server_name),
                                style::Print(" (MCP):"),
                                style::SetAttribute(Attribute::Reset),
                                style::Print("\n"),
                            )?;
                            for bundle in bundles {
                                queue!(
                                    self.output,
                                    style::Print("- "),
                                    style::Print(&bundle.prompt_get.name),
                                    style::Print({
                                        if bundle
                                            .prompt_get
                                            .arguments
                                            .as_ref()
                                            .is_some_and(|args| !args.is_empty())
                                        {
                                            let name_width = UnicodeWidthStr::width(bundle.prompt_get.name.as_str());
                                            let padding =
                                                arg_pos.saturating_sub(name_width) - UnicodeWidthStr::width("- ");
                                            " ".repeat(padding)
                                        } else {
                                            "\n".to_owned()
                                        }
                                    })
                                )?;
                                if let Some(args) = bundle.prompt_get.arguments.as_ref() {
                                    for (i, arg) in args.iter().enumerate() {
                                        queue!(
                                            self.output,
                                            style::SetForegroundColor(Color::DarkGrey),
                                            style::Print(match arg.required {
                                                Some(true) => format!("{}*", arg.name),
                                                _ => arg.name.clone(),
                                            }),
                                            style::SetForegroundColor(Color::Reset),
                                            style::Print(if i < args.len() - 1 { ", " } else { "\n" }),
                                        )?;
                                    }
                                }
                            }
                        }
                    },
                }
                execute!(self.output, style::Print("\n"))?;
                ChatState::PromptUser {
                    tool_uses: Some(tool_uses),
                    pending_tool_index,
                    skip_printing_tools: true,
                }
            },
            Command::Usage => {
                let state = self.conversation_state.backend_conversation_state(true, true).await;

                if !state.dropped_context_files.is_empty() {
                    execute!(
                        self.output,
                        style::SetForegroundColor(Color::DarkYellow),
                        style::Print("\nSome context files are dropped due to size limit, please run "),
                        style::SetForegroundColor(Color::DarkGreen),
                        style::Print("/context show "),
                        style::SetForegroundColor(Color::DarkYellow),
                        style::Print("to learn more.\n"),
                        style::SetForegroundColor(style::Color::Reset)
                    )?;
                }

                let data = state.calculate_conversation_size();

                let context_token_count: TokenCount = data.context_messages.into();
                let assistant_token_count: TokenCount = data.assistant_messages.into();
                let user_token_count: TokenCount = data.user_messages.into();
                let total_token_used: TokenCount =
                    (data.context_messages + data.user_messages + data.assistant_messages).into();

                let window_width = self.terminal_width();
                // set a max width for the progress bar for better aesthetic
                let progress_bar_width = std::cmp::min(window_width, 80);

                let context_width = ((context_token_count.value() as f64 / CONTEXT_WINDOW_SIZE as f64)
                    * progress_bar_width as f64) as usize;
                let assistant_width = ((assistant_token_count.value() as f64 / CONTEXT_WINDOW_SIZE as f64)
                    * progress_bar_width as f64) as usize;
                let user_width = ((user_token_count.value() as f64 / CONTEXT_WINDOW_SIZE as f64)
                    * progress_bar_width as f64) as usize;

                let left_over_width = progress_bar_width
                    - std::cmp::min(context_width + assistant_width + user_width, progress_bar_width);

                let is_overflow = (context_width + assistant_width + user_width) > progress_bar_width;

                if is_overflow {
                    queue!(
                        self.output,
                        style::Print(format!(
                            "\nCurrent context window ({} of {}k tokens used)\n",
                            total_token_used,
                            CONTEXT_WINDOW_SIZE / 1000
                        )),
                        style::SetForegroundColor(Color::DarkRed),
                        style::Print("█".repeat(progress_bar_width)),
                        style::SetForegroundColor(Color::Reset),
                        style::Print(" "),
                        style::Print(format!(
                            "{:.2}%",
                            (total_token_used.value() as f32 / CONTEXT_WINDOW_SIZE as f32) * 100.0
                        )),
                    )?;
                } else {
                    queue!(
                        self.output,
                        style::Print(format!(
                            "\nCurrent context window ({} of {}k tokens used)\n",
                            total_token_used,
                            CONTEXT_WINDOW_SIZE / 1000
                        )),
                        style::SetForegroundColor(Color::DarkCyan),
                        // add a nice visual to mimic "tiny" progress, so the overral progress bar doesn't look too
                        // empty
                        style::Print("|".repeat(if context_width == 0 && *context_token_count > 0 {
                            1
                        } else {
                            0
                        })),
                        style::Print("█".repeat(context_width)),
                        style::SetForegroundColor(Color::Blue),
                        style::Print("|".repeat(if assistant_width == 0 && *assistant_token_count > 0 {
                            1
                        } else {
                            0
                        })),
                        style::Print("█".repeat(assistant_width)),
                        style::SetForegroundColor(Color::Magenta),
                        style::Print("|".repeat(if user_width == 0 && *user_token_count > 0 { 1 } else { 0 })),
                        style::Print("█".repeat(user_width)),
                        style::SetForegroundColor(Color::DarkGrey),
                        style::Print("█".repeat(left_over_width)),
                        style::Print(" "),
                        style::SetForegroundColor(Color::Reset),
                        style::Print(format!(
                            "{:.2}%",
                            (total_token_used.value() as f32 / CONTEXT_WINDOW_SIZE as f32) * 100.0
                        )),
                    )?;
                }

                queue!(self.output, style::Print("\n\n"))?;
                self.output.flush()?;

                queue!(
                    self.output,
                    style::SetForegroundColor(Color::DarkCyan),
                    style::Print("█ Context files: "),
                    style::SetForegroundColor(Color::Reset),
                    style::Print(format!(
                        "~{} tokens ({:.2}%)\n",
                        context_token_count,
                        (context_token_count.value() as f32 / CONTEXT_WINDOW_SIZE as f32) * 100.0
                    )),
                    style::SetForegroundColor(Color::Blue),
                    style::Print("█ Q responses: "),
                    style::SetForegroundColor(Color::Reset),
                    style::Print(format!(
                        "  ~{} tokens ({:.2}%)\n",
                        assistant_token_count,
                        (assistant_token_count.value() as f32 / CONTEXT_WINDOW_SIZE as f32) * 100.0
                    )),
                    style::SetForegroundColor(Color::Magenta),
                    style::Print("█ Your prompts: "),
                    style::SetForegroundColor(Color::Reset),
                    style::Print(format!(
                        " ~{} tokens ({:.2}%)\n\n",
                        user_token_count,
                        (user_token_count.value() as f32 / CONTEXT_WINDOW_SIZE as f32) * 100.0
                    )),
                )?;

                queue!(
                    self.output,
                    style::SetAttribute(Attribute::Bold),
                    style::Print("\n💡 Pro Tips:\n"),
                    style::SetAttribute(Attribute::Reset),
                    style::SetForegroundColor(Color::DarkGrey),
                    style::Print("Run "),
                    style::SetForegroundColor(Color::DarkGreen),
                    style::Print("/compact"),
                    style::SetForegroundColor(Color::DarkGrey),
                    style::Print(" to replace the conversation history with its summary\n"),
                    style::Print("Run "),
                    style::SetForegroundColor(Color::DarkGreen),
                    style::Print("/clear"),
                    style::SetForegroundColor(Color::DarkGrey),
                    style::Print(" to erase the entire chat history\n"),
                    style::Print("Run "),
                    style::SetForegroundColor(Color::DarkGreen),
                    style::Print("/context show"),
                    style::SetForegroundColor(Color::DarkGrey),
                    style::Print(" to see tokens per context file\n\n"),
                    style::SetForegroundColor(Color::Reset),
                )?;

                ChatState::PromptUser {
                    tool_uses: Some(tool_uses),
                    pending_tool_index,
                    skip_printing_tools: true,
                }
            },
            Command::Import { path } => {
                macro_rules! tri {
                    ($v:expr) => {
                        match $v {
                            Ok(v) => v,
                            Err(err) => {
                                execute!(
                                    self.output,
                                    style::SetForegroundColor(Color::Red),
                                    style::Print(format!("\nFailed to import from {}: {}\n\n", &path, &err)),
                                    style::SetAttribute(Attribute::Reset)
                                )?;
                                return Ok(ChatState::PromptUser {
                                    tool_uses: Some(tool_uses),
                                    pending_tool_index,
                                    skip_printing_tools: true,
                                });
                            },
                        }
                    };
                }

                let contents = tri!(self.ctx.fs().read_to_string(&path).await);
                let new_state: ConversationState = tri!(serde_json::from_str(&contents));
                self.conversation_state = new_state;
                self.conversation_state.updates = Some(self.output.clone());

                execute!(
                    self.output,
                    style::SetForegroundColor(Color::Green),
                    style::Print(format!("\n✔ Imported conversation state from {}\n\n", &path)),
                    style::SetAttribute(Attribute::Reset)
                )?;

                ChatState::PromptUser {
                    tool_uses: None,
                    pending_tool_index: None,
                    skip_printing_tools: true,
                }
            },
            Command::Export { path, force } => {
                macro_rules! tri {
                    ($v:expr) => {
                        match $v {
                            Ok(v) => v,
                            Err(err) => {
                                execute!(
                                    self.output,
                                    style::SetForegroundColor(Color::Red),
                                    style::Print(format!("\nFailed to export to {}: {}\n\n", &path, &err)),
                                    style::SetAttribute(Attribute::Reset)
                                )?;
                                return Ok(ChatState::PromptUser {
                                    tool_uses: Some(tool_uses),
                                    pending_tool_index,
                                    skip_printing_tools: true,
                                });
                            },
                        }
                    };
                }

                let contents = tri!(serde_json::to_string_pretty(&self.conversation_state));
                if self.ctx.fs().exists(&path) && !force {
                    execute!(
                        self.output,
                        style::SetForegroundColor(Color::Red),
                        style::Print(format!(
                            "\nFile at {} already exists. To overwrite, use -f or --force\n\n",
                            &path
                        )),
                        style::SetAttribute(Attribute::Reset)
                    )?;
                    return Ok(ChatState::PromptUser {
                        tool_uses: Some(tool_uses),
                        pending_tool_index,
                        skip_printing_tools: true,
                    });
                }
                tri!(self.ctx.fs().write(&path, contents).await);

                execute!(
                    self.output,
                    style::SetForegroundColor(Color::Green),
                    style::Print(format!("\n✔ Exported conversation state to {}\n\n", &path)),
                    style::SetAttribute(Attribute::Reset)
                )?;

                ChatState::PromptUser {
                    tool_uses: None,
                    pending_tool_index: None,
                    skip_printing_tools: true,
                }
            },
        })
    }

    async fn tool_use_execute(
        &mut self,
        database: &Database,
        telemetry: &TelemetryThread,
        mut tool_uses: Vec<QueuedTool>,
    ) -> Result<ChatState, ChatError> {
        // Verify tools have permissions.
        for (index, tool) in tool_uses.iter_mut().enumerate() {
            // Manually accepted by the user or otherwise verified already.
            if tool.accepted {
                continue;
            }

            // If there is an override, we will use it. Otherwise fall back to Tool's default.
            let allowed = if self.tool_permissions.has(&tool.name) {
                self.tool_permissions.is_trusted(&tool.name)
            } else {
                !tool.tool.requires_acceptance(&self.ctx)
            };

            if database
                .settings
                .get_bool(Setting::ChatEnableNotifications)
                .unwrap_or(false)
            {
                play_notification_bell(!allowed);
            }

            self.print_tool_descriptions(tool, allowed).await?;

            if allowed {
                tool.accepted = true;
                continue;
            }

            let pending_tool_index = Some(index);
            if !self.interactive {
                // Cannot request in non-interactive, so fail.
                return Err(ChatError::NonInteractiveToolApproval);
            }

            return Ok(ChatState::PromptUser {
                tool_uses: Some(tool_uses),
                pending_tool_index,
                skip_printing_tools: false,
            });
        }

        // Execute the requested tools.
        let mut tool_results = vec![];
        let mut image_blocks: Vec<RichImageBlock> = Vec::new();

        for tool in tool_uses {
            let mut tool_telemetry = self.tool_use_telemetry_events.entry(tool.id.clone());
            tool_telemetry = tool_telemetry.and_modify(|ev| ev.is_accepted = true);

            let tool_start = std::time::Instant::now();
            let invoke_result = tool.tool.invoke(&self.ctx, &mut self.output).await;

            if self.interactive && self.spinner.is_some() {
                queue!(
                    self.output,
                    terminal::Clear(terminal::ClearType::CurrentLine),
                    cursor::MoveToColumn(0),
                    cursor::Show
                )?;
            }
            execute!(self.output, style::Print("\n"))?;

            let tool_time = std::time::Instant::now().duration_since(tool_start);
            if let Tool::Custom(ct) = &tool.tool {
                tool_telemetry = tool_telemetry.and_modify(|ev| {
                    ev.custom_tool_call_latency = Some(tool_time.as_secs() as usize);
                    ev.input_token_size = Some(ct.get_input_token_size());
                    ev.is_custom_tool = true;
                });
            }
            let tool_time = format!("{}.{}", tool_time.as_secs(), tool_time.subsec_millis());
            match invoke_result {
                Ok(result) => {
                    match result.output {
                        OutputKind::Text(ref text) => {
                            debug!("Output is Text: {}", text);
                        },
                        OutputKind::Json(ref json) => {
                            debug!("Output is JSON: {}", json);
                        },
                        OutputKind::Images(ref image) => {
                            image_blocks.extend(image.clone());
                        },
                    }

                    debug!("tool result output: {:#?}", result);
                    execute!(
                        self.output,
                        style::Print(CONTINUATION_LINE),
                        style::Print("\n"),
                        style::SetForegroundColor(Color::Green),
                        style::SetAttribute(Attribute::Bold),
                        style::Print(format!(" ● Completed in {}s", tool_time)),
                        style::SetForegroundColor(Color::Reset),
                        style::Print("\n"),
                    )?;

                    tool_telemetry = tool_telemetry.and_modify(|ev| ev.is_success = Some(true));
                    if let Tool::Custom(_) = &tool.tool {
                        tool_telemetry
                            .and_modify(|ev| ev.output_token_size = Some(TokenCounter::count_tokens(result.as_str())));
                    }
                    tool_results.push(ToolUseResult {
                        tool_use_id: tool.id,
                        content: vec![result.into()],
                        status: ToolResultStatus::Success,
                    });
                },
                Err(err) => {
                    error!(?err, "An error occurred processing the tool");
                    execute!(
                        self.output,
                        style::Print(CONTINUATION_LINE),
                        style::Print("\n"),
                        style::SetAttribute(Attribute::Bold),
                        style::SetForegroundColor(Color::Red),
                        style::Print(format!(" ● Execution failed after {}s:\n", tool_time)),
                        style::SetAttribute(Attribute::Reset),
                        style::SetForegroundColor(Color::Red),
                        style::Print(&err),
                        style::SetAttribute(Attribute::Reset),
                        style::Print("\n\n"),
                    )?;

                    tool_telemetry.and_modify(|ev| ev.is_success = Some(false));
                    tool_results.push(ToolUseResult {
                        tool_use_id: tool.id,
                        content: vec![ToolUseResultBlock::Text(format!(
                            "An error occurred processing the tool: \n{}",
                            &err
                        ))],
                        status: ToolResultStatus::Error,
                    });
                    if let ToolUseStatus::Idle = self.tool_use_status {
                        self.tool_use_status = ToolUseStatus::RetryInProgress(
                            self.conversation_state
                                .message_id()
                                .map_or("No utterance id found".to_string(), |v| v.to_string()),
                        );
                    }
                },
            }
        }

        if !image_blocks.is_empty() {
            let images = image_blocks.into_iter().map(|(block, _)| block).collect();
            self.conversation_state
                .add_tool_results_with_images(tool_results, images);
            execute!(
                self.output,
                style::SetAttribute(Attribute::Reset),
                style::SetForegroundColor(Color::Reset),
                style::Print("\n")
            )?;
        } else {
            self.conversation_state.add_tool_results(tool_results);
        }

        self.send_tool_use_telemetry(telemetry).await;
        return Ok(ChatState::HandleResponseStream(
            self.client
                .send_message(self.conversation_state.as_sendable_conversation_state(false).await)
                .await?,
        ));
    }

    async fn handle_response(
        &mut self,
        database: &Database,
        telemetry: &TelemetryThread,
        response: SendMessageOutput,
    ) -> Result<ChatState, ChatError> {
        let request_id = response.request_id().map(|s| s.to_string());
        let mut buf = String::new();
        let mut offset = 0;
        let mut ended = false;
        let mut parser = ResponseParser::new(response);
        let mut state = ParseState::new(Some(self.terminal_width()));

        let mut tool_uses = Vec::new();
        let mut tool_name_being_recvd: Option<String> = None;

        loop {
            match parser.recv().await {
                Ok(msg_event) => {
                    trace!("Consumed: {:?}", msg_event);
                    match msg_event {
                        parser::ResponseEvent::ToolUseStart { name } => {
                            // We need to flush the buffer here, otherwise text will not be
                            // printed while we are receiving tool use events.
                            buf.push('\n');
                            tool_name_being_recvd = Some(name);
                        },
                        parser::ResponseEvent::AssistantText(text) => {
                            buf.push_str(&text);
                        },
                        parser::ResponseEvent::ToolUse(tool_use) => {
                            if self.interactive && self.spinner.is_some() {
                                drop(self.spinner.take());
                                queue!(
                                    self.output,
                                    terminal::Clear(terminal::ClearType::CurrentLine),
                                    cursor::MoveToColumn(0),
                                    cursor::Show
                                )?;
                            }
                            tool_uses.push(tool_use);
                            tool_name_being_recvd = None;
                        },
                        parser::ResponseEvent::EndStream { message } => {
                            // This log is attempting to help debug instances where users encounter
                            // the response timeout message.
                            if message.content() == RESPONSE_TIMEOUT_CONTENT {
                                error!(?request_id, ?message, "Encountered an unexpected model response");
                            }
                            self.conversation_state.push_assistant_message(message);
                            ended = true;
                        },
                    }
                },
                Err(recv_error) => {
                    if let Some(request_id) = &recv_error.request_id {
                        self.failed_request_ids.push(request_id.clone());
                    };

                    match recv_error.source {
                        RecvErrorKind::StreamTimeout { source, duration } => {
                            error!(
                                recv_error.request_id,
                                ?source,
                                "Encountered a stream timeout after waiting for {}s",
                                duration.as_secs()
                            );
                            if self.interactive {
                                execute!(self.output, cursor::Hide)?;
                                self.spinner =
                                    Some(Spinner::new(Spinners::Dots, "Dividing up the work...".to_string()));
                            }
                            // For stream timeouts, we'll tell the model to try and split its response into
                            // smaller chunks.
                            self.conversation_state
                                .push_assistant_message(AssistantMessage::new_response(
                                    None,
                                    RESPONSE_TIMEOUT_CONTENT.to_string(),
                                ));
                            self.conversation_state
                                .set_next_user_message(
                                    "You took too long to respond - try to split up the work into smaller steps."
                                        .to_string(),
                                )
                                .await;
                            self.send_tool_use_telemetry(telemetry).await;
                            return Ok(ChatState::HandleResponseStream(
                                self.client
                                    .send_message(self.conversation_state.as_sendable_conversation_state(false).await)
                                    .await?,
                            ));
                        },
                        RecvErrorKind::UnexpectedToolUseEos {
                            tool_use_id,
                            name,
                            message,
                            time_elapsed,
                        } => {
                            error!(
                                recv_error.request_id,
                                tool_use_id, name, "The response stream ended before the entire tool use was received"
                            );
                            if self.interactive {
                                drop(self.spinner.take());
                                queue!(
                                    self.output,
                                    terminal::Clear(terminal::ClearType::CurrentLine),
                                    cursor::MoveToColumn(0),
                                    style::SetForegroundColor(Color::Yellow),
                                    style::SetAttribute(Attribute::Bold),
                                    style::Print(format!(
                                        "Warning: received an unexpected error from the model after {:.2}s",
                                        time_elapsed.as_secs_f64()
                                    )),
                                )?;
                                if let Some(request_id) = recv_error.request_id {
                                    queue!(
                                        self.output,
                                        style::Print(format!("\n         request_id: {}", request_id))
                                    )?;
                                }
                                execute!(self.output, style::Print("\n\n"), style::SetAttribute(Attribute::Reset))?;
                                self.spinner = Some(Spinner::new(
                                    Spinners::Dots,
                                    "Trying to divide up the work...".to_string(),
                                ));
                            }

                            self.conversation_state.push_assistant_message(*message);
                            let tool_results = vec![ToolUseResult {
                                    tool_use_id,
                                    content: vec![ToolUseResultBlock::Text(
                                        "The generated tool was too large, try again but this time split up the work between multiple tool uses".to_string(),
                                    )],
                                    status: ToolResultStatus::Error,
                                }];
                            self.conversation_state.add_tool_results(tool_results);
                            self.send_tool_use_telemetry(telemetry).await;
                            return Ok(ChatState::HandleResponseStream(
                                self.client
                                    .send_message(self.conversation_state.as_sendable_conversation_state(false).await)
                                    .await?,
                            ));
                        },
                        _ => return Err(recv_error.into()),
                    }
                },
            }

            // Fix for the markdown parser copied over from q chat:
            // this is a hack since otherwise the parser might report Incomplete with useful data
            // still left in the buffer. I'm not sure how this is intended to be handled.
            if ended {
                buf.push('\n');
            }

            if tool_name_being_recvd.is_none() && !buf.is_empty() && self.interactive && self.spinner.is_some() {
                drop(self.spinner.take());
                queue!(
                    self.output,
                    terminal::Clear(terminal::ClearType::CurrentLine),
                    cursor::MoveToColumn(0),
                    cursor::Show
                )?;
            }

            // Print the response for normal cases
            loop {
                let input = Partial::new(&buf[offset..]);
                match interpret_markdown(input, &mut self.output, &mut state) {
                    Ok(parsed) => {
                        offset += parsed.offset_from(&input);
                        self.output.flush()?;
                        state.newline = state.set_newline;
                        state.set_newline = false;
                    },
                    Err(err) => match err.into_inner() {
                        Some(err) => return Err(ChatError::Custom(err.to_string().into())),
                        None => break, // Data was incomplete
                    },
                }

                // TODO: We should buffer output based on how much we have to parse, not as a constant
                // Do not remove unless you are nabochay :)
                std::thread::sleep(Duration::from_millis(8));
            }

            // Set spinner after showing all of the assistant text content so far.
            if let (Some(_name), true) = (&tool_name_being_recvd, self.interactive) {
                queue!(self.output, cursor::Hide)?;
                self.spinner = Some(Spinner::new(Spinners::Dots, "Thinking...".to_string()));
            }

            if ended {
                if let Some(message_id) = self.conversation_state.message_id() {
                    telemetry
                        .send_chat_added_message(
                            self.conversation_state.conversation_id().to_owned(),
                            message_id.to_owned(),
                            self.conversation_state.context_message_length(),
                        )
                        .ok();
                }

                if self.interactive
                    && database
                        .settings
                        .get_bool(Setting::ChatEnableNotifications)
                        .unwrap_or(false)
                {
                    // For final responses (no tools suggested), always play the bell
                    play_notification_bell(tool_uses.is_empty());
                }

                if self.interactive {
                    queue!(self.output, style::ResetColor, style::SetAttribute(Attribute::Reset))?;
                    execute!(self.output, style::Print("\n"))?;

                    for (i, citation) in &state.citations {
                        queue!(
                            self.output,
                            style::Print("\n"),
                            style::SetForegroundColor(Color::Blue),
                            style::Print(format!("[^{i}]: ")),
                            style::SetForegroundColor(Color::DarkGrey),
                            style::Print(format!("{citation}\n")),
                            style::SetForegroundColor(Color::Reset)
                        )?;
                    }
                }

                break;
            }
        }

        if !tool_uses.is_empty() {
            Ok(ChatState::ValidateTools(tool_uses))
        } else {
            Ok(ChatState::PromptUser {
                tool_uses: None,
                pending_tool_index: None,
                skip_printing_tools: false,
            })
        }
    }

    async fn validate_tools(
        &mut self,
        telemetry: &TelemetryThread,
        tool_uses: Vec<AssistantToolUse>,
    ) -> Result<ChatState, ChatError> {
        let conv_id = self.conversation_state.conversation_id().to_owned();
        debug!(?tool_uses, "Validating tool uses");
        let mut queued_tools: Vec<QueuedTool> = Vec::new();
        let mut tool_results: Vec<ToolUseResult> = Vec::new();

        for tool_use in tool_uses {
            let tool_use_id = tool_use.id.clone();
            let tool_use_name = tool_use.name.clone();
            let mut tool_telemetry = ToolUseEventBuilder::new(conv_id.clone(), tool_use.id.clone())
                .set_tool_use_id(tool_use_id.clone())
                .set_tool_name(tool_use.name.clone())
                .utterance_id(self.conversation_state.message_id().map(|s| s.to_string()));
            match self.tool_manager.get_tool_from_tool_use(tool_use) {
                Ok(mut tool) => {
                    // Apply non-Q-generated context to tools
                    self.contextualize_tool(&mut tool);

                    match tool.validate(&self.ctx).await {
                        Ok(()) => {
                            tool_telemetry.is_valid = Some(true);
                            queued_tools.push(QueuedTool {
                                id: tool_use_id.clone(),
                                name: tool_use_name,
                                tool,
                                accepted: false,
                            });
                        },
                        Err(err) => {
                            tool_telemetry.is_valid = Some(false);
                            tool_results.push(ToolUseResult {
                                tool_use_id: tool_use_id.clone(),
                                content: vec![ToolUseResultBlock::Text(format!(
                                    "Failed to validate tool parameters: {err}"
                                ))],
                                status: ToolResultStatus::Error,
                            });
                        },
                    };
                },
                Err(err) => {
                    tool_telemetry.is_valid = Some(false);
                    tool_results.push(err.into());
                },
            }
            self.tool_use_telemetry_events.insert(tool_use_id, tool_telemetry);
        }

        // If we have any validation errors, then return them immediately to the model.
        if !tool_results.is_empty() {
            debug!(?tool_results, "Error found in the model tools");
            queue!(
                self.output,
                style::SetAttribute(Attribute::Bold),
                style::Print("Tool validation failed: "),
                style::SetAttribute(Attribute::Reset),
            )?;
            for tool_result in &tool_results {
                for block in &tool_result.content {
                    let content: Option<Cow<'_, str>> = match block {
                        ToolUseResultBlock::Text(t) => Some(t.as_str().into()),
                        ToolUseResultBlock::Json(d) => serde_json::to_string(d)
                            .map_err(|err| error!(?err, "failed to serialize tool result content"))
                            .map(Into::into)
                            .ok(),
                    };
                    if let Some(content) = content {
                        queue!(
                            self.output,
                            style::Print("\n"),
                            style::SetForegroundColor(Color::Red),
                            style::Print(format!("{}\n", content)),
                            style::SetForegroundColor(Color::Reset),
                        )?;
                    }
                }
            }
            self.conversation_state.add_tool_results(tool_results);
            self.send_tool_use_telemetry(telemetry).await;
            if let ToolUseStatus::Idle = self.tool_use_status {
                self.tool_use_status = ToolUseStatus::RetryInProgress(
                    self.conversation_state
                        .message_id()
                        .map_or("No utterance id found".to_string(), |v| v.to_string()),
                );
            }

            let response = self
                .client
                .send_message(self.conversation_state.as_sendable_conversation_state(false).await)
                .await?;
            return Ok(ChatState::HandleResponseStream(response));
        }

        Ok(ChatState::ExecuteTools(queued_tools))
    }

    /// Apply program context to tools that Q may not have.
    // We cannot attach this any other way because Tools are constructed by deserializing
    // output from Amazon Q.
    // TODO: Is there a better way?
    fn contextualize_tool(&self, tool: &mut Tool) {
        #[allow(clippy::single_match)]
        match tool {
            Tool::GhIssue(gh_issue) => {
                gh_issue.set_context(GhIssueContext {
                    // Ideally we avoid cloning, but this function is not called very often.
                    // Using references with lifetimes requires a large refactor, and Arc<Mutex<T>>
                    // seems like overkill and may incur some performance cost anyway.
                    context_manager: self.conversation_state.context_manager.clone(),
                    transcript: self.conversation_state.transcript.clone(),
                    failed_request_ids: self.failed_request_ids.clone(),
                    tool_permissions: self.tool_permissions.permissions.clone(),
                    interactive: self.interactive,
                });
            },
            _ => (),
        };
    }

    async fn print_tool_descriptions(&mut self, tool_use: &QueuedTool, trusted: bool) -> Result<(), ChatError> {
        queue!(
            self.output,
            style::SetForegroundColor(Color::Magenta),
            style::Print(format!(
                "🛠️  Using tool: {}{}",
                tool_use.tool.display_name(),
                if trusted { " (trusted)".dark_green() } else { "".reset() }
            )),
            style::SetForegroundColor(Color::Reset)
        )?;
        if let Tool::Custom(ref tool) = tool_use.tool {
            queue!(
                self.output,
                style::SetForegroundColor(Color::Reset),
                style::Print(" from mcp server "),
                style::SetForegroundColor(Color::Magenta),
                style::Print(tool.client.get_server_name()),
                style::SetForegroundColor(Color::Reset),
            )?;
        }
        queue!(self.output, style::Print("\n"), style::Print(CONTINUATION_LINE))?;
        queue!(self.output, style::Print("\n"))?;
        queue!(self.output, style::Print(TOOL_BULLET))?;

        self.output.flush()?;

        tool_use
            .tool
            .queue_description(&self.ctx, &mut self.output)
            .await
            .map_err(|e| ChatError::Custom(format!("failed to print tool, `{}`: {}", tool_use.name, e).into()))?;

        Ok(())
    }

    /// Helper function to read user input with a prompt and Ctrl+C handling
    fn read_user_input(&mut self, prompt: &str, exit_on_single_ctrl_c: bool) -> Option<String> {
        let mut ctrl_c = false;
        loop {
            match (self.input_source.read_line(Some(prompt)), ctrl_c) {
                (Ok(Some(line)), _) => {
                    if line.trim().is_empty() {
                        continue; // Reprompt if the input is empty
                    }
                    return Some(line);
                },
                (Ok(None), false) => {
                    if exit_on_single_ctrl_c {
                        return None;
                    }
                    execute!(
                        self.output,
                        style::Print(format!(
                            "\n(To exit the CLI, press Ctrl+C or Ctrl+D again or type {})\n\n",
                            "/quit".green()
                        ))
                    )
                    .unwrap_or_default();
                    ctrl_c = true;
                },
                (Ok(None), true) => return None, // Exit if Ctrl+C was pressed twice
                (Err(_), _) => return None,
            }
        }
    }

    /// Helper function to generate a prompt based on the current context
    fn generate_tool_trust_prompt(&self) -> String {
        prompt::generate_prompt(self.conversation_state.current_profile(), self.all_tools_trusted())
    }

    async fn send_tool_use_telemetry(&mut self, telemetry: &TelemetryThread) {
        for (_, mut event) in self.tool_use_telemetry_events.drain() {
            event.user_input_id = match self.tool_use_status {
                ToolUseStatus::Idle => self.conversation_state.message_id(),
                ToolUseStatus::RetryInProgress(ref id) => Some(id.as_str()),
            }
            .map(|v| v.to_string());

            telemetry.send_tool_use_suggested(event).ok();
        }
    }

    fn terminal_width(&self) -> usize {
        (self.terminal_width_provider)().unwrap_or(80)
    }

    fn all_tools_trusted(&self) -> bool {
        self.conversation_state.tools.values().flatten().all(|t| match t {
            FigTool::ToolSpecification(t) => self.tool_permissions.is_trusted(&t.name),
        })
    }

    /// Display character limit warnings based on current conversation size
    async fn display_char_warnings(&mut self) -> Result<(), std::io::Error> {
        let warning_level = self.conversation_state.get_token_warning_level().await;

        match warning_level {
            TokenWarningLevel::Critical => {
                // Memory constraint warning with gentler wording
                execute!(
                    self.output,
                    style::SetForegroundColor(Color::Yellow),
                    style::SetAttribute(Attribute::Bold),
                    style::Print("\n⚠️ This conversation is getting lengthy.\n"),
                    style::SetAttribute(Attribute::Reset),
                    style::Print(
                        "To ensure continued smooth operation, please use /compact to summarize the conversation.\n\n"
                    ),
                    style::SetForegroundColor(Color::Reset)
                )?;
            },
            TokenWarningLevel::None => {
                // No warning needed
            },
        }

        Ok(())
    }
}

<<<<<<< HEAD
=======
/// Prints hook configuration grouped by trigger: conversation session start or per user message
fn print_hook_section(output: &mut impl Write, hooks: &HashMap<String, Hook>, trigger: HookTrigger) -> Result<()> {
    let section = match trigger {
        HookTrigger::ConversationStart => "On Session Start",
        HookTrigger::PerPrompt => "Per User Message",
    };
    let hooks: Vec<(&String, &Hook)> = hooks.iter().filter(|(_, h)| h.trigger == trigger).collect();

    queue!(
        output,
        style::SetForegroundColor(Color::Cyan),
        style::Print(format!("    {section}:\n")),
        style::SetForegroundColor(Color::Reset),
    )?;

    if hooks.is_empty() {
        queue!(
            output,
            style::SetForegroundColor(Color::DarkGrey),
            style::Print("      <none>\n"),
            style::SetForegroundColor(Color::Reset)
        )?;
    } else {
        for (name, hook) in hooks {
            if hook.disabled {
                queue!(
                    output,
                    style::SetForegroundColor(Color::DarkGrey),
                    style::Print(format!("      {} (disabled)\n", name)),
                    style::SetForegroundColor(Color::Reset)
                )?;
            } else {
                queue!(output, style::Print(format!("      {}\n", name)),)?;
            }
        }
    }
    Ok(())
}

#[derive(Debug)]
struct ToolUseEventBuilder {
    pub conversation_id: String,
    pub utterance_id: Option<String>,
    pub user_input_id: Option<String>,
    pub tool_use_id: Option<String>,
    pub tool_name: Option<String>,
    pub is_accepted: bool,
    pub is_success: Option<bool>,
    pub is_valid: Option<bool>,
    pub is_custom_tool: bool,
    pub input_token_size: Option<usize>,
    pub output_token_size: Option<usize>,
    pub custom_tool_call_latency: Option<usize>,
}

impl ToolUseEventBuilder {
    pub fn new(conv_id: String, tool_use_id: String) -> Self {
        Self {
            conversation_id: conv_id,
            utterance_id: None,
            user_input_id: None,
            tool_use_id: Some(tool_use_id),
            tool_name: None,
            is_accepted: false,
            is_success: None,
            is_valid: None,
            is_custom_tool: false,
            input_token_size: None,
            output_token_size: None,
            custom_tool_call_latency: None,
        }
    }

    pub fn utterance_id(mut self, id: Option<String>) -> Self {
        self.utterance_id = id;
        self
    }

    pub fn set_tool_use_id(mut self, id: String) -> Self {
        self.tool_use_id.replace(id);
        self
    }

    pub fn set_tool_name(mut self, name: String) -> Self {
        self.tool_name.replace(name);
        self
    }
}

impl From<ToolUseEventBuilder> for crate::telemetry::EventType {
    fn from(val: ToolUseEventBuilder) -> Self {
        crate::telemetry::EventType::ToolUseSuggested {
            conversation_id: val.conversation_id,
            utterance_id: val.utterance_id,
            user_input_id: val.user_input_id,
            tool_use_id: val.tool_use_id,
            tool_name: val.tool_name,
            is_accepted: val.is_accepted,
            is_success: val.is_success,
            is_valid: val.is_valid,
            is_custom_tool: val.is_custom_tool,
            input_token_size: val.input_token_size,
            output_token_size: val.output_token_size,
            custom_tool_call_latency: val.custom_tool_call_latency,
        }
    }
}

>>>>>>> 1bf0f127
/// Testing helper
fn split_tool_use_event(value: &Map<String, serde_json::Value>) -> Vec<ChatResponseStream> {
    let tool_use_id = value.get("tool_use_id").unwrap().as_str().unwrap().to_string();
    let name = value.get("name").unwrap().as_str().unwrap().to_string();
    let args_str = value.get("args").unwrap().to_string();
    let split_point = args_str.len() / 2;
    vec![
        ChatResponseStream::ToolUseEvent {
            tool_use_id: tool_use_id.clone(),
            name: name.clone(),
            input: None,
            stop: None,
        },
        ChatResponseStream::ToolUseEvent {
            tool_use_id: tool_use_id.clone(),
            name: name.clone(),
            input: Some(args_str.split_at(split_point).0.to_string()),
            stop: None,
        },
        ChatResponseStream::ToolUseEvent {
            tool_use_id: tool_use_id.clone(),
            name: name.clone(),
            input: Some(args_str.split_at(split_point).1.to_string()),
            stop: None,
        },
        ChatResponseStream::ToolUseEvent {
            tool_use_id: tool_use_id.clone(),
            name: name.clone(),
            input: None,
            stop: Some(true),
        },
    ]
}

/// Testing helper
fn create_stream(model_responses: serde_json::Value) -> StreamingClient {
    let mut mock = Vec::new();
    for response in model_responses.as_array().unwrap() {
        let mut stream = Vec::new();
        for event in response.as_array().unwrap() {
            match event {
                serde_json::Value::String(assistant_text) => {
                    stream.push(ChatResponseStream::AssistantResponseEvent {
                        content: assistant_text.to_string(),
                    });
                },
                serde_json::Value::Object(tool_use) => {
                    stream.append(&mut split_tool_use_event(tool_use));
                },
                other => panic!("Unexpected value: {:?}", other),
            }
        }
        mock.push(stream);
    }
    StreamingClient::mock(mock)
}

#[cfg(test)]
mod tests {
    use super::*;
    use crate::platform::Env;

    #[tokio::test]
    async fn test_flow() {
        // let _ = tracing_subscriber::fmt::try_init();
        let ctx = Context::builder().with_test_home().await.unwrap().build_fake();
        let test_client = create_stream(serde_json::json!([
            [
                "Sure, I'll create a file for you",
                {
                    "tool_use_id": "1",
                    "name": "fs_write",
                    "args": {
                        "command": "create",
                        "file_text": "Hello, world!",
                        "path": "/file.txt",
                    }
                }
            ],
            [
                "Hope that looks good to you!",
            ],
        ]));

        let env = Env::new();
        let mut database = Database::new().await.unwrap();
        let telemetry = TelemetryThread::new(&env, &mut database).await.unwrap();

        let tool_manager = ToolManager::default();
        let tool_config = serde_json::from_str::<HashMap<String, ToolSpec>>(include_str!("tools/tool_index.json"))
            .expect("Tools failed to load");
        ChatContext::new(
            Arc::clone(&ctx),
            "fake_conv_id",
            SharedWriter::stdout(),
            None,
            InputSource::new_mock(vec![
                "create a new file".to_string(),
                "y".to_string(),
                "exit".to_string(),
            ]),
            true,
            test_client,
            || Some(80),
            tool_manager,
            None,
            tool_config,
            ToolPermissions::new(0),
        )
        .await
        .unwrap()
        .try_chat(&mut database, &telemetry)
        .await
        .unwrap();

        assert_eq!(ctx.fs().read_to_string("/file.txt").await.unwrap(), "Hello, world!\n");
    }

    #[tokio::test]
    async fn test_flow_tool_permissions() {
        // let _ = tracing_subscriber::fmt::try_init();
        let ctx = Context::builder().with_test_home().await.unwrap().build_fake();
        let test_client = create_stream(serde_json::json!([
            [
                "Ok",
                {
                    "tool_use_id": "1",
                    "name": "fs_write",
                    "args": {
                        "command": "create",
                        "file_text": "Hello, world!",
                        "path": "/file1.txt",
                    }
                }
            ],
            [
                "Done",
            ],
            [
                "Ok",
                {
                    "tool_use_id": "1",
                    "name": "fs_write",
                    "args": {
                        "command": "create",
                        "file_text": "Hello, world!",
                        "path": "/file2.txt",
                    }
                }
            ],
            [
                "Done",
            ],
            [
                "Ok",
                {
                    "tool_use_id": "1",
                    "name": "fs_write",
                    "args": {
                        "command": "create",
                        "file_text": "Hello, world!",
                        "path": "/file3.txt",
                    }
                }
            ],
            [
                "Done",
            ],
            [
                "Ok",
                {
                    "tool_use_id": "1",
                    "name": "fs_write",
                    "args": {
                        "command": "create",
                        "file_text": "Hello, world!",
                        "path": "/file4.txt",
                    }
                }
            ],
            [
                "Ok, I won't make it.",
            ],
            [
                "Ok",
                {
                    "tool_use_id": "1",
                    "name": "fs_write",
                    "args": {
                        "command": "create",
                        "file_text": "Hello, world!",
                        "path": "/file5.txt",
                    }
                }
            ],
            [
                "Done",
            ],
            [
                "Ok",
                {
                    "tool_use_id": "1",
                    "name": "fs_write",
                    "args": {
                        "command": "create",
                        "file_text": "Hello, world!",
                        "path": "/file6.txt",
                    }
                }
            ],
            [
                "Ok, I won't make it.",
            ],
        ]));

        let env = Env::new();
        let mut database = Database::new().await.unwrap();
        let telemetry = TelemetryThread::new(&env, &mut database).await.unwrap();

        let tool_manager = ToolManager::default();
        let tool_config = serde_json::from_str::<HashMap<String, ToolSpec>>(include_str!("tools/tool_index.json"))
            .expect("Tools failed to load");
        ChatContext::new(
            Arc::clone(&ctx),
            "fake_conv_id",
            SharedWriter::stdout(),
            None,
            InputSource::new_mock(vec![
                "/tools".to_string(),
                "/tools help".to_string(),
                "create a new file".to_string(),
                "y".to_string(),
                "create a new file".to_string(),
                "t".to_string(),
                "create a new file".to_string(), // should make without prompting due to 't'
                "/tools untrust fs_write".to_string(),
                "create a file".to_string(), // prompt again due to untrust
                "n".to_string(),             // cancel
                "/tools trust fs_write".to_string(),
                "create a file".to_string(), // again without prompting due to '/tools trust'
                "/tools reset".to_string(),
                "create a file".to_string(), // prompt again due to reset
                "n".to_string(),             // cancel
                "exit".to_string(),
            ]),
            true,
            test_client,
            || Some(80),
            tool_manager,
            None,
            tool_config,
            ToolPermissions::new(0),
        )
        .await
        .unwrap()
        .try_chat(&mut database, &telemetry)
        .await
        .unwrap();

        assert_eq!(ctx.fs().read_to_string("/file2.txt").await.unwrap(), "Hello, world!\n");
        assert_eq!(ctx.fs().read_to_string("/file3.txt").await.unwrap(), "Hello, world!\n");
        assert!(!ctx.fs().exists("/file4.txt"));
        assert_eq!(ctx.fs().read_to_string("/file5.txt").await.unwrap(), "Hello, world!\n");
        assert!(!ctx.fs().exists("/file6.txt"));
    }

    #[tokio::test]
    async fn test_flow_multiple_tools() {
        // let _ = tracing_subscriber::fmt::try_init();
        let ctx = Context::builder().with_test_home().await.unwrap().build_fake();
        let test_client = create_stream(serde_json::json!([
            [
                "Sure, I'll create a file for you",
                {
                    "tool_use_id": "1",
                    "name": "fs_write",
                    "args": {
                        "command": "create",
                        "file_text": "Hello, world!",
                        "path": "/file1.txt",
                    }
                },
                {
                    "tool_use_id": "2",
                    "name": "fs_write",
                    "args": {
                        "command": "create",
                        "file_text": "Hello, world!",
                        "path": "/file2.txt",
                    }
                }
            ],
            [
                "Done",
            ],
            [
                "Sure, I'll create a file for you",
                {
                    "tool_use_id": "1",
                    "name": "fs_write",
                    "args": {
                        "command": "create",
                        "file_text": "Hello, world!",
                        "path": "/file3.txt",
                    }
                },
                {
                    "tool_use_id": "2",
                    "name": "fs_write",
                    "args": {
                        "command": "create",
                        "file_text": "Hello, world!",
                        "path": "/file4.txt",
                    }
                }
            ],
            [
                "Done",
            ],
        ]));

        let env = Env::new();
        let mut database = Database::new().await.unwrap();
        let telemetry = TelemetryThread::new(&env, &mut database).await.unwrap();

        let tool_manager = ToolManager::default();
        let tool_config = serde_json::from_str::<HashMap<String, ToolSpec>>(include_str!("tools/tool_index.json"))
            .expect("Tools failed to load");
        ChatContext::new(
            Arc::clone(&ctx),
            "fake_conv_id",
            SharedWriter::stdout(),
            None,
            InputSource::new_mock(vec![
                "create 2 new files parallel".to_string(),
                "t".to_string(),
                "/tools reset".to_string(),
                "create 2 new files parallel".to_string(),
                "y".to_string(),
                "y".to_string(),
                "exit".to_string(),
            ]),
            true,
            test_client,
            || Some(80),
            tool_manager,
            None,
            tool_config,
            ToolPermissions::new(0),
        )
        .await
        .unwrap()
        .try_chat(&mut database, &telemetry)
        .await
        .unwrap();

        assert_eq!(ctx.fs().read_to_string("/file1.txt").await.unwrap(), "Hello, world!\n");
        assert_eq!(ctx.fs().read_to_string("/file2.txt").await.unwrap(), "Hello, world!\n");
        assert_eq!(ctx.fs().read_to_string("/file3.txt").await.unwrap(), "Hello, world!\n");
        assert_eq!(ctx.fs().read_to_string("/file4.txt").await.unwrap(), "Hello, world!\n");
    }

    #[tokio::test]
    async fn test_flow_tools_trust_all() {
        // let _ = tracing_subscriber::fmt::try_init();
        let ctx = Context::builder().with_test_home().await.unwrap().build_fake();
        let test_client = create_stream(serde_json::json!([
            [
                "Sure, I'll create a file for you",
                {
                    "tool_use_id": "1",
                    "name": "fs_write",
                    "args": {
                        "command": "create",
                        "file_text": "Hello, world!",
                        "path": "/file1.txt",
                    }
                }
            ],
            [
                "Done",
            ],
            [
                "Sure, I'll create a file for you",
                {
                    "tool_use_id": "1",
                    "name": "fs_write",
                    "args": {
                        "command": "create",
                        "file_text": "Hello, world!",
                        "path": "/file3.txt",
                    }
                }
            ],
            [
                "Ok I won't.",
            ],
        ]));

        let env = Env::new();
        let mut database = Database::new().await.unwrap();
        let telemetry = TelemetryThread::new(&env, &mut database).await.unwrap();

        let tool_manager = ToolManager::default();
        let tool_config = serde_json::from_str::<HashMap<String, ToolSpec>>(include_str!("tools/tool_index.json"))
            .expect("Tools failed to load");
        ChatContext::new(
            Arc::clone(&ctx),
            "fake_conv_id",
            SharedWriter::stdout(),
            None,
            InputSource::new_mock(vec![
                "/tools trustall".to_string(),
                "create a new file".to_string(),
                "/tools reset".to_string(),
                "create a new file".to_string(),
                "exit".to_string(),
            ]),
            true,
            test_client,
            || Some(80),
            tool_manager,
            None,
            tool_config,
            ToolPermissions::new(0),
        )
        .await
        .unwrap()
        .try_chat(&mut database, &telemetry)
        .await
        .unwrap();

        assert_eq!(ctx.fs().read_to_string("/file1.txt").await.unwrap(), "Hello, world!\n");
        assert!(!ctx.fs().exists("/file2.txt"));
    }

    #[test]
    fn test_editor_content_processing() {
        // Since we no longer have template replacement, this test is simplified
        let cases = vec![
            ("My content", "My content"),
            ("My content with newline\n", "My content with newline"),
            ("", ""),
        ];

        for (input, expected) in cases {
            let processed = input.trim().to_string();
            assert_eq!(processed, expected.trim().to_string(), "Failed for input: {}", input);
        }
    }
}<|MERGE_RESOLUTION|>--- conflicted
+++ resolved
@@ -3504,8 +3504,6 @@
     }
 }
 
-<<<<<<< HEAD
-=======
 /// Prints hook configuration grouped by trigger: conversation session start or per user message
 fn print_hook_section(output: &mut impl Write, hooks: &HashMap<String, Hook>, trigger: HookTrigger) -> Result<()> {
     let section = match trigger {
@@ -3545,76 +3543,6 @@
     Ok(())
 }
 
-#[derive(Debug)]
-struct ToolUseEventBuilder {
-    pub conversation_id: String,
-    pub utterance_id: Option<String>,
-    pub user_input_id: Option<String>,
-    pub tool_use_id: Option<String>,
-    pub tool_name: Option<String>,
-    pub is_accepted: bool,
-    pub is_success: Option<bool>,
-    pub is_valid: Option<bool>,
-    pub is_custom_tool: bool,
-    pub input_token_size: Option<usize>,
-    pub output_token_size: Option<usize>,
-    pub custom_tool_call_latency: Option<usize>,
-}
-
-impl ToolUseEventBuilder {
-    pub fn new(conv_id: String, tool_use_id: String) -> Self {
-        Self {
-            conversation_id: conv_id,
-            utterance_id: None,
-            user_input_id: None,
-            tool_use_id: Some(tool_use_id),
-            tool_name: None,
-            is_accepted: false,
-            is_success: None,
-            is_valid: None,
-            is_custom_tool: false,
-            input_token_size: None,
-            output_token_size: None,
-            custom_tool_call_latency: None,
-        }
-    }
-
-    pub fn utterance_id(mut self, id: Option<String>) -> Self {
-        self.utterance_id = id;
-        self
-    }
-
-    pub fn set_tool_use_id(mut self, id: String) -> Self {
-        self.tool_use_id.replace(id);
-        self
-    }
-
-    pub fn set_tool_name(mut self, name: String) -> Self {
-        self.tool_name.replace(name);
-        self
-    }
-}
-
-impl From<ToolUseEventBuilder> for crate::telemetry::EventType {
-    fn from(val: ToolUseEventBuilder) -> Self {
-        crate::telemetry::EventType::ToolUseSuggested {
-            conversation_id: val.conversation_id,
-            utterance_id: val.utterance_id,
-            user_input_id: val.user_input_id,
-            tool_use_id: val.tool_use_id,
-            tool_name: val.tool_name,
-            is_accepted: val.is_accepted,
-            is_success: val.is_success,
-            is_valid: val.is_valid,
-            is_custom_tool: val.is_custom_tool,
-            input_token_size: val.input_token_size,
-            output_token_size: val.output_token_size,
-            custom_tool_call_latency: val.custom_tool_call_latency,
-        }
-    }
-}
-
->>>>>>> 1bf0f127
 /// Testing helper
 fn split_tool_use_event(value: &Map<String, serde_json::Value>) -> Vec<ChatResponseStream> {
     let tool_use_id = value.get("tool_use_id").unwrap().as_str().unwrap().to_string();
