--- conflicted
+++ resolved
@@ -175,11 +175,7 @@
     writeln!(
         output,
         "✓ Imported {added} MCP server(s) into {}\n",
-<<<<<<< HEAD
-        scope_display(&scope, &args.profile)
-=======
         scope_display(&scope)
->>>>>>> 79059f41
     )?;
     Ok(())
 }
