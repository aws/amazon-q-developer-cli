--- conflicted
+++ resolved
@@ -95,13 +95,8 @@
                 execute!(
                     session.stderr,
                     style::SetAttribute(Attribute::Bold),
-<<<<<<< HEAD
                     style::SetForegroundColor(session.colors.action()),
-                    style::Print(format!("\n👤 Agent ({}):\n", context_manager.current_profile)),
-=======
-                    style::SetForegroundColor(Color::Magenta),
                     style::Print(format!("👤 Agent ({}):\n", context_manager.current_profile)),
->>>>>>> e8fa9c2e
                     style::SetAttribute(Attribute::Reset),
                 )?;
 
@@ -208,13 +203,8 @@
                         let icon = if *is_temporary { "💬" } else { "👤" };
                         execute!(
                             session.stderr,
-<<<<<<< HEAD
-                            style::Print(format!("👤 {} ", filename)),
+                            style::Print(format!("{} {} ", icon, filename)),
                             style::SetForegroundColor(session.colors.secondary()),
-=======
-                            style::Print(format!("{} {} ", icon, filename)),
-                            style::SetForegroundColor(Color::DarkGrey),
->>>>>>> e8fa9c2e
                             style::Print(format!("(~{} tkns)\n", est_tokens)),
                             style::SetForegroundColor(Color::Reset),
                         )?;
@@ -308,14 +298,9 @@
                 Ok(_) => {
                     execute!(
                         session.stderr,
-<<<<<<< HEAD
                         style::SetForegroundColor(session.colors.success()),
-                        style::Print(format!("\nAdded {} path(s) to context.\n\n", paths.len())),
-=======
-                        style::SetForegroundColor(Color::Green),
                         style::Print(format!("\nAdded {} path(s) to context.\n", paths.len())),
                         style::Print("Note: Context modifications via slash command is temporary.\n\n"),
->>>>>>> e8fa9c2e
                         style::SetForegroundColor(Color::Reset)
                     )?;
                 },
@@ -351,14 +336,9 @@
                 context_manager.clear();
                 execute!(
                     session.stderr,
-<<<<<<< HEAD
                     style::SetForegroundColor(session.colors.success()),
-                    style::Print("\nCleared context\n\n"),
-=======
-                    style::SetForegroundColor(Color::Green),
                     style::Print("\nCleared context\n"),
                     style::Print("Note: Context modifications via slash command is temporary.\n\n"),
->>>>>>> e8fa9c2e
                     style::SetForegroundColor(Color::Reset)
                 )?;
             },
