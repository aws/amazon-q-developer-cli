use clap::Subcommand;
use crossterm::style::{
    Attribute,
    Color,
};
use crossterm::{
    execute,
    style,
};

use crate::cli::chat::{
    ChatError,
    ChatSession,
    ChatState,
};
use crate::platform::Context;

#[deny(missing_docs)]
#[derive(Debug, PartialEq, Subcommand)]
#[command(
    before_long_help = "Context rules determine which files are included in your Amazon Q session. 
The files matched by these rules provide Amazon Q with additional information 
about your project or environment. Adding relevant files helps Q generate 
more accurate and helpful responses.

Notes
• You can add specific files or use glob patterns (e.g., \"*.py\", \"src/**/*.js\")
• Profile rules apply only to the current profile
• Global rules apply across all profiles
• Context is preserved between chat sessions"
)]
pub enum ContextSubcommand {
    /// Display the context rule configuration and matched files
    Show {
        /// Print out each matched file's content, hook configurations, and last
        /// session.conversation summary
        #[arg(long)]
        expand: bool,
    },
    /// Add context rules (filenames or glob patterns)
    Add {
        /// Include even if matched files exceed size limits
        #[arg(short, long)]
        force: bool,
        paths: Vec<String>,
    },
    /// Remove specified rules from current profile
    Remove { paths: Vec<String> },
    /// Remove all rules from current profile
    Clear,
}

impl ContextSubcommand {
    pub async fn execute(self, ctx: &Context, session: &mut ChatSession) -> Result<ChatState, ChatError> {
        let Some(context_manager) = &mut session.conversation.context_manager else {
            execute!(
                session.stderr,
                style::SetForegroundColor(Color::Red),
                style::Print("\nContext management is not available.\n\n"),
                style::SetForegroundColor(Color::Reset)
            )?;

            return Ok(ChatState::PromptUser {
                skip_printing_tools: true,
            });
        };

        match self {
            Self::Show { expand } => {
<<<<<<< HEAD
=======
                // Display global context
                execute!(
                    session.stderr,
                    style::SetAttribute(Attribute::Bold),
                    style::SetForegroundColor(Color::Magenta),
                    style::Print("\n🌍 global:\n"),
                    style::SetAttribute(Attribute::Reset),
                )?;
                let mut global_context_files = HashSet::new();
                let mut profile_context_files = HashSet::new();
                if context_manager.global_config.paths.is_empty() {
                    execute!(
                        session.stderr,
                        style::SetForegroundColor(Color::DarkGrey),
                        style::Print("    <none>\n"),
                        style::SetForegroundColor(Color::Reset)
                    )?;
                } else {
                    for path in &context_manager.global_config.paths {
                        execute!(session.stderr, style::Print(format!("    {} ", path)))?;
                        if let Ok(context_files) = context_manager.get_context_files_by_path(ctx, path).await {
                            execute!(
                                session.stderr,
                                style::SetForegroundColor(Color::Green),
                                style::Print(format!(
                                    "({} match{})",
                                    context_files.len(),
                                    if context_files.len() == 1 { "" } else { "es" }
                                )),
                                style::SetForegroundColor(Color::Reset)
                            )?;
                            global_context_files.extend(context_files);
                        }
                        execute!(session.stderr, style::Print("\n"))?;
                    }
                }

                // Display profile context
>>>>>>> d8ea18f6
                execute!(
                    session.stderr,
                    style::SetAttribute(Attribute::Bold),
                    style::SetForegroundColor(Color::Magenta),
                    style::Print(format!("\n👤 profile ({}):\n", context_manager.current_profile)),
                    style::SetAttribute(Attribute::Reset),
                )?;

                if context_manager.profile_config.paths.is_empty() {
                    execute!(
                        session.stderr,
                        style::SetForegroundColor(Color::DarkGrey),
                        style::Print("    <none>\n\n"),
                        style::SetForegroundColor(Color::Reset)
                    )?;
                } else {
                    for path in &context_manager.profile_config.paths {
                        execute!(session.stderr, style::Print(format!("    {} ", path)))?;
                        if let Ok(context_files) = context_manager.get_context_files_by_path(ctx, path).await {
                            execute!(
                                session.stderr,
                                style::SetForegroundColor(Color::Green),
                                style::Print(format!(
                                    "({} match{})",
                                    context_files.len(),
                                    if context_files.len() == 1 { "" } else { "es" }
                                )),
                                style::SetForegroundColor(Color::Reset)
                            )?;
                        }
                        execute!(session.stderr, style::Print("\n"))?;
                    }
                    execute!(session.stderr, style::Print("\n"))?;
                }

<<<<<<< HEAD
=======
                if global_context_files.is_empty() && profile_context_files.is_empty() {
                    execute!(
                        session.stderr,
                        style::SetForegroundColor(Color::DarkGrey),
                        style::Print("No files in the current directory matched the rules above.\n\n"),
                        style::SetForegroundColor(Color::Reset)
                    )?;
                } else {
                    let total = global_context_files.len() + profile_context_files.len();
                    let total_tokens = global_context_files
                        .iter()
                        .map(|(_, content)| TokenCounter::count_tokens(content))
                        .sum::<usize>()
                        + profile_context_files
                            .iter()
                            .map(|(_, content)| TokenCounter::count_tokens(content))
                            .sum::<usize>();
                    execute!(
                        session.stderr,
                        style::SetForegroundColor(Color::Green),
                        style::SetAttribute(Attribute::Bold),
                        style::Print(format!(
                            "{} matched file{} in use:\n",
                            total,
                            if total == 1 { "" } else { "s" }
                        )),
                        style::SetForegroundColor(Color::Reset),
                        style::SetAttribute(Attribute::Reset)
                    )?;

                    for (filename, content) in &global_context_files {
                        let est_tokens = TokenCounter::count_tokens(content);
                        execute!(
                            session.stderr,
                            style::Print(format!("🌍 {} ", filename)),
                            style::SetForegroundColor(Color::DarkGrey),
                            style::Print(format!("(~{} tkns)\n", est_tokens)),
                            style::SetForegroundColor(Color::Reset),
                        )?;
                        if expand {
                            execute!(
                                session.stderr,
                                style::SetForegroundColor(Color::DarkGrey),
                                style::Print(format!("{}\n\n", content)),
                                style::SetForegroundColor(Color::Reset)
                            )?;
                        }
                    }

                    for (filename, content) in &profile_context_files {
                        let est_tokens = TokenCounter::count_tokens(content);
                        execute!(
                            session.stderr,
                            style::Print(format!("👤 {} ", filename)),
                            style::SetForegroundColor(Color::DarkGrey),
                            style::Print(format!("(~{} tkns)\n", est_tokens)),
                            style::SetForegroundColor(Color::Reset),
                        )?;
                        if expand {
                            execute!(
                                session.stderr,
                                style::SetForegroundColor(Color::DarkGrey),
                                style::Print(format!("{}\n\n", content)),
                                style::SetForegroundColor(Color::Reset)
                            )?;
                        }
                    }

                    if expand {
                        execute!(session.stderr, style::Print(format!("{}\n\n", "▔".repeat(3))),)?;
                    }

                    let mut combined_files: Vec<(String, String)> = global_context_files
                        .iter()
                        .chain(profile_context_files.iter())
                        .cloned()
                        .collect();

                    let dropped_files = drop_matched_context_files(&mut combined_files, CONTEXT_FILES_MAX_SIZE).ok();

                    execute!(
                        session.stderr,
                        style::Print(format!("\nTotal: ~{} tokens\n\n", total_tokens))
                    )?;

                    if let Some(dropped_files) = dropped_files {
                        if !dropped_files.is_empty() {
                            execute!(
                                session.stderr,
                                style::SetForegroundColor(Color::DarkYellow),
                                style::Print(format!(
                                    "Total token count exceeds limit: {}. The following files will be automatically dropped when interacting with Q. Consider removing them. \n\n",
                                    CONTEXT_FILES_MAX_SIZE
                                )),
                                style::SetForegroundColor(Color::Reset)
                            )?;
                            let total_files = dropped_files.len();

                            let truncated_dropped_files = &dropped_files[..10];

                            for (filename, content) in truncated_dropped_files {
                                let est_tokens = TokenCounter::count_tokens(content);
                                execute!(
                                    session.stderr,
                                    style::Print(format!("{} ", filename)),
                                    style::SetForegroundColor(Color::DarkGrey),
                                    style::Print(format!("(~{} tkns)\n", est_tokens)),
                                    style::SetForegroundColor(Color::Reset),
                                )?;
                            }

                            if total_files > 10 {
                                execute!(
                                    session.stderr,
                                    style::Print(format!("({} more files)\n", total_files - 10))
                                )?;
                            }
                        }
                    }

                    execute!(session.stderr, style::Print("\n"))?;
                }

>>>>>>> d8ea18f6
                // Show last cached session.conversation summary if available, otherwise regenerate it
                if expand {
                    if let Some(summary) = session.conversation.latest_summary() {
                        let border = "═".repeat(session.terminal_width().min(80));
                        execute!(
                            session.stderr,
                            style::Print("\n"),
                            style::SetForegroundColor(Color::Cyan),
                            style::Print(&border),
                            style::Print("\n"),
                            style::SetAttribute(Attribute::Bold),
                            style::Print("                       CONVERSATION SUMMARY"),
                            style::Print("\n"),
                            style::Print(&border),
                            style::SetAttribute(Attribute::Reset),
                            style::Print("\n\n"),
                            style::Print(&summary),
                            style::Print("\n\n\n")
                        )?;
                    }
                }
            },
<<<<<<< HEAD
            Self::Add { force, paths } => match context_manager.add_paths(ctx, paths.clone(), force).await {
=======
            Self::Add { global, force, paths } => {
                match context_manager.add_paths(ctx, paths.clone(), global, force).await {
                    Ok(_) => {
                        let target = if global { "global" } else { "profile" };
                        execute!(
                            session.stderr,
                            style::SetForegroundColor(Color::Green),
                            style::Print(format!("\nAdded {} path(s) to {} context.\n\n", paths.len(), target)),
                            style::SetForegroundColor(Color::Reset)
                        )?;
                    },
                    Err(e) => {
                        execute!(
                            session.stderr,
                            style::SetForegroundColor(Color::Red),
                            style::Print(format!("\nError: {}\n\n", e)),
                            style::SetForegroundColor(Color::Reset)
                        )?;
                    },
                }
            },
            Self::Remove { global, paths } => match context_manager.remove_paths(ctx, paths.clone(), global).await {
>>>>>>> d8ea18f6
                Ok(_) => {
                    execute!(
                        session.stderr,
                        style::SetForegroundColor(Color::Green),
                        style::Print(format!("\nAdded {} path(s) to context.\n\n", paths.len())),
                        style::SetForegroundColor(Color::Reset)
                    )?;
                },
                Err(e) => {
                    execute!(
                        session.stderr,
                        style::SetForegroundColor(Color::Red),
                        style::Print(format!("\nError: {}\n\n", e)),
                        style::SetForegroundColor(Color::Reset)
                    )?;
                },
            },
            Self::Remove { paths } => match context_manager.remove_paths(paths.clone()) {
                Ok(_) => {
                    execute!(
                        session.stderr,
                        style::SetForegroundColor(Color::Green),
                        style::Print(format!("\nRemoved {} path(s) from context.\n\n", paths.len(),)),
                        style::SetForegroundColor(Color::Reset)
                    )?;
                },
                Err(e) => {
                    execute!(
                        session.stderr,
                        style::SetForegroundColor(Color::Red),
                        style::Print(format!("\nError: {}\n\n", e)),
                        style::SetForegroundColor(Color::Reset)
                    )?;
                },
            },
            Self::Clear => {
                context_manager.clear();
                execute!(
                    session.output,
                    style::SetForegroundColor(Color::Green),
                    style::Print(format!("\nCleared context\n\n")),
                    style::SetForegroundColor(Color::Reset)
                )?;
            },
        }

        Ok(ChatState::PromptUser {
            skip_printing_tools: true,
        })
    }
}<|MERGE_RESOLUTION|>--- conflicted
+++ resolved
@@ -1,3 +1,5 @@
+use std::collections::HashSet;
+
 use clap::Subcommand;
 use crossterm::style::{
     Attribute,
@@ -8,6 +10,9 @@
     style,
 };
 
+use crate::cli::chat::consts::CONTEXT_FILES_MAX_SIZE;
+use crate::cli::chat::token_counter::TokenCounter;
+use crate::cli::chat::util::drop_matched_context_files;
 use crate::cli::chat::{
     ChatError,
     ChatSession,
@@ -67,47 +72,7 @@
 
         match self {
             Self::Show { expand } => {
-<<<<<<< HEAD
-=======
-                // Display global context
-                execute!(
-                    session.stderr,
-                    style::SetAttribute(Attribute::Bold),
-                    style::SetForegroundColor(Color::Magenta),
-                    style::Print("\n🌍 global:\n"),
-                    style::SetAttribute(Attribute::Reset),
-                )?;
-                let mut global_context_files = HashSet::new();
                 let mut profile_context_files = HashSet::new();
-                if context_manager.global_config.paths.is_empty() {
-                    execute!(
-                        session.stderr,
-                        style::SetForegroundColor(Color::DarkGrey),
-                        style::Print("    <none>\n"),
-                        style::SetForegroundColor(Color::Reset)
-                    )?;
-                } else {
-                    for path in &context_manager.global_config.paths {
-                        execute!(session.stderr, style::Print(format!("    {} ", path)))?;
-                        if let Ok(context_files) = context_manager.get_context_files_by_path(ctx, path).await {
-                            execute!(
-                                session.stderr,
-                                style::SetForegroundColor(Color::Green),
-                                style::Print(format!(
-                                    "({} match{})",
-                                    context_files.len(),
-                                    if context_files.len() == 1 { "" } else { "es" }
-                                )),
-                                style::SetForegroundColor(Color::Reset)
-                            )?;
-                            global_context_files.extend(context_files);
-                        }
-                        execute!(session.stderr, style::Print("\n"))?;
-                    }
-                }
-
-                // Display profile context
->>>>>>> d8ea18f6
                 execute!(
                     session.stderr,
                     style::SetAttribute(Attribute::Bold),
@@ -143,9 +108,7 @@
                     execute!(session.stderr, style::Print("\n"))?;
                 }
 
-<<<<<<< HEAD
-=======
-                if global_context_files.is_empty() && profile_context_files.is_empty() {
+                if profile_context_files.is_empty() {
                     execute!(
                         session.stderr,
                         style::SetForegroundColor(Color::DarkGrey),
@@ -153,15 +116,11 @@
                         style::SetForegroundColor(Color::Reset)
                     )?;
                 } else {
-                    let total = global_context_files.len() + profile_context_files.len();
-                    let total_tokens = global_context_files
+                    let total = profile_context_files.len();
+                    let total_tokens = profile_context_files
                         .iter()
                         .map(|(_, content)| TokenCounter::count_tokens(content))
-                        .sum::<usize>()
-                        + profile_context_files
-                            .iter()
-                            .map(|(_, content)| TokenCounter::count_tokens(content))
-                            .sum::<usize>();
+                        .sum::<usize>();
                     execute!(
                         session.stderr,
                         style::SetForegroundColor(Color::Green),
@@ -174,25 +133,6 @@
                         style::SetForegroundColor(Color::Reset),
                         style::SetAttribute(Attribute::Reset)
                     )?;
-
-                    for (filename, content) in &global_context_files {
-                        let est_tokens = TokenCounter::count_tokens(content);
-                        execute!(
-                            session.stderr,
-                            style::Print(format!("🌍 {} ", filename)),
-                            style::SetForegroundColor(Color::DarkGrey),
-                            style::Print(format!("(~{} tkns)\n", est_tokens)),
-                            style::SetForegroundColor(Color::Reset),
-                        )?;
-                        if expand {
-                            execute!(
-                                session.stderr,
-                                style::SetForegroundColor(Color::DarkGrey),
-                                style::Print(format!("{}\n\n", content)),
-                                style::SetForegroundColor(Color::Reset)
-                            )?;
-                        }
-                    }
 
                     for (filename, content) in &profile_context_files {
                         let est_tokens = TokenCounter::count_tokens(content);
@@ -217,13 +157,8 @@
                         execute!(session.stderr, style::Print(format!("{}\n\n", "▔".repeat(3))),)?;
                     }
 
-                    let mut combined_files: Vec<(String, String)> = global_context_files
-                        .iter()
-                        .chain(profile_context_files.iter())
-                        .cloned()
-                        .collect();
-
-                    let dropped_files = drop_matched_context_files(&mut combined_files, CONTEXT_FILES_MAX_SIZE).ok();
+                    let dropped_files =
+                        drop_matched_context_files(&mut profile_context_files, CONTEXT_FILES_MAX_SIZE).ok();
 
                     execute!(
                         session.stderr,
@@ -268,7 +203,6 @@
                     execute!(session.stderr, style::Print("\n"))?;
                 }
 
->>>>>>> d8ea18f6
                 // Show last cached session.conversation summary if available, otherwise regenerate it
                 if expand {
                     if let Some(summary) = session.conversation.latest_summary() {
@@ -291,32 +225,7 @@
                     }
                 }
             },
-<<<<<<< HEAD
             Self::Add { force, paths } => match context_manager.add_paths(ctx, paths.clone(), force).await {
-=======
-            Self::Add { global, force, paths } => {
-                match context_manager.add_paths(ctx, paths.clone(), global, force).await {
-                    Ok(_) => {
-                        let target = if global { "global" } else { "profile" };
-                        execute!(
-                            session.stderr,
-                            style::SetForegroundColor(Color::Green),
-                            style::Print(format!("\nAdded {} path(s) to {} context.\n\n", paths.len(), target)),
-                            style::SetForegroundColor(Color::Reset)
-                        )?;
-                    },
-                    Err(e) => {
-                        execute!(
-                            session.stderr,
-                            style::SetForegroundColor(Color::Red),
-                            style::Print(format!("\nError: {}\n\n", e)),
-                            style::SetForegroundColor(Color::Reset)
-                        )?;
-                    },
-                }
-            },
-            Self::Remove { global, paths } => match context_manager.remove_paths(ctx, paths.clone(), global).await {
->>>>>>> d8ea18f6
                 Ok(_) => {
                     execute!(
                         session.stderr,
@@ -355,7 +264,7 @@
             Self::Clear => {
                 context_manager.clear();
                 execute!(
-                    session.output,
+                    session.stderr,
                     style::SetForegroundColor(Color::Green),
                     style::Print(format!("\nCleared context\n\n")),
                     style::SetForegroundColor(Color::Reset)
