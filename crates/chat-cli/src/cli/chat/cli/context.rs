--- conflicted
+++ resolved
@@ -10,16 +10,11 @@
     style,
 };
 
-<<<<<<< HEAD
 use crate::cli::chat::consts::AGENT_FORMAT_HOOKS_DOC_URL;
-use crate::cli::chat::context::calc_max_context_files_size;
-=======
-use crate::cli::chat::consts::{
-    AGENT_FORMAT_HOOKS_DOC_URL,
-    CONTEXT_FILES_MAX_SIZE,
+use crate::cli::chat::context::{
+    ContextFilePath,
+    calc_max_context_files_size,
 };
-use crate::cli::chat::context::ContextFilePath;
->>>>>>> fdb4900e
 use crate::cli::chat::token_counter::TokenCounter;
 use crate::cli::chat::util::drop_matched_context_files;
 use crate::cli::chat::{
@@ -227,17 +222,12 @@
                         execute!(session.stderr, style::Print(format!("{}\n\n", "▔".repeat(3))),)?;
                     }
 
-<<<<<<< HEAD
                     let context_files_max_size = calc_max_context_files_size(session.conversation.model.as_deref());
-                    let mut files_as_vec = profile_context_files.iter().cloned().collect::<Vec<_>>();
-                    let dropped_files = drop_matched_context_files(&mut files_as_vec, context_files_max_size).ok();
-=======
                     let mut files_as_vec = profile_context_files
                         .iter()
                         .map(|(path, content, _)| (path.clone(), content.clone()))
                         .collect::<Vec<_>>();
-                    let dropped_files = drop_matched_context_files(&mut files_as_vec, CONTEXT_FILES_MAX_SIZE).ok();
->>>>>>> fdb4900e
+                    let dropped_files = drop_matched_context_files(&mut files_as_vec, context_files_max_size).ok();
 
                     execute!(
                         session.stderr,
