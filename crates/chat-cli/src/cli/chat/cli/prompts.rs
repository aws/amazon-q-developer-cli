use std::collections::{
    HashMap,
    VecDeque,
};
use std::fs;
use std::path::PathBuf;
use std::sync::LazyLock;

use clap::{
    Args,
    Subcommand,
};
use crossterm::style::{
    self,
    Attribute,
    Color,
};
use crossterm::{
    execute,
    queue,
};
<<<<<<< HEAD
use rmcp::model::{
    PromptMessage,
    PromptMessageContent,
};
use serde_json::Value;
=======
use regex::Regex;
use rmcp::model::{
    PromptMessage,
    PromptMessageContent,
    PromptMessageRole,
};
>>>>>>> daed93c3
use thiserror::Error;
use unicode_width::UnicodeWidthStr;

use crate::cli::chat::cli::editor::open_editor_file;
use crate::cli::chat::tool_manager::PromptBundle;
use crate::cli::chat::{
    ChatError,
    ChatSession,
    ChatState,
};
use crate::mcp_client::McpClientError;
use crate::os::Os;
use crate::util::directories::{
    chat_global_prompts_dir,
    chat_local_prompts_dir,
};

/// Maximum allowed length for prompt names
const MAX_PROMPT_NAME_LENGTH: usize = 50;

/// Regex for validating prompt names (alphanumeric, hyphens, underscores only)
static PROMPT_NAME_REGEX: LazyLock<Regex> = LazyLock::new(|| Regex::new(r"^[a-zA-Z0-9_-]+$").unwrap());

#[derive(Debug, Error)]
pub enum GetPromptError {
    #[error("Prompt with name {0} does not exist")]
    PromptNotFound(String),
    #[error("Prompt {0} is offered by more than one server. Use one of the following {1}")]
    AmbiguousPrompt(String, String),
    #[error("Missing client")]
    MissingClient,
    #[error("Missing prompt name")]
    MissingPromptName,
    #[error("Missing prompt bundle")]
    MissingPromptInfo,
    #[error(transparent)]
    General(#[from] eyre::Report),
    #[error("Incorrect response type received")]
    IncorrectResponseType,
    #[error("Missing channel")]
    MissingChannel,
    #[error(transparent)]
    McpClient(#[from] McpClientError),
    #[error(transparent)]
    Service(#[from] rmcp::ServiceError),
    #[error(transparent)]
    Io(#[from] std::io::Error),
}

/// Represents a single prompt (local or global)
#[derive(Debug, Clone)]
struct Prompt {
    name: String,
    path: PathBuf,
}

impl std::fmt::Display for Prompt {
    fn fmt(&self, f: &mut std::fmt::Formatter<'_>) -> std::fmt::Result {
        write!(f, "{}", self.name)
    }
}

impl Prompt {
    /// Create a new prompt with the given name in the specified directory
    fn new(name: &str, base_dir: PathBuf) -> Self {
        let path = base_dir.join(format!("{}.md", name));
        Self {
            name: name.to_string(),
            path,
        }
    }

    /// Check if the prompt file exists
    fn exists(&self) -> bool {
        self.path.exists()
    }

    /// Load the content of the prompt file
    fn load_content(&self) -> Result<String, GetPromptError> {
        fs::read_to_string(&self.path).map_err(GetPromptError::Io)
    }

    /// Save content to the prompt file
    fn save_content(&self, content: &str) -> Result<(), GetPromptError> {
        // Ensure parent directory exists
        if let Some(parent) = self.path.parent() {
            fs::create_dir_all(parent).map_err(GetPromptError::Io)?;
        }
        fs::write(&self.path, content).map_err(GetPromptError::Io)
    }

    /// Delete the prompt file
    fn delete(&self) -> Result<(), GetPromptError> {
        fs::remove_file(&self.path).map_err(GetPromptError::Io)
    }
}

/// Represents both local and global prompts for a given name
#[derive(Debug)]
struct Prompts {
    local: Prompt,
    global: Prompt,
}

impl Prompts {
    /// Create a new Prompts instance for the given name
    fn new(name: &str, os: &Os) -> Result<Self, GetPromptError> {
        let local_dir = chat_local_prompts_dir(os).map_err(|e| GetPromptError::General(e.into()))?;
        let global_dir = chat_global_prompts_dir(os).map_err(|e| GetPromptError::General(e.into()))?;

        Ok(Self {
            local: Prompt::new(name, local_dir),
            global: Prompt::new(name, global_dir),
        })
    }

    /// Check if local prompt overrides a global one (both local and global exist)
    fn has_local_override(&self) -> bool {
        self.local.exists() && self.global.exists()
    }

    /// Find and load existing prompt content (local takes priority)
    fn load_existing(&self) -> Result<Option<(String, PathBuf)>, GetPromptError> {
        if self.local.exists() {
            let content = self.local.load_content()?;
            Ok(Some((content, self.local.path.clone())))
        } else if self.global.exists() {
            let content = self.global.load_content()?;
            Ok(Some((content, self.global.path.clone())))
        } else {
            Ok(None)
        }
    }

    /// Get all available prompt names from both directories
    fn get_available_names(os: &Os) -> Result<Vec<String>, GetPromptError> {
        let mut prompt_names = std::collections::HashSet::new();

        // Helper function to collect prompt names from a directory
        let collect_from_dir =
            |dir: PathBuf, names: &mut std::collections::HashSet<String>| -> Result<(), GetPromptError> {
                if dir.exists() {
                    for entry in fs::read_dir(&dir)? {
                        let entry = entry?;
                        let path = entry.path();
                        if path.is_file() && path.extension().and_then(|s| s.to_str()) == Some("md") {
                            if let Some(file_stem) = path.file_stem().and_then(|s| s.to_str()) {
                                let prompt = Prompt::new(file_stem, dir.clone());
                                names.insert(prompt.name);
                            }
                        }
                    }
                }
                Ok(())
            };

        // Check global prompts
        if let Ok(global_dir) = chat_global_prompts_dir(os) {
            collect_from_dir(global_dir, &mut prompt_names)?;
        }

        // Check local prompts
        if let Ok(local_dir) = chat_local_prompts_dir(os) {
            collect_from_dir(local_dir, &mut prompt_names)?;
        }

        Ok(prompt_names.into_iter().collect())
    }
}

/// Validate prompt name to ensure it's safe and follows naming conventions
fn validate_prompt_name(name: &str) -> Result<(), String> {
    // Check for empty name
    if name.trim().is_empty() {
        return Err("Prompt name cannot be empty. Please provide a valid name for your prompt.".to_string());
    }

    // Check length limit
    if name.len() > MAX_PROMPT_NAME_LENGTH {
        return Err(format!(
            "Prompt name must be {} characters or less. Current length: {} characters.",
            MAX_PROMPT_NAME_LENGTH,
            name.len()
        ));
    }

    // Check for valid characters using regex (alphanumeric, hyphens, underscores only)
    if !PROMPT_NAME_REGEX.is_match(name) {
        return Err("Prompt name can only contain letters, numbers, hyphens (-), and underscores (_). Special characters, spaces, and path separators are not allowed.".to_string());
    }

    Ok(())
}

/// Formats a prompt description for display in the prompts list.
///
/// Handles None and empty descriptions by returning a placeholder.
/// For multi-line descriptions, only the first line is returned.
fn format_description(description: Option<&String>) -> String {
    match description {
        Some(desc) if !desc.trim().is_empty() => {
            // Take only the first line for multi-line descriptions
            desc.lines().next().unwrap_or("").to_string()
        },
        _ => "(no description)".to_string(),
    }
}

/// Truncates a description string to the specified maximum length.
///
/// If truncation is needed, adds "..." ellipsis and trims trailing whitespace
/// to ensure clean formatting.
fn truncate_description(text: &str, max_length: usize) -> String {
    if text.len() <= max_length {
        text.to_string()
    } else {
        let truncated = &text[..max_length.saturating_sub(3)];
        format!("{}...", truncated.trim_end())
    }
}

/// Represents parsed MCP error details for generating user-friendly messages.
#[derive(Debug)]
struct McpErrorDetails {
    code: String,
    message: String,
    path: Vec<String>,
}

/// Parses MCP error JSON to extract all validation errors for user-friendly messages.
///
/// Attempts to extract JSON error details from MCP server error strings to provide
/// more specific and user-friendly error messages for all validation failures.
///
/// # Arguments
/// * `error_str` - The raw error string from the MCP server
///
/// # Returns
/// * `Vec<McpErrorDetails>` containing all parsed errors, empty if parsing fails
fn parse_all_mcp_error_details(error_str: &str) -> Vec<McpErrorDetails> {
    // Try to extract JSON from error string - MCP errors often contain JSON in the message
    let json_start = match error_str.find('[') {
        Some(pos) => pos,
        None => return Vec::new(),
    };
    let json_end = match error_str.rfind(']') {
        Some(pos) => pos + 1,
        None => return Vec::new(),
    };
    let json_str = &error_str[json_start..json_end];

    let error_array: Vec<Value> = match serde_json::from_str(json_str) {
        Ok(array) => array,
        Err(_) => return Vec::new(),
    };

    error_array
        .iter()
        .filter_map(|error_val| {
            let error_obj = error_val.as_object()?;
            let code = error_obj.get("code")?.as_str()?;
            let message = error_obj.get("message")?.as_str().unwrap_or("");
            let path = match error_obj.get("path").and_then(|p| p.as_array()) {
                Some(path_array) => path_array
                    .iter()
                    .filter_map(|v| v.as_str())
                    .map(|s| s.to_string())
                    .collect(),
                None => Vec::new(),
            };

            Some(McpErrorDetails {
                code: code.to_string(),
                message: message.to_string(),
                path,
            })
        })
        .collect()
}

/// Handles MCP -32602 (Invalid params) errors with user-friendly messages.
///
/// Parses the error details and displays appropriate error messages based on the
/// specific type of invalid parameter error (missing args, invalid values, etc.).
fn handle_mcp_invalid_params_error(
    name: &str,
    error_str: &str,
    prompts: &HashMap<String, Vec<PromptBundle>>,
    session: &mut ChatSession,
) -> Result<(), ChatError> {
    let all_errors = parse_all_mcp_error_details(error_str);

    if !all_errors.is_empty() {
        // Check if this is a missing required arguments error
        if all_errors.len() == 1
            && all_errors[0].code == "invalid_type"
            && all_errors[0].message == "Required"
            && all_errors[0].path.is_empty()
        {
            display_missing_args_error(name, prompts, session)?;
            return Ok(());
        }

        // Display validation errors
        queue!(
            session.stderr,
            style::Print("\n"),
            style::SetForegroundColor(Color::Yellow),
            style::Print("Error: Invalid arguments for prompt '"),
            style::SetForegroundColor(Color::Cyan),
            style::Print(name),
            style::SetForegroundColor(Color::Yellow),
            style::Print("':\n"),
            style::SetForegroundColor(Color::Reset),
        )?;

        for error in &all_errors {
            if !error.path.is_empty() {
                let param_name = error.path.join(".");
                queue!(
                    session.stderr,
                    style::Print("  - "),
                    style::SetForegroundColor(Color::Cyan),
                    style::Print(&param_name),
                    style::SetForegroundColor(Color::Yellow),
                    style::Print(": "),
                    style::SetForegroundColor(Color::Reset),
                    style::Print(&error.message),
                    style::Print("\n"),
                )?;
            } else {
                queue!(
                    session.stderr,
                    style::Print("  - "),
                    style::SetForegroundColor(Color::Reset),
                    style::Print(&error.message),
                    style::Print("\n"),
                )?;
            }
        }

        queue!(
            session.stderr,
            style::Print("\n"),
            style::SetForegroundColor(Color::DarkGrey),
            style::Print("Use '/prompts details "),
            style::Print(name),
            style::Print("' for usage information."),
            style::SetForegroundColor(Color::Reset),
            style::Print("\n"),
        )?;

        execute!(session.stderr)?;
    } else {
        // Fallback for unparsable -32602 errors
        queue!(
            session.stderr,
            style::Print("\n"),
            style::SetForegroundColor(Color::Yellow),
            style::Print("Error: Invalid arguments for prompt '"),
            style::SetForegroundColor(Color::Cyan),
            style::Print(name),
            style::SetForegroundColor(Color::Yellow),
            style::Print("'. Use '/prompts details "),
            style::Print(name),
            style::Print("' for usage information."),
            style::SetForegroundColor(Color::Reset),
            style::Print("\n"),
        )?;
        execute!(session.stderr)?;
    }
    Ok(())
}

/// Handles MCP -32603 (Internal error) errors with user-friendly messages.
///
/// Attempts to parse structured error information from the server response
/// and displays it in a user-friendly format.
fn handle_mcp_internal_error(name: &str, error_str: &str, session: &mut ChatSession) -> Result<(), ChatError> {
    // Try to parse JSON error response
    if let Some(json_start) = error_str.find('{') {
        if let Some(json_end) = error_str.rfind('}') {
            let json_str = &error_str[json_start..=json_end];
            if let Ok(error_obj) = serde_json::from_str::<serde_json::Value>(json_str) {
                if let Some(error_field) = error_obj.get("error") {
                    let message = error_field
                        .get("message")
                        .and_then(|m| m.as_str())
                        .unwrap_or("Internal error");

                    queue!(
                        session.stderr,
                        style::Print("\n"),
                        style::SetForegroundColor(Color::Red),
                        style::Print("Error: "),
                        style::Print(message),
                        style::SetForegroundColor(Color::Reset),
                        style::Print("\n"),
                    )?;

                    if let Some(data) = error_field.get("data") {
                        if let Ok(data_str) = serde_json::to_string_pretty(data) {
                            queue!(
                                session.stderr,
                                style::Print("Details: "),
                                style::Print(data_str),
                                style::Print("\n"),
                            )?;
                        }
                    }
                    execute!(session.stderr)?;
                    return Ok(());
                }
            }
        }
    }

    // Fallback for unparsable internal errors
    queue!(
        session.stderr,
        style::Print("\n"),
        style::SetForegroundColor(Color::Red),
        style::Print("Error: MCP server internal error while processing prompt '"),
        style::SetForegroundColor(Color::Cyan),
        style::Print(name),
        style::SetForegroundColor(Color::Red),
        style::Print("'."),
        style::SetForegroundColor(Color::Reset),
        style::Print("\n"),
    )?;
    execute!(session.stderr)?;
    Ok(())
}

/// Displays a user-friendly error message for missing required arguments.
///
/// Shows usage information and lists all required and optional arguments
/// with descriptions when available.
fn display_missing_args_error(
    prompt_name: &str,
    prompts: &HashMap<String, Vec<PromptBundle>>,
    session: &mut ChatSession,
) -> Result<(), ChatError> {
    queue!(
        session.stderr,
        style::Print("\n"),
        style::SetForegroundColor(Color::Yellow),
        style::Print("Error: Missing required arguments for prompt "),
        style::SetForegroundColor(Color::Cyan),
        style::Print(prompt_name),
        style::SetForegroundColor(Color::Reset),
        style::Print("\n\n"),
    )?;

    if let Some(bundles) = prompts.get(prompt_name) {
        if let Some(bundle) = bundles.first() {
            if let Some(args) = &bundle.prompt_get.arguments {
                let required_args: Vec<_> = args.iter().filter(|arg| arg.required == Some(true)).collect();
                let optional_args: Vec<_> = args.iter().filter(|arg| arg.required != Some(true)).collect();

                // Usage line
                queue!(
                    session.stderr,
                    style::Print("Usage: "),
                    style::SetForegroundColor(Color::Cyan),
                    style::Print("@"),
                    style::Print(prompt_name),
                )?;

                for arg in &required_args {
                    queue!(
                        session.stderr,
                        style::Print(" <"),
                        style::Print(&arg.name),
                        style::Print(">"),
                    )?;
                }
                for arg in &optional_args {
                    queue!(
                        session.stderr,
                        style::Print(" ["),
                        style::Print(&arg.name),
                        style::Print("]"),
                    )?;
                }

                queue!(
                    session.stderr,
                    style::SetForegroundColor(Color::Reset),
                    style::Print("\n"),
                )?;

                if !args.is_empty() {
                    queue!(session.stderr, style::Print("\nArguments:\n"),)?;

                    // Show required arguments first
                    for arg in required_args {
                        queue!(
                            session.stderr,
                            style::Print("  "),
                            style::SetForegroundColor(Color::Red),
                            style::Print("(required) "),
                            style::SetForegroundColor(Color::Cyan),
                            style::Print(&arg.name),
                            style::SetForegroundColor(Color::Reset),
                        )?;
                        if let Some(desc) = &arg.description {
                            if !desc.trim().is_empty() {
                                queue!(session.stderr, style::Print(" - "), style::Print(desc),)?;
                            }
                        }
                        queue!(session.stderr, style::Print("\n"))?;
                    }

                    // Then show optional arguments
                    for arg in optional_args {
                        queue!(
                            session.stderr,
                            style::Print("  "),
                            style::SetForegroundColor(Color::DarkGrey),
                            style::Print("(optional) "),
                            style::SetForegroundColor(Color::Cyan),
                            style::Print(&arg.name),
                            style::SetForegroundColor(Color::Reset),
                        )?;
                        if let Some(desc) = &arg.description {
                            if !desc.trim().is_empty() {
                                queue!(session.stderr, style::Print(" - "), style::Print(desc),)?;
                            }
                        }
                        queue!(session.stderr, style::Print("\n"))?;
                    }
                }
            }
        }
    }

    execute!(session.stderr)?;
    Ok(())
}

/// Command-line arguments for prompt operations
#[deny(missing_docs)]
#[derive(Debug, PartialEq, Args)]
#[command(color = clap::ColorChoice::Always,
    before_long_help = color_print::cstr!{"Prompts are reusable templates that help you quickly access common workflows and tasks. 
These templates are provided by the mcp servers you have installed and configured.

To actually retrieve a prompt, directly start with the following command (without prepending /prompt get):
  <em>@<<prompt name>> [arg]</em>                             <black!>Retrieve prompt specified</black!>
Or if you prefer the long way:
  <em>/prompts get <<prompt name>> [arg]</em>                 <black!>Retrieve prompt specified</black!>"
})]
pub struct PromptsArgs {
    #[command(subcommand)]
    subcommand: Option<PromptsSubcommand>,
}

impl PromptsArgs {
    pub async fn execute(self, os: &Os, session: &mut ChatSession) -> Result<ChatState, ChatError> {
        let search_word = match &self.subcommand {
            Some(PromptsSubcommand::List { search_word }) => search_word.clone(),
            _ => None,
        };

        if let Some(subcommand) = self.subcommand {
<<<<<<< HEAD
            match subcommand {
                PromptsSubcommand::Get { .. } => {
                    return subcommand.execute(session).await;
                },
                PromptsSubcommand::Details { .. } => {
                    return subcommand.execute(session).await;
                },
                PromptsSubcommand::List { .. } => {
                    // Continue with list logic below
                },
=======
            if matches!(
                subcommand,
                PromptsSubcommand::Get { .. }
                    | PromptsSubcommand::Create { .. }
                    | PromptsSubcommand::Edit { .. }
                    | PromptsSubcommand::Remove { .. }
            ) {
                return subcommand.execute(os, session).await;
>>>>>>> daed93c3
            }
        }

        let terminal_width = session.terminal_width();
        let prompts = session.conversation.tool_manager.list_prompts().await?;

<<<<<<< HEAD
        // First pass: find longest name and collect filtered prompts
        let mut longest_name = "";
        let mut prompts_by_server: Vec<_> = prompts
            .iter()
            .fold(
                HashMap::<&String, Vec<&PromptBundle>>::new(),
                |mut acc, (prompt_name, bundles)| {
                    if prompt_name.contains(search_word.as_deref().unwrap_or("")) {
                        if prompt_name.len() > longest_name.len() {
                            longest_name = prompt_name.as_str();
                        }
                        for bundle in bundles {
                            acc.entry(&bundle.server_name)
                                .and_modify(|b| b.push(bundle))
                                .or_insert(vec![bundle]);
                        }
                    }
                    acc
                },
            )
            .into_iter()
            .collect();
        prompts_by_server.sort_by_key(|(server_name, _)| server_name.as_str());

        // Calculate positions for three-column layout: Prompt | Description | Arguments
        let prompt_col_width = (UnicodeWidthStr::width(longest_name) + 4).max(20); // Min 20 chars for "Prompt"
        let description_col_width = 41; // Fixed width for descriptions
        let description_pos = prompt_col_width;
        let arguments_pos = description_pos + description_col_width;

=======
        // Get available prompt names
        let prompt_names = Prompts::get_available_names(os).map_err(|e| ChatError::Custom(e.to_string().into()))?;

        let mut longest_name = "";

        // Update longest_name to include local prompts
        for name in &prompt_names {
            if name.contains(search_word.as_deref().unwrap_or("")) && name.len() > longest_name.len() {
                longest_name = name;
            }
        }

        let arg_pos = {
            let optimal_case = UnicodeWidthStr::width(longest_name) + terminal_width / 4;
            if optimal_case > terminal_width {
                terminal_width / 3
            } else {
                optimal_case
            }
        };
>>>>>>> daed93c3
        // Add usage guidance at the top
        queue!(
            session.stderr,
            style::Print("\n"),
            style::SetAttribute(Attribute::Bold),
            style::Print("Usage: "),
            style::SetAttribute(Attribute::Reset),
            style::Print("You can use a prompt by typing "),
            style::SetAttribute(Attribute::Bold),
            style::SetForegroundColor(Color::Green),
            style::Print("'@<prompt name> [...args]'"),
            style::SetForegroundColor(Color::Reset),
            style::SetAttribute(Attribute::Reset),
            style::Print("\n\n"),
        )?;

        // Print header with three columns
        queue!(
            session.stderr,
            style::Print("\n"),
            style::SetAttribute(Attribute::Bold),
            style::Print("Prompt"),
            style::SetAttribute(Attribute::Reset),
            style::Print({
                let padding = description_pos.saturating_sub(UnicodeWidthStr::width("Prompt"));
                " ".repeat(padding)
            }),
            style::SetAttribute(Attribute::Bold),
            style::Print("Description"),
            style::SetAttribute(Attribute::Reset),
            style::Print({
                let padding = arguments_pos.saturating_sub(description_pos + UnicodeWidthStr::width("Description"));
                " ".repeat(padding)
            }),
            style::SetAttribute(Attribute::Bold),
            style::Print("Arguments (* = required)"),
            style::SetAttribute(Attribute::Reset),
            style::Print("\n"),
            style::Print(format!("{}\n", "▔".repeat(terminal_width))),
        )?;

        // Display prompts by category
        let filtered_names: Vec<_> = prompt_names
            .iter()
            .filter(|name| name.contains(search_word.as_deref().unwrap_or("")))
            .collect();

        if !filtered_names.is_empty() {
            // Separate global and local prompts for display
            let _global_dir = chat_global_prompts_dir(os).ok();
            let _local_dir = chat_local_prompts_dir(os).ok();

            let mut global_prompts = Vec::new();
            let mut local_prompts = Vec::new();
            let mut overridden_globals = Vec::new();

            for name in &filtered_names {
                // Use the Prompts struct to check for conflicts
                if let Ok(prompts) = Prompts::new(name, os) {
                    let (local_exists, global_exists) = (prompts.local.exists(), prompts.global.exists());

                    if global_exists {
                        global_prompts.push(name);
                    }

                    if local_exists {
                        local_prompts.push(name);
                        // Check for overrides using has_local_override method
                        if global_exists {
                            overridden_globals.push(name);
                        }
                    }
                }
            }

            if !global_prompts.is_empty() {
                queue!(
                    session.stderr,
                    style::SetAttribute(Attribute::Bold),
                    style::Print("Global (.aws/amazonq/prompts):"),
                    style::SetAttribute(Attribute::Reset),
                    style::Print("\n"),
                )?;
                for name in &global_prompts {
                    queue!(session.stderr, style::Print("- "), style::Print(name))?;
                    queue!(session.stderr, style::Print("\n"))?;
                }
            }

            if !local_prompts.is_empty() {
                if !global_prompts.is_empty() {
                    queue!(session.stderr, style::Print("\n"))?;
                }
                queue!(
                    session.stderr,
                    style::SetAttribute(Attribute::Bold),
                    style::Print("Local (.amazonq/prompts):"),
                    style::SetAttribute(Attribute::Reset),
                    style::Print("\n"),
                )?;
                for name in &local_prompts {
                    let has_global_version = overridden_globals.contains(name);
                    queue!(session.stderr, style::Print("- "), style::Print(name),)?;
                    if has_global_version {
                        queue!(
                            session.stderr,
                            style::SetForegroundColor(Color::Green),
                            style::Print(" (overrides global)"),
                            style::SetForegroundColor(Color::Reset),
                        )?;
                    }

                    // Show override indicator if this local prompt overrides a global one
                    if overridden_globals.contains(name) {
                        queue!(
                            session.stderr,
                            style::SetForegroundColor(Color::DarkGrey),
                            style::Print(" (overrides global)"),
                            style::SetForegroundColor(Color::Reset),
                        )?;
                    }

                    queue!(session.stderr, style::Print("\n"))?;
                }
            }
        }

        for (i, (server_name, bundles)) in prompts_by_server.iter_mut().enumerate() {
            bundles.sort_by_key(|bundle| &bundle.prompt_get.name);

            if i > 0 || !filtered_names.is_empty() {
                queue!(session.stderr, style::Print("\n"))?;
            }
            queue!(
                session.stderr,
                style::SetAttribute(Attribute::Bold),
                style::Print(server_name),
                style::Print(" (MCP):"),
                style::SetAttribute(Attribute::Reset),
                style::Print("\n"),
            )?;

            for bundle in bundles {
                let prompt_name = &bundle.prompt_get.name;
                let description = format_description(bundle.prompt_get.description.as_ref());
                let truncated_desc = truncate_description(&description, 40);

                // Print prompt name
                queue!(session.stderr, style::Print("- "), style::Print(prompt_name),)?;

                // Print description with proper alignment
                let name_width = UnicodeWidthStr::width(prompt_name.as_str()) + 2; // +2 for "- "
                let description_padding = description_pos.saturating_sub(name_width);
                queue!(
                    session.stderr,
                    style::Print(" ".repeat(description_padding)),
                    style::SetForegroundColor(Color::DarkGrey),
                    style::Print(&truncated_desc),
                    style::SetForegroundColor(Color::Reset),
                )?;

                // Print arguments if they exist
                if let Some(args) = bundle.prompt_get.arguments.as_ref() {
                    if !args.is_empty() {
                        let current_pos = description_pos + UnicodeWidthStr::width(truncated_desc.as_str());
                        let arguments_padding = arguments_pos.saturating_sub(current_pos);
                        queue!(session.stderr, style::Print(" ".repeat(arguments_padding)))?;

                        for (i, arg) in args.iter().enumerate() {
                            queue!(
                                session.stderr,
                                style::SetForegroundColor(Color::DarkGrey),
                                style::Print(match arg.required {
                                    Some(true) => format!("{}*", arg.name),
                                    _ => arg.name.clone(),
                                }),
                                style::SetForegroundColor(Color::Reset),
                                style::Print(if i < args.len() - 1 { ", " } else { "" }),
                            )?;
                        }
                    }
                }
                queue!(session.stderr, style::Print("\n"))?;
            }
        }

        Ok(ChatState::PromptUser {
            skip_printing_tools: true,
        })
    }

    pub fn subcommand_name(&self) -> Option<&'static str> {
        self.subcommand.as_ref().map(|s| s.name())
    }
}

/// Subcommands for prompt operations
#[deny(missing_docs)]
#[derive(Clone, Debug, PartialEq, Subcommand)]
pub enum PromptsSubcommand {
    /// List available prompts from a tool or show all available prompt
    List {
        /// Optional search word to filter prompts
        search_word: Option<String>,
    },
    /// Show detailed information about a specific prompt
    Details {
        /// Name of the prompt to show details for
        name: String,
    },
    /// Get a specific prompt by name
    Get {
        #[arg(long, hide = true)]
        /// Original input string (hidden)
        orig_input: Option<String>,
        /// Name of the prompt to retrieve
        name: String,
        /// Optional arguments for the prompt
        arguments: Option<Vec<String>>,
    },
    /// Create a new prompt
    Create {
        /// Name of the prompt to create
        #[arg(short = 'n', long)]
        name: String,
        /// Content of the prompt (if not provided, opens editor)
        #[arg(long)]
        content: Option<String>,
        /// Create in global directory instead of local
        #[arg(long)]
        global: bool,
    },
    /// Edit an existing prompt
    Edit {
        /// Name of the prompt to edit
        name: String,
        /// Edit global prompt instead of local
        #[arg(long)]
        global: bool,
    },
    /// Remove an existing prompt
    Remove {
        /// Name of the prompt to remove
        name: String,
        /// Remove global prompt instead of local
        #[arg(long)]
        global: bool,
    },
}

impl PromptsSubcommand {
<<<<<<< HEAD
    pub async fn execute(self, session: &mut ChatSession) -> Result<ChatState, ChatError> {
        match self {
            PromptsSubcommand::Details { name } => Self::execute_details(name, session).await,
            PromptsSubcommand::Get {
                orig_input,
                name,
                arguments,
            } => Self::execute_get(orig_input, name, arguments, session).await,
=======
    pub async fn execute(self, os: &Os, session: &mut ChatSession) -> Result<ChatState, ChatError> {
        match self {
            PromptsSubcommand::Get {
                orig_input,
                name,
                arguments: _,
            } => Self::execute_get(os, session, orig_input, name).await,
            PromptsSubcommand::Create { name, content, global } => {
                Self::execute_create(os, session, name, content, global).await
            },
            PromptsSubcommand::Edit { name, global } => Self::execute_edit(os, session, name, global).await,
            PromptsSubcommand::Remove { name, global } => Self::execute_remove(os, session, name, global).await,
>>>>>>> daed93c3
            PromptsSubcommand::List { .. } => {
                unreachable!("List has already been parsed out at this point");
            },
        }
    }

<<<<<<< HEAD
    async fn execute_details(name: String, session: &mut ChatSession) -> Result<ChatState, ChatError> {
        let prompts = session.conversation.tool_manager.list_prompts().await?;

        // Parse server/prompt format if provided
        let (server_filter, prompt_name) = if let Some((server, prompt)) = name.split_once('/') {
            (Some(server), prompt)
        } else {
            (None, name.as_str())
        };

        // Find matching prompts
        let matching_bundles: Vec<&PromptBundle> = prompts
            .get(prompt_name)
            .map(|bundles| {
                if let Some(server) = server_filter {
                    bundles.iter().filter(|b| b.server_name == server).collect()
                } else {
                    bundles.iter().collect()
                }
            })
            .unwrap_or_default();

        match matching_bundles.len() {
            0 => {
                queue!(
                    session.stderr,
                    style::Print("\n"),
                    style::SetForegroundColor(Color::Yellow),
                    style::Print("Prompt "),
                    style::SetForegroundColor(Color::Cyan),
                    style::Print(&name),
                    style::SetForegroundColor(Color::Yellow),
                    style::Print(" not found. Use "),
                    style::SetForegroundColor(Color::Cyan),
                    style::Print("/prompts list"),
                    style::SetForegroundColor(Color::Yellow),
                    style::Print(" to see available prompts.\n"),
                    style::SetForegroundColor(Color::Reset),
                )?;
            },
            1 => {
                let bundle = matching_bundles[0];
                Self::display_prompt_details(bundle, session)?;
            },
            _ => {
                let alt_names: Vec<String> = matching_bundles
                    .iter()
                    .map(|b| format!("- @{}/{}", b.server_name, prompt_name))
                    .collect();
                let alt_msg = format!("\n{}\n", alt_names.join("\n"));

                queue!(
                    session.stderr,
                    style::Print("\n"),
                    style::SetForegroundColor(Color::Yellow),
                    style::Print("Prompt "),
                    style::SetForegroundColor(Color::Cyan),
                    style::Print(&name),
                    style::SetForegroundColor(Color::Yellow),
                    style::Print(" is ambiguous. Use one of the following:"),
                    style::SetForegroundColor(Color::Cyan),
                    style::Print(alt_msg),
                    style::SetForegroundColor(Color::Reset),
                )?;
            },
        }

        execute!(session.stderr, style::Print("\n"))?;
        Ok(ChatState::PromptUser {
            skip_printing_tools: true,
        })
    }

    fn display_prompt_details(bundle: &PromptBundle, session: &mut ChatSession) -> Result<(), ChatError> {
        let prompt = &bundle.prompt_get;
        let terminal_width = session.terminal_width();

        // Display header
        queue!(
            session.stderr,
            style::Print("\n"),
            style::SetAttribute(Attribute::Bold),
            style::Print("Prompt Details"),
            style::SetAttribute(Attribute::Reset),
            style::Print("\n"),
            style::Print("▔".repeat(terminal_width)),
            style::Print("\n\n"),
        )?;

        // Display basic information
        queue!(
            session.stderr,
            style::SetAttribute(Attribute::Bold),
            style::Print("Name: "),
            style::SetAttribute(Attribute::Reset),
            style::Print(&prompt.name),
            style::Print("\n"),
            style::SetAttribute(Attribute::Bold),
            style::Print("Server: "),
            style::SetAttribute(Attribute::Reset),
            style::Print(&bundle.server_name),
            style::Print("\n\n"),
        )?;

        // Display description
        queue!(
            session.stderr,
            style::SetAttribute(Attribute::Bold),
            style::Print("Description:"),
            style::SetAttribute(Attribute::Reset),
            style::Print("\n"),
        )?;

        match &prompt.description {
            Some(desc) if !desc.trim().is_empty() => {
                for line in desc.lines() {
                    queue!(
                        session.stderr,
                        style::Print("  "),
                        style::Print(line),
                        style::Print("\n")
                    )?;
                }
            },
            _ => {
                queue!(
                    session.stderr,
                    style::SetForegroundColor(Color::DarkGrey),
                    style::Print("  (no description available)"),
                    style::SetForegroundColor(Color::Reset),
                    style::Print("\n"),
                )?;
            },
        }

        // Display usage example
        queue!(
            session.stderr,
            style::Print("\n"),
            style::SetAttribute(Attribute::Bold),
            style::Print("Usage: "),
            style::SetAttribute(Attribute::Reset),
            style::SetForegroundColor(Color::Cyan),
            style::Print("@"),
            style::Print(&prompt.name),
        )?;

        if let Some(args) = &prompt.arguments {
            for arg in args {
                match arg.required {
                    Some(true) => {
                        queue!(
                            session.stderr,
                            style::Print(" <"),
                            style::Print(&arg.name),
                            style::Print(">"),
                        )?;
                    },
                    _ => {
                        queue!(
                            session.stderr,
                            style::Print(" ["),
                            style::Print(&arg.name),
                            style::Print("]"),
                        )?;
                    },
                }
            }
        }

        queue!(
            session.stderr,
            style::SetForegroundColor(Color::Reset),
            style::Print("\n"),
        )?;

        // Display arguments
        queue!(
            session.stderr,
            style::Print("\n"),
            style::SetAttribute(Attribute::Bold),
            style::Print("Arguments:"),
            style::SetAttribute(Attribute::Reset),
            style::Print("\n"),
        )?;

        if let Some(args) = &prompt.arguments {
            if args.is_empty() {
                queue!(
                    session.stderr,
                    style::SetForegroundColor(Color::DarkGrey),
                    style::Print("  (no arguments)"),
                    style::SetForegroundColor(Color::Reset),
                    style::Print("\n"),
                )?;
            } else {
                let required_args: Vec<_> = args.iter().filter(|arg| arg.required == Some(true)).collect();
                let optional_args: Vec<_> = args.iter().filter(|arg| arg.required != Some(true)).collect();

                // Show required arguments first
                for arg in required_args {
                    queue!(
                        session.stderr,
                        style::Print("  "),
                        style::SetForegroundColor(Color::Red),
                        style::Print("(required) "),
                        style::SetForegroundColor(Color::Cyan),
                        style::Print(&arg.name),
                        style::SetForegroundColor(Color::Reset),
                    )?;

                    // Show argument description if available
                    if let Some(desc) = &arg.description {
                        if !desc.trim().is_empty() {
                            queue!(session.stderr, style::Print(" - "), style::Print(desc),)?;
                        }
                    }

                    queue!(session.stderr, style::Print("\n"))?;
                }

                // Then show optional arguments
                for arg in optional_args {
                    queue!(
                        session.stderr,
                        style::Print("  "),
                        style::SetForegroundColor(Color::DarkGrey),
                        style::Print("(optional) "),
                        style::SetForegroundColor(Color::Cyan),
                        style::Print(&arg.name),
                        style::SetForegroundColor(Color::Reset),
                    )?;

                    // Show argument description if available
                    if let Some(desc) = &arg.description {
                        if !desc.trim().is_empty() {
                            queue!(session.stderr, style::Print(" - "), style::Print(desc),)?;
                        }
                    }

                    queue!(session.stderr, style::Print("\n"))?;
                }
            }
        } else {
            queue!(
                session.stderr,
                style::SetForegroundColor(Color::DarkGrey),
                style::Print("  (no arguments)"),
                style::SetForegroundColor(Color::Reset),
                style::Print("\n"),
            )?;
        }

        Ok(())
    }

    async fn execute_get(
        orig_input: Option<String>,
        name: String,
        arguments: Option<Vec<String>>,
        session: &mut ChatSession,
    ) -> Result<ChatState, ChatError> {
        let prompts = match session
            .conversation
            .tool_manager
            .get_prompt(name.clone(), arguments)
            .await
        {
            Ok(resp) => {
                // Display the fetched prompt content to the user
                display_prompt_content(&name, &resp.messages, session)?;
                resp
            },
=======
    async fn execute_get(
        os: &Os,
        session: &mut ChatSession,
        orig_input: Option<String>,
        name: String,
    ) -> Result<ChatState, ChatError> {
        // First try to find prompt (global or local)
        let prompts = Prompts::new(&name, os).map_err(|e| ChatError::Custom(e.to_string().into()))?;
        if let Some((content, _)) = prompts
            .load_existing()
            .map_err(|e| ChatError::Custom(e.to_string().into()))?
        {
            // Handle local prompt
            session.pending_prompts.clear();

            // Create a PromptMessage from the local prompt content
            let prompt_message = PromptMessage {
                role: PromptMessageRole::User,
                content: PromptMessageContent::Text { text: content.clone() },
            };
            session.pending_prompts.push_back(prompt_message);

            return Ok(ChatState::HandleInput {
                input: orig_input.unwrap_or_default(),
            });
        }

        // If not found locally, try MCP prompts
        let prompts = match session.conversation.tool_manager.get_prompt(name, None).await {
            Ok(resp) => resp,
>>>>>>> daed93c3
            Err(e) => {
                match e {
                    GetPromptError::AmbiguousPrompt(prompt_name, alt_msg) => {
                        queue!(
                            session.stderr,
                            style::Print("\n"),
                            style::SetForegroundColor(Color::Yellow),
                            style::Print("Prompt "),
                            style::SetForegroundColor(Color::Cyan),
                            style::Print(prompt_name),
                            style::SetForegroundColor(Color::Yellow),
                            style::Print(" is ambiguous. Use one of the following "),
                            style::SetForegroundColor(Color::Cyan),
                            style::Print(alt_msg),
                            style::SetForegroundColor(Color::Reset),
                        )?;
                    },
                    GetPromptError::PromptNotFound(prompt_name) => {
                        queue!(
                            session.stderr,
                            style::Print("\n"),
                            style::SetForegroundColor(Color::Yellow),
                            style::Print("Prompt "),
                            style::SetForegroundColor(Color::Cyan),
                            style::Print(prompt_name),
                            style::SetForegroundColor(Color::Yellow),
                            style::Print(" not found. Use "),
                            style::SetForegroundColor(Color::Cyan),
                            style::Print("/prompts list"),
                            style::SetForegroundColor(Color::Yellow),
                            style::Print(" to see available prompts.\n"),
                            style::SetForegroundColor(Color::Reset),
                        )?;
                    },
                    GetPromptError::McpClient(_) | GetPromptError::Service(_) => {
                        let error_str = e.to_string();

                        // Check for specific MCP error codes in the error string
                        if error_str.contains("-32602") {
                            // Invalid params error
                            let prompts_list = session
                                .conversation
                                .tool_manager
                                .list_prompts()
                                .await
                                .unwrap_or_default();
                            handle_mcp_invalid_params_error(&name, &error_str, &prompts_list, session)?;
                        } else if error_str.contains("-32603") {
                            // Internal server error
                            handle_mcp_internal_error(&name, &error_str, session)?;
                        } else {
                            // Other MCP errors - show generic message
                            queue!(
                                session.stderr,
                                style::Print("\n"),
                                style::SetForegroundColor(Color::Yellow),
                                style::Print("Error: Failed to execute prompt "),
                                style::SetForegroundColor(Color::Cyan),
                                style::Print(&name),
                                style::SetForegroundColor(Color::Yellow),
                                style::Print(". "),
                                style::Print(&error_str),
                                style::SetForegroundColor(Color::Reset),
                                style::Print("\n"),
                            )?;
                            execute!(session.stderr)?;
                        }
                    },
                    _ => return Err(ChatError::Custom(e.to_string().into())),
                }
                execute!(session.stderr, style::Print("\n"))?;
                return Ok(ChatState::PromptUser {
                    skip_printing_tools: true,
                });
            },
        };

        session.pending_prompts.clear();
        session.pending_prompts.append(&mut VecDeque::from(prompts.messages));

        Ok(ChatState::HandleInput {
            input: orig_input.unwrap_or_default(),
        })
    }

    async fn execute_create(
        os: &Os,
        session: &mut ChatSession,
        name: String,
        content: Option<String>,
        global: bool,
    ) -> Result<ChatState, ChatError> {
        // Create prompts instance and validate name
        let mut prompts = Prompts::new(&name, os).map_err(|e| ChatError::Custom(e.to_string().into()))?;

        if let Err(validation_error) = validate_prompt_name(&name) {
            queue!(
                session.stderr,
                style::Print("\n"),
                style::SetForegroundColor(Color::Red),
                style::Print("❌ Invalid prompt name: "),
                style::Print(validation_error),
                style::Print("\n"),
                style::SetForegroundColor(Color::DarkGrey),
                style::Print("Valid names contain only letters, numbers, hyphens, and underscores (1-50 characters)\n"),
                style::SetForegroundColor(Color::Reset),
            )?;
            return Ok(ChatState::PromptUser {
                skip_printing_tools: true,
            });
        }

        // Check if prompt already exists in target location
        let (local_exists, global_exists) = (prompts.local.exists(), prompts.global.exists());
        let target_exists = if global { global_exists } else { local_exists };

        if target_exists {
            let location = if global { "global" } else { "local" };
            queue!(
                session.stderr,
                style::Print("\n"),
                style::SetForegroundColor(Color::Yellow),
                style::Print("Prompt "),
                style::SetForegroundColor(Color::Cyan),
                style::Print(&name),
                style::SetForegroundColor(Color::Yellow),
                style::Print(" already exists in "),
                style::Print(location),
                style::Print(" directory. Use "),
                style::SetForegroundColor(Color::Cyan),
                style::Print("/prompts edit "),
                style::Print(&name),
                if global {
                    style::Print(" --global")
                } else {
                    style::Print("")
                },
                style::SetForegroundColor(Color::Yellow),
                style::Print(" to modify it.\n"),
                style::SetForegroundColor(Color::Reset),
            )?;
            return Ok(ChatState::PromptUser {
                skip_printing_tools: true,
            });
        }

        // Check if creating this prompt will cause or involve a conflict
        let opposite_exists = if global { local_exists } else { global_exists };

        if prompts.has_local_override() || opposite_exists {
            let (existing_scope, _creating_scope, override_message) = if !global {
                (
                    "global",
                    "local",
                    "Creating this local prompt will override the global one.",
                )
            } else {
                (
                    "local",
                    "global",
                    "The local prompt will continue to override this global one.",
                )
            };

            queue!(
                session.stderr,
                style::Print("\n"),
                style::SetForegroundColor(Color::Yellow),
                style::Print("⚠ Warning: A "),
                style::Print(existing_scope),
                style::Print(" prompt named '"),
                style::SetForegroundColor(Color::Cyan),
                style::Print(&name),
                style::SetForegroundColor(Color::Yellow),
                style::Print("' already exists.\n"),
                style::Print(override_message),
                style::Print("\n"),
                style::SetForegroundColor(Color::Reset),
            )?;

            // Flush stderr to ensure the warning is displayed before asking for input
            execute!(session.stderr)?;

            // Ask for user confirmation
            let user_input = match crate::util::input("Do you want to continue? (y/n): ", None) {
                Ok(input) => input.trim().to_lowercase(),
                Err(_) => {
                    queue!(
                        session.stderr,
                        style::Print("\n"),
                        style::SetForegroundColor(Color::Green),
                        style::Print("✓ Prompt creation cancelled.\n"),
                        style::SetForegroundColor(Color::Reset),
                    )?;
                    return Ok(ChatState::PromptUser {
                        skip_printing_tools: true,
                    });
                },
            };

            if user_input != "y" && user_input != "yes" {
                queue!(
                    session.stderr,
                    style::Print("\n"),
                    style::SetForegroundColor(Color::Green),
                    style::Print("✓ Prompt creation cancelled.\n"),
                    style::SetForegroundColor(Color::Reset),
                )?;
                return Ok(ChatState::PromptUser {
                    skip_printing_tools: true,
                });
            }
        }

        match content {
            Some(content) => {
                // Write the prompt file with provided content
                let target_prompt = if global {
                    &mut prompts.global
                } else {
                    &mut prompts.local
                };

                target_prompt
                    .save_content(&content)
                    .map_err(|e| ChatError::Custom(e.to_string().into()))?;

                let location = if global { "global" } else { "local" };
                queue!(
                    session.stderr,
                    style::Print("\n"),
                    style::SetForegroundColor(Color::Green),
                    style::Print("✓ Created "),
                    style::Print(location),
                    style::Print(" prompt "),
                    style::SetForegroundColor(Color::Cyan),
                    style::Print(&name),
                    style::SetForegroundColor(Color::Green),
                    style::Print(" at "),
                    style::SetForegroundColor(Color::DarkGrey),
                    style::Print(target_prompt.path.display().to_string()),
                    style::SetForegroundColor(Color::Reset),
                    style::Print("\n\n"),
                )?;
            },
            None => {
                // Create file with default template and open editor
                let default_content = "# Enter your prompt content here\n\nDescribe what this prompt should do...";
                let target_prompt = if global {
                    &mut prompts.global
                } else {
                    &mut prompts.local
                };

                target_prompt
                    .save_content(default_content)
                    .map_err(|e| ChatError::Custom(e.to_string().into()))?;

                queue!(
                    session.stderr,
                    style::Print("\n"),
                    style::SetForegroundColor(Color::Green),
                    style::Print("Opening editor to create prompt content...\n"),
                    style::SetForegroundColor(Color::Reset),
                )?;

                // Try to open the editor
                match open_editor_file(&target_prompt.path) {
                    Ok(()) => {
                        let location = if global { "global" } else { "local" };
                        queue!(
                            session.stderr,
                            style::SetForegroundColor(Color::Green),
                            style::Print("✓ Created "),
                            style::Print(location),
                            style::Print(" prompt "),
                            style::SetForegroundColor(Color::Cyan),
                            style::Print(&name),
                            style::SetForegroundColor(Color::Green),
                            style::Print(" at "),
                            style::SetForegroundColor(Color::DarkGrey),
                            style::Print(target_prompt.path.display().to_string()),
                            style::SetForegroundColor(Color::Reset),
                            style::Print("\n\n"),
                        )?;
                    },
                    Err(err) => {
                        queue!(
                            session.stderr,
                            style::SetForegroundColor(Color::Red),
                            style::Print("Error opening editor: "),
                            style::Print(err.to_string()),
                            style::SetForegroundColor(Color::Reset),
                            style::Print("\n"),
                            style::SetForegroundColor(Color::DarkGrey),
                            style::Print("Tip: You can edit this file directly: "),
                            style::Print(target_prompt.path.display().to_string()),
                            style::SetForegroundColor(Color::Reset),
                            style::Print("\n\n"),
                        )?;
                    },
                }
            },
        };

        Ok(ChatState::PromptUser {
            skip_printing_tools: true,
        })
    }

    async fn execute_edit(
        os: &Os,
        session: &mut ChatSession,
        name: String,
        global: bool,
    ) -> Result<ChatState, ChatError> {
        // Validate prompt name
        if let Err(validation_error) = validate_prompt_name(&name) {
            queue!(
                session.stderr,
                style::Print("\n"),
                style::SetForegroundColor(Color::Red),
                style::Print("❌ Invalid prompt name: "),
                style::Print(validation_error),
                style::Print("\n"),
                style::SetForegroundColor(Color::Reset),
            )?;
            return Ok(ChatState::PromptUser {
                skip_printing_tools: true,
            });
        }

        let prompts = Prompts::new(&name, os).map_err(|e| ChatError::Custom(e.to_string().into()))?;
        let (local_exists, global_exists) = (prompts.local.exists(), prompts.global.exists());

        // Find the target prompt to edit
        let target_prompt = if global {
            if !global_exists {
                queue!(
                    session.stderr,
                    style::Print("\n"),
                    style::SetForegroundColor(Color::Yellow),
                    style::Print("Global prompt "),
                    style::SetForegroundColor(Color::Cyan),
                    style::Print(&name),
                    style::SetForegroundColor(Color::Yellow),
                    style::Print(" not found.\n"),
                    style::SetForegroundColor(Color::Reset),
                )?;
                return Ok(ChatState::PromptUser {
                    skip_printing_tools: true,
                });
            }
            &prompts.global
        } else if local_exists {
            &prompts.local
        } else if global_exists {
            // Found global prompt, but user wants to edit local
            queue!(
                session.stderr,
                style::Print("\n"),
                style::SetForegroundColor(Color::Yellow),
                style::Print("Local prompt "),
                style::SetForegroundColor(Color::Cyan),
                style::Print(&name),
                style::SetForegroundColor(Color::Yellow),
                style::Print(" not found, but global version exists.\n"),
                style::Print("Use "),
                style::SetForegroundColor(Color::Cyan),
                style::Print("/prompts edit "),
                style::Print(&name),
                style::Print(" --global"),
                style::SetForegroundColor(Color::Yellow),
                style::Print(" to edit the global version, or\n"),
                style::Print("use "),
                style::SetForegroundColor(Color::Cyan),
                style::Print("/prompts create "),
                style::Print(&name),
                style::SetForegroundColor(Color::Yellow),
                style::Print(" to create a local override.\n"),
                style::SetForegroundColor(Color::Reset),
            )?;
            return Ok(ChatState::PromptUser {
                skip_printing_tools: true,
            });
        } else {
            queue!(
                session.stderr,
                style::Print("\n"),
                style::SetForegroundColor(Color::Yellow),
                style::Print("Prompt "),
                style::SetForegroundColor(Color::Cyan),
                style::Print(&name),
                style::SetForegroundColor(Color::Yellow),
                style::Print(" not found.\n"),
                style::SetForegroundColor(Color::Reset),
            )?;
            return Ok(ChatState::PromptUser {
                skip_printing_tools: true,
            });
        };

        let location = if global { "global" } else { "local" };
        queue!(
            session.stderr,
            style::Print("\n"),
            style::SetForegroundColor(Color::Green),
            style::Print("Opening editor for "),
            style::Print(location),
            style::Print(" prompt: "),
            style::SetForegroundColor(Color::Cyan),
            style::Print(&name),
            style::SetForegroundColor(Color::Reset),
            style::Print("\n"),
            style::SetForegroundColor(Color::DarkGrey),
            style::Print("File: "),
            style::Print(target_prompt.path.display().to_string()),
            style::SetForegroundColor(Color::Reset),
            style::Print("\n\n"),
        )?;

        // Try to open the editor
        match open_editor_file(&target_prompt.path) {
            Ok(()) => {
                queue!(
                    session.stderr,
                    style::SetForegroundColor(Color::Green),
                    style::Print("✓ Prompt edited successfully.\n\n"),
                    style::SetForegroundColor(Color::Reset),
                )?;
            },
            Err(err) => {
                queue!(
                    session.stderr,
                    style::SetForegroundColor(Color::Red),
                    style::Print("Error opening editor: "),
                    style::Print(err.to_string()),
                    style::SetForegroundColor(Color::Reset),
                    style::Print("\n"),
                    style::SetForegroundColor(Color::DarkGrey),
                    style::Print("Tip: You can edit this file directly: "),
                    style::Print(target_prompt.path.display().to_string()),
                    style::SetForegroundColor(Color::Reset),
                    style::Print("\n\n"),
                )?;
            },
        }

        Ok(ChatState::PromptUser {
            skip_printing_tools: true,
        })
    }

    async fn execute_remove(
        os: &Os,
        session: &mut ChatSession,
        name: String,
        global: bool,
    ) -> Result<ChatState, ChatError> {
        let prompts = Prompts::new(&name, os).map_err(|e| ChatError::Custom(e.to_string().into()))?;
        let (local_exists, global_exists) = (prompts.local.exists(), prompts.global.exists());

        // Find the target prompt to remove
        let target_prompt = if global {
            if !global_exists {
                queue!(
                    session.stderr,
                    style::Print("\n"),
                    style::SetForegroundColor(Color::Yellow),
                    style::Print("Global prompt "),
                    style::SetForegroundColor(Color::Cyan),
                    style::Print(&name),
                    style::SetForegroundColor(Color::Yellow),
                    style::Print(" not found.\n"),
                    style::SetForegroundColor(Color::Reset),
                )?;
                return Ok(ChatState::PromptUser {
                    skip_printing_tools: true,
                });
            }
            &prompts.global
        } else if local_exists {
            &prompts.local
        } else if global_exists {
            queue!(
                session.stderr,
                style::Print("\n"),
                style::SetForegroundColor(Color::Yellow),
                style::Print("Local prompt "),
                style::SetForegroundColor(Color::Cyan),
                style::Print(&name),
                style::SetForegroundColor(Color::Yellow),
                style::Print(" not found, but global version exists.\n"),
                style::Print("Use "),
                style::SetForegroundColor(Color::Cyan),
                style::Print("/prompts remove "),
                style::Print(&name),
                style::Print(" --global"),
                style::SetForegroundColor(Color::Yellow),
                style::Print(" to remove the global version.\n"),
                style::SetForegroundColor(Color::Reset),
            )?;
            return Ok(ChatState::PromptUser {
                skip_printing_tools: true,
            });
        } else {
            queue!(
                session.stderr,
                style::Print("\n"),
                style::SetForegroundColor(Color::Yellow),
                style::Print("Prompt "),
                style::SetForegroundColor(Color::Cyan),
                style::Print(&name),
                style::SetForegroundColor(Color::Yellow),
                style::Print(" not found.\n"),
                style::SetForegroundColor(Color::Reset),
            )?;
            return Ok(ChatState::PromptUser {
                skip_printing_tools: true,
            });
        };

        let location = if global { "global" } else { "local" };

        // Ask for confirmation
        queue!(
            session.stderr,
            style::Print("\n"),
            style::SetForegroundColor(Color::Yellow),
            style::Print("⚠ Warning: This will permanently remove the "),
            style::Print(location),
            style::Print(" prompt '"),
            style::SetForegroundColor(Color::Cyan),
            style::Print(&name),
            style::SetForegroundColor(Color::Yellow),
            style::Print("'.\n"),
            style::SetForegroundColor(Color::DarkGrey),
            style::Print("File: "),
            style::Print(target_prompt.path.display().to_string()),
            style::SetForegroundColor(Color::Reset),
            style::Print("\n"),
        )?;

        // Flush stderr to ensure the warning is displayed before asking for input
        execute!(session.stderr)?;

        // Ask for user confirmation
        let user_input = match crate::util::input("Are you sure you want to remove this prompt? (y/n): ", None) {
            Ok(input) => input.trim().to_lowercase(),
            Err(_) => {
                queue!(
                    session.stderr,
                    style::Print("\n"),
                    style::SetForegroundColor(Color::Green),
                    style::Print("✓ Removal cancelled.\n"),
                    style::SetForegroundColor(Color::Reset),
                )?;
                return Ok(ChatState::PromptUser {
                    skip_printing_tools: true,
                });
            },
        };

        if user_input != "y" && user_input != "yes" {
            queue!(
                session.stderr,
                style::Print("\n"),
                style::SetForegroundColor(Color::Green),
                style::Print("✓ Removal cancelled.\n"),
                style::SetForegroundColor(Color::Reset),
            )?;
            return Ok(ChatState::PromptUser {
                skip_printing_tools: true,
            });
        }

        // Remove the file
        match target_prompt.delete() {
            Ok(()) => {
                queue!(
                    session.stderr,
                    style::Print("\n"),
                    style::SetForegroundColor(Color::Green),
                    style::Print("✓ Removed "),
                    style::Print(location),
                    style::Print(" prompt "),
                    style::SetForegroundColor(Color::Cyan),
                    style::Print(&name),
                    style::SetForegroundColor(Color::Green),
                    style::Print(" successfully.\n\n"),
                    style::SetForegroundColor(Color::Reset),
                )?;
            },
            Err(err) => {
                queue!(
                    session.stderr,
                    style::Print("\n"),
                    style::SetForegroundColor(Color::Red),
                    style::Print("Error deleting prompt: "),
                    style::Print(err.to_string()),
                    style::SetForegroundColor(Color::Reset),
                    style::Print("\n\n"),
                )?;
            },
        }

        Ok(ChatState::PromptUser {
            skip_printing_tools: true,
        })
    }

    pub fn name(&self) -> &'static str {
        match self {
            PromptsSubcommand::List { .. } => "list",
            PromptsSubcommand::Details { .. } => "details",
            PromptsSubcommand::Get { .. } => "get",
            PromptsSubcommand::Create { .. } => "create",
            PromptsSubcommand::Edit { .. } => "edit",
            PromptsSubcommand::Remove { .. } => "remove",
        }
    }
}
<<<<<<< HEAD

#[cfg(test)]
mod tests {
    use rmcp::model::PromptArgument;

    use super::*;

    #[test]
    fn test_format_description() {
        // Test normal description
        let desc = Some("This is a test description".to_string());
        assert_eq!(format_description(desc.as_ref()), "This is a test description");

        // Test None description
        assert_eq!(format_description(None), "(no description)");

        // Test empty description
        let empty_desc = Some("".to_string());
        assert_eq!(format_description(empty_desc.as_ref()), "(no description)");

        // Test whitespace-only description
        let whitespace_desc = Some("   \n\t  ".to_string());
        assert_eq!(format_description(whitespace_desc.as_ref()), "(no description)");

        // Test multi-line description (should take first line)
        let multiline_desc = Some("First line\nSecond line\nThird line".to_string());
        assert_eq!(format_description(multiline_desc.as_ref()), "First line");
    }

    #[test]
    fn test_truncate_description() {
        // Test normal length
        let short = "Short description";
        assert_eq!(truncate_description(short, 40), "Short description");

        // Test truncation
        let long =
            "This is a very long description that should be truncated because it exceeds the maximum length limit";
        let result = truncate_description(long, 40);
        assert!(result.len() <= 40);
        assert!(result.ends_with("..."));
        // Length may be less than 40 due to trim_end() removing trailing spaces
        assert!(result.len() >= 37); // At least max_length - 3 chars

        // Test exact length
        let exact = "A".repeat(40);
        assert_eq!(truncate_description(&exact, 40), exact);

        // Test very short max length
        let result = truncate_description("Hello world", 5);
        assert_eq!(result, "He...");
        assert_eq!(result.len(), 5);

        // Test space trimming before ellipsis
        let with_space = "Prompt to explain available tools and how";
        let result = truncate_description(with_space, 40);
        assert!(!result.contains(" ..."));
        assert!(result.ends_with("..."));
        assert_eq!(result, "Prompt to explain available tools and...");
    }

    #[test]
    fn test_parse_mcp_error_details() {
        // Test parsing missing required arguments error
        let error_str = r#"MCP error -32602: Invalid arguments for prompt test_prompt: [
            {
              "code": "invalid_type",
              "expected": "object",
              "received": "undefined",
              "path": [],
              "message": "Required"
            }
          ]"#;

        let details = parse_all_mcp_error_details(error_str);
        assert_eq!(details.len(), 1);
        assert_eq!(details[0].code, "invalid_type");
        assert_eq!(details[0].message, "Required");
        assert!(details[0].path.is_empty());

        // Test parsing invalid argument value error
        let error_str2 = r#"MCP error -32602: Invalid arguments for prompt test_prompt: [
            {
              "code": "invalid_type",
              "expected": "string",
              "received": "number",
              "path": ["filename"],
              "message": "Expected string"
            }
          ]"#;

        let details2 = parse_all_mcp_error_details(error_str2);
        assert_eq!(details2.len(), 1);
        assert_eq!(details2[0].code, "invalid_type");
        assert_eq!(details2[0].path, vec!["filename"]);

        // Test invalid JSON
        let invalid_error = "Not a valid MCP error";
        let invalid_details = parse_all_mcp_error_details(invalid_error);
        assert!(invalid_details.is_empty());
    }

    #[test]
    fn test_parse_all_mcp_error_details() {
        // Test parsing multiple validation errors
        let error_str = r#"MCP error -32602: Invalid arguments for prompt validation-test: [
  {
    "validation": "regex",
    "code": "invalid_string",
    "message": "Must be a valid email ending in .com",
    "path": [
      "email"
    ]
  },
  {
    "validation": "regex",
    "code": "invalid_string",
    "message": "Must be a positive number",
    "path": [
      "count"
    ]
  }
]"#;

        let errors = parse_all_mcp_error_details(error_str);
        assert_eq!(errors.len(), 2);

        // First error
        assert_eq!(errors[0].code, "invalid_string");
        assert_eq!(errors[0].message, "Must be a valid email ending in .com");
        assert_eq!(errors[0].path, vec!["email"]);

        // Second error
        assert_eq!(errors[1].code, "invalid_string");
        assert_eq!(errors[1].message, "Must be a positive number");
        assert_eq!(errors[1].path, vec!["count"]);

        // Test empty array
        let empty_error = "MCP error -32602: Invalid arguments for prompt test: []";
        let empty_errors = parse_all_mcp_error_details(empty_error);
        assert_eq!(empty_errors.len(), 0);

        // Test invalid JSON
        let invalid_error = "Not a valid MCP error";
        let invalid_errors = parse_all_mcp_error_details(invalid_error);
        assert_eq!(invalid_errors.len(), 0);
    }

    #[test]
    fn test_parse_32603_error_with_data() {
        // Test parsing -32603 error with data object
        let error_str = r#"MCP error -32603: {
            "jsonrpc": "2.0",
            "id": 1,
            "error": {
                "code": -32603,
                "message": "Tool execution failed",
                "data": {
                    "tool": "get_weather",
                    "reason": "API service unavailable"
                }
            }
        }"#;

        // Extract JSON part
        let json_start = error_str.find('{').unwrap();
        let json_end = error_str.rfind('}').unwrap();
        let json_str = &error_str[json_start..=json_end];

        let error_obj: serde_json::Value = serde_json::from_str(json_str).unwrap();
        let error_field = error_obj.get("error").unwrap();

        let message = error_field.get("message").unwrap().as_str().unwrap();
        assert_eq!(message, "Tool execution failed");

        let data = error_field.get("data").unwrap();
        assert_eq!(data.get("tool").unwrap().as_str().unwrap(), "get_weather");
        assert_eq!(data.get("reason").unwrap().as_str().unwrap(), "API service unavailable");
    }

    #[test]
    fn test_parse_32603_error_without_data() {
        // Test parsing -32603 error without data object
        let error_str = r#"MCP error -32603: {
            "jsonrpc": "2.0",
            "id": 5,
            "error": {
                "code": -32603,
                "message": "Internal error"
            }
        }"#;

        let json_start = error_str.find('{').unwrap();
        let json_end = error_str.rfind('}').unwrap();
        let json_str = &error_str[json_start..=json_end];

        let error_obj: serde_json::Value = serde_json::from_str(json_str).unwrap();
        let error_field = error_obj.get("error").unwrap();

        let message = error_field.get("message").unwrap().as_str().unwrap();
        assert_eq!(message, "Internal error");

        // Data field should not exist
        assert!(error_field.get("data").is_none());
    }

    #[test]
    fn test_parse_32603_error_with_complex_data() {
        // Test parsing -32603 error with complex data object
        let error_str = r#"MCP error -32603: {
            "jsonrpc": "2.0",
            "id": 3,
            "error": {
                "code": -32603,
                "message": "Database connection failed",
                "data": {
                    "details": "Connection timeout",
                    "timestamp": "2025-09-13T20:18:59.742Z",
                    "retry_count": 3,
                    "config": {
                        "host": "localhost",
                        "port": 5432
                    }
                }
            }
        }"#;

        let json_start = error_str.find('{').unwrap();
        let json_end = error_str.rfind('}').unwrap();
        let json_str = &error_str[json_start..=json_end];

        let error_obj: serde_json::Value = serde_json::from_str(json_str).unwrap();
        let error_field = error_obj.get("error").unwrap();

        let message = error_field.get("message").unwrap().as_str().unwrap();
        assert_eq!(message, "Database connection failed");

        let data = error_field.get("data").unwrap();
        assert_eq!(data.get("details").unwrap().as_str().unwrap(), "Connection timeout");
        assert_eq!(data.get("retry_count").unwrap().as_u64().unwrap(), 3);

        let config = data.get("config").unwrap();
        assert_eq!(config.get("host").unwrap().as_str().unwrap(), "localhost");
        assert_eq!(config.get("port").unwrap().as_u64().unwrap(), 5432);
    }

    #[test]
    fn test_prompts_subcommand_name() {
        assert_eq!(PromptsSubcommand::List { search_word: None }.name(), "list");
        assert_eq!(
            PromptsSubcommand::Details {
                name: "test".to_string()
            }
            .name(),
            "details"
        );
        assert_eq!(
            PromptsSubcommand::Get {
                orig_input: None,
                name: "test".to_string(),
                arguments: None
            }
            .name(),
            "get"
        );
    }

    #[test]
    fn test_prompts_subcommand_parsing() {
        // Test that Details variant can be created
        let details_cmd = PromptsSubcommand::Details {
            name: "test_prompt".to_string(),
        };
        assert_eq!(details_cmd.name(), "details");

        // Test equality
        let details_cmd2 = PromptsSubcommand::Details {
            name: "test_prompt".to_string(),
        };
        assert_eq!(details_cmd, details_cmd2);
    }

    #[test]
    fn test_server_prompt_name_parsing() {
        // Test parsing server/prompt format
        let name = "server1/my_prompt";
        let (server_filter, prompt_name) = if let Some((server, prompt)) = name.split_once('/') {
            (Some(server), prompt)
        } else {
            (None, name)
        };
        assert_eq!(server_filter, Some("server1"));
        assert_eq!(prompt_name, "my_prompt");

        // Test parsing prompt name only
        let name = "my_prompt";
        let (server_filter, prompt_name) = if let Some((server, prompt)) = name.split_once('/') {
            (Some(server), prompt)
        } else {
            (None, name)
        };
        assert_eq!(server_filter, None);
        assert_eq!(prompt_name, "my_prompt");
    }

    #[test]
    fn test_prompt_bundle_filtering() {
        // Create mock prompt bundles
        let prompt1 = rmcp::model::Prompt {
            name: "test_prompt".to_string(),
            description: Some("Test description".to_string()),
            arguments: Some(vec![
                PromptArgument {
                    name: "arg1".to_string(),
                    description: Some("First argument".to_string()),
                    required: Some(true),
                },
                PromptArgument {
                    name: "arg2".to_string(),
                    description: None,
                    required: Some(false),
                },
            ]),
        };

        let bundle1 = PromptBundle {
            server_name: "server1".to_string(),
            prompt_get: prompt1.clone(),
        };

        let bundle2 = PromptBundle {
            server_name: "server2".to_string(),
            prompt_get: prompt1,
        };

        let bundles = vec![&bundle1, &bundle2];

        // Test filtering by server
        let filtered: Vec<&PromptBundle> = bundles.iter().filter(|b| b.server_name == "server1").copied().collect();
        assert_eq!(filtered.len(), 1);
        assert_eq!(filtered[0].server_name, "server1");

        // Test no filtering (all bundles)
        let all: Vec<&PromptBundle> = bundles.iter().copied().collect();
        assert_eq!(all.len(), 2);
    }

    #[test]
    fn test_ambiguous_prompt_message_generation() {
        // Test generating disambiguation message
        let prompt_name = "test_prompt";
        let server_names = vec!["server1", "server2", "server3"];

        let alt_names: Vec<String> = server_names
            .iter()
            .map(|s| format!("- @{}/{}", s, prompt_name))
            .collect();
        let alt_msg = format!("\n{}\n", alt_names.join("\n"));

        assert_eq!(
            alt_msg,
            "\n- @server1/test_prompt\n- @server2/test_prompt\n- @server3/test_prompt\n"
        );
    }
}

/// Display fetched prompt content to the user before AI processing
fn display_prompt_content(
    prompt_name: &str,
    messages: &[PromptMessage],
    session: &mut ChatSession,
) -> Result<(), ChatError> {
    fn stringify_prompt_message_content(content: &PromptMessageContent) -> String {
        match content {
            PromptMessageContent::Text { text } => text.clone(),
            PromptMessageContent::Image { image } => image.raw.data.clone(),
            PromptMessageContent::Resource { resource } => match &resource.raw.resource {
                rmcp::model::ResourceContents::TextResourceContents {
                    uri, mime_type, text, ..
                } => {
                    let mime_type = mime_type.as_deref().unwrap_or("unknown");
                    format!("Text resource of uri: {uri}, mime_type: {mime_type}, text: {text}")
                },
                rmcp::model::ResourceContents::BlobResourceContents { uri, mime_type, .. } => {
                    let mime_type = mime_type.as_deref().unwrap_or("unknown");
                    format!("Blob resource of uri: {uri}, mime_type: {mime_type}")
                },
            },
            PromptMessageContent::ResourceLink { link } => {
                format!("Resource link with uri: {}, name: {}", link.raw.uri, link.raw.name)
            },
        }
    }

    queue!(
        session.stderr,
        style::Print("\n"),
        style::SetForegroundColor(Color::Yellow),
        style::Print("Fetched prompt: "),
        style::SetForegroundColor(Color::Cyan),
        style::Print(prompt_name),
        style::SetForegroundColor(Color::Reset),
        style::Print("\n\n"),
    )?;

    for message in messages {
        let content = stringify_prompt_message_content(&message.content);
        if !content.trim().is_empty() {
            queue!(
                session.stderr,
                style::SetForegroundColor(Color::DarkGrey),
                style::Print(content),
                style::SetForegroundColor(Color::Reset),
                style::Print("\n"),
            )?;
        }
    }

    queue!(session.stderr, style::Print("\n"))?;
    execute!(session.stderr)?;
    Ok(())
=======
#[cfg(test)]
mod tests {
    use std::fs;

    use tempfile::TempDir;

    use super::*;

    fn create_prompt_file(dir: &PathBuf, name: &str, content: &str) {
        fs::create_dir_all(dir).unwrap();
        fs::write(dir.join(format!("{}.md", name)), content).unwrap();
    }

    #[tokio::test]
    async fn test_prompt_file_operations() {
        let temp_dir = TempDir::new().unwrap();

        // Create test prompts in temp directory structure
        let global_dir = temp_dir.path().join(".aws/amazonq/prompts");
        let local_dir = temp_dir.path().join(".amazonq/prompts");

        create_prompt_file(&global_dir, "global_only", "Global content");
        create_prompt_file(&global_dir, "shared", "Global shared");
        create_prompt_file(&local_dir, "local_only", "Local content");
        create_prompt_file(&local_dir, "shared", "Local shared");

        // Test that we can read the files directly
        assert_eq!(
            fs::read_to_string(global_dir.join("global_only.md")).unwrap(),
            "Global content"
        );
        assert_eq!(fs::read_to_string(local_dir.join("shared.md")).unwrap(), "Local shared");
    }

    #[test]
    fn test_local_prompts_override_global() {
        let temp_dir = TempDir::new().unwrap();

        // Create global and local directories
        let global_dir = temp_dir.path().join(".aws/amazonq/prompts");
        let local_dir = temp_dir.path().join(".amazonq/prompts");

        // Create prompts: one with same name in both directories, one unique to each
        create_prompt_file(&global_dir, "shared", "Global version");
        create_prompt_file(&global_dir, "global_only", "Global only");
        create_prompt_file(&local_dir, "shared", "Local version");
        create_prompt_file(&local_dir, "local_only", "Local only");

        // Simulate the priority logic from get_available_prompt_names()
        let mut names = Vec::new();

        // Add global prompts first
        for entry in fs::read_dir(&global_dir).unwrap() {
            let entry = entry.unwrap();
            let path = entry.path();
            if path.extension().and_then(|s| s.to_str()) == Some("md") {
                if let Some(file_stem) = path.file_stem().and_then(|s| s.to_str()) {
                    let prompt = Prompt::new(file_stem, global_dir.clone());
                    names.push(prompt.name);
                }
            }
        }

        // Add local prompts (with override logic)
        for entry in fs::read_dir(&local_dir).unwrap() {
            let entry = entry.unwrap();
            let path = entry.path();
            if path.extension().and_then(|s| s.to_str()) == Some("md") {
                if let Some(file_stem) = path.file_stem().and_then(|s| s.to_str()) {
                    let prompt = Prompt::new(file_stem, local_dir.clone());
                    let name = prompt.name;
                    // Remove duplicate if it exists (local overrides global)
                    names.retain(|n| n != &name);
                    names.push(name);
                }
            }
        }

        // Verify: should have 3 unique prompts (shared, global_only, local_only)
        assert_eq!(names.len(), 3);
        assert!(names.contains(&"shared".to_string()));
        assert!(names.contains(&"global_only".to_string()));
        assert!(names.contains(&"local_only".to_string()));

        // Verify only one "shared" exists (local overrode global)
        let shared_count = names.iter().filter(|&name| name == "shared").count();
        assert_eq!(shared_count, 1);

        // Simulate load_prompt_by_name() priority: local first, then global
        let shared_content = if local_dir.join("shared.md").exists() {
            fs::read_to_string(local_dir.join("shared.md")).unwrap()
        } else {
            fs::read_to_string(global_dir.join("shared.md")).unwrap()
        };

        // Verify local version was loaded
        assert_eq!(shared_content, "Local version");
    }

    #[test]
    fn test_validate_prompt_name() {
        // Empty name
        assert!(validate_prompt_name("").is_err());
        assert!(validate_prompt_name("   ").is_err());

        // Too long name (over 50 characters)
        let long_name = "a".repeat(51);
        assert!(validate_prompt_name(&long_name).is_err());

        // Exactly 50 characters should be valid
        let max_name = "a".repeat(50);
        assert!(validate_prompt_name(&max_name).is_ok());

        // Valid names with allowed characters
        assert!(validate_prompt_name("valid_name").is_ok());
        assert!(validate_prompt_name("valid-name-v2").is_ok());

        // Invalid characters (spaces, special chars, path separators)
        assert!(validate_prompt_name("invalid name").is_err()); // space
        assert!(validate_prompt_name("path/name").is_err()); // forward slash
        assert!(validate_prompt_name("path\\name").is_err()); // backslash
        assert!(validate_prompt_name("name.ext").is_err()); // dot
        assert!(validate_prompt_name("name@host").is_err()); // at symbol
        assert!(validate_prompt_name("name#tag").is_err()); // hash
        assert!(validate_prompt_name("name$var").is_err()); // dollar sign
        assert!(validate_prompt_name("name%percent").is_err()); // percent
        assert!(validate_prompt_name("name&and").is_err()); // ampersand
        assert!(validate_prompt_name("name*star").is_err()); // asterisk
        assert!(validate_prompt_name("name+plus").is_err()); // plus
        assert!(validate_prompt_name("name=equals").is_err()); // equals
        assert!(validate_prompt_name("name?question").is_err()); // question mark
        assert!(validate_prompt_name("name[bracket]").is_err()); // brackets
        assert!(validate_prompt_name("name{brace}").is_err()); // braces
        assert!(validate_prompt_name("name(paren)").is_err()); // parentheses
        assert!(validate_prompt_name("name<angle>").is_err()); // angle brackets
        assert!(validate_prompt_name("name|pipe").is_err()); // pipe
        assert!(validate_prompt_name("name;semicolon").is_err()); // semicolon
        assert!(validate_prompt_name("name:colon").is_err()); // colon
        assert!(validate_prompt_name("name\"quote").is_err()); // double quote
        assert!(validate_prompt_name("name'apostrophe").is_err()); // single quote
        assert!(validate_prompt_name("name`backtick").is_err()); // backtick
        assert!(validate_prompt_name("name~tilde").is_err()); // tilde
        assert!(validate_prompt_name("name!exclamation").is_err()); // exclamation
    }
>>>>>>> daed93c3
}<|MERGE_RESOLUTION|>--- conflicted
+++ resolved
@@ -19,20 +19,13 @@
     execute,
     queue,
 };
-<<<<<<< HEAD
-use rmcp::model::{
-    PromptMessage,
-    PromptMessageContent,
-};
-use serde_json::Value;
-=======
 use regex::Regex;
 use rmcp::model::{
     PromptMessage,
     PromptMessageContent,
     PromptMessageRole,
 };
->>>>>>> daed93c3
+use serde_json::Value;
 use thiserror::Error;
 use unicode_width::UnicodeWidthStr;
 
@@ -599,36 +592,32 @@
         };
 
         if let Some(subcommand) = self.subcommand {
-<<<<<<< HEAD
-            match subcommand {
-                PromptsSubcommand::Get { .. } => {
-                    return subcommand.execute(session).await;
-                },
-                PromptsSubcommand::Details { .. } => {
-                    return subcommand.execute(session).await;
-                },
-                PromptsSubcommand::List { .. } => {
-                    // Continue with list logic below
-                },
-=======
             if matches!(
                 subcommand,
                 PromptsSubcommand::Get { .. }
+                    | PromptsSubcommand::Details { .. }
                     | PromptsSubcommand::Create { .. }
                     | PromptsSubcommand::Edit { .. }
                     | PromptsSubcommand::Remove { .. }
             ) {
                 return subcommand.execute(os, session).await;
->>>>>>> daed93c3
             }
         }
 
         let terminal_width = session.terminal_width();
         let prompts = session.conversation.tool_manager.list_prompts().await?;
 
-<<<<<<< HEAD
-        // First pass: find longest name and collect filtered prompts
+        // Get available prompt names
+        let prompt_names = Prompts::get_available_names(os).map_err(|e| ChatError::Custom(e.to_string().into()))?;
+
         let mut longest_name = "";
+
+        // Update longest_name to include local prompts
+        for name in &prompt_names {
+            if name.contains(search_word.as_deref().unwrap_or("")) && name.len() > longest_name.len() {
+                longest_name = name;
+            }
+        }
         let mut prompts_by_server: Vec<_> = prompts
             .iter()
             .fold(
@@ -657,28 +646,6 @@
         let description_pos = prompt_col_width;
         let arguments_pos = description_pos + description_col_width;
 
-=======
-        // Get available prompt names
-        let prompt_names = Prompts::get_available_names(os).map_err(|e| ChatError::Custom(e.to_string().into()))?;
-
-        let mut longest_name = "";
-
-        // Update longest_name to include local prompts
-        for name in &prompt_names {
-            if name.contains(search_word.as_deref().unwrap_or("")) && name.len() > longest_name.len() {
-                longest_name = name;
-            }
-        }
-
-        let arg_pos = {
-            let optimal_case = UnicodeWidthStr::width(longest_name) + terminal_width / 4;
-            if optimal_case > terminal_width {
-                terminal_width / 3
-            } else {
-                optimal_case
-            }
-        };
->>>>>>> daed93c3
         // Add usage guidance at the top
         queue!(
             session.stderr,
@@ -786,16 +753,6 @@
                         queue!(
                             session.stderr,
                             style::SetForegroundColor(Color::Green),
-                            style::Print(" (overrides global)"),
-                            style::SetForegroundColor(Color::Reset),
-                        )?;
-                    }
-
-                    // Show override indicator if this local prompt overrides a global one
-                    if overridden_globals.contains(name) {
-                        queue!(
-                            session.stderr,
-                            style::SetForegroundColor(Color::DarkGrey),
                             style::Print(" (overrides global)"),
                             style::SetForegroundColor(Color::Reset),
                         )?;
@@ -930,36 +887,25 @@
 }
 
 impl PromptsSubcommand {
-<<<<<<< HEAD
-    pub async fn execute(self, session: &mut ChatSession) -> Result<ChatState, ChatError> {
+    pub async fn execute(self, os: &Os, session: &mut ChatSession) -> Result<ChatState, ChatError> {
         match self {
             PromptsSubcommand::Details { name } => Self::execute_details(name, session).await,
             PromptsSubcommand::Get {
                 orig_input,
                 name,
                 arguments,
-            } => Self::execute_get(orig_input, name, arguments, session).await,
-=======
-    pub async fn execute(self, os: &Os, session: &mut ChatSession) -> Result<ChatState, ChatError> {
-        match self {
-            PromptsSubcommand::Get {
-                orig_input,
-                name,
-                arguments: _,
-            } => Self::execute_get(os, session, orig_input, name).await,
+            } => Self::execute_get(os, session, orig_input, name, arguments).await,
             PromptsSubcommand::Create { name, content, global } => {
                 Self::execute_create(os, session, name, content, global).await
             },
             PromptsSubcommand::Edit { name, global } => Self::execute_edit(os, session, name, global).await,
             PromptsSubcommand::Remove { name, global } => Self::execute_remove(os, session, name, global).await,
->>>>>>> daed93c3
             PromptsSubcommand::List { .. } => {
                 unreachable!("List has already been parsed out at this point");
             },
         }
     }
 
-<<<<<<< HEAD
     async fn execute_details(name: String, session: &mut ChatSession) -> Result<ChatState, ChatError> {
         let prompts = session.conversation.tool_manager.list_prompts().await?;
 
@@ -1217,11 +1163,34 @@
     }
 
     async fn execute_get(
+        os: &Os,
+        session: &mut ChatSession,
         orig_input: Option<String>,
         name: String,
         arguments: Option<Vec<String>>,
-        session: &mut ChatSession,
     ) -> Result<ChatState, ChatError> {
+        // First try to find prompt (global or local)
+        let prompts = Prompts::new(&name, os).map_err(|e| ChatError::Custom(e.to_string().into()))?;
+        if let Some((content, _)) = prompts
+            .load_existing()
+            .map_err(|e| ChatError::Custom(e.to_string().into()))?
+        {
+            // Handle local prompt
+            session.pending_prompts.clear();
+
+            // Create a PromptMessage from the local prompt content
+            let prompt_message = PromptMessage {
+                role: PromptMessageRole::User,
+                content: PromptMessageContent::Text { text: content.clone() },
+            };
+            session.pending_prompts.push_back(prompt_message);
+
+            return Ok(ChatState::HandleInput {
+                input: orig_input.unwrap_or_default(),
+            });
+        }
+
+        // If not found locally, try MCP prompts
         let prompts = match session
             .conversation
             .tool_manager
@@ -1233,38 +1202,6 @@
                 display_prompt_content(&name, &resp.messages, session)?;
                 resp
             },
-=======
-    async fn execute_get(
-        os: &Os,
-        session: &mut ChatSession,
-        orig_input: Option<String>,
-        name: String,
-    ) -> Result<ChatState, ChatError> {
-        // First try to find prompt (global or local)
-        let prompts = Prompts::new(&name, os).map_err(|e| ChatError::Custom(e.to_string().into()))?;
-        if let Some((content, _)) = prompts
-            .load_existing()
-            .map_err(|e| ChatError::Custom(e.to_string().into()))?
-        {
-            // Handle local prompt
-            session.pending_prompts.clear();
-
-            // Create a PromptMessage from the local prompt content
-            let prompt_message = PromptMessage {
-                role: PromptMessageRole::User,
-                content: PromptMessageContent::Text { text: content.clone() },
-            };
-            session.pending_prompts.push_back(prompt_message);
-
-            return Ok(ChatState::HandleInput {
-                input: orig_input.unwrap_or_default(),
-            });
-        }
-
-        // If not found locally, try MCP prompts
-        let prompts = match session.conversation.tool_manager.get_prompt(name, None).await {
-            Ok(resp) => resp,
->>>>>>> daed93c3
             Err(e) => {
                 match e {
                     GetPromptError::AmbiguousPrompt(prompt_name, alt_msg) => {
@@ -1887,372 +1824,6 @@
         }
     }
 }
-<<<<<<< HEAD
-
-#[cfg(test)]
-mod tests {
-    use rmcp::model::PromptArgument;
-
-    use super::*;
-
-    #[test]
-    fn test_format_description() {
-        // Test normal description
-        let desc = Some("This is a test description".to_string());
-        assert_eq!(format_description(desc.as_ref()), "This is a test description");
-
-        // Test None description
-        assert_eq!(format_description(None), "(no description)");
-
-        // Test empty description
-        let empty_desc = Some("".to_string());
-        assert_eq!(format_description(empty_desc.as_ref()), "(no description)");
-
-        // Test whitespace-only description
-        let whitespace_desc = Some("   \n\t  ".to_string());
-        assert_eq!(format_description(whitespace_desc.as_ref()), "(no description)");
-
-        // Test multi-line description (should take first line)
-        let multiline_desc = Some("First line\nSecond line\nThird line".to_string());
-        assert_eq!(format_description(multiline_desc.as_ref()), "First line");
-    }
-
-    #[test]
-    fn test_truncate_description() {
-        // Test normal length
-        let short = "Short description";
-        assert_eq!(truncate_description(short, 40), "Short description");
-
-        // Test truncation
-        let long =
-            "This is a very long description that should be truncated because it exceeds the maximum length limit";
-        let result = truncate_description(long, 40);
-        assert!(result.len() <= 40);
-        assert!(result.ends_with("..."));
-        // Length may be less than 40 due to trim_end() removing trailing spaces
-        assert!(result.len() >= 37); // At least max_length - 3 chars
-
-        // Test exact length
-        let exact = "A".repeat(40);
-        assert_eq!(truncate_description(&exact, 40), exact);
-
-        // Test very short max length
-        let result = truncate_description("Hello world", 5);
-        assert_eq!(result, "He...");
-        assert_eq!(result.len(), 5);
-
-        // Test space trimming before ellipsis
-        let with_space = "Prompt to explain available tools and how";
-        let result = truncate_description(with_space, 40);
-        assert!(!result.contains(" ..."));
-        assert!(result.ends_with("..."));
-        assert_eq!(result, "Prompt to explain available tools and...");
-    }
-
-    #[test]
-    fn test_parse_mcp_error_details() {
-        // Test parsing missing required arguments error
-        let error_str = r#"MCP error -32602: Invalid arguments for prompt test_prompt: [
-            {
-              "code": "invalid_type",
-              "expected": "object",
-              "received": "undefined",
-              "path": [],
-              "message": "Required"
-            }
-          ]"#;
-
-        let details = parse_all_mcp_error_details(error_str);
-        assert_eq!(details.len(), 1);
-        assert_eq!(details[0].code, "invalid_type");
-        assert_eq!(details[0].message, "Required");
-        assert!(details[0].path.is_empty());
-
-        // Test parsing invalid argument value error
-        let error_str2 = r#"MCP error -32602: Invalid arguments for prompt test_prompt: [
-            {
-              "code": "invalid_type",
-              "expected": "string",
-              "received": "number",
-              "path": ["filename"],
-              "message": "Expected string"
-            }
-          ]"#;
-
-        let details2 = parse_all_mcp_error_details(error_str2);
-        assert_eq!(details2.len(), 1);
-        assert_eq!(details2[0].code, "invalid_type");
-        assert_eq!(details2[0].path, vec!["filename"]);
-
-        // Test invalid JSON
-        let invalid_error = "Not a valid MCP error";
-        let invalid_details = parse_all_mcp_error_details(invalid_error);
-        assert!(invalid_details.is_empty());
-    }
-
-    #[test]
-    fn test_parse_all_mcp_error_details() {
-        // Test parsing multiple validation errors
-        let error_str = r#"MCP error -32602: Invalid arguments for prompt validation-test: [
-  {
-    "validation": "regex",
-    "code": "invalid_string",
-    "message": "Must be a valid email ending in .com",
-    "path": [
-      "email"
-    ]
-  },
-  {
-    "validation": "regex",
-    "code": "invalid_string",
-    "message": "Must be a positive number",
-    "path": [
-      "count"
-    ]
-  }
-]"#;
-
-        let errors = parse_all_mcp_error_details(error_str);
-        assert_eq!(errors.len(), 2);
-
-        // First error
-        assert_eq!(errors[0].code, "invalid_string");
-        assert_eq!(errors[0].message, "Must be a valid email ending in .com");
-        assert_eq!(errors[0].path, vec!["email"]);
-
-        // Second error
-        assert_eq!(errors[1].code, "invalid_string");
-        assert_eq!(errors[1].message, "Must be a positive number");
-        assert_eq!(errors[1].path, vec!["count"]);
-
-        // Test empty array
-        let empty_error = "MCP error -32602: Invalid arguments for prompt test: []";
-        let empty_errors = parse_all_mcp_error_details(empty_error);
-        assert_eq!(empty_errors.len(), 0);
-
-        // Test invalid JSON
-        let invalid_error = "Not a valid MCP error";
-        let invalid_errors = parse_all_mcp_error_details(invalid_error);
-        assert_eq!(invalid_errors.len(), 0);
-    }
-
-    #[test]
-    fn test_parse_32603_error_with_data() {
-        // Test parsing -32603 error with data object
-        let error_str = r#"MCP error -32603: {
-            "jsonrpc": "2.0",
-            "id": 1,
-            "error": {
-                "code": -32603,
-                "message": "Tool execution failed",
-                "data": {
-                    "tool": "get_weather",
-                    "reason": "API service unavailable"
-                }
-            }
-        }"#;
-
-        // Extract JSON part
-        let json_start = error_str.find('{').unwrap();
-        let json_end = error_str.rfind('}').unwrap();
-        let json_str = &error_str[json_start..=json_end];
-
-        let error_obj: serde_json::Value = serde_json::from_str(json_str).unwrap();
-        let error_field = error_obj.get("error").unwrap();
-
-        let message = error_field.get("message").unwrap().as_str().unwrap();
-        assert_eq!(message, "Tool execution failed");
-
-        let data = error_field.get("data").unwrap();
-        assert_eq!(data.get("tool").unwrap().as_str().unwrap(), "get_weather");
-        assert_eq!(data.get("reason").unwrap().as_str().unwrap(), "API service unavailable");
-    }
-
-    #[test]
-    fn test_parse_32603_error_without_data() {
-        // Test parsing -32603 error without data object
-        let error_str = r#"MCP error -32603: {
-            "jsonrpc": "2.0",
-            "id": 5,
-            "error": {
-                "code": -32603,
-                "message": "Internal error"
-            }
-        }"#;
-
-        let json_start = error_str.find('{').unwrap();
-        let json_end = error_str.rfind('}').unwrap();
-        let json_str = &error_str[json_start..=json_end];
-
-        let error_obj: serde_json::Value = serde_json::from_str(json_str).unwrap();
-        let error_field = error_obj.get("error").unwrap();
-
-        let message = error_field.get("message").unwrap().as_str().unwrap();
-        assert_eq!(message, "Internal error");
-
-        // Data field should not exist
-        assert!(error_field.get("data").is_none());
-    }
-
-    #[test]
-    fn test_parse_32603_error_with_complex_data() {
-        // Test parsing -32603 error with complex data object
-        let error_str = r#"MCP error -32603: {
-            "jsonrpc": "2.0",
-            "id": 3,
-            "error": {
-                "code": -32603,
-                "message": "Database connection failed",
-                "data": {
-                    "details": "Connection timeout",
-                    "timestamp": "2025-09-13T20:18:59.742Z",
-                    "retry_count": 3,
-                    "config": {
-                        "host": "localhost",
-                        "port": 5432
-                    }
-                }
-            }
-        }"#;
-
-        let json_start = error_str.find('{').unwrap();
-        let json_end = error_str.rfind('}').unwrap();
-        let json_str = &error_str[json_start..=json_end];
-
-        let error_obj: serde_json::Value = serde_json::from_str(json_str).unwrap();
-        let error_field = error_obj.get("error").unwrap();
-
-        let message = error_field.get("message").unwrap().as_str().unwrap();
-        assert_eq!(message, "Database connection failed");
-
-        let data = error_field.get("data").unwrap();
-        assert_eq!(data.get("details").unwrap().as_str().unwrap(), "Connection timeout");
-        assert_eq!(data.get("retry_count").unwrap().as_u64().unwrap(), 3);
-
-        let config = data.get("config").unwrap();
-        assert_eq!(config.get("host").unwrap().as_str().unwrap(), "localhost");
-        assert_eq!(config.get("port").unwrap().as_u64().unwrap(), 5432);
-    }
-
-    #[test]
-    fn test_prompts_subcommand_name() {
-        assert_eq!(PromptsSubcommand::List { search_word: None }.name(), "list");
-        assert_eq!(
-            PromptsSubcommand::Details {
-                name: "test".to_string()
-            }
-            .name(),
-            "details"
-        );
-        assert_eq!(
-            PromptsSubcommand::Get {
-                orig_input: None,
-                name: "test".to_string(),
-                arguments: None
-            }
-            .name(),
-            "get"
-        );
-    }
-
-    #[test]
-    fn test_prompts_subcommand_parsing() {
-        // Test that Details variant can be created
-        let details_cmd = PromptsSubcommand::Details {
-            name: "test_prompt".to_string(),
-        };
-        assert_eq!(details_cmd.name(), "details");
-
-        // Test equality
-        let details_cmd2 = PromptsSubcommand::Details {
-            name: "test_prompt".to_string(),
-        };
-        assert_eq!(details_cmd, details_cmd2);
-    }
-
-    #[test]
-    fn test_server_prompt_name_parsing() {
-        // Test parsing server/prompt format
-        let name = "server1/my_prompt";
-        let (server_filter, prompt_name) = if let Some((server, prompt)) = name.split_once('/') {
-            (Some(server), prompt)
-        } else {
-            (None, name)
-        };
-        assert_eq!(server_filter, Some("server1"));
-        assert_eq!(prompt_name, "my_prompt");
-
-        // Test parsing prompt name only
-        let name = "my_prompt";
-        let (server_filter, prompt_name) = if let Some((server, prompt)) = name.split_once('/') {
-            (Some(server), prompt)
-        } else {
-            (None, name)
-        };
-        assert_eq!(server_filter, None);
-        assert_eq!(prompt_name, "my_prompt");
-    }
-
-    #[test]
-    fn test_prompt_bundle_filtering() {
-        // Create mock prompt bundles
-        let prompt1 = rmcp::model::Prompt {
-            name: "test_prompt".to_string(),
-            description: Some("Test description".to_string()),
-            arguments: Some(vec![
-                PromptArgument {
-                    name: "arg1".to_string(),
-                    description: Some("First argument".to_string()),
-                    required: Some(true),
-                },
-                PromptArgument {
-                    name: "arg2".to_string(),
-                    description: None,
-                    required: Some(false),
-                },
-            ]),
-        };
-
-        let bundle1 = PromptBundle {
-            server_name: "server1".to_string(),
-            prompt_get: prompt1.clone(),
-        };
-
-        let bundle2 = PromptBundle {
-            server_name: "server2".to_string(),
-            prompt_get: prompt1,
-        };
-
-        let bundles = vec![&bundle1, &bundle2];
-
-        // Test filtering by server
-        let filtered: Vec<&PromptBundle> = bundles.iter().filter(|b| b.server_name == "server1").copied().collect();
-        assert_eq!(filtered.len(), 1);
-        assert_eq!(filtered[0].server_name, "server1");
-
-        // Test no filtering (all bundles)
-        let all: Vec<&PromptBundle> = bundles.iter().copied().collect();
-        assert_eq!(all.len(), 2);
-    }
-
-    #[test]
-    fn test_ambiguous_prompt_message_generation() {
-        // Test generating disambiguation message
-        let prompt_name = "test_prompt";
-        let server_names = vec!["server1", "server2", "server3"];
-
-        let alt_names: Vec<String> = server_names
-            .iter()
-            .map(|s| format!("- @{}/{}", s, prompt_name))
-            .collect();
-        let alt_msg = format!("\n{}\n", alt_names.join("\n"));
-
-        assert_eq!(
-            alt_msg,
-            "\n- @server1/test_prompt\n- @server2/test_prompt\n- @server3/test_prompt\n"
-        );
-    }
-}
 
 /// Display fetched prompt content to the user before AI processing
 fn display_prompt_content(
@@ -2309,11 +1880,13 @@
     queue!(session.stderr, style::Print("\n"))?;
     execute!(session.stderr)?;
     Ok(())
-=======
+}
+
 #[cfg(test)]
 mod tests {
     use std::fs;
 
+    use rmcp::model::PromptArgument;
     use tempfile::TempDir;
 
     use super::*;
@@ -2323,136 +1896,319 @@
         fs::write(dir.join(format!("{}.md", name)), content).unwrap();
     }
 
-    #[tokio::test]
-    async fn test_prompt_file_operations() {
-        let temp_dir = TempDir::new().unwrap();
-
-        // Create test prompts in temp directory structure
-        let global_dir = temp_dir.path().join(".aws/amazonq/prompts");
-        let local_dir = temp_dir.path().join(".amazonq/prompts");
-
-        create_prompt_file(&global_dir, "global_only", "Global content");
-        create_prompt_file(&global_dir, "shared", "Global shared");
-        create_prompt_file(&local_dir, "local_only", "Local content");
-        create_prompt_file(&local_dir, "shared", "Local shared");
-
-        // Test that we can read the files directly
-        assert_eq!(
-            fs::read_to_string(global_dir.join("global_only.md")).unwrap(),
-            "Global content"
-        );
-        assert_eq!(fs::read_to_string(local_dir.join("shared.md")).unwrap(), "Local shared");
-    }
-
     #[test]
-    fn test_local_prompts_override_global() {
-        let temp_dir = TempDir::new().unwrap();
-
-        // Create global and local directories
-        let global_dir = temp_dir.path().join(".aws/amazonq/prompts");
-        let local_dir = temp_dir.path().join(".amazonq/prompts");
-
-        // Create prompts: one with same name in both directories, one unique to each
-        create_prompt_file(&global_dir, "shared", "Global version");
-        create_prompt_file(&global_dir, "global_only", "Global only");
-        create_prompt_file(&local_dir, "shared", "Local version");
-        create_prompt_file(&local_dir, "local_only", "Local only");
-
-        // Simulate the priority logic from get_available_prompt_names()
-        let mut names = Vec::new();
-
-        // Add global prompts first
-        for entry in fs::read_dir(&global_dir).unwrap() {
-            let entry = entry.unwrap();
-            let path = entry.path();
-            if path.extension().and_then(|s| s.to_str()) == Some("md") {
-                if let Some(file_stem) = path.file_stem().and_then(|s| s.to_str()) {
-                    let prompt = Prompt::new(file_stem, global_dir.clone());
-                    names.push(prompt.name);
+    fn test_format_description() {
+        // Test normal description
+        let desc = Some("This is a test description".to_string());
+        assert_eq!(format_description(desc.as_ref()), "This is a test description");
+
+        // Test None description
+        assert_eq!(format_description(None), "(no description)");
+
+        // Test empty description
+        let empty_desc = Some("".to_string());
+        assert_eq!(format_description(empty_desc.as_ref()), "(no description)");
+
+        // Test whitespace-only description
+        let whitespace_desc = Some("   \n\t  ".to_string());
+        assert_eq!(format_description(whitespace_desc.as_ref()), "(no description)");
+
+        // Test multi-line description (should take first line)
+        let multiline_desc = Some("First line\nSecond line\nThird line".to_string());
+        assert_eq!(format_description(multiline_desc.as_ref()), "First line");
+    }
+
+    #[test]
+    fn test_truncate_description() {
+        // Test normal length
+        let short = "Short description";
+        assert_eq!(truncate_description(short, 40), "Short description");
+
+        // Test truncation
+        let long =
+            "This is a very long description that should be truncated because it exceeds the maximum length limit";
+        let result = truncate_description(long, 40);
+        assert!(result.len() <= 40);
+        assert!(result.ends_with("..."));
+        // Length may be less than 40 due to trim_end() removing trailing spaces
+        assert!(result.len() >= 37); // At least max_length - 3 chars
+
+        // Test exact length
+        let exact = "A".repeat(40);
+        assert_eq!(truncate_description(&exact, 40), exact);
+
+        // Test very short max length
+        let result = truncate_description("Hello world", 5);
+        assert_eq!(result, "He...");
+        assert_eq!(result.len(), 5);
+
+        // Test space trimming before ellipsis
+        let with_space = "Prompt to explain available tools and how";
+        let result = truncate_description(with_space, 40);
+        assert!(!result.contains(" ..."));
+        assert!(result.ends_with("..."));
+        assert_eq!(result, "Prompt to explain available tools and...");
+    }
+
+    #[test]
+    fn test_parse_all_mcp_error_details() {
+        // Test parsing multiple validation errors
+        let error_str = r#"MCP error -32602: Invalid arguments for prompt validation-test: [
+  {
+    "validation": "regex",
+    "code": "invalid_string",
+    "message": "Must be a valid email ending in .com",
+    "path": [
+      "email"
+    ]
+  },
+  {
+    "validation": "regex",
+    "code": "invalid_string",
+    "message": "Must be a positive number",
+    "path": [
+      "count"
+    ]
+  }
+]"#;
+
+        let errors = parse_all_mcp_error_details(error_str);
+        assert_eq!(errors.len(), 2);
+
+        // First error
+        assert_eq!(errors[0].code, "invalid_string");
+        assert_eq!(errors[0].message, "Must be a valid email ending in .com");
+        assert_eq!(errors[0].path, vec!["email"]);
+
+        // Second error
+        assert_eq!(errors[1].code, "invalid_string");
+        assert_eq!(errors[1].message, "Must be a positive number");
+        assert_eq!(errors[1].path, vec!["count"]);
+
+        // Test empty array
+        let empty_error = "MCP error -32602: Invalid arguments for prompt test: []";
+        let empty_errors = parse_all_mcp_error_details(empty_error);
+        assert_eq!(empty_errors.len(), 0);
+
+        // Test invalid JSON
+        let invalid_error = "Not a valid MCP error";
+        let invalid_errors = parse_all_mcp_error_details(invalid_error);
+        assert_eq!(invalid_errors.len(), 0);
+    }
+
+    fn test_parse_32603_error_with_data() {
+        // Test parsing -32603 error with data object
+        let error_str = r#"MCP error -32603: {
+            "jsonrpc": "2.0",
+            "id": 1,
+            "error": {
+                "code": -32603,
+                "message": "Tool execution failed",
+                "data": {
+                    "tool": "get_weather",
+                    "reason": "API service unavailable"
                 }
             }
-        }
-
-        // Add local prompts (with override logic)
-        for entry in fs::read_dir(&local_dir).unwrap() {
-            let entry = entry.unwrap();
-            let path = entry.path();
-            if path.extension().and_then(|s| s.to_str()) == Some("md") {
-                if let Some(file_stem) = path.file_stem().and_then(|s| s.to_str()) {
-                    let prompt = Prompt::new(file_stem, local_dir.clone());
-                    let name = prompt.name;
-                    // Remove duplicate if it exists (local overrides global)
-                    names.retain(|n| n != &name);
-                    names.push(name);
+        }"#;
+
+        // Extract JSON part
+        let json_start = error_str.find('{').unwrap();
+        let json_end = error_str.rfind('}').unwrap();
+        let json_str = &error_str[json_start..=json_end];
+
+        let error_obj: serde_json::Value = serde_json::from_str(json_str).unwrap();
+        let error_field = error_obj.get("error").unwrap();
+
+        let message = error_field.get("message").unwrap().as_str().unwrap();
+        assert_eq!(message, "Tool execution failed");
+
+        let data = error_field.get("data").unwrap();
+        assert_eq!(data.get("tool").unwrap().as_str().unwrap(), "get_weather");
+        assert_eq!(data.get("reason").unwrap().as_str().unwrap(), "API service unavailable");
+    }
+
+    #[test]
+    fn test_parse_32603_error_without_data() {
+        // Test parsing -32603 error without data object
+        let error_str = r#"MCP error -32603: {
+            "jsonrpc": "2.0",
+            "id": 5,
+            "error": {
+                "code": -32603,
+                "message": "Internal error"
+            }
+        }"#;
+
+        let json_start = error_str.find('{').unwrap();
+        let json_end = error_str.rfind('}').unwrap();
+        let json_str = &error_str[json_start..=json_end];
+
+        let error_obj: serde_json::Value = serde_json::from_str(json_str).unwrap();
+        let error_field = error_obj.get("error").unwrap();
+
+        let message = error_field.get("message").unwrap().as_str().unwrap();
+        assert_eq!(message, "Internal error");
+
+        // Data field should not exist
+        assert!(error_field.get("data").is_none());
+    }
+
+    #[test]
+    fn test_parse_32603_error_with_complex_data() {
+        // Test parsing -32603 error with complex data object
+        let error_str = r#"MCP error -32603: {
+            "jsonrpc": "2.0",
+            "id": 3,
+            "error": {
+                "code": -32603,
+                "message": "Database connection failed",
+                "data": {
+                    "details": "Connection timeout",
+                    "timestamp": "2025-09-13T20:18:59.742Z",
+                    "retry_count": 3,
+                    "config": {
+                        "host": "localhost",
+                        "port": 5432
+                    }
                 }
             }
-        }
-
-        // Verify: should have 3 unique prompts (shared, global_only, local_only)
-        assert_eq!(names.len(), 3);
-        assert!(names.contains(&"shared".to_string()));
-        assert!(names.contains(&"global_only".to_string()));
-        assert!(names.contains(&"local_only".to_string()));
-
-        // Verify only one "shared" exists (local overrode global)
-        let shared_count = names.iter().filter(|&name| name == "shared").count();
-        assert_eq!(shared_count, 1);
-
-        // Simulate load_prompt_by_name() priority: local first, then global
-        let shared_content = if local_dir.join("shared.md").exists() {
-            fs::read_to_string(local_dir.join("shared.md")).unwrap()
+        }"#;
+
+        let json_start = error_str.find('{').unwrap();
+        let json_end = error_str.rfind('}').unwrap();
+        let json_str = &error_str[json_start..=json_end];
+
+        let error_obj: serde_json::Value = serde_json::from_str(json_str).unwrap();
+        let error_field = error_obj.get("error").unwrap();
+
+        let message = error_field.get("message").unwrap().as_str().unwrap();
+        assert_eq!(message, "Database connection failed");
+
+        let data = error_field.get("data").unwrap();
+        assert_eq!(data.get("details").unwrap().as_str().unwrap(), "Connection timeout");
+        assert_eq!(data.get("retry_count").unwrap().as_u64().unwrap(), 3);
+
+        let config = data.get("config").unwrap();
+        assert_eq!(config.get("host").unwrap().as_str().unwrap(), "localhost");
+        assert_eq!(config.get("port").unwrap().as_u64().unwrap(), 5432);
+    }
+
+    #[test]
+    fn test_prompts_subcommand_name() {
+        assert_eq!(PromptsSubcommand::List { search_word: None }.name(), "list");
+        assert_eq!(
+            PromptsSubcommand::Details {
+                name: "test".to_string()
+            }
+            .name(),
+            "details"
+        );
+        assert_eq!(
+            PromptsSubcommand::Get {
+                orig_input: None,
+                name: "test".to_string(),
+                arguments: None
+            }
+            .name(),
+            "get"
+        );
+    }
+
+    #[test]
+    fn test_prompts_subcommand_parsing() {
+        // Test that Details variant can be created
+        let details_cmd = PromptsSubcommand::Details {
+            name: "test_prompt".to_string(),
+        };
+        assert_eq!(details_cmd.name(), "details");
+
+        // Test equality
+        let details_cmd2 = PromptsSubcommand::Details {
+            name: "test_prompt".to_string(),
+        };
+        assert_eq!(details_cmd, details_cmd2);
+    }
+
+    #[test]
+    fn test_server_prompt_name_parsing() {
+        // Test parsing server/prompt format
+        let name = "server1/my_prompt";
+        let (server_filter, prompt_name) = if let Some((server, prompt)) = name.split_once('/') {
+            (Some(server), prompt)
         } else {
-            fs::read_to_string(global_dir.join("shared.md")).unwrap()
+            (None, name)
         };
-
-        // Verify local version was loaded
-        assert_eq!(shared_content, "Local version");
+        assert_eq!(server_filter, Some("server1"));
+        assert_eq!(prompt_name, "my_prompt");
+
+        // Test parsing prompt name only
+        let name = "my_prompt";
+        let (server_filter, prompt_name) = if let Some((server, prompt)) = name.split_once('/') {
+            (Some(server), prompt)
+        } else {
+            (None, name)
+        };
+        assert_eq!(server_filter, None);
+        assert_eq!(prompt_name, "my_prompt");
     }
 
     #[test]
-    fn test_validate_prompt_name() {
-        // Empty name
-        assert!(validate_prompt_name("").is_err());
-        assert!(validate_prompt_name("   ").is_err());
-
-        // Too long name (over 50 characters)
-        let long_name = "a".repeat(51);
-        assert!(validate_prompt_name(&long_name).is_err());
-
-        // Exactly 50 characters should be valid
-        let max_name = "a".repeat(50);
-        assert!(validate_prompt_name(&max_name).is_ok());
-
-        // Valid names with allowed characters
-        assert!(validate_prompt_name("valid_name").is_ok());
-        assert!(validate_prompt_name("valid-name-v2").is_ok());
-
-        // Invalid characters (spaces, special chars, path separators)
-        assert!(validate_prompt_name("invalid name").is_err()); // space
-        assert!(validate_prompt_name("path/name").is_err()); // forward slash
-        assert!(validate_prompt_name("path\\name").is_err()); // backslash
-        assert!(validate_prompt_name("name.ext").is_err()); // dot
-        assert!(validate_prompt_name("name@host").is_err()); // at symbol
-        assert!(validate_prompt_name("name#tag").is_err()); // hash
-        assert!(validate_prompt_name("name$var").is_err()); // dollar sign
-        assert!(validate_prompt_name("name%percent").is_err()); // percent
-        assert!(validate_prompt_name("name&and").is_err()); // ampersand
-        assert!(validate_prompt_name("name*star").is_err()); // asterisk
-        assert!(validate_prompt_name("name+plus").is_err()); // plus
-        assert!(validate_prompt_name("name=equals").is_err()); // equals
-        assert!(validate_prompt_name("name?question").is_err()); // question mark
-        assert!(validate_prompt_name("name[bracket]").is_err()); // brackets
-        assert!(validate_prompt_name("name{brace}").is_err()); // braces
-        assert!(validate_prompt_name("name(paren)").is_err()); // parentheses
-        assert!(validate_prompt_name("name<angle>").is_err()); // angle brackets
-        assert!(validate_prompt_name("name|pipe").is_err()); // pipe
-        assert!(validate_prompt_name("name;semicolon").is_err()); // semicolon
-        assert!(validate_prompt_name("name:colon").is_err()); // colon
-        assert!(validate_prompt_name("name\"quote").is_err()); // double quote
-        assert!(validate_prompt_name("name'apostrophe").is_err()); // single quote
-        assert!(validate_prompt_name("name`backtick").is_err()); // backtick
-        assert!(validate_prompt_name("name~tilde").is_err()); // tilde
-        assert!(validate_prompt_name("name!exclamation").is_err()); // exclamation
-    }
->>>>>>> daed93c3
+    fn test_prompt_bundle_filtering() {
+        // Create mock prompt bundles
+        let prompt1 = rmcp::model::Prompt {
+            name: "test_prompt".to_string(),
+            description: Some("Test description".to_string()),
+            arguments: Some(vec![
+                PromptArgument {
+                    name: "arg1".to_string(),
+                    description: Some("First argument".to_string()),
+                    required: Some(true),
+                },
+                PromptArgument {
+                    name: "arg2".to_string(),
+                    description: None,
+                    required: Some(false),
+                },
+            ]),
+        };
+
+        let bundle1 = PromptBundle {
+            server_name: "server1".to_string(),
+            prompt_get: prompt1.clone(),
+        };
+
+        let bundle2 = PromptBundle {
+            server_name: "server2".to_string(),
+            prompt_get: prompt1,
+        };
+
+        let bundles = vec![&bundle1, &bundle2];
+
+        // Test filtering by server
+        let filtered: Vec<&PromptBundle> = bundles.iter().filter(|b| b.server_name == "server1").copied().collect();
+        assert_eq!(filtered.len(), 1);
+        assert_eq!(filtered[0].server_name, "server1");
+
+        // Test no filtering (all bundles)
+        let all: Vec<&PromptBundle> = bundles.iter().copied().collect();
+        assert_eq!(all.len(), 2);
+    }
+
+    #[test]
+    fn test_ambiguous_prompt_message_generation() {
+        // Test generating disambiguation message
+        let prompt_name = "test_prompt";
+        let server_names = vec!["server1", "server2", "server3"];
+
+        let alt_names: Vec<String> = server_names
+            .iter()
+            .map(|s| format!("- @{}/{}", s, prompt_name))
+            .collect();
+        let alt_msg = format!("\n{}\n", alt_names.join("\n"));
+
+        assert_eq!(
+            alt_msg,
+            "\n- @server1/test_prompt\n- @server2/test_prompt\n- @server3/test_prompt\n"
+        );
+    }
 }