use std::collections::{
    HashMap,
    VecDeque,
};

use clap::{
    Args,
    Subcommand,
};
use crossterm::style::{
    self,
    Attribute,
    Color,
};
use crossterm::{
    execute,
    queue,
};
use thiserror::Error;
use unicode_width::UnicodeWidthStr;

use crate::cli::chat::tool_manager::PromptBundle;
use crate::cli::chat::{
    ChatError,
    ChatSession,
    ChatState,
};
use crate::mcp_client::McpClientError;

#[derive(Debug, Error)]
pub enum GetPromptError {
    #[error("Prompt with name {0} does not exist")]
    PromptNotFound(String),
    #[error("Prompt {0} is offered by more than one server. Use one of the following {1}")]
    AmbiguousPrompt(String, String),
    #[error("Missing client")]
    MissingClient,
    #[error("Missing prompt name")]
    MissingPromptName,
    #[error("Missing prompt bundle")]
    MissingPromptInfo,
    #[error(transparent)]
    General(#[from] eyre::Report),
    #[error("Incorrect response type received")]
    IncorrectResponseType,
    #[error("Missing channel")]
    MissingChannel,
    #[error(transparent)]
    McpClient(#[from] McpClientError),
    #[error(transparent)]
    Service(#[from] rmcp::ServiceError),
}

/// Command-line arguments for prompt operations
#[deny(missing_docs)]
#[derive(Debug, PartialEq, Args)]
#[command(color = clap::ColorChoice::Always,
    before_long_help = color_print::cstr!{"Prompts are reusable templates that help you quickly access common workflows and tasks. 
These templates are provided by the mcp servers you have installed and configured.

To actually retrieve a prompt, directly start with the following command (without prepending /prompt get):
  <em>@<<prompt name>> [arg]</em>                             <black!>Retrieve prompt specified</black!>
Or if you prefer the long way:
  <em>/prompts get <<prompt name>> [arg]</em>                 <black!>Retrieve prompt specified</black!>"
})]
pub struct PromptsArgs {
    #[command(subcommand)]
    subcommand: Option<PromptsSubcommand>,
}

impl PromptsArgs {
    pub async fn execute(self, session: &mut ChatSession) -> Result<ChatState, ChatError> {
        let search_word = match &self.subcommand {
            Some(PromptsSubcommand::List { search_word }) => search_word.clone(),
            _ => None,
        };

        if let Some(subcommand) = self.subcommand {
            if matches!(subcommand, PromptsSubcommand::Get { .. }) {
                return subcommand.execute(session).await;
            }
        }

        let terminal_width = session.terminal_width();
        let prompts = session.conversation.tool_manager.list_prompts().await?;
        let mut longest_name = "";
        let arg_pos = {
            let optimal_case = UnicodeWidthStr::width(longest_name) + terminal_width / 4;
            if optimal_case > terminal_width {
                terminal_width / 3
            } else {
                optimal_case
            }
        };
        // Add usage guidance at the top
        queue!(
            session.stderr,
            style::Print("\n"),
            style::SetAttribute(Attribute::Bold),
            style::Print("Usage: "),
            style::SetAttribute(Attribute::Reset),
            style::Print("You can use a prompt by typing "),
            style::SetAttribute(Attribute::Bold),
            style::SetForegroundColor(session.colors.success()),
            style::Print("'@<prompt name> [...args]'"),
            style::SetForegroundColor(Color::Reset),
            style::SetAttribute(Attribute::Reset),
            style::Print("\n\n"),
        )?;
        queue!(
            session.stderr,
            style::Print("\n"),
            style::SetAttribute(Attribute::Bold),
            style::Print("Prompt"),
            style::SetAttribute(Attribute::Reset),
            style::Print({
                let name_width = UnicodeWidthStr::width("Prompt");
                let padding = arg_pos.saturating_sub(name_width);
                " ".repeat(padding)
            }),
            style::SetAttribute(Attribute::Bold),
            style::Print("Arguments (* = required)"),
            style::SetAttribute(Attribute::Reset),
            style::Print("\n"),
            style::Print(format!("{}\n", "▔".repeat(terminal_width))),
        )?;
        let mut prompts_by_server: Vec<_> = prompts
            .iter()
            .fold(
                HashMap::<&String, Vec<&PromptBundle>>::new(),
                |mut acc, (prompt_name, bundles)| {
                    if prompt_name.contains(search_word.as_deref().unwrap_or("")) {
                        if prompt_name.len() > longest_name.len() {
                            longest_name = prompt_name.as_str();
                        }
                        for bundle in bundles {
                            acc.entry(&bundle.server_name)
                                .and_modify(|b| b.push(bundle))
                                .or_insert(vec![bundle]);
                        }
                    }
                    acc
                },
            )
            .into_iter()
            .collect();
        prompts_by_server.sort_by_key(|(server_name, _)| server_name.as_str());

        for (i, (server_name, bundles)) in prompts_by_server.iter_mut().enumerate() {
            bundles.sort_by_key(|bundle| &bundle.prompt_get.name);

            if i > 0 {
                queue!(session.stderr, style::Print("\n"))?;
            }
            queue!(
                session.stderr,
                style::SetAttribute(Attribute::Bold),
                style::Print(server_name),
                style::Print(" (MCP):"),
                style::SetAttribute(Attribute::Reset),
                style::Print("\n"),
            )?;
            for bundle in bundles {
                queue!(
                    session.stderr,
                    style::Print("- "),
                    style::Print(&bundle.prompt_get.name),
                    style::Print({
                        if bundle
                            .prompt_get
                            .arguments
                            .as_ref()
                            .is_some_and(|args| !args.is_empty())
                        {
                            let name_width = UnicodeWidthStr::width(bundle.prompt_get.name.as_str());
                            let padding = arg_pos
                                .saturating_sub(name_width)
                                .saturating_sub(UnicodeWidthStr::width("- "));
                            " ".repeat(padding.max(1))
                        } else {
                            "\n".to_owned()
                        }
                    })
                )?;
                if let Some(args) = bundle.prompt_get.arguments.as_ref() {
                    for (i, arg) in args.iter().enumerate() {
                        queue!(
                            session.stderr,
                            style::SetForegroundColor(session.colors.secondary()),
                            style::Print(match arg.required {
                                Some(true) => format!("{}*", arg.name),
                                _ => arg.name.clone(),
                            }),
                            style::SetForegroundColor(Color::Reset),
                            style::Print(if i < args.len() - 1 { ", " } else { "\n" }),
                        )?;
                    }
                }
            }
        }

        Ok(ChatState::PromptUser {
            skip_printing_tools: true,
        })
    }

    pub fn subcommand_name(&self) -> Option<&'static str> {
        self.subcommand.as_ref().map(|s| s.name())
    }
}

/// Subcommands for prompt operations
#[deny(missing_docs)]
#[derive(Clone, Debug, PartialEq, Subcommand)]
pub enum PromptsSubcommand {
    /// List available prompts from a tool or show all available prompt
    List {
        /// Optional search word to filter prompts
        search_word: Option<String>,
    },
    /// Get a specific prompt by name
    Get {
        #[arg(long, hide = true)]
        /// Original input string (hidden)
        orig_input: Option<String>,
        /// Name of the prompt to retrieve
        name: String,
        /// Optional arguments for the prompt
        arguments: Option<Vec<String>>,
    },
}

impl PromptsSubcommand {
    pub async fn execute(self, session: &mut ChatSession) -> Result<ChatState, ChatError> {
        let PromptsSubcommand::Get {
            orig_input,
            name,
            arguments,
        } = self
        else {
            unreachable!("List has already been parsed out at this point");
        };

        let prompts = match session.conversation.tool_manager.get_prompt(name, arguments).await {
            Ok(resp) => resp,
            Err(e) => {
                match e {
                    GetPromptError::AmbiguousPrompt(prompt_name, alt_msg) => {
                        queue!(
                            session.stderr,
                            style::Print("\n"),
                            style::SetForegroundColor(session.colors.warning()),
                            style::Print("Prompt "),
                            style::SetForegroundColor(session.colors.primary()),
                            style::Print(prompt_name),
                            style::SetForegroundColor(session.colors.warning()),
                            style::Print(" is ambiguous. Use one of the following "),
                            style::SetForegroundColor(session.colors.primary()),
                            style::Print(alt_msg),
                            style::SetForegroundColor(Color::Reset),
                        )?;
                    },
                    GetPromptError::PromptNotFound(prompt_name) => {
                        queue!(
                            session.stderr,
                            style::Print("\n"),
                            style::SetForegroundColor(session.colors.warning()),
                            style::Print("Prompt "),
                            style::SetForegroundColor(session.colors.primary()),
                            style::Print(prompt_name),
                            style::SetForegroundColor(session.colors.warning()),
                            style::Print(" not found. Use "),
                            style::SetForegroundColor(session.colors.primary()),
                            style::Print("/prompts list"),
                            style::SetForegroundColor(session.colors.warning()),
                            style::Print(" to see available prompts.\n"),
                            style::SetForegroundColor(Color::Reset),
                        )?;
                    },
                    _ => return Err(ChatError::Custom(e.to_string().into())),
                }
                execute!(session.stderr, style::Print("\n"))?;
                return Ok(ChatState::PromptUser {
                    skip_printing_tools: true,
                });
            },
        };
<<<<<<< HEAD
        if let Some(err) = prompts.error {
            // If we are running into error we should just display the error
            // and abort.
            let to_display = serde_json::json!(err);
            queue!(
                session.stderr,
                style::Print("\n"),
                style::SetAttribute(Attribute::Bold),
                style::Print("Error encountered while retrieving prompt:"),
                style::SetAttribute(Attribute::Reset),
                style::Print("\n"),
                style::SetForegroundColor(session.colors.error()),
                style::Print(format_mcp_error(&to_display)),
                style::SetForegroundColor(Color::Reset),
                style::Print("\n"),
            )?;
        } else {
            let prompts = prompts
                .result
                .ok_or(ChatError::Custom("Result field missing from prompt/get request".into()))?;
            let prompts = serde_json::from_value::<PromptGetResult>(prompts)
                .map_err(|e| ChatError::Custom(format!("Failed to deserialize prompt/get result: {:?}", e).into()))?;
            session.pending_prompts.clear();
            session.pending_prompts.append(&mut VecDeque::from(prompts.messages));
            return Ok(ChatState::HandleInput {
                input: orig_input.unwrap_or_default(),
            });
        }
=======
>>>>>>> 4b2dc04f

        session.pending_prompts.clear();
        session.pending_prompts.append(&mut VecDeque::from(prompts.messages));

        Ok(ChatState::HandleInput {
            input: orig_input.unwrap_or_default(),
        })
    }

    pub fn name(&self) -> &'static str {
        match self {
            PromptsSubcommand::List { .. } => "list",
            PromptsSubcommand::Get { .. } => "get",
        }
    }
}<|MERGE_RESOLUTION|>--- conflicted
+++ resolved
@@ -285,37 +285,6 @@
                 });
             },
         };
-<<<<<<< HEAD
-        if let Some(err) = prompts.error {
-            // If we are running into error we should just display the error
-            // and abort.
-            let to_display = serde_json::json!(err);
-            queue!(
-                session.stderr,
-                style::Print("\n"),
-                style::SetAttribute(Attribute::Bold),
-                style::Print("Error encountered while retrieving prompt:"),
-                style::SetAttribute(Attribute::Reset),
-                style::Print("\n"),
-                style::SetForegroundColor(session.colors.error()),
-                style::Print(format_mcp_error(&to_display)),
-                style::SetForegroundColor(Color::Reset),
-                style::Print("\n"),
-            )?;
-        } else {
-            let prompts = prompts
-                .result
-                .ok_or(ChatError::Custom("Result field missing from prompt/get request".into()))?;
-            let prompts = serde_json::from_value::<PromptGetResult>(prompts)
-                .map_err(|e| ChatError::Custom(format!("Failed to deserialize prompt/get result: {:?}", e).into()))?;
-            session.pending_prompts.clear();
-            session.pending_prompts.append(&mut VecDeque::from(prompts.messages));
-            return Ok(ChatState::HandleInput {
-                input: orig_input.unwrap_or_default(),
-            });
-        }
-=======
->>>>>>> 4b2dc04f
 
         session.pending_prompts.clear();
         session.pending_prompts.append(&mut VecDeque::from(prompts.messages));
