use std::collections::{
    HashMap,
    VecDeque,
};
use std::fs;
use std::path::{
    Path,
    PathBuf,
};
use std::sync::LazyLock;

use clap::{
    Args,
    Subcommand,
};
use crossterm::style::{
    self,
    Attribute,
    Color,
};
use crossterm::{
    execute,
    queue,
};
use regex::Regex;
use rmcp::model::{
    PromptMessage,
    PromptMessageContent,
    PromptMessageRole,
};
use serde_json::Value;
use thiserror::Error;
use unicode_width::{
    UnicodeWidthChar,
    UnicodeWidthStr,
};

use crate::cli::chat::cli::editor::open_editor_file;
use crate::cli::chat::tool_manager::PromptBundle;
use crate::cli::chat::{
    ChatError,
    ChatSession,
    ChatState,
};
use crate::mcp_client::McpClientError;
use crate::os::Os;
use crate::util::directories::{
    chat_global_prompts_dir,
    chat_local_prompts_dir,
};

/// Maximum allowed length for prompt names
const MAX_PROMPT_NAME_LENGTH: usize = 50;

/// Regex for validating prompt names (alphanumeric, hyphens, underscores only)
static PROMPT_NAME_REGEX: LazyLock<Regex> = LazyLock::new(|| Regex::new(r"^[a-zA-Z0-9_-]+$").unwrap());

#[derive(Debug, Error)]
pub enum GetPromptError {
    #[error("Prompt with name {0} does not exist")]
    PromptNotFound(String),
    #[error("Prompt {0} is offered by more than one server. Use one of the following {1}")]
    AmbiguousPrompt(String, String),
    #[error("Missing client")]
    MissingClient,
    #[error("Missing prompt name")]
    MissingPromptName,
    #[error("Missing prompt bundle")]
    MissingPromptInfo,
    #[error(transparent)]
    General(#[from] eyre::Report),
    #[error("Incorrect response type received")]
    IncorrectResponseType,
    #[error("Missing channel")]
    MissingChannel,
    #[error(transparent)]
    McpClient(#[from] McpClientError),
    #[error(transparent)]
    Service(#[from] rmcp::ServiceError),
    #[error(transparent)]
    Io(#[from] std::io::Error),
}

/// Represents a single prompt (local or global)
#[derive(Debug, Clone)]
struct Prompt {
    name: String,
    path: PathBuf,
}

impl std::fmt::Display for Prompt {
    fn fmt(&self, f: &mut std::fmt::Formatter<'_>) -> std::fmt::Result {
        write!(f, "{}", self.name)
    }
}

impl Prompt {
    /// Create a new prompt with the given name in the specified directory
    fn new(name: &str, base_dir: PathBuf) -> Self {
        let path = base_dir.join(format!("{}.md", name));
        Self {
            name: name.to_string(),
            path,
        }
    }

    /// Check if the prompt file exists
    fn exists(&self) -> bool {
        self.path.exists()
    }

    /// Load the content of the prompt file
    fn load_content(&self) -> Result<String, GetPromptError> {
        fs::read_to_string(&self.path).map_err(GetPromptError::Io)
    }

    /// Save content to the prompt file
    fn save_content(&self, content: &str) -> Result<(), GetPromptError> {
        // Ensure parent directory exists
        if let Some(parent) = self.path.parent() {
            fs::create_dir_all(parent).map_err(GetPromptError::Io)?;
        }
        fs::write(&self.path, content).map_err(GetPromptError::Io)
    }

    /// Delete the prompt file
    fn delete(&self) -> Result<(), GetPromptError> {
        fs::remove_file(&self.path).map_err(GetPromptError::Io)
    }
}

/// Represents both local and global prompts for a given name
#[derive(Debug)]
struct Prompts {
    local: Prompt,
    global: Prompt,
}

impl Prompts {
    /// Create a new Prompts instance for the given name
    fn new(name: &str, os: &Os) -> Result<Self, GetPromptError> {
        let local_dir = chat_local_prompts_dir(os).map_err(|e| GetPromptError::General(e.into()))?;
        let global_dir = chat_global_prompts_dir(os).map_err(|e| GetPromptError::General(e.into()))?;

        Ok(Self {
            local: Prompt::new(name, local_dir),
            global: Prompt::new(name, global_dir),
        })
    }

    /// Check if local prompt overrides a global one (both local and global exist)
    fn has_local_override(&self) -> bool {
        self.local.exists() && self.global.exists()
    }

    /// Find and load existing prompt content (local takes priority)
    fn load_existing(&self) -> Result<Option<(String, PathBuf)>, GetPromptError> {
        if self.local.exists() {
            let content = self.local.load_content()?;
            Ok(Some((content, self.local.path.clone())))
        } else if self.global.exists() {
            let content = self.global.load_content()?;
            Ok(Some((content, self.global.path.clone())))
        } else {
            Ok(None)
        }
    }

    /// Get all available prompt names from both directories
    fn get_available_names(os: &Os) -> Result<Vec<String>, GetPromptError> {
        let mut prompt_names = std::collections::HashSet::new();

        // Helper function to collect prompt names from a directory
        let collect_from_dir =
            |dir: PathBuf, names: &mut std::collections::HashSet<String>| -> Result<(), GetPromptError> {
                if dir.exists() {
                    for entry in fs::read_dir(&dir)? {
                        let entry = entry?;
                        let path = entry.path();
                        if path.is_file() && path.extension().and_then(|s| s.to_str()) == Some("md") {
                            if let Some(file_stem) = path.file_stem().and_then(|s| s.to_str()) {
                                let prompt = Prompt::new(file_stem, dir.clone());
                                names.insert(prompt.name);
                            }
                        }
                    }
                }
                Ok(())
            };

        // Check global prompts
        if let Ok(global_dir) = chat_global_prompts_dir(os) {
            collect_from_dir(global_dir, &mut prompt_names)?;
        }

        // Check local prompts
        if let Ok(local_dir) = chat_local_prompts_dir(os) {
            collect_from_dir(local_dir, &mut prompt_names)?;
        }

        Ok(prompt_names.into_iter().collect())
    }
}

/// Validate prompt name to ensure it's safe and follows naming conventions
fn validate_prompt_name(name: &str) -> Result<(), String> {
    // Check for empty name
    if name.trim().is_empty() {
        return Err("Prompt name cannot be empty. Please provide a valid name for your prompt.".to_string());
    }

    // Check length limit
    if name.len() > MAX_PROMPT_NAME_LENGTH {
        return Err(format!(
            "Prompt name must be {} characters or less. Current length: {} characters.",
            MAX_PROMPT_NAME_LENGTH,
            name.len()
        ));
    }

    // Check for valid characters using regex (alphanumeric, hyphens, underscores only)
    if !PROMPT_NAME_REGEX.is_match(name) {
        return Err("Prompt name can only contain letters, numbers, hyphens (-), and underscores (_). Special characters, spaces, and path separators are not allowed.".to_string());
    }

    Ok(())
}

/// Formats a prompt description for display in the prompts list.
///
/// Handles None and empty descriptions by returning a placeholder.
/// For multi-line descriptions, only the first line is returned.
fn format_description(description: Option<&String>) -> String {
    match description {
        Some(desc) if !desc.trim().is_empty() => {
            // Take only the first line for multi-line descriptions
            desc.lines().next().unwrap_or("").to_string()
        },
        _ => "(no description)".to_string(),
    }
}

/// Truncates a description string to the specified maximum length.
///
/// If truncation is needed, adds "..." ellipsis and trims trailing whitespace
/// to ensure clean formatting. Takes into account the display width of characters,
/// where CJK characters are counted as 2 units wide.
fn truncate_description(text: &str, max_length: usize) -> String {
    let text_width = UnicodeWidthStr::width(text);
    if text_width <= max_length {
        text.to_string()
    } else {
        let ellipsis = "...";
        let ellipsis_width = UnicodeWidthStr::width(ellipsis);
        let target_width = max_length.saturating_sub(ellipsis_width);

        let mut current_width = 0;
        let mut chars_to_take = 0;

        for ch in text.chars() {
            let char_width = ch.width().unwrap_or(0);
            if current_width + char_width > target_width {
                break;
            }
            current_width += char_width;
            chars_to_take += 1;
        }

        let truncated: String = text.chars().take(chars_to_take).collect();
        format!("{}{}", truncated.trim_end(), ellipsis)
    }
}

/// Represents parsed MCP error details for generating user-friendly messages.
#[derive(Debug)]
struct McpErrorDetails {
    code: String,
    message: String,
    path: Vec<String>,
}

/// Parses MCP error JSON to extract all validation errors for user-friendly messages.
///
/// Attempts to extract JSON error details from MCP server error strings to provide
/// more specific and user-friendly error messages for all validation failures.
///
/// # Arguments
/// * `error_str` - The raw error string from the MCP server
///
/// # Returns
/// * `Vec<McpErrorDetails>` containing all parsed errors, empty if parsing fails
fn parse_all_mcp_error_details(error_str: &str) -> Vec<McpErrorDetails> {
    // Try to extract JSON from error string - MCP errors often contain JSON in the message
    let json_start = match error_str.find('[') {
        Some(pos) => pos,
        None => return Vec::new(),
    };
    let json_end = match error_str.rfind(']') {
        Some(pos) => pos + 1,
        None => return Vec::new(),
    };
    let json_str = &error_str[json_start..json_end];

    let error_array: Vec<Value> = match serde_json::from_str(json_str) {
        Ok(array) => array,
        Err(_) => return Vec::new(),
    };

    error_array
        .iter()
        .filter_map(|error_val| {
            let error_obj = error_val.as_object()?;
            let code = error_obj.get("code")?.as_str()?;
            let message = error_obj.get("message")?.as_str().unwrap_or("");
            let path = match error_obj.get("path").and_then(|p| p.as_array()) {
                Some(path_array) => path_array
                    .iter()
                    .filter_map(|v| v.as_str())
                    .map(|s| s.to_string())
                    .collect(),
                None => Vec::new(),
            };

            Some(McpErrorDetails {
                code: code.to_string(),
                message: message.to_string(),
                path,
            })
        })
        .collect()
}

/// Handles MCP -32602 (Invalid params) errors with user-friendly messages.
///
/// Parses the error details and displays appropriate error messages based on the
/// specific type of invalid parameter error (missing args, invalid values, etc.).
fn handle_mcp_invalid_params_error(
    name: &str,
    error_str: &str,
    prompts: &HashMap<String, Vec<PromptBundle>>,
    session: &mut ChatSession,
) -> Result<(), ChatError> {
    let all_errors = parse_all_mcp_error_details(error_str);

    if !all_errors.is_empty() {
        // Check if this is a missing required arguments error
        if all_errors.len() == 1
            && all_errors[0].code == "invalid_type"
            && all_errors[0].message == "Required"
            && all_errors[0].path.is_empty()
        {
            display_missing_args_error(name, prompts, session)?;
            return Ok(());
        }

        // Display validation errors
        queue!(
            session.stderr,
            style::Print("\n"),
            style::SetForegroundColor(Color::Yellow),
            style::Print("Error: Invalid arguments for prompt '"),
            style::SetForegroundColor(Color::Cyan),
            style::Print(name),
            style::SetForegroundColor(Color::Yellow),
            style::Print("':\n"),
            style::SetForegroundColor(Color::Reset),
        )?;

        for error in &all_errors {
            if !error.path.is_empty() {
                let param_name = error.path.join(".");
                queue!(
                    session.stderr,
                    style::Print("  - "),
                    style::SetForegroundColor(Color::Cyan),
                    style::Print(&param_name),
                    style::SetForegroundColor(Color::Yellow),
                    style::Print(": "),
                    style::SetForegroundColor(Color::Reset),
                    style::Print(&error.message),
                    style::Print("\n"),
                )?;
            } else {
                queue!(
                    session.stderr,
                    style::Print("  - "),
                    style::SetForegroundColor(Color::Reset),
                    style::Print(&error.message),
                    style::Print("\n"),
                )?;
            }
        }

        queue!(
            session.stderr,
            style::Print("\n"),
            style::SetForegroundColor(Color::DarkGrey),
            style::Print("Use '/prompts details "),
            style::Print(name),
            style::Print("' for usage information."),
            style::SetForegroundColor(Color::Reset),
            style::Print("\n"),
        )?;

        execute!(session.stderr)?;
    } else {
        // Fallback for unparsable -32602 errors
        queue!(
            session.stderr,
            style::Print("\n"),
            style::SetForegroundColor(Color::Yellow),
            style::Print("Error: Invalid arguments for prompt '"),
            style::SetForegroundColor(Color::Cyan),
            style::Print(name),
            style::SetForegroundColor(Color::Yellow),
            style::Print("'. Use '/prompts details "),
            style::Print(name),
            style::Print("' for usage information."),
            style::SetForegroundColor(Color::Reset),
            style::Print("\n"),
        )?;
        execute!(session.stderr)?;
    }
    Ok(())
}

/// Handles MCP -32603 (Internal error) errors with user-friendly messages.
///
/// Attempts to parse structured error information from the server response
/// and displays it in a user-friendly format.
fn handle_mcp_internal_error(name: &str, error_str: &str, session: &mut ChatSession) -> Result<(), ChatError> {
    // Try to parse JSON error response
    if let Some(json_start) = error_str.find('{') {
        if let Some(json_end) = error_str.rfind('}') {
            let json_str = &error_str[json_start..=json_end];
            if let Ok(error_obj) = serde_json::from_str::<serde_json::Value>(json_str) {
                if let Some(error_field) = error_obj.get("error") {
                    let message = error_field
                        .get("message")
                        .and_then(|m| m.as_str())
                        .unwrap_or("Internal error");

                    queue!(
                        session.stderr,
                        style::Print("\n"),
                        style::SetForegroundColor(Color::Red),
                        style::Print("Error: "),
                        style::Print(message),
                        style::SetForegroundColor(Color::Reset),
                        style::Print("\n"),
                    )?;

                    if let Some(data) = error_field.get("data") {
                        if let Ok(data_str) = serde_json::to_string_pretty(data) {
                            queue!(
                                session.stderr,
                                style::Print("Details: "),
                                style::Print(data_str),
                                style::Print("\n"),
                            )?;
                        }
                    }
                    execute!(session.stderr)?;
                    return Ok(());
                }
            }
        }
    }

    // Fallback for unparsable internal errors
    queue!(
        session.stderr,
        style::Print("\n"),
        style::SetForegroundColor(Color::Red),
        style::Print("Error: MCP server internal error while processing prompt '"),
        style::SetForegroundColor(Color::Cyan),
        style::Print(name),
        style::SetForegroundColor(Color::Red),
        style::Print("'."),
        style::SetForegroundColor(Color::Reset),
        style::Print("\n"),
    )?;
    execute!(session.stderr)?;
    Ok(())
}

/// Displays a user-friendly error message for missing required arguments.
///
/// Shows usage information and lists all required and optional arguments
/// with descriptions when available.
fn display_missing_args_error(
    prompt_name: &str,
    prompts: &HashMap<String, Vec<PromptBundle>>,
    session: &mut ChatSession,
) -> Result<(), ChatError> {
    queue!(
        session.stderr,
        style::Print("\n"),
        style::SetForegroundColor(Color::Yellow),
        style::Print("Error: Missing required arguments for prompt "),
        style::SetForegroundColor(Color::Cyan),
        style::Print(prompt_name),
        style::SetForegroundColor(Color::Reset),
        style::Print("\n\n"),
    )?;

    // Extract the actual prompt name from server/prompt format if needed
    let actual_prompt_name = if let Some((_, name)) = prompt_name.split_once('/') {
        name
    } else {
        prompt_name
    };

    if let Some(bundles) = prompts.get(actual_prompt_name) {
        if let Some(bundle) = bundles.first() {
            if let Some(args) = &bundle.prompt_get.arguments {
                let required_args: Vec<_> = args.iter().filter(|arg| arg.required == Some(true)).collect();
                let optional_args: Vec<_> = args.iter().filter(|arg| arg.required != Some(true)).collect();

                // Usage line
                queue!(
                    session.stderr,
                    style::Print("Usage: "),
                    style::SetForegroundColor(Color::Cyan),
                    style::Print("@"),
                    style::Print(prompt_name),
                )?;

                for arg in &required_args {
                    queue!(
                        session.stderr,
                        style::Print(" <"),
                        style::Print(&arg.name),
                        style::Print(">"),
                    )?;
                }
                for arg in &optional_args {
                    queue!(
                        session.stderr,
                        style::Print(" ["),
                        style::Print(&arg.name),
                        style::Print("]"),
                    )?;
                }

                queue!(
                    session.stderr,
                    style::SetForegroundColor(Color::Reset),
                    style::Print("\n"),
                )?;

                if !args.is_empty() {
                    queue!(session.stderr, style::Print("\nArguments:\n"),)?;

                    // Show required arguments first
                    for arg in required_args {
                        queue!(
                            session.stderr,
                            style::Print("  "),
                            style::SetForegroundColor(Color::Red),
                            style::Print("(required) "),
                            style::SetForegroundColor(Color::Cyan),
                            style::Print(&arg.name),
                            style::SetForegroundColor(Color::Reset),
                        )?;
                        if let Some(desc) = &arg.description {
                            if !desc.trim().is_empty() {
                                queue!(session.stderr, style::Print(" - "), style::Print(desc),)?;
                            }
                        }
                        queue!(session.stderr, style::Print("\n"))?;
                    }

                    // Then show optional arguments
                    for arg in optional_args {
                        queue!(
                            session.stderr,
                            style::Print("  "),
                            style::SetForegroundColor(Color::DarkGrey),
                            style::Print("(optional) "),
                            style::SetForegroundColor(Color::Cyan),
                            style::Print(&arg.name),
                            style::SetForegroundColor(Color::Reset),
                        )?;
                        if let Some(desc) = &arg.description {
                            if !desc.trim().is_empty() {
                                queue!(session.stderr, style::Print(" - "), style::Print(desc),)?;
                            }
                        }
                        queue!(session.stderr, style::Print("\n"))?;
                    }
                }
            }
        }
    }

    execute!(session.stderr)?;
    Ok(())
}

/// Command-line arguments for prompt operations
#[deny(missing_docs)]
#[derive(Debug, PartialEq, Args)]
#[command(color = clap::ColorChoice::Always,
    before_long_help = color_print::cstr!{"Prompts are reusable templates that help you quickly access common workflows and tasks. 
These templates are provided by the mcp servers you have installed and configured.

To actually retrieve a prompt, directly start with the following command (without prepending /prompt get):
  <em>@<<prompt name>> [arg]</em>                             <black!>Retrieve prompt specified</black!>
Or if you prefer the long way:
  <em>/prompts get <<prompt name>> [arg]</em>                 <black!>Retrieve prompt specified</black!>"
})]
pub struct PromptsArgs {
    #[command(subcommand)]
    subcommand: Option<PromptsSubcommand>,
}

impl PromptsArgs {
    pub async fn execute(self, os: &Os, session: &mut ChatSession) -> Result<ChatState, ChatError> {
        let search_word = match &self.subcommand {
            Some(PromptsSubcommand::List { search_word }) => search_word.clone(),
            _ => None,
        };

        if let Some(subcommand) = self.subcommand {
            if matches!(
                subcommand,
                PromptsSubcommand::Get { .. }
                    | PromptsSubcommand::Details { .. }
                    | PromptsSubcommand::Create { .. }
                    | PromptsSubcommand::Edit { .. }
                    | PromptsSubcommand::Remove { .. }
            ) {
                return subcommand.execute(os, session).await;
            }
        }

        let terminal_width = session.terminal_width();
        let prompts = session.conversation.tool_manager.list_prompts().await?;

        // Get available prompt names
        let prompt_names = Prompts::get_available_names(os).map_err(|e| ChatError::Custom(e.to_string().into()))?;

        let mut longest_name = "";

        // Update longest_name to include local prompts
        for name in &prompt_names {
            if name.contains(search_word.as_deref().unwrap_or("")) && name.len() > longest_name.len() {
                longest_name = name;
            }
        }
        let mut prompts_by_server: Vec<_> = prompts
            .iter()
            .fold(
                HashMap::<&String, Vec<&PromptBundle>>::new(),
                |mut acc, (prompt_name, bundles)| {
                    if prompt_name.contains(search_word.as_deref().unwrap_or("")) {
                        if prompt_name.len() > longest_name.len() {
                            longest_name = prompt_name.as_str();
                        }
                        for bundle in bundles {
                            acc.entry(&bundle.server_name)
                                .and_modify(|b| b.push(bundle))
                                .or_insert(vec![bundle]);
                        }
                    }
                    acc
                },
            )
            .into_iter()
            .collect();
        prompts_by_server.sort_by_key(|(server_name, _)| server_name.as_str());

        // Calculate positions for three-column layout: Prompt | Description | Arguments
        let prompt_col_width = (UnicodeWidthStr::width(longest_name) + 4).max(20); // Min 20 chars for "Prompt"
        let description_col_width = 41; // Fixed width for descriptions
        let description_pos = prompt_col_width;
        let arguments_pos = description_pos + description_col_width;

        // Add usage guidance at the top
        queue!(
            session.stderr,
            style::Print("\n"),
            style::SetAttribute(Attribute::Bold),
            style::Print("Usage: "),
            style::SetAttribute(Attribute::Reset),
            style::Print("You can use a prompt by typing "),
            style::SetAttribute(Attribute::Bold),
            style::SetForegroundColor(Color::Green),
            style::Print("'@<prompt name> [...args]'"),
            style::SetForegroundColor(Color::Reset),
            style::SetAttribute(Attribute::Reset),
            style::Print("\n\n"),
        )?;

        // Print header with three columns
        queue!(
            session.stderr,
            style::Print("\n"),
            style::SetAttribute(Attribute::Bold),
            style::Print("Prompt"),
            style::SetAttribute(Attribute::Reset),
            style::Print({
                let padding = description_pos.saturating_sub(UnicodeWidthStr::width("Prompt"));
                " ".repeat(padding)
            }),
            style::SetAttribute(Attribute::Bold),
            style::Print("Description"),
            style::SetAttribute(Attribute::Reset),
            style::Print({
                let padding = arguments_pos.saturating_sub(description_pos + UnicodeWidthStr::width("Description"));
                " ".repeat(padding)
            }),
            style::SetAttribute(Attribute::Bold),
            style::Print("Arguments (* = required)"),
            style::SetAttribute(Attribute::Reset),
            style::Print("\n"),
            style::Print(format!("{}\n", "▔".repeat(terminal_width))),
        )?;

        // Display prompts by category
        let filtered_names: Vec<_> = prompt_names
            .iter()
            .filter(|name| name.contains(search_word.as_deref().unwrap_or("")))
            .collect();

        if !filtered_names.is_empty() {
            // Separate global and local prompts for display
            let _global_dir = chat_global_prompts_dir(os).ok();
            let _local_dir = chat_local_prompts_dir(os).ok();

            let mut global_prompts = Vec::new();
            let mut local_prompts = Vec::new();
            let mut overridden_globals = Vec::new();

            for name in &filtered_names {
                // Use the Prompts struct to check for conflicts
                if let Ok(prompts) = Prompts::new(name, os) {
                    let (local_exists, global_exists) = (prompts.local.exists(), prompts.global.exists());

                    if global_exists {
                        global_prompts.push(name);
                    }

                    if local_exists {
                        local_prompts.push(name);
                        // Check for overrides using has_local_override method
                        if global_exists {
                            overridden_globals.push(name);
                        }
                    }
                }
            }

            if !global_prompts.is_empty() {
                queue!(
                    session.stderr,
                    style::SetAttribute(Attribute::Bold),
                    style::Print("Global (.aws/amazonq/prompts):"),
                    style::SetAttribute(Attribute::Reset),
                    style::Print("\n"),
                )?;
                for name in &global_prompts {
                    queue!(session.stderr, style::Print("- "), style::Print(name))?;
                    queue!(session.stderr, style::Print("\n"))?;
                }
            }

            if !local_prompts.is_empty() {
                if !global_prompts.is_empty() {
                    queue!(session.stderr, style::Print("\n"))?;
                }
                queue!(
                    session.stderr,
                    style::SetAttribute(Attribute::Bold),
                    style::Print("Local (.amazonq/prompts):"),
                    style::SetAttribute(Attribute::Reset),
                    style::Print("\n"),
                )?;
                for name in &local_prompts {
                    let has_global_version = overridden_globals.contains(name);
                    queue!(session.stderr, style::Print("- "), style::Print(name),)?;
                    if has_global_version {
                        queue!(
                            session.stderr,
                            style::SetForegroundColor(Color::Green),
                            style::Print(" (overrides global)"),
                            style::SetForegroundColor(Color::Reset),
                        )?;
                    }

                    queue!(session.stderr, style::Print("\n"))?;
                }
            }
        }

        for (i, (server_name, bundles)) in prompts_by_server.iter_mut().enumerate() {
            bundles.sort_by_key(|bundle| &bundle.prompt_get.name);

            if i > 0 || !filtered_names.is_empty() {
                queue!(session.stderr, style::Print("\n"))?;
            }
            queue!(
                session.stderr,
                style::SetAttribute(Attribute::Bold),
                style::Print(server_name),
                style::Print(" (MCP):"),
                style::SetAttribute(Attribute::Reset),
                style::Print("\n"),
            )?;

            for bundle in bundles {
                let prompt_name = &bundle.prompt_get.name;
                let description = format_description(bundle.prompt_get.description.as_ref());
                let truncated_desc = truncate_description(&description, 40);

                // Print prompt name
                queue!(session.stderr, style::Print("- "), style::Print(prompt_name),)?;

                // Print description with proper alignment
                let name_width = UnicodeWidthStr::width(prompt_name.as_str()) + 2; // +2 for "- "
                let description_padding = description_pos.saturating_sub(name_width);
                queue!(
                    session.stderr,
                    style::Print(" ".repeat(description_padding)),
                    style::SetForegroundColor(Color::DarkGrey),
                    style::Print(&truncated_desc),
                    style::SetForegroundColor(Color::Reset),
                )?;

                // Print arguments if they exist
                if let Some(args) = bundle.prompt_get.arguments.as_ref() {
                    if !args.is_empty() {
                        let current_pos = description_pos + UnicodeWidthStr::width(truncated_desc.as_str());
                        let arguments_padding = arguments_pos.saturating_sub(current_pos);
                        queue!(session.stderr, style::Print(" ".repeat(arguments_padding)))?;

                        for (i, arg) in args.iter().enumerate() {
                            queue!(
                                session.stderr,
                                style::SetForegroundColor(Color::DarkGrey),
                                style::Print(match arg.required {
                                    Some(true) => format!("{}*", arg.name),
                                    _ => arg.name.clone(),
                                }),
                                style::SetForegroundColor(Color::Reset),
                                style::Print(if i < args.len() - 1 { ", " } else { "" }),
                            )?;
                        }
                    }
                }
                queue!(session.stderr, style::Print("\n"))?;
            }
        }

        Ok(ChatState::PromptUser {
            skip_printing_tools: true,
        })
    }

    pub fn subcommand_name(&self) -> Option<&'static str> {
        self.subcommand.as_ref().map(|s| s.name())
    }
}

/// Subcommands for prompt operations
#[deny(missing_docs)]
#[derive(Clone, Debug, PartialEq, Subcommand)]
pub enum PromptsSubcommand {
    /// List available prompts from a tool or show all available prompt
    List {
        /// Optional search word to filter prompts
        search_word: Option<String>,
    },
    /// Show detailed information about a specific prompt
    Details {
        /// Name of the prompt to show details for
        name: String,
    },
    /// Get a specific prompt by name
    Get {
        #[arg(long, hide = true)]
        /// Original input string (hidden)
        orig_input: Option<String>,
        /// Name of the prompt to retrieve
        name: String,
        /// Optional arguments for the prompt
        arguments: Option<Vec<String>>,
    },
    /// Create a new prompt
    Create {
        /// Name of the prompt to create
        #[arg(short = 'n', long)]
        name: String,
        /// Content of the prompt (if not provided, opens editor)
        #[arg(long)]
        content: Option<String>,
        /// Create in global directory instead of local
        #[arg(long)]
        global: bool,
    },
    /// Edit an existing prompt
    Edit {
        /// Name of the prompt to edit
        name: String,
        /// Edit global prompt instead of local
        #[arg(long)]
        global: bool,
    },
    /// Remove an existing prompt
    Remove {
        /// Name of the prompt to remove
        name: String,
        /// Remove global prompt instead of local
        #[arg(long)]
        global: bool,
    },
}

impl PromptsSubcommand {
    pub async fn execute(self, os: &Os, session: &mut ChatSession) -> Result<ChatState, ChatError> {
        match self {
            PromptsSubcommand::Details { name } => Self::execute_details(name, os, session).await,
            PromptsSubcommand::Get {
                orig_input,
                name,
                arguments,
            } => Self::execute_get(os, session, orig_input, name, arguments).await,
            PromptsSubcommand::Create { name, content, global } => {
                Self::execute_create(os, session, name, content, global).await
            },
            PromptsSubcommand::Edit { name, global } => Self::execute_edit(os, session, name, global).await,
            PromptsSubcommand::Remove { name, global } => Self::execute_remove(os, session, name, global).await,
            PromptsSubcommand::List { .. } => {
                unreachable!("List has already been parsed out at this point");
            },
        }
    }

    async fn execute_details(name: String, os: &Os, session: &mut ChatSession) -> Result<ChatState, ChatError> {
        // First try to find file-based prompt (global or local)
        let file_prompts = Prompts::new(&name, os).map_err(|e| ChatError::Custom(e.to_string().into()))?;
        if let Some((content, source)) = file_prompts
            .load_existing()
            .map_err(|e| ChatError::Custom(e.to_string().into()))?
        {
            // Check if there's also an MCP prompt with the same name (conflict)
            let mcp_prompts = session.conversation.tool_manager.list_prompts().await?;
            if mcp_prompts.contains_key(&name) {
                // Show conflict warning
                queue!(
                    session.stderr,
                    style::Print("\n"),
                    style::SetForegroundColor(Color::Yellow),
                    style::Print("⚠ Warning: Both file-based and MCP prompts named '"),
                    style::SetForegroundColor(Color::Cyan),
                    style::Print(&name),
                    style::SetForegroundColor(Color::Yellow),
                    style::Print("' exist. Showing file-based prompt.\n"),
                    style::Print("To see MCP prompt, specify server: "),
                    style::SetForegroundColor(Color::Cyan),
                    style::Print("/prompts details <server>/"),
                    style::Print(&name),
                    style::SetForegroundColor(Color::Reset),
                    style::Print("\n"),
                )?;
                execute!(session.stderr)?;
            }

            // Display file-based prompt details
            Self::display_file_prompt_details(&name, &content, &source, session)?;
            execute!(session.stderr, style::Print("\n"))?;
            return Ok(ChatState::PromptUser {
                skip_printing_tools: true,
            });
        }

        // If not found as file-based prompt, try MCP prompts
        let prompts = session.conversation.tool_manager.list_prompts().await?;

        // Parse server/prompt format if provided
        let (server_filter, prompt_name) = if let Some((server, prompt)) = name.split_once('/') {
            (Some(server), prompt)
        } else {
            (None, name.as_str())
        };

        // Find matching prompts
        let matching_bundles: Vec<&PromptBundle> = prompts
            .get(prompt_name)
            .map(|bundles| {
                if let Some(server) = server_filter {
                    bundles.iter().filter(|b| b.server_name == server).collect()
                } else {
                    bundles.iter().collect()
                }
            })
            .unwrap_or_default();

        match matching_bundles.len() {
            0 => {
                queue!(
                    session.stderr,
                    style::Print("\n"),
                    style::SetForegroundColor(Color::Yellow),
                    style::Print("Prompt "),
                    style::SetForegroundColor(Color::Cyan),
                    style::Print(&name),
                    style::SetForegroundColor(Color::Yellow),
                    style::Print(" not found. Use "),
                    style::SetForegroundColor(Color::Cyan),
                    style::Print("/prompts list"),
                    style::SetForegroundColor(Color::Yellow),
                    style::Print(" to see available prompts.\n"),
                    style::SetForegroundColor(Color::Reset),
                )?;
            },
            1 => {
                let bundle = matching_bundles[0];
                Self::display_prompt_details(bundle, session)?;
            },
            _ => {
                let alt_names: Vec<String> = matching_bundles
                    .iter()
                    .map(|b| format!("- @{}/{}", b.server_name, prompt_name))
                    .collect();
                let alt_msg = format!("\n{}\n", alt_names.join("\n"));

                queue!(
                    session.stderr,
                    style::Print("\n"),
                    style::SetForegroundColor(Color::Yellow),
                    style::Print("Prompt "),
                    style::SetForegroundColor(Color::Cyan),
                    style::Print(&name),
                    style::SetForegroundColor(Color::Yellow),
                    style::Print(" is ambiguous. Use one of the following:"),
                    style::SetForegroundColor(Color::Cyan),
                    style::Print(alt_msg),
                    style::SetForegroundColor(Color::Reset),
                )?;
            },
        }

        execute!(session.stderr, style::Print("\n"))?;
        Ok(ChatState::PromptUser {
            skip_printing_tools: true,
        })
    }

    fn display_prompt_details(bundle: &PromptBundle, session: &mut ChatSession) -> Result<(), ChatError> {
        let prompt = &bundle.prompt_get;
        let terminal_width = session.terminal_width();

        // Display header
        queue!(
            session.stderr,
            style::Print("\n"),
            style::SetAttribute(Attribute::Bold),
            style::Print("Prompt Details"),
            style::SetAttribute(Attribute::Reset),
            style::Print("\n"),
            style::Print("▔".repeat(terminal_width)),
            style::Print("\n\n"),
        )?;

        // Display basic information
        queue!(
            session.stderr,
            style::SetAttribute(Attribute::Bold),
            style::Print("Name: "),
            style::SetAttribute(Attribute::Reset),
            style::Print(&prompt.name),
            style::Print("\n"),
            style::SetAttribute(Attribute::Bold),
            style::Print("Server: "),
            style::SetAttribute(Attribute::Reset),
            style::Print(&bundle.server_name),
            style::Print("\n\n"),
        )?;

        // Display description
        queue!(
            session.stderr,
            style::SetAttribute(Attribute::Bold),
            style::Print("Description:"),
            style::SetAttribute(Attribute::Reset),
            style::Print("\n"),
        )?;

        match &prompt.description {
            Some(desc) if !desc.trim().is_empty() => {
                for line in desc.lines() {
                    queue!(
                        session.stderr,
                        style::Print("  "),
                        style::Print(line),
                        style::Print("\n")
                    )?;
                }
            },
            _ => {
                queue!(
                    session.stderr,
                    style::SetForegroundColor(Color::DarkGrey),
                    style::Print("  (no description available)"),
                    style::SetForegroundColor(Color::Reset),
                    style::Print("\n"),
                )?;
            },
        }

        // Display usage example
        queue!(
            session.stderr,
            style::Print("\n"),
            style::SetAttribute(Attribute::Bold),
            style::Print("Usage: "),
            style::SetAttribute(Attribute::Reset),
            style::SetForegroundColor(Color::Cyan),
            style::Print("@"),
            style::Print(&prompt.name),
        )?;

        if let Some(args) = &prompt.arguments {
            for arg in args {
                match arg.required {
                    Some(true) => {
                        queue!(
                            session.stderr,
                            style::Print(" <"),
                            style::Print(&arg.name),
                            style::Print(">"),
                        )?;
                    },
                    _ => {
                        queue!(
                            session.stderr,
                            style::Print(" ["),
                            style::Print(&arg.name),
                            style::Print("]"),
                        )?;
                    },
                }
            }
        }

        queue!(
            session.stderr,
            style::SetForegroundColor(Color::Reset),
            style::Print("\n"),
        )?;

        // Display arguments
        queue!(
            session.stderr,
            style::Print("\n"),
            style::SetAttribute(Attribute::Bold),
            style::Print("Arguments:"),
            style::SetAttribute(Attribute::Reset),
            style::Print("\n"),
        )?;

        if let Some(args) = &prompt.arguments {
            if args.is_empty() {
                queue!(
                    session.stderr,
                    style::SetForegroundColor(Color::DarkGrey),
                    style::Print("  (no arguments)"),
                    style::SetForegroundColor(Color::Reset),
                    style::Print("\n"),
                )?;
            } else {
                let required_args: Vec<_> = args.iter().filter(|arg| arg.required == Some(true)).collect();
                let optional_args: Vec<_> = args.iter().filter(|arg| arg.required != Some(true)).collect();

                // Show required arguments first
                for arg in required_args {
                    queue!(
                        session.stderr,
                        style::Print("  "),
                        style::SetForegroundColor(Color::Red),
                        style::Print("(required) "),
                        style::SetForegroundColor(Color::Cyan),
                        style::Print(&arg.name),
                        style::SetForegroundColor(Color::Reset),
                    )?;

                    // Show argument description if available
                    if let Some(desc) = &arg.description {
                        if !desc.trim().is_empty() {
                            queue!(session.stderr, style::Print(" - "), style::Print(desc),)?;
                        }
                    }

                    queue!(session.stderr, style::Print("\n"))?;
                }

                // Then show optional arguments
                for arg in optional_args {
                    queue!(
                        session.stderr,
                        style::Print("  "),
                        style::SetForegroundColor(Color::DarkGrey),
                        style::Print("(optional) "),
                        style::SetForegroundColor(Color::Cyan),
                        style::Print(&arg.name),
                        style::SetForegroundColor(Color::Reset),
                    )?;

                    // Show argument description if available
                    if let Some(desc) = &arg.description {
                        if !desc.trim().is_empty() {
                            queue!(session.stderr, style::Print(" - "), style::Print(desc),)?;
                        }
                    }

                    queue!(session.stderr, style::Print("\n"))?;
                }
            }
        } else {
            queue!(
                session.stderr,
                style::SetForegroundColor(Color::DarkGrey),
                style::Print("  (no arguments)"),
                style::SetForegroundColor(Color::Reset),
                style::Print("\n"),
            )?;
        }

        Ok(())
    }

    fn display_file_prompt_details(
        name: &str,
        content: &str,
        source: &Path,
        session: &mut ChatSession,
    ) -> Result<(), ChatError> {
        let terminal_width = session.terminal_width();

        // Display header
        queue!(
            session.stderr,
            style::Print("\n"),
            style::SetAttribute(Attribute::Bold),
            style::Print("Prompt Details"),
            style::SetAttribute(Attribute::Reset),
            style::Print("\n"),
            style::Print("▔".repeat(terminal_width)),
            style::Print("\n\n"),
        )?;

        // Display basic information
        queue!(
            session.stderr,
            style::SetAttribute(Attribute::Bold),
            style::Print("Name: "),
            style::SetAttribute(Attribute::Reset),
            style::Print(name),
            style::Print("\n"),
            style::SetAttribute(Attribute::Bold),
            style::Print("Source: "),
            style::SetAttribute(Attribute::Reset),
            style::SetForegroundColor(Color::DarkGrey),
            style::Print(source.display().to_string()),
            style::SetForegroundColor(Color::Reset),
            style::Print("\n\n"),
        )?;

        // Display usage example
        queue!(
            session.stderr,
            style::SetAttribute(Attribute::Bold),
            style::Print("Usage: "),
            style::SetAttribute(Attribute::Reset),
            style::SetForegroundColor(Color::Green),
            style::Print("@"),
            style::Print(name),
            style::SetForegroundColor(Color::Reset),
            style::Print("\n\n"),
        )?;

        // Display content preview (first few lines)
        queue!(
            session.stderr,
            style::SetAttribute(Attribute::Bold),
            style::Print("Content Preview:"),
            style::SetAttribute(Attribute::Reset),
            style::Print("\n"),
        )?;

        let lines: Vec<&str> = content.lines().collect();
        let preview_lines = lines.iter().take(5);
        for line in preview_lines {
            queue!(
                session.stderr,
                style::SetForegroundColor(Color::DarkGrey),
                style::Print("  "),
                style::Print(line),
                style::SetForegroundColor(Color::Reset),
                style::Print("\n"),
            )?;
        }

        if lines.len() > 5 {
            queue!(
                session.stderr,
                style::SetForegroundColor(Color::DarkGrey),
                style::Print("  ... ("),
                style::Print((lines.len() - 5).to_string()),
                style::Print(" more lines)"),
                style::SetForegroundColor(Color::Reset),
                style::Print("\n"),
            )?;
        }

        Ok(())
    }

    async fn execute_get(
        os: &Os,
        session: &mut ChatSession,
        orig_input: Option<String>,
        name: String,
        arguments: Option<Vec<String>>,
    ) -> Result<ChatState, ChatError> {
        // First try to find prompt (global or local)
        let prompts = Prompts::new(&name, os).map_err(|e| ChatError::Custom(e.to_string().into()))?;
        if let Some((content, _)) = prompts
            .load_existing()
            .map_err(|e| ChatError::Custom(e.to_string().into()))?
        {
            // Check if there's also an MCP prompt with the same name (conflict)
            let mcp_prompts = session.conversation.tool_manager.list_prompts().await?;
            if mcp_prompts.contains_key(&name) {
                // Show conflict warning
                queue!(
                    session.stderr,
                    style::Print("\n"),
                    style::SetForegroundColor(Color::Yellow),
                    style::Print("⚠ Warning: Both file-based and MCP prompts named '"),
                    style::SetForegroundColor(Color::Cyan),
                    style::Print(&name),
                    style::SetForegroundColor(Color::Yellow),
                    style::Print("' exist. Using file-based prompt.\n"),
                    style::Print("To use MCP prompt, specify server: "),
                    style::SetForegroundColor(Color::Cyan),
                    style::Print("@<server>/"),
                    style::Print(&name),
                    style::SetForegroundColor(Color::Reset),
                    style::Print("\n"),
                )?;
                execute!(session.stderr)?;
            }

            // Display the file-based prompt content to the user
            display_file_prompt_content(&name, &content, session)?;

            // Handle local prompt
            session.pending_prompts.clear();

            // Create a PromptMessage from the local prompt content
            let prompt_message = PromptMessage {
                role: PromptMessageRole::User,
                content: PromptMessageContent::Text { text: content.clone() },
            };
            session.pending_prompts.push_back(prompt_message);

            return Ok(ChatState::HandleInput {
                input: orig_input.unwrap_or_default(),
            });
        }

        // If not found locally, try MCP prompts
        let prompts = match session
            .conversation
            .tool_manager
            .get_prompt(name.clone(), arguments)
            .await
        {
            Ok(resp) => {
                // Display the fetched prompt content to the user
                display_prompt_content(&name, &resp.messages, session)?;
                resp
            },
            Err(e) => {
                match e {
                    GetPromptError::AmbiguousPrompt(prompt_name, alt_msg) => {
                        queue!(
                            session.stderr,
                            style::Print("\n"),
                            style::SetForegroundColor(Color::Yellow),
                            style::Print("Prompt "),
                            style::SetForegroundColor(Color::Cyan),
                            style::Print(prompt_name),
                            style::SetForegroundColor(Color::Yellow),
                            style::Print(" is ambiguous. Use one of the following "),
                            style::SetForegroundColor(Color::Cyan),
                            style::Print(alt_msg),
                            style::SetForegroundColor(Color::Reset),
                        )?;
                    },
                    GetPromptError::PromptNotFound(prompt_name) => {
                        queue!(
                            session.stderr,
                            style::Print("\n"),
                            style::SetForegroundColor(Color::Yellow),
                            style::Print("Prompt "),
                            style::SetForegroundColor(Color::Cyan),
                            style::Print(prompt_name),
                            style::SetForegroundColor(Color::Yellow),
                            style::Print(" not found. Use "),
                            style::SetForegroundColor(Color::Cyan),
                            style::Print("/prompts list"),
                            style::SetForegroundColor(Color::Yellow),
                            style::Print(" to see available prompts.\n"),
                            style::SetForegroundColor(Color::Reset),
                        )?;
                    },
                    GetPromptError::McpClient(_) | GetPromptError::Service(_) => {
                        let error_str = e.to_string();

                        // Check for specific MCP error codes in the error string
                        if error_str.contains("-32602") {
                            // Invalid params error
                            let prompts_list = session
                                .conversation
                                .tool_manager
                                .list_prompts()
                                .await
                                .unwrap_or_default();
                            handle_mcp_invalid_params_error(&name, &error_str, &prompts_list, session)?;
                        } else if error_str.contains("-32603") {
                            // Internal server error
                            handle_mcp_internal_error(&name, &error_str, session)?;
                        } else {
                            // Other MCP errors - show generic message
                            queue!(
                                session.stderr,
                                style::Print("\n"),
                                style::SetForegroundColor(Color::Yellow),
                                style::Print("Error: Failed to execute prompt "),
                                style::SetForegroundColor(Color::Cyan),
                                style::Print(&name),
                                style::SetForegroundColor(Color::Yellow),
                                style::Print(". "),
                                style::Print(&error_str),
                                style::SetForegroundColor(Color::Reset),
                                style::Print("\n"),
                            )?;
                            execute!(session.stderr)?;
                        }
                    },
                    _ => return Err(ChatError::Custom(e.to_string().into())),
                }
                execute!(session.stderr, style::Print("\n"))?;
                return Ok(ChatState::PromptUser {
                    skip_printing_tools: true,
                });
            },
        };

        session.pending_prompts.clear();
        session.pending_prompts.append(&mut VecDeque::from(prompts.messages));

        Ok(ChatState::HandleInput {
            input: orig_input.unwrap_or_default(),
        })
    }

    async fn execute_create(
        os: &Os,
        session: &mut ChatSession,
        name: String,
        content: Option<String>,
        global: bool,
    ) -> Result<ChatState, ChatError> {
        // Create prompts instance and validate name
        let mut prompts = Prompts::new(&name, os).map_err(|e| ChatError::Custom(e.to_string().into()))?;

        if let Err(validation_error) = validate_prompt_name(&name) {
            queue!(
                session.stderr,
                style::Print("\n"),
                style::SetForegroundColor(Color::Red),
                style::Print("❌ Invalid prompt name: "),
                style::Print(validation_error),
                style::Print("\n"),
                style::SetForegroundColor(Color::DarkGrey),
                style::Print("Valid names contain only letters, numbers, hyphens, and underscores (1-50 characters)\n"),
                style::SetForegroundColor(Color::Reset),
            )?;
            return Ok(ChatState::PromptUser {
                skip_printing_tools: true,
            });
        }

        // Check if prompt already exists in target location
        let (local_exists, global_exists) = (prompts.local.exists(), prompts.global.exists());
        let target_exists = if global { global_exists } else { local_exists };

        if target_exists {
            let location = if global { "global" } else { "local" };
            queue!(
                session.stderr,
                style::Print("\n"),
                style::SetForegroundColor(Color::Yellow),
                style::Print("Prompt "),
                style::SetForegroundColor(Color::Cyan),
                style::Print(&name),
                style::SetForegroundColor(Color::Yellow),
                style::Print(" already exists in "),
                style::Print(location),
                style::Print(" directory. Use "),
                style::SetForegroundColor(Color::Cyan),
                style::Print("/prompts edit "),
                style::Print(&name),
                if global {
                    style::Print(" --global")
                } else {
                    style::Print("")
                },
                style::SetForegroundColor(Color::Yellow),
                style::Print(" to modify it.\n"),
                style::SetForegroundColor(Color::Reset),
            )?;
            return Ok(ChatState::PromptUser {
                skip_printing_tools: true,
            });
        }

        // Check if creating this prompt will cause or involve a conflict
        let opposite_exists = if global { local_exists } else { global_exists };

        if prompts.has_local_override() || opposite_exists {
            let (existing_scope, _creating_scope, override_message) = if !global {
                (
                    "global",
                    "local",
                    "Creating this local prompt will override the global one.",
                )
            } else {
                (
                    "local",
                    "global",
                    "The local prompt will continue to override this global one.",
                )
            };

            queue!(
                session.stderr,
                style::Print("\n"),
                style::SetForegroundColor(Color::Yellow),
                style::Print("⚠ Warning: A "),
                style::Print(existing_scope),
                style::Print(" prompt named '"),
                style::SetForegroundColor(Color::Cyan),
                style::Print(&name),
                style::SetForegroundColor(Color::Yellow),
                style::Print("' already exists.\n"),
                style::Print(override_message),
                style::Print("\n"),
                style::SetForegroundColor(Color::Reset),
            )?;

            // Flush stderr to ensure the warning is displayed before asking for input
            execute!(session.stderr)?;

            // Ask for user confirmation
            let user_input = match crate::util::input("Do you want to continue? (y/n): ", None) {
                Ok(input) => input.trim().to_lowercase(),
                Err(_) => {
                    queue!(
                        session.stderr,
                        style::Print("\n"),
                        style::SetForegroundColor(Color::Green),
                        style::Print("✓ Prompt creation cancelled.\n"),
                        style::SetForegroundColor(Color::Reset),
                    )?;
                    return Ok(ChatState::PromptUser {
                        skip_printing_tools: true,
                    });
                },
            };

            if user_input != "y" && user_input != "yes" {
                queue!(
                    session.stderr,
                    style::Print("\n"),
                    style::SetForegroundColor(Color::Green),
                    style::Print("✓ Prompt creation cancelled.\n"),
                    style::SetForegroundColor(Color::Reset),
                )?;
                return Ok(ChatState::PromptUser {
                    skip_printing_tools: true,
                });
            }
        }

        match content {
            Some(content) => {
                // Write the prompt file with provided content
                let target_prompt = if global {
                    &mut prompts.global
                } else {
                    &mut prompts.local
                };

                target_prompt
                    .save_content(&content)
                    .map_err(|e| ChatError::Custom(e.to_string().into()))?;

                let location = if global { "global" } else { "local" };
                queue!(
                    session.stderr,
                    style::Print("\n"),
                    style::SetForegroundColor(Color::Green),
                    style::Print("✓ Created "),
                    style::Print(location),
                    style::Print(" prompt "),
                    style::SetForegroundColor(Color::Cyan),
                    style::Print(&name),
                    style::SetForegroundColor(Color::Green),
                    style::Print(" at "),
                    style::SetForegroundColor(Color::DarkGrey),
                    style::Print(target_prompt.path.display().to_string()),
                    style::SetForegroundColor(Color::Reset),
                    style::Print("\n\n"),
                )?;
            },
            None => {
                // Create file with default template and open editor
                let default_content = "# Enter your prompt content here\n\nDescribe what this prompt should do...";
                let target_prompt = if global {
                    &mut prompts.global
                } else {
                    &mut prompts.local
                };

                target_prompt
                    .save_content(default_content)
                    .map_err(|e| ChatError::Custom(e.to_string().into()))?;

                queue!(
                    session.stderr,
                    style::Print("\n"),
                    style::SetForegroundColor(Color::Green),
                    style::Print("Opening editor to create prompt content...\n"),
                    style::SetForegroundColor(Color::Reset),
                )?;

                // Try to open the editor
                match open_editor_file(&target_prompt.path) {
                    Ok(()) => {
                        let location = if global { "global" } else { "local" };
                        queue!(
                            session.stderr,
                            style::SetForegroundColor(Color::Green),
                            style::Print("✓ Created "),
                            style::Print(location),
                            style::Print(" prompt "),
                            style::SetForegroundColor(Color::Cyan),
                            style::Print(&name),
                            style::SetForegroundColor(Color::Green),
                            style::Print(" at "),
                            style::SetForegroundColor(Color::DarkGrey),
                            style::Print(target_prompt.path.display().to_string()),
                            style::SetForegroundColor(Color::Reset),
                            style::Print("\n\n"),
                        )?;
                    },
                    Err(err) => {
                        queue!(
                            session.stderr,
                            style::SetForegroundColor(Color::Red),
                            style::Print("Error opening editor: "),
                            style::Print(err.to_string()),
                            style::SetForegroundColor(Color::Reset),
                            style::Print("\n"),
                            style::SetForegroundColor(Color::DarkGrey),
                            style::Print("Tip: You can edit this file directly: "),
                            style::Print(target_prompt.path.display().to_string()),
                            style::SetForegroundColor(Color::Reset),
                            style::Print("\n\n"),
                        )?;
                    },
                }
            },
        };

        Ok(ChatState::PromptUser {
            skip_printing_tools: true,
        })
    }

    async fn execute_edit(
        os: &Os,
        session: &mut ChatSession,
        name: String,
        global: bool,
    ) -> Result<ChatState, ChatError> {
        // Validate prompt name
        if let Err(validation_error) = validate_prompt_name(&name) {
            queue!(
                session.stderr,
                style::Print("\n"),
                style::SetForegroundColor(Color::Red),
                style::Print("❌ Invalid prompt name: "),
                style::Print(validation_error),
                style::Print("\n"),
                style::SetForegroundColor(Color::Reset),
            )?;
            return Ok(ChatState::PromptUser {
                skip_printing_tools: true,
            });
        }

        let prompts = Prompts::new(&name, os).map_err(|e| ChatError::Custom(e.to_string().into()))?;
        let (local_exists, global_exists) = (prompts.local.exists(), prompts.global.exists());

        // Find the target prompt to edit
        let target_prompt = if global {
            if !global_exists {
                queue!(
                    session.stderr,
                    style::Print("\n"),
                    style::SetForegroundColor(Color::Yellow),
                    style::Print("Global prompt "),
                    style::SetForegroundColor(Color::Cyan),
                    style::Print(&name),
                    style::SetForegroundColor(Color::Yellow),
                    style::Print(" not found.\n"),
                    style::SetForegroundColor(Color::Reset),
                )?;
                return Ok(ChatState::PromptUser {
                    skip_printing_tools: true,
                });
            }
            &prompts.global
        } else if local_exists {
            &prompts.local
        } else if global_exists {
            // Found global prompt, but user wants to edit local
            queue!(
                session.stderr,
                style::Print("\n"),
                style::SetForegroundColor(Color::Yellow),
                style::Print("Local prompt "),
                style::SetForegroundColor(Color::Cyan),
                style::Print(&name),
                style::SetForegroundColor(Color::Yellow),
                style::Print(" not found, but global version exists.\n"),
                style::Print("Use "),
                style::SetForegroundColor(Color::Cyan),
                style::Print("/prompts edit "),
                style::Print(&name),
                style::Print(" --global"),
                style::SetForegroundColor(Color::Yellow),
                style::Print(" to edit the global version, or\n"),
                style::Print("use "),
                style::SetForegroundColor(Color::Cyan),
                style::Print("/prompts create "),
                style::Print(&name),
                style::SetForegroundColor(Color::Yellow),
                style::Print(" to create a local override.\n"),
                style::SetForegroundColor(Color::Reset),
            )?;
            return Ok(ChatState::PromptUser {
                skip_printing_tools: true,
            });
        } else {
            queue!(
                session.stderr,
                style::Print("\n"),
                style::SetForegroundColor(Color::Yellow),
                style::Print("Prompt "),
                style::SetForegroundColor(Color::Cyan),
                style::Print(&name),
                style::SetForegroundColor(Color::Yellow),
                style::Print(" not found.\n"),
                style::SetForegroundColor(Color::Reset),
            )?;
            return Ok(ChatState::PromptUser {
                skip_printing_tools: true,
            });
        };

        let location = if global { "global" } else { "local" };
        queue!(
            session.stderr,
            style::Print("\n"),
            style::SetForegroundColor(Color::Green),
            style::Print("Opening editor for "),
            style::Print(location),
            style::Print(" prompt: "),
            style::SetForegroundColor(Color::Cyan),
            style::Print(&name),
            style::SetForegroundColor(Color::Reset),
            style::Print("\n"),
            style::SetForegroundColor(Color::DarkGrey),
            style::Print("File: "),
            style::Print(target_prompt.path.display().to_string()),
            style::SetForegroundColor(Color::Reset),
            style::Print("\n\n"),
        )?;

        // Try to open the editor
        match open_editor_file(&target_prompt.path) {
            Ok(()) => {
                queue!(
                    session.stderr,
                    style::SetForegroundColor(Color::Green),
                    style::Print("✓ Prompt edited successfully.\n\n"),
                    style::SetForegroundColor(Color::Reset),
                )?;
            },
            Err(err) => {
                queue!(
                    session.stderr,
                    style::SetForegroundColor(Color::Red),
                    style::Print("Error opening editor: "),
                    style::Print(err.to_string()),
                    style::SetForegroundColor(Color::Reset),
                    style::Print("\n"),
                    style::SetForegroundColor(Color::DarkGrey),
                    style::Print("Tip: You can edit this file directly: "),
                    style::Print(target_prompt.path.display().to_string()),
                    style::SetForegroundColor(Color::Reset),
                    style::Print("\n\n"),
                )?;
            },
        }

        Ok(ChatState::PromptUser {
            skip_printing_tools: true,
        })
    }

    async fn execute_remove(
        os: &Os,
        session: &mut ChatSession,
        name: String,
        global: bool,
    ) -> Result<ChatState, ChatError> {
        let prompts = Prompts::new(&name, os).map_err(|e| ChatError::Custom(e.to_string().into()))?;
        let (local_exists, global_exists) = (prompts.local.exists(), prompts.global.exists());

        // Find the target prompt to remove
        let target_prompt = if global {
            if !global_exists {
                queue!(
                    session.stderr,
                    style::Print("\n"),
                    style::SetForegroundColor(Color::Yellow),
                    style::Print("Global prompt "),
                    style::SetForegroundColor(Color::Cyan),
                    style::Print(&name),
                    style::SetForegroundColor(Color::Yellow),
                    style::Print(" not found.\n"),
                    style::SetForegroundColor(Color::Reset),
                )?;
                return Ok(ChatState::PromptUser {
                    skip_printing_tools: true,
                });
            }
            &prompts.global
        } else if local_exists {
            &prompts.local
        } else if global_exists {
            queue!(
                session.stderr,
                style::Print("\n"),
                style::SetForegroundColor(Color::Yellow),
                style::Print("Local prompt "),
                style::SetForegroundColor(Color::Cyan),
                style::Print(&name),
                style::SetForegroundColor(Color::Yellow),
                style::Print(" not found, but global version exists.\n"),
                style::Print("Use "),
                style::SetForegroundColor(Color::Cyan),
                style::Print("/prompts remove "),
                style::Print(&name),
                style::Print(" --global"),
                style::SetForegroundColor(Color::Yellow),
                style::Print(" to remove the global version.\n"),
                style::SetForegroundColor(Color::Reset),
            )?;
            return Ok(ChatState::PromptUser {
                skip_printing_tools: true,
            });
        } else {
            queue!(
                session.stderr,
                style::Print("\n"),
                style::SetForegroundColor(Color::Yellow),
                style::Print("Prompt "),
                style::SetForegroundColor(Color::Cyan),
                style::Print(&name),
                style::SetForegroundColor(Color::Yellow),
                style::Print(" not found.\n"),
                style::SetForegroundColor(Color::Reset),
            )?;
            return Ok(ChatState::PromptUser {
                skip_printing_tools: true,
            });
        };

        let location = if global { "global" } else { "local" };

        // Ask for confirmation
        queue!(
            session.stderr,
            style::Print("\n"),
            style::SetForegroundColor(Color::Yellow),
            style::Print("⚠ Warning: This will permanently remove the "),
            style::Print(location),
            style::Print(" prompt '"),
            style::SetForegroundColor(Color::Cyan),
            style::Print(&name),
            style::SetForegroundColor(Color::Yellow),
            style::Print("'.\n"),
            style::SetForegroundColor(Color::DarkGrey),
            style::Print("File: "),
            style::Print(target_prompt.path.display().to_string()),
            style::SetForegroundColor(Color::Reset),
            style::Print("\n"),
        )?;

        // Flush stderr to ensure the warning is displayed before asking for input
        execute!(session.stderr)?;

        // Ask for user confirmation
        let user_input = match crate::util::input("Are you sure you want to remove this prompt? (y/n): ", None) {
            Ok(input) => input.trim().to_lowercase(),
            Err(_) => {
                queue!(
                    session.stderr,
                    style::Print("\n"),
                    style::SetForegroundColor(Color::Green),
                    style::Print("✓ Removal cancelled.\n"),
                    style::SetForegroundColor(Color::Reset),
                )?;
                return Ok(ChatState::PromptUser {
                    skip_printing_tools: true,
                });
            },
        };

        if user_input != "y" && user_input != "yes" {
            queue!(
                session.stderr,
                style::Print("\n"),
                style::SetForegroundColor(Color::Green),
                style::Print("✓ Removal cancelled.\n"),
                style::SetForegroundColor(Color::Reset),
            )?;
            return Ok(ChatState::PromptUser {
                skip_printing_tools: true,
            });
        }

        // Remove the file
        match target_prompt.delete() {
            Ok(()) => {
                queue!(
                    session.stderr,
                    style::Print("\n"),
                    style::SetForegroundColor(Color::Green),
                    style::Print("✓ Removed "),
                    style::Print(location),
                    style::Print(" prompt "),
                    style::SetForegroundColor(Color::Cyan),
                    style::Print(&name),
                    style::SetForegroundColor(Color::Green),
                    style::Print(" successfully.\n\n"),
                    style::SetForegroundColor(Color::Reset),
                )?;
            },
            Err(err) => {
                queue!(
                    session.stderr,
                    style::Print("\n"),
                    style::SetForegroundColor(Color::Red),
                    style::Print("Error deleting prompt: "),
                    style::Print(err.to_string()),
                    style::SetForegroundColor(Color::Reset),
                    style::Print("\n\n"),
                )?;
            },
        }

        Ok(ChatState::PromptUser {
            skip_printing_tools: true,
        })
    }

    pub fn name(&self) -> &'static str {
        match self {
            PromptsSubcommand::List { .. } => "list",
            PromptsSubcommand::Details { .. } => "details",
            PromptsSubcommand::Get { .. } => "get",
            PromptsSubcommand::Create { .. } => "create",
            PromptsSubcommand::Edit { .. } => "edit",
            PromptsSubcommand::Remove { .. } => "remove",
        }
    }
}

/// Display fetched prompt content to the user before AI processing
fn display_prompt_content(
    _prompt_name: &str,
    messages: &[PromptMessage],
    session: &mut ChatSession,
) -> Result<(), ChatError> {
    fn stringify_prompt_message_content(content: &PromptMessageContent) -> String {
        match content {
            PromptMessageContent::Text { text } => text.clone(),
            PromptMessageContent::Image { image } => image.raw.data.clone(),
            PromptMessageContent::Resource { resource } => match &resource.raw.resource {
                rmcp::model::ResourceContents::TextResourceContents {
                    uri, mime_type, text, ..
                } => {
                    let mime_type = mime_type.as_deref().unwrap_or("unknown");
                    format!("Text resource of uri: {uri}, mime_type: {mime_type}, text: {text}")
                },
                rmcp::model::ResourceContents::BlobResourceContents { uri, mime_type, .. } => {
                    let mime_type = mime_type.as_deref().unwrap_or("unknown");
                    format!("Blob resource of uri: {uri}, mime_type: {mime_type}")
                },
            },
            PromptMessageContent::ResourceLink { link } => {
                format!("Resource link with uri: {}, name: {}", link.raw.uri, link.raw.name)
            },
        }
    }

    queue!(session.stderr, style::Print("\n"),)?;

    for message in messages {
        let content = stringify_prompt_message_content(&message.content);
        if !content.trim().is_empty() {
            queue!(
                session.stderr,
                style::SetForegroundColor(Color::DarkGrey),
                style::Print(content),
                style::SetForegroundColor(Color::Reset),
                style::Print("\n"),
            )?;
        }
    }

    queue!(session.stderr, style::Print("\n"))?;
    execute!(session.stderr)?;
    Ok(())
}

/// Display file-based prompt content to the user before AI processing
fn display_file_prompt_content(_prompt_name: &str, content: &str, session: &mut ChatSession) -> Result<(), ChatError> {
    queue!(session.stderr, style::Print("\n"),)?;

    if !content.trim().is_empty() {
        queue!(
            session.stderr,
            style::SetForegroundColor(Color::DarkGrey),
            style::Print(content),
            style::SetForegroundColor(Color::Reset),
            style::Print("\n"),
        )?;
    }

    queue!(session.stderr, style::Print("\n"))?;
    execute!(session.stderr)?;
    Ok(())
}

#[cfg(test)]
mod tests {
    use std::fs;

    use rmcp::model::PromptArgument;
    use tempfile::TempDir;

    use super::*;

    fn create_prompt_file(dir: &PathBuf, name: &str, content: &str) {
        fs::create_dir_all(dir).unwrap();
        fs::write(dir.join(format!("{}.md", name)), content).unwrap();
    }

    #[tokio::test]
    async fn test_prompt_file_operations() {
        let temp_dir = TempDir::new().unwrap();

        // Create test prompts in temp directory structure
        let global_dir = temp_dir.path().join(".aws/amazonq/prompts");
        let local_dir = temp_dir.path().join(".amazonq/prompts");

        create_prompt_file(&global_dir, "global_only", "Global content");
        create_prompt_file(&global_dir, "shared", "Global shared");
        create_prompt_file(&local_dir, "local_only", "Local content");
        create_prompt_file(&local_dir, "shared", "Local shared");

        // Test that we can read the files directly
        assert_eq!(
            fs::read_to_string(global_dir.join("global_only.md")).unwrap(),
            "Global content"
        );
        assert_eq!(fs::read_to_string(local_dir.join("shared.md")).unwrap(), "Local shared");
    }

    #[test]
    fn test_local_prompts_override_global() {
        let temp_dir = TempDir::new().unwrap();

        // Create global and local directories
        let global_dir = temp_dir.path().join(".aws/amazonq/prompts");
        let local_dir = temp_dir.path().join(".amazonq/prompts");

        // Create prompts: one with same name in both directories, one unique to each
        create_prompt_file(&global_dir, "shared", "Global version");
        create_prompt_file(&global_dir, "global_only", "Global only");
        create_prompt_file(&local_dir, "shared", "Local version");
        create_prompt_file(&local_dir, "local_only", "Local only");

        // Simulate the priority logic from get_available_prompt_names()
        let mut names = Vec::new();

        // Add global prompts first
        for entry in fs::read_dir(&global_dir).unwrap() {
            let entry = entry.unwrap();
            let path = entry.path();
            if path.extension().and_then(|s| s.to_str()) == Some("md") {
                if let Some(file_stem) = path.file_stem().and_then(|s| s.to_str()) {
                    let prompt = Prompt::new(file_stem, global_dir.clone());
                    names.push(prompt.name);
                }
            }
        }

        // Add local prompts (with override logic)
        for entry in fs::read_dir(&local_dir).unwrap() {
            let entry = entry.unwrap();
            let path = entry.path();
            if path.extension().and_then(|s| s.to_str()) == Some("md") {
                if let Some(file_stem) = path.file_stem().and_then(|s| s.to_str()) {
                    let prompt = Prompt::new(file_stem, local_dir.clone());
                    let name = prompt.name;
                    // Remove duplicate if it exists (local overrides global)
                    names.retain(|n| n != &name);
                    names.push(name);
                }
            }
        }

        // Verify: should have 3 unique prompts (shared, global_only, local_only)
        assert_eq!(names.len(), 3);
        assert!(names.contains(&"shared".to_string()));
        assert!(names.contains(&"global_only".to_string()));
        assert!(names.contains(&"local_only".to_string()));

        // Verify only one "shared" exists (local overrode global)
        let shared_count = names.iter().filter(|&name| name == "shared").count();
        assert_eq!(shared_count, 1);

        // Simulate load_prompt_by_name() priority: local first, then global
        let shared_content = if local_dir.join("shared.md").exists() {
            fs::read_to_string(local_dir.join("shared.md")).unwrap()
        } else {
            fs::read_to_string(global_dir.join("shared.md")).unwrap()
        };

        // Verify local version was loaded
        assert_eq!(shared_content, "Local version");
    }

    #[test]
    fn test_validate_prompt_name() {
        // Empty name
        assert!(validate_prompt_name("").is_err());
        assert!(validate_prompt_name("   ").is_err());

        // Too long name (over 50 characters)
        let long_name = "a".repeat(51);
        assert!(validate_prompt_name(&long_name).is_err());

        // Exactly 50 characters should be valid
        let max_name = "a".repeat(50);
        assert!(validate_prompt_name(&max_name).is_ok());

        // Valid names with allowed characters
        assert!(validate_prompt_name("valid_name").is_ok());
        assert!(validate_prompt_name("valid-name-v2").is_ok());

        // Invalid characters (spaces, special chars, path separators)
        assert!(validate_prompt_name("invalid name").is_err()); // space
        assert!(validate_prompt_name("path/name").is_err()); // forward slash
        assert!(validate_prompt_name("path\\name").is_err()); // backslash
        assert!(validate_prompt_name("name.ext").is_err()); // dot
        assert!(validate_prompt_name("name@host").is_err()); // at symbol
        assert!(validate_prompt_name("name#tag").is_err()); // hash
        assert!(validate_prompt_name("name$var").is_err()); // dollar sign
        assert!(validate_prompt_name("name%percent").is_err()); // percent
        assert!(validate_prompt_name("name&and").is_err()); // ampersand
        assert!(validate_prompt_name("name*star").is_err()); // asterisk
        assert!(validate_prompt_name("name+plus").is_err()); // plus
        assert!(validate_prompt_name("name=equals").is_err()); // equals
        assert!(validate_prompt_name("name?question").is_err()); // question mark
        assert!(validate_prompt_name("name[bracket]").is_err()); // brackets
        assert!(validate_prompt_name("name{brace}").is_err()); // braces
        assert!(validate_prompt_name("name(paren)").is_err()); // parentheses
        assert!(validate_prompt_name("name<angle>").is_err()); // angle brackets
        assert!(validate_prompt_name("name|pipe").is_err()); // pipe
        assert!(validate_prompt_name("name;semicolon").is_err()); // semicolon
        assert!(validate_prompt_name("name:colon").is_err()); // colon
        assert!(validate_prompt_name("name\"quote").is_err()); // double quote
        assert!(validate_prompt_name("name'apostrophe").is_err()); // single quote
        assert!(validate_prompt_name("name`backtick").is_err()); // backtick
        assert!(validate_prompt_name("name~tilde").is_err()); // tilde
        assert!(validate_prompt_name("name!exclamation").is_err()); // exclamation
    }

    #[test]
    fn test_format_description() {
        // Test normal description
        let desc = Some("This is a test description".to_string());
        assert_eq!(format_description(desc.as_ref()), "This is a test description");

        // Test None description
        assert_eq!(format_description(None), "(no description)");

        // Test empty description
        let empty_desc = Some("".to_string());
        assert_eq!(format_description(empty_desc.as_ref()), "(no description)");

        // Test whitespace-only description
        let whitespace_desc = Some("   \n\t  ".to_string());
        assert_eq!(format_description(whitespace_desc.as_ref()), "(no description)");

        // Test multi-line description (should take first line)
        let multiline_desc = Some("First line\nSecond line\nThird line".to_string());
        assert_eq!(format_description(multiline_desc.as_ref()), "First line");
    }

    #[test]
    fn test_truncate_description() {
        // Test normal length
        let short = "Short description";
        assert_eq!(truncate_description(short, 40), "Short description");

        // Test truncation
        let long =
            "This is a very long description that should be truncated because it exceeds the maximum length limit";
        let result = truncate_description(long, 40);
        assert!(result.len() <= 40);
        assert!(result.ends_with("..."));
        // Length may be less than 40 due to trim_end() removing trailing spaces
        assert!(result.len() >= 37); // At least max_length - 3 chars

        // Test exact length
        let exact = "A".repeat(40);
        assert_eq!(truncate_description(&exact, 40), exact);

        // Test very short max length
        let result = truncate_description("Hello world", 5);
        assert_eq!(result, "He...");
        assert_eq!(UnicodeWidthStr::width(result.as_str()), 5);

        // Test space trimming before ellipsis
        let with_space = "Prompt to explain available tools and how";
        let result = truncate_description(with_space, 40);
        assert!(!result.contains(" ..."));
        assert!(result.ends_with("..."));
        assert_eq!(result, "Prompt to explain available tools and...");
    }

    #[test]
    fn test_truncate_description_utf8_boundaries() {
        // Test Korean text that would cause byte boundary issues
        let korean_text = "사용자가 작성한 글의 어색한 표현이나 오타를 수정하고 싶을 때 사용할 수 있는 프롬프트로, 원본의 어투와 어조를 유지하면서 자연스러운 표현으로 개선해줍니다";

        // Test truncation at various lengths
        let result_40 = truncate_description(korean_text, 40);
        assert!(UnicodeWidthStr::width(result_40.as_str()) <= 40);
        assert!(result_40.ends_with("..."));

        let result_50 = truncate_description(korean_text, 50);
        assert!(UnicodeWidthStr::width(result_50.as_str()) <= 50);
        assert!(result_50.ends_with("..."));

        // Test with mixed ASCII and Korean
        let mixed_text = "Hello 안녕하세요 World 세계";
        let result_mixed = truncate_description(mixed_text, 15);
        assert!(result_mixed.ends_with("..."));

        // Test with text shorter than limit
        let short_korean = "안녕하세요";
        let result_short = truncate_description(short_korean, 20);
        assert_eq!(result_short, "안녕하세요");
        assert!(!result_short.ends_with("..."));

        // Test edge case: exactly at limit
        let exact_text = "정확히"; // 3 characters, 6 width units
        let result_exact = truncate_description(exact_text, 6);
        assert_eq!(result_exact, "정확히");
        assert!(!result_exact.ends_with("..."));

        // Test edge case: one width unit over limit
        let over_text = "정확히다"; // 4 characters, 8 width units
        let result_over = truncate_description(over_text, 6);
        assert!(result_over.ends_with("..."));
        assert!(UnicodeWidthStr::width(result_over.as_str()) <= 6);

        // Test CJK width handling - Korean chars are 2 width units each
        let korean_only = "한글테스트입니다"; // 7 chars, 14 width units
        let result_korean = truncate_description(korean_only, 10);
        assert!(result_korean.ends_with("..."));
        assert!(UnicodeWidthStr::width(result_korean.as_str()) <= 10);
        // Should fit "한글테..." (3 Korean chars + ellipsis = 6 + 3 = 9 width units)
        assert_eq!(result_korean, "한글테...");
    }

    #[test]
    fn test_parse_all_mcp_error_details() {
        // Test parsing multiple validation errors
        let error_str = r#"MCP error -32602: Invalid arguments for prompt validation-test: [
  {
    "validation": "regex",
    "code": "invalid_string",
    "message": "Must be a valid email ending in .com",
    "path": [
      "email"
    ]
  },
  {
    "validation": "regex",
    "code": "invalid_string",
    "message": "Must be a positive number",
    "path": [
      "count"
    ]
  }
]"#;

        let errors = parse_all_mcp_error_details(error_str);
        assert_eq!(errors.len(), 2);

        // First error
        assert_eq!(errors[0].code, "invalid_string");
        assert_eq!(errors[0].message, "Must be a valid email ending in .com");
        assert_eq!(errors[0].path, vec!["email"]);

        // Second error
        assert_eq!(errors[1].code, "invalid_string");
        assert_eq!(errors[1].message, "Must be a positive number");
        assert_eq!(errors[1].path, vec!["count"]);

        // Test empty array
        let empty_error = "MCP error -32602: Invalid arguments for prompt test: []";
        let empty_errors = parse_all_mcp_error_details(empty_error);
        assert_eq!(empty_errors.len(), 0);

        // Test invalid JSON
        let invalid_error = "Not a valid MCP error";
        let invalid_errors = parse_all_mcp_error_details(invalid_error);
        assert_eq!(invalid_errors.len(), 0);
    }

    #[test]
    fn test_parse_32603_error_with_data() {
        // Test parsing -32603 error with data object
        let error_str = r#"MCP error -32603: {
            "jsonrpc": "2.0",
            "id": 1,
            "error": {
                "code": -32603,
                "message": "Tool execution failed",
                "data": {
                    "tool": "get_weather",
                    "reason": "API service unavailable"
                }
            }
        }"#;

        // Extract JSON part
        let json_start = error_str.find('{').unwrap();
        let json_end = error_str.rfind('}').unwrap();
        let json_str = &error_str[json_start..=json_end];

        let error_obj: serde_json::Value = serde_json::from_str(json_str).unwrap();
        let error_field = error_obj.get("error").unwrap();

        let message = error_field.get("message").unwrap().as_str().unwrap();
        assert_eq!(message, "Tool execution failed");

        let data = error_field.get("data").unwrap();
        assert_eq!(data.get("tool").unwrap().as_str().unwrap(), "get_weather");
        assert_eq!(data.get("reason").unwrap().as_str().unwrap(), "API service unavailable");
    }

    #[test]
    fn test_parse_32603_error_without_data() {
        // Test parsing -32603 error without data object
        let error_str = r#"MCP error -32603: {
            "jsonrpc": "2.0",
            "id": 5,
            "error": {
                "code": -32603,
                "message": "Internal error"
            }
        }"#;

        let json_start = error_str.find('{').unwrap();
        let json_end = error_str.rfind('}').unwrap();
        let json_str = &error_str[json_start..=json_end];

        let error_obj: serde_json::Value = serde_json::from_str(json_str).unwrap();
        let error_field = error_obj.get("error").unwrap();

        let message = error_field.get("message").unwrap().as_str().unwrap();
        assert_eq!(message, "Internal error");

        // Data field should not exist
        assert!(error_field.get("data").is_none());
    }

    #[test]
    fn test_parse_32603_error_with_complex_data() {
        // Test parsing -32603 error with complex data object
        let error_str = r#"MCP error -32603: {
            "jsonrpc": "2.0",
            "id": 3,
            "error": {
                "code": -32603,
                "message": "Database connection failed",
                "data": {
                    "details": "Connection timeout",
                    "timestamp": "2025-09-13T20:18:59.742Z",
                    "retry_count": 3,
                    "config": {
                        "host": "localhost",
                        "port": 5432
                    }
                }
            }
        }"#;

        let json_start = error_str.find('{').unwrap();
        let json_end = error_str.rfind('}').unwrap();
        let json_str = &error_str[json_start..=json_end];

        let error_obj: serde_json::Value = serde_json::from_str(json_str).unwrap();
        let error_field = error_obj.get("error").unwrap();

        let message = error_field.get("message").unwrap().as_str().unwrap();
        assert_eq!(message, "Database connection failed");

        let data = error_field.get("data").unwrap();
        assert_eq!(data.get("details").unwrap().as_str().unwrap(), "Connection timeout");
        assert_eq!(data.get("retry_count").unwrap().as_u64().unwrap(), 3);

        let config = data.get("config").unwrap();
        assert_eq!(config.get("host").unwrap().as_str().unwrap(), "localhost");
        assert_eq!(config.get("port").unwrap().as_u64().unwrap(), 5432);
    }

    #[test]
    fn test_prompts_subcommand_name() {
        assert_eq!(PromptsSubcommand::List { search_word: None }.name(), "list");
        assert_eq!(
            PromptsSubcommand::Details {
                name: "test".to_string()
            }
            .name(),
            "details"
        );
        assert_eq!(
            PromptsSubcommand::Get {
                orig_input: None,
                name: "test".to_string(),
                arguments: None
            }
            .name(),
            "get"
        );
    }

    #[test]
    fn test_prompts_subcommand_parsing() {
        // Test that Details variant can be created
        let details_cmd = PromptsSubcommand::Details {
            name: "test_prompt".to_string(),
        };
        assert_eq!(details_cmd.name(), "details");

        // Test equality
        let details_cmd2 = PromptsSubcommand::Details {
            name: "test_prompt".to_string(),
        };
        assert_eq!(details_cmd, details_cmd2);
    }

    #[test]
    fn test_server_prompt_name_parsing() {
        // Test parsing server/prompt format
        let name = "server1/my_prompt";
        let (server_filter, prompt_name) = if let Some((server, prompt)) = name.split_once('/') {
            (Some(server), prompt)
        } else {
            (None, name)
        };
        assert_eq!(server_filter, Some("server1"));
        assert_eq!(prompt_name, "my_prompt");

        // Test parsing prompt name only
        let name = "my_prompt";
        let (server_filter, prompt_name) = if let Some((server, prompt)) = name.split_once('/') {
            (Some(server), prompt)
        } else {
            (None, name)
        };
        assert_eq!(server_filter, None);
        assert_eq!(prompt_name, "my_prompt");
    }

    #[test]
    fn test_prompt_bundle_filtering() {
        // Create mock prompt bundles
        let prompt1 = rmcp::model::Prompt {
            name: "test_prompt".to_string(),
            title: Some("Test Prompt".to_string()),
            description: Some("Test description".to_string()),
<<<<<<< HEAD
=======
            title: Some("Test Prompt".to_string()),
>>>>>>> c9d62660
            icons: None,
            arguments: Some(vec![
                PromptArgument {
                    name: "arg1".to_string(),
                    title: Some("Argument 1".to_string()),
                    description: Some("First argument".to_string()),
                    title: Some("Argument 1".to_string()),
                    required: Some(true),
                },
                PromptArgument {
                    name: "arg2".to_string(),
<<<<<<< HEAD
                    title: None,
=======
                    title: Some("Argument 2".to_string()),
>>>>>>> c9d62660
                    description: None,
                    required: Some(false),
                },
            ]),
        };

        let bundle1 = PromptBundle {
            server_name: "server1".to_string(),
            prompt_get: prompt1.clone(),
        };

        let bundle2 = PromptBundle {
            server_name: "server2".to_string(),
            prompt_get: prompt1,
        };

        let bundles = vec![&bundle1, &bundle2];

        // Test filtering by server
        let filtered: Vec<&PromptBundle> = bundles.iter().filter(|b| b.server_name == "server1").copied().collect();
        assert_eq!(filtered.len(), 1);
        assert_eq!(filtered[0].server_name, "server1");

        // Test no filtering (all bundles)
        let all: Vec<&PromptBundle> = bundles.iter().copied().collect();
        assert_eq!(all.len(), 2);
    }

    #[test]
    fn test_ambiguous_prompt_message_generation() {
        // Test generating disambiguation message
        let prompt_name = "test_prompt";
        let server_names = vec!["server1", "server2", "server3"];

        let alt_names: Vec<String> = server_names
            .iter()
            .map(|s| format!("- @{}/{}", s, prompt_name))
            .collect();
        let alt_msg = format!("\n{}\n", alt_names.join("\n"));

        assert_eq!(
            alt_msg,
            "\n- @server1/test_prompt\n- @server2/test_prompt\n- @server3/test_prompt\n"
        );
    }

    #[test]
    fn test_extract_prompt_name_from_qualified_name() {
        // Test extracting prompt name from server/prompt format
        let qualified_name = "server1/my_prompt";
        let actual_prompt_name = if let Some((_, name)) = qualified_name.split_once('/') {
            name
        } else {
            qualified_name
        };
        assert_eq!(actual_prompt_name, "my_prompt");

        // Test with unqualified name
        let unqualified_name = "my_prompt";
        let actual_prompt_name = if let Some((_, name)) = unqualified_name.split_once('/') {
            name
        } else {
            unqualified_name
        };
        assert_eq!(actual_prompt_name, "my_prompt");
    }
}<|MERGE_RESOLUTION|>--- conflicted
+++ resolved
@@ -2528,28 +2528,19 @@
         // Create mock prompt bundles
         let prompt1 = rmcp::model::Prompt {
             name: "test_prompt".to_string(),
+            description: Some("Test description".to_string()),
             title: Some("Test Prompt".to_string()),
-            description: Some("Test description".to_string()),
-<<<<<<< HEAD
-=======
-            title: Some("Test Prompt".to_string()),
->>>>>>> c9d62660
             icons: None,
             arguments: Some(vec![
                 PromptArgument {
                     name: "arg1".to_string(),
-                    title: Some("Argument 1".to_string()),
                     description: Some("First argument".to_string()),
                     title: Some("Argument 1".to_string()),
                     required: Some(true),
                 },
                 PromptArgument {
                     name: "arg2".to_string(),
-<<<<<<< HEAD
-                    title: None,
-=======
                     title: Some("Argument 2".to_string()),
->>>>>>> c9d62660
                     description: None,
                     required: Some(false),
                 },
