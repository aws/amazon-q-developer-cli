use std::borrow::Cow;
use std::io::Write;

use clap::Subcommand;
use crossterm::style::{
    self,
    Attribute,
    Color,
};
use crossterm::{
    execute,
    queue,
};
use syntect::easy::HighlightLines;
use syntect::highlighting::{
    Style,
    ThemeSet,
};
use syntect::parsing::SyntaxSet;
use syntect::util::{
    LinesWithEndings,
    as_24_bit_terminal_escaped,
};

<<<<<<< HEAD
use crate::cli::agent::Agent;
use crate::cli::agent::wrapper_types::Cold;
=======
use crate::cli::agent::{
    Agent,
    Agents,
    create_agent,
    rename_agent,
};
>>>>>>> e6f5e990
use crate::cli::chat::{
    ChatError,
    ChatSession,
    ChatState,
};
use crate::os::Os;
use crate::util::directories::chat_global_agent_path;

#[deny(missing_docs)]
#[derive(Debug, PartialEq, Subcommand)]
#[command(
    before_long_help = "Agents allow you to organize and manage different sets of context files for different projects or tasks.

Notes
• Launch q chat with a specific agent with --agent
• Construct an agent under ~/.aws/amazonq/agents/ (accessible globally) or cwd/.aws/amazonq/agents (accessible in workspace)
• See example config under global directory
• Set default agent to assume with settings by running \"q settings chat.defaultAgent agent_name\"
• Each agent maintains its own set of context and customizations"
)]
pub enum AgentSubcommand {
    /// List all available agents
    List,
    /// Create a new agent with the specified name
    Create {
        /// Name of the agent to be created
        #[arg(long, short)]
        name: String,
        /// The directory where the agent will be saved. If not provided, the agent will be saved in
        /// the global agent directory
        #[arg(long, short)]
        directory: Option<String>,
        /// The name of an agent that shall be used as the starting point for the agent creation
        #[arg(long, short)]
        from: Option<String>,
    },
    /// Delete the specified agent
    #[command(hide = true)]
    Delete { name: String },
    /// Switch to the specified agent
    #[command(hide = true)]
    Set { name: String },
    /// Rename an agent. Should this be the current active agent, its changes will take effect upon
    /// next launch
    Rename {
        /// Original name of the agent
        #[arg(long, short)]
        agent: String,
        /// New name the agent shall be changed to
        #[arg(long, short)]
        new_name: String,
    },
    /// Show agent config schema
    Schema,
}

impl AgentSubcommand {
    pub async fn execute(self, os: &mut Os, session: &mut ChatSession) -> Result<ChatState, ChatError> {
        let agents = &session.conversation.agents;

        macro_rules! _print_err {
            ($err:expr) => {
                execute!(
                    session.stderr,
                    style::SetForegroundColor(Color::Red),
                    style::Print(format!("\nError: {}\n\n", $err)),
                    style::SetForegroundColor(Color::Reset)
                )?
            };
        }

        match self {
            Self::List => {
                let profiles = agents.agents.values().collect::<Vec<_>>();
                let active_profile = agents.get_active();

                for (i, profile) in profiles.iter().enumerate() {
                    if active_profile.is_some_and(|p| p == *profile) {
                        queue!(
                            session.stderr,
                            style::SetForegroundColor(Color::Green),
                            style::Print("* "),
                            style::Print(&profile.name),
                            style::SetForegroundColor(Color::Reset),
                        )?;
                    } else {
                        queue!(session.stderr, style::Print("  "), style::Print(&profile.name),)?;
                    }

                    if i < profiles.len().saturating_sub(1) {
                        queue!(session.stderr, style::Print("\n"))?;
                    }
                }
                execute!(session.stderr, style::Print("\n"))?;
            },
            Self::Schema => {
                use schemars::schema_for;

                let schema = schema_for!(Agent<Cold>);
                let pretty = serde_json::to_string_pretty(&schema)
                    .map_err(|e| ChatError::Custom(format!("Failed to convert agent schema to string: {e}").into()))?;
                highlight_json(&mut session.stderr, pretty.as_str())
                    .map_err(|e| ChatError::Custom(format!("Error printing agent schema: {e}").into()))?;
            },
            Self::Create { name, directory, from } => {
                let mut agents = Agents::load(os, None, true, &mut session.stderr).await;
                let path_with_file_name = create_agent(os, &mut agents, name.clone(), directory, from)
                    .await
                    .map_err(|e| ChatError::Custom(Cow::Owned(e.to_string())))?;
                let editor_cmd = std::env::var("EDITOR").unwrap_or_else(|_| "vi".to_string());
                let mut cmd = std::process::Command::new(editor_cmd);

                let status = cmd.arg(&path_with_file_name).status()?;
                if !status.success() {
                    return Err(ChatError::Custom("Editor process did not exit with success".into()));
                }

                let Ok(content) = os.fs.read(&path_with_file_name).await else {
                    return Err(ChatError::Custom(
                        format!(
                            "Post write validation failed. Error opening {}. Aborting",
                            path_with_file_name.display()
                        )
                        .into(),
                    ));
                };
                if let Err(e) = serde_json::from_slice::<Agent>(&content) {
                    return Err(ChatError::Custom(
                        format!("Post write validation failed for agent '{name}'. Malformed config detected: {e}")
                            .into(),
                    ));
                }

                execute!(
                    session.stderr,
                    style::SetForegroundColor(Color::Green),
                    style::Print("Agent "),
                    style::SetForegroundColor(Color::Cyan),
                    style::Print(name),
                    style::SetForegroundColor(Color::Green),
                    style::Print(" has been created successfully"),
                    style::SetForegroundColor(Color::Reset),
                    style::Print("\n"),
                    style::SetForegroundColor(Color::Yellow),
                    style::Print("Changes take effect on next launch"),
                    style::SetForegroundColor(Color::Reset)
                )?;
            },
            Self::Rename { agent, new_name } => {
                let mut agents = Agents::load(os, None, true, &mut session.stderr).await;
                rename_agent(os, &mut agents, agent.clone(), new_name.clone())
                    .await
                    .map_err(|e| ChatError::Custom(Cow::Owned(e.to_string())))?;

                execute!(
                    session.stderr,
                    style::SetForegroundColor(Color::Green),
                    style::Print("Agent "),
                    style::SetForegroundColor(Color::Cyan),
                    style::Print(agent),
                    style::SetForegroundColor(Color::Green),
                    style::Print(" has been renamed to "),
                    style::SetForegroundColor(Color::Cyan),
                    style::Print(new_name),
                    style::SetForegroundColor(Color::Reset),
                    style::Print("\n"),
                    style::SetForegroundColor(Color::Yellow),
                    style::Print("Changes take effect on next launch"),
                    style::SetForegroundColor(Color::Reset)
                )?;
            },
            Self::Set { .. } | Self::Delete { .. } => {
                // As part of the agent implementation, we are disabling the ability to
                // switch / create profile after a session has started.
                // TODO: perhaps revive this after we have a decision on profile create /
                // switch
                let global_path = if let Ok(path) = chat_global_agent_path(os) {
                    path.to_str().unwrap_or("default global agent path").to_string()
                } else {
                    "default global agent path".to_string()
                };
                execute!(
                    session.stderr,
                    style::SetForegroundColor(Color::Yellow),
                    style::Print(format!(
                        "To make changes or create agents, please do so via create the corresponding config in {}, where you would also find an example config for your reference.\nTo switch agent, launch another instance of q chat with --agent.\n\n",
                        global_path
                    )),
                    style::SetAttribute(Attribute::Reset)
                )?;
            },
        }

        Ok(ChatState::PromptUser {
            skip_printing_tools: true,
        })
    }

    pub fn name(&self) -> &'static str {
        match self {
            Self::List => "list",
            Self::Create { .. } => "create",
            Self::Delete { .. } => "delete",
            Self::Set { .. } => "set",
            Self::Rename { .. } => "rename",
            Self::Schema => "schema",
        }
    }
}

fn highlight_json(output: &mut impl Write, json_str: &str) -> eyre::Result<()> {
    let ps = SyntaxSet::load_defaults_newlines();
    let ts = ThemeSet::load_defaults();

    let syntax = ps
        .find_syntax_by_extension("json")
        .ok_or(eyre::eyre!("No syntax found by extension"))?;
    let mut h = HighlightLines::new(syntax, &ts.themes["base16-ocean.dark"]);

    for line in LinesWithEndings::from(json_str) {
        let ranges: Vec<(Style, &str)> = h.highlight_line(line, &ps)?;
        let escaped = as_24_bit_terminal_escaped(&ranges[..], false);
        queue!(output, style::Print(escaped))?;
    }

    Ok(execute!(output, style::ResetColor)?)
}<|MERGE_RESOLUTION|>--- conflicted
+++ resolved
@@ -22,17 +22,13 @@
     as_24_bit_terminal_escaped,
 };
 
-<<<<<<< HEAD
-use crate::cli::agent::Agent;
-use crate::cli::agent::wrapper_types::Cold;
-=======
 use crate::cli::agent::{
     Agent,
     Agents,
+    Cold,
     create_agent,
     rename_agent,
 };
->>>>>>> e6f5e990
 use crate::cli::chat::{
     ChatError,
     ChatSession,
