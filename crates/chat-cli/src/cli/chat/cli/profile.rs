use clap::Subcommand;
use crossterm::execute;
use crossterm::style::{
    self,
    Attribute,
    Color,
};

use crate::cli::chat::{
    ChatError,
    ChatSession,
    ChatState,
};
<<<<<<< HEAD
use crate::platform::Context;
use crate::util::directories::chat_global_persona_path;
=======
use crate::os::Os;
>>>>>>> a02c0c6e

#[deny(missing_docs)]
#[derive(Debug, PartialEq, Subcommand)]
#[command(
    before_long_help = "Profiles allow you to organize and manage different sets of context files for different projects or tasks.

Notes
• The \"global\" profile contains context files that are available in all profiles
• The \"default\" profile is used when no profile is specified
• You can switch between profiles to work on different projects
• Each profile maintains its own set of context files"
)]
pub enum ProfileSubcommand {
    /// List all available profiles
    List,
    /// Create a new profile with the specified name
    Create { name: String },
    /// Delete the specified profile
    Delete { name: String },
    /// Switch to the specified profile
    Set { name: String },
    /// Rename a profile
    Rename { old_name: String, new_name: String },
}

impl ProfileSubcommand {
<<<<<<< HEAD
    pub async fn execute(self, ctx: &Context, session: &mut ChatSession) -> Result<ChatState, ChatError> {
        let agents = &session.conversation.agents;
=======
    pub async fn execute(self, os: &Os, session: &mut ChatSession) -> Result<ChatState, ChatError> {
        let Some(context_manager) = &mut session.conversation.context_manager else {
            return Ok(ChatState::PromptUser {
                skip_printing_tools: true,
            });
        };
>>>>>>> a02c0c6e

        macro_rules! _print_err {
            ($err:expr) => {
                execute!(
                    session.stderr,
                    style::SetForegroundColor(Color::Red),
                    style::Print(format!("\nError: {}\n\n", $err)),
                    style::SetForegroundColor(Color::Reset)
                )?
            };
        }

        match self {
            Self::List => {
<<<<<<< HEAD
                let profiles = agents.agents.values().collect::<Vec<_>>();
                let active_profile = agents.get_active();
=======
                let profiles = match context_manager.list_profiles(os).await {
                    Ok(profiles) => profiles,
                    Err(e) => {
                        execute!(
                            session.stderr,
                            style::SetForegroundColor(Color::Red),
                            style::Print(format!("\nError listing profiles: {}\n\n", e)),
                            style::SetForegroundColor(Color::Reset)
                        )?;
                        vec![]
                    },
                };
>>>>>>> a02c0c6e

                execute!(session.stderr, style::Print("\n"))?;
                for profile in profiles {
                    if active_profile.is_some_and(|p| p == profile) {
                        execute!(
                            session.stderr,
                            style::SetForegroundColor(Color::Green),
                            style::Print("* "),
                            style::Print(&profile.name),
                            style::SetForegroundColor(Color::Reset),
                            style::Print("\n")
                        )?;
                    } else {
                        execute!(
                            session.stderr,
                            style::Print("  "),
                            style::Print(&profile.name),
                            style::Print("\n")
                        )?;
                    }
                }
                execute!(session.stderr, style::Print("\n"))?;
            },
<<<<<<< HEAD
            Self::Rename { .. } | Self::Set { .. } | Self::Delete { .. } | Self::Create { .. } => {
                // As part of the persona implementation, we are disabling the ability to
                // switch / create profile after a session has started.
                // TODO: perhaps revive this after we have a decision on profile create /
                // switch
                let global_path = if let Ok(path) = chat_global_persona_path(ctx) {
                    path.to_str().unwrap_or("default global persona path").to_string()
                } else {
                    "default global persona path".to_string()
                };
                execute!(
                    session.stderr,
                    style::SetForegroundColor(Color::Yellow),
                    style::Print(format!(
                        "Persona / Profile persistance has been disabled. To perform any CRUD on persona / profile, use the default persona under {} as example",
                        global_path
                    )),
                    style::SetAttribute(Attribute::Reset)
                )?;
=======
            Self::Create { name } => match context_manager.create_profile(os, &name).await {
                Ok(_) => {
                    execute!(
                        session.stderr,
                        style::SetForegroundColor(Color::Green),
                        style::Print(format!("\nCreated profile: {}\n\n", name)),
                        style::SetForegroundColor(Color::Reset)
                    )?;
                    context_manager
                        .switch_profile(os, &name)
                        .await
                        .map_err(|e| warn!(?e, "failed to switch to newly created profile"))
                        .ok();
                },
                Err(e) => print_err!(e),
            },
            Self::Delete { name } => match context_manager.delete_profile(os, &name).await {
                Ok(_) => {
                    execute!(
                        session.stderr,
                        style::SetForegroundColor(Color::Green),
                        style::Print(format!("\nDeleted profile: {}\n\n", name)),
                        style::SetForegroundColor(Color::Reset)
                    )?;
                },
                Err(e) => print_err!(e),
            },
            Self::Set { name } => match context_manager.switch_profile(os, &name).await {
                Ok(_) => {
                    execute!(
                        session.stderr,
                        style::SetForegroundColor(Color::Green),
                        style::Print(format!("\nSwitched to profile: {}\n\n", name)),
                        style::SetForegroundColor(Color::Reset)
                    )?;
                },
                Err(e) => print_err!(e),
            },
            Self::Rename { old_name, new_name } => {
                match context_manager.rename_profile(os, &old_name, &new_name).await {
                    Ok(_) => {
                        execute!(
                            session.stderr,
                            style::SetForegroundColor(Color::Green),
                            style::Print(format!("\nRenamed profile: {} -> {}\n\n", old_name, new_name)),
                            style::SetForegroundColor(Color::Reset)
                        )?;
                    },
                    Err(e) => print_err!(e),
                }
>>>>>>> a02c0c6e
            },
        }

        Ok(ChatState::PromptUser {
            skip_printing_tools: true,
        })
    }
}<|MERGE_RESOLUTION|>--- conflicted
+++ resolved
@@ -11,12 +11,8 @@
     ChatSession,
     ChatState,
 };
-<<<<<<< HEAD
-use crate::platform::Context;
+use crate::os::Os;
 use crate::util::directories::chat_global_persona_path;
-=======
-use crate::os::Os;
->>>>>>> a02c0c6e
 
 #[deny(missing_docs)]
 #[derive(Debug, PartialEq, Subcommand)]
@@ -43,17 +39,8 @@
 }
 
 impl ProfileSubcommand {
-<<<<<<< HEAD
-    pub async fn execute(self, ctx: &Context, session: &mut ChatSession) -> Result<ChatState, ChatError> {
+    pub async fn execute(self, os: &Os, session: &mut ChatSession) -> Result<ChatState, ChatError> {
         let agents = &session.conversation.agents;
-=======
-    pub async fn execute(self, os: &Os, session: &mut ChatSession) -> Result<ChatState, ChatError> {
-        let Some(context_manager) = &mut session.conversation.context_manager else {
-            return Ok(ChatState::PromptUser {
-                skip_printing_tools: true,
-            });
-        };
->>>>>>> a02c0c6e
 
         macro_rules! _print_err {
             ($err:expr) => {
@@ -68,23 +55,8 @@
 
         match self {
             Self::List => {
-<<<<<<< HEAD
                 let profiles = agents.agents.values().collect::<Vec<_>>();
                 let active_profile = agents.get_active();
-=======
-                let profiles = match context_manager.list_profiles(os).await {
-                    Ok(profiles) => profiles,
-                    Err(e) => {
-                        execute!(
-                            session.stderr,
-                            style::SetForegroundColor(Color::Red),
-                            style::Print(format!("\nError listing profiles: {}\n\n", e)),
-                            style::SetForegroundColor(Color::Reset)
-                        )?;
-                        vec![]
-                    },
-                };
->>>>>>> a02c0c6e
 
                 execute!(session.stderr, style::Print("\n"))?;
                 for profile in profiles {
@@ -108,7 +80,6 @@
                 }
                 execute!(session.stderr, style::Print("\n"))?;
             },
-<<<<<<< HEAD
             Self::Rename { .. } | Self::Set { .. } | Self::Delete { .. } | Self::Create { .. } => {
                 // As part of the persona implementation, we are disabling the ability to
                 // switch / create profile after a session has started.
@@ -128,58 +99,6 @@
                     )),
                     style::SetAttribute(Attribute::Reset)
                 )?;
-=======
-            Self::Create { name } => match context_manager.create_profile(os, &name).await {
-                Ok(_) => {
-                    execute!(
-                        session.stderr,
-                        style::SetForegroundColor(Color::Green),
-                        style::Print(format!("\nCreated profile: {}\n\n", name)),
-                        style::SetForegroundColor(Color::Reset)
-                    )?;
-                    context_manager
-                        .switch_profile(os, &name)
-                        .await
-                        .map_err(|e| warn!(?e, "failed to switch to newly created profile"))
-                        .ok();
-                },
-                Err(e) => print_err!(e),
-            },
-            Self::Delete { name } => match context_manager.delete_profile(os, &name).await {
-                Ok(_) => {
-                    execute!(
-                        session.stderr,
-                        style::SetForegroundColor(Color::Green),
-                        style::Print(format!("\nDeleted profile: {}\n\n", name)),
-                        style::SetForegroundColor(Color::Reset)
-                    )?;
-                },
-                Err(e) => print_err!(e),
-            },
-            Self::Set { name } => match context_manager.switch_profile(os, &name).await {
-                Ok(_) => {
-                    execute!(
-                        session.stderr,
-                        style::SetForegroundColor(Color::Green),
-                        style::Print(format!("\nSwitched to profile: {}\n\n", name)),
-                        style::SetForegroundColor(Color::Reset)
-                    )?;
-                },
-                Err(e) => print_err!(e),
-            },
-            Self::Rename { old_name, new_name } => {
-                match context_manager.rename_profile(os, &old_name, &new_name).await {
-                    Ok(_) => {
-                        execute!(
-                            session.stderr,
-                            style::SetForegroundColor(Color::Green),
-                            style::Print(format!("\nRenamed profile: {} -> {}\n\n", old_name, new_name)),
-                            style::SetForegroundColor(Color::Reset)
-                        )?;
-                    },
-                    Err(e) => print_err!(e),
-                }
->>>>>>> a02c0c6e
             },
         }
 
