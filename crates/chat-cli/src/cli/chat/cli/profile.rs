--- conflicted
+++ resolved
@@ -146,10 +146,9 @@
             Self::Delete { .. } => "delete",
             Self::Set { .. } => "set",
             Self::Rename { .. } => "rename",
+            Self::Schema => "schema",
         }
     }
-<<<<<<< HEAD
-=======
 }
 
 fn highlight_json(output: &mut impl Write, json_str: &str) -> eyre::Result<()> {
@@ -168,5 +167,4 @@
     }
 
     Ok(execute!(output, style::ResetColor)?)
->>>>>>> 4a342f51
 }