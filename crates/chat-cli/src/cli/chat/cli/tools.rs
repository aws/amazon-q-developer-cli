use std::collections::{
    BTreeSet,
    HashSet,
};
use std::io::Write;

use clap::{
    Args,
    Subcommand,
};
use crossterm::style::{
    Attribute,
    Color,
};
use crossterm::{
    queue,
    style,
};

use crate::api_client::model::Tool as FigTool;
use crate::cli::agent::Agent;
use crate::cli::chat::consts::{
    AGENT_FORMAT_TOOLS_DOC_URL,
    DUMMY_TOOL_NAME,
};
use crate::cli::chat::tools::ToolOrigin;
use crate::cli::chat::{
    ChatError,
    ChatSession,
    ChatState,
    TRUST_ALL_TEXT,
};
use crate::util::consts::MCP_SERVER_TOOL_DELIMITER;

#[deny(missing_docs)]
#[derive(Debug, PartialEq, Args)]
pub struct ToolsArgs {
    #[command(subcommand)]
    subcommand: Option<ToolsSubcommand>,
}

impl ToolsArgs {
    pub async fn execute(self, session: &mut ChatSession) -> Result<ChatState, ChatError> {
        if let Some(subcommand) = self.subcommand {
            return subcommand.execute(session).await;
        }

        // No subcommand - print the current tools and their permissions.
        // Determine how to format the output nicely.
        let terminal_width = session.terminal_width();
        let longest = session
            .conversation
            .tool_manager
            .tn_map
            .values()
            .map(|info| info.host_tool_name.len())
            .max()
            .unwrap_or(0)
            .max(
                session
                    .conversation
                    .tools
                    .get("native")
                    .and_then(|tools| {
                        tools
                            .iter()
                            .map(|tool| {
                                let FigTool::ToolSpecification(t) = tool;
                                t.name.len()
                            })
                            .max()
                    })
                    .unwrap_or(0),
            );

        queue!(
            session.stderr,
            style::Print("\n"),
            style::SetAttribute(Attribute::Bold),
            style::Print({
                // Adding 2 because of "- " preceding every tool name
                let width = (longest + 2).saturating_sub("Tool".len()) + 4;
                format!("Tool{:>width$}Permission", "", width = width)
            }),
            style::SetAttribute(Attribute::Reset),
            style::Print("\n"),
            style::Print("▔".repeat(terminal_width)),
        )?;

        let mut origin_tools: Vec<_> = session.conversation.tools.iter().collect();

        // Built in tools always appear first.
        origin_tools.sort_by(|(origin_a, _), (origin_b, _)| match (origin_a, origin_b) {
            (ToolOrigin::Native, _) => std::cmp::Ordering::Less,
            (_, ToolOrigin::Native) => std::cmp::Ordering::Greater,
            (ToolOrigin::McpServer(name_a), ToolOrigin::McpServer(name_b)) => name_a.cmp(name_b),
        });

        for (origin, tools) in origin_tools.iter() {
            // Note that Tool is model facing and thus would have names recognized by model.
            // Here we need to convert them to their host / user facing counter part.
            let tn_map = &session.conversation.tool_manager.tn_map;
            let sorted_tools = tools
                .iter()
                .filter_map(|FigTool::ToolSpecification(spec)| {
                    if spec.name == DUMMY_TOOL_NAME {
                        return None;
                    }

                    tn_map
                        .get(&spec.name)
                        .map_or(Some(spec.name.as_str()), |info| Some(info.host_tool_name.as_str()))
                })
                .collect::<BTreeSet<_>>();

            let to_display = sorted_tools.iter().fold(String::new(), |mut acc, tool_name| {
                let width = longest - tool_name.len() + 4;
                acc.push_str(
                    format!(
                        "- {}{:>width$}{}\n",
                        tool_name,
                        "",
                        session.conversation.agents.display_label(tool_name, origin),
                        width = width
                    )
                    .as_str(),
                );
                acc
            });

            let _ = queue!(
                session.stderr,
                style::SetAttribute(Attribute::Bold),
                style::Print(format!("{}:\n", origin)),
                style::SetAttribute(Attribute::Reset),
                style::Print(to_display),
                style::Print("\n")
            );
        }

        let loading = session.conversation.tool_manager.pending_clients().await;
        if !loading.is_empty() {
            queue!(
                session.stderr,
                style::SetAttribute(Attribute::Bold),
                style::Print("Servers still loading"),
                style::SetAttribute(Attribute::Reset),
                style::Print("\n"),
                style::Print("▔".repeat(terminal_width)),
            )?;
            for client in loading {
                queue!(session.stderr, style::Print(format!(" - {client}")), style::Print("\n"))?;
            }
        }

<<<<<<< HEAD
        queue!(
            session.stderr,
            style::Print("\nTrusted tools will run without confirmation."),
            style::SetForegroundColor(session.colors.secondary()),
            style::Print(format!("\n{}\n", "* Default settings")),
            style::Print("\n💡 Use "),
            style::SetForegroundColor(session.colors.success()),
            style::Print("/tools help"),
            style::SetForegroundColor(Color::Reset),
            style::SetForegroundColor(session.colors.secondary()),
            style::Print(" to edit permissions.\n\n"),
            style::SetForegroundColor(Color::Reset),
        )?;
=======
        if origin_tools.is_empty() {
            queue!(
                session.stderr,
                style::Print(
                    "\nNo tools are currently enabled.\n\nRefer to the documentation for how to add tools to your agent: "
                ),
                style::SetForegroundColor(Color::Green),
                style::Print(AGENT_FORMAT_TOOLS_DOC_URL),
                style::SetForegroundColor(Color::Reset),
                style::Print("\n"),
                style::SetForegroundColor(Color::Reset),
            )?;
        }
>>>>>>> 8b8590d7

        Ok(ChatState::default())
    }

    pub fn subcommand_name(&self) -> Option<&'static str> {
        self.subcommand.as_ref().map(|s| s.name())
    }
}

#[deny(missing_docs)]
#[derive(Debug, PartialEq, Subcommand)]
#[command(
    before_long_help = "By default, Amazon Q will ask for your permission to use certain tools. You can control which tools you
trust so that no confirmation is required.

Refer to the documentation for how to configure tools with your agent: https://github.com/aws/amazon-q-developer-cli/blob/main/docs/agent-format.md#tools-field"
)]
pub enum ToolsSubcommand {
    /// Show the input schema for all available tools
    Schema,
    /// Trust a specific tool or tools for the session
    Trust {
        #[arg(required = true)]
        tool_names: Vec<String>,
    },
    /// Revert a tool or tools to per-request confirmation
    Untrust {
        #[arg(required = true)]
        tool_names: Vec<String>,
    },
    /// Trust all tools (equivalent to deprecated /acceptall)
    TrustAll,
    /// Reset all tools to default permission levels
    Reset,
}

impl ToolsSubcommand {
    pub async fn execute(self, session: &mut ChatSession) -> Result<ChatState, ChatError> {
        // Here we need to obtain the list of host tool names
        let existing_custom_tools = session
            .conversation
            .tool_manager
            .tn_map
            .values()
            .cloned()
            .collect::<HashSet<_>>();

        // We also need to obtain a list of native tools since tn_map from ToolManager does not
        // contain native tools
        let native_tool_names = session
            .conversation
            .tools
            .get("native")
            .map(|tools| {
                tools
                    .iter()
                    .filter_map(|tool| match tool {
                        FigTool::ToolSpecification(t) if t.name != DUMMY_TOOL_NAME => Some(t.name.clone()),
                        FigTool::ToolSpecification(_) => None,
                    })
                    .collect::<Vec<_>>()
            })
            .unwrap_or_default();

        match self {
            Self::Schema => {
                let schema_json = serde_json::to_string_pretty(&session.conversation.tool_manager.schema)
                    .map_err(|e| ChatError::Custom(format!("Error converting tool schema to string: {e}").into()))?;
                queue!(session.stderr, style::Print(schema_json), style::Print("\n"))?;
            },
            Self::Trust { tool_names } => {
                let (valid_tools, invalid_tools): (Vec<String>, Vec<String>) =
                    tool_names.into_iter().partition(|tool_name| {
                        existing_custom_tools.contains(tool_name) || native_tool_names.contains(tool_name)
                    });

                if !invalid_tools.is_empty() {
                    queue!(
                        session.stderr,
                        style::SetForegroundColor(session.colors.error()),
                        style::Print(format!("\nCannot trust '{}', ", invalid_tools.join("', '"))),
                        if invalid_tools.len() > 1 {
                            style::Print("they do not exist.")
                        } else {
                            style::Print("it does not exist.")
                        },
                        style::SetForegroundColor(Color::Reset),
                    )?;
                }
                if !valid_tools.is_empty() {
                    let tools_to_trust = valid_tools
                        .into_iter()
                        .filter_map(|tool_name| {
                            if native_tool_names.contains(&tool_name) {
                                Some(tool_name)
                            } else {
                                existing_custom_tools
                                    .get(&tool_name)
                                    .map(|info| format!("@{}{MCP_SERVER_TOOL_DELIMITER}{tool_name}", info.server_name))
                            }
                        })
                        .collect::<Vec<_>>();

                    queue!(
                        session.stderr,
                        style::SetForegroundColor(session.colors.success()),
                        if tools_to_trust.len() > 1 {
                            style::Print(format!("\nTools '{}' are ", tools_to_trust.join("', '")))
                        } else {
                            style::Print(format!("\nTool '{}' is ", tools_to_trust[0]))
                        },
                        style::Print("now trusted. I will "),
                        style::SetAttribute(Attribute::Bold),
                        style::Print("not"),
                        style::SetAttribute(Attribute::Reset),
                        style::SetForegroundColor(session.colors.success()),
                        style::Print(format!(
                            " ask for confirmation before running {}.",
                            if tools_to_trust.len() > 1 {
                                "these tools"
                            } else {
                                "this tool"
                            }
                        )),
                        style::Print("\n"),
                        style::SetForegroundColor(Color::Reset),
                    )?;

                    session.conversation.agents.trust_tools(tools_to_trust);
                }
            },
            Self::Untrust { tool_names } => {
                let (valid_tools, invalid_tools): (Vec<String>, Vec<String>) =
                    tool_names.into_iter().partition(|tool_name| {
                        existing_custom_tools.contains(tool_name) || native_tool_names.contains(tool_name)
                    });

                if !invalid_tools.is_empty() {
                    queue!(
                        session.stderr,
                        style::SetForegroundColor(session.colors.error()),
                        style::Print(format!("\nCannot untrust '{}', ", invalid_tools.join("', '"))),
                        if invalid_tools.len() > 1 {
                            style::Print("they do not exist.")
                        } else {
                            style::Print("it does not exist.")
                        },
                        style::SetForegroundColor(Color::Reset),
                    )?;
                }
                if !valid_tools.is_empty() {
                    let tools_to_untrust = valid_tools
                        .into_iter()
                        .filter_map(|tool_name| {
                            if native_tool_names.contains(&tool_name) {
                                Some(tool_name)
                            } else {
                                existing_custom_tools
                                    .get(&tool_name)
                                    .map(|info| format!("@{}{MCP_SERVER_TOOL_DELIMITER}{tool_name}", info.server_name))
                            }
                        })
                        .collect::<Vec<_>>();

                    session.conversation.agents.untrust_tools(&tools_to_untrust);

                    queue!(
                        session.stderr,
                        style::SetForegroundColor(session.colors.success()),
                        if tools_to_untrust.len() > 1 {
                            style::Print(format!("\nTools '{}' are ", tools_to_untrust.join("', '")))
                        } else {
                            style::Print(format!("\nTool '{}' is ", tools_to_untrust[0]))
                        },
                        style::Print("set to per-request confirmation.\n"),
                        style::SetForegroundColor(Color::Reset),
                    )?;
                }
            },
            Self::TrustAll => {
                session.conversation.agents.trust_all_tools = true;
                queue!(session.stderr, style::Print(TRUST_ALL_TEXT))?;
            },
            Self::Reset => {
                session.conversation.agents.trust_all_tools = false;

                let active_agent_path = session.conversation.agents.get_active().and_then(|a| a.path.clone());
                if let Some(path) = active_agent_path {
                    let result = async {
                        let content = tokio::fs::read(&path).await?;
                        let orig_agent = serde_json::from_slice::<Agent>(&content)?;
                        // since all we're doing here is swapping the tool list, it's okay if we
                        // don't thaw it here
                        Ok::<Agent, Box<dyn std::error::Error>>(orig_agent)
                    }
                    .await;

                    if let (Ok(orig_agent), Some(active_agent)) = (result, session.conversation.agents.get_active_mut())
                    {
                        active_agent.allowed_tools = orig_agent.allowed_tools;
                    }
                } else if session
                    .conversation
                    .agents
                    .get_active()
                    .is_some_and(|a| a.name.as_str() == "default")
                {
                    // We only want to reset the tool permission and nothing else
                    if let Some(active_agent) = session.conversation.agents.get_active_mut() {
                        active_agent.allowed_tools = Default::default();
                        active_agent.tools_settings = Default::default();
                    }
                }
                queue!(
                    session.stderr,
                    style::SetForegroundColor(session.colors.success()),
                    style::Print("\nReset all tools to the permission levels as defined in agent."),
                    style::SetForegroundColor(Color::Reset),
                )?;
            },
        };

        session.stderr.flush()?;

        Ok(ChatState::PromptUser {
            skip_printing_tools: true,
        })
    }

    pub fn name(&self) -> &'static str {
        match self {
            ToolsSubcommand::Schema => "schema",
            ToolsSubcommand::Trust { .. } => "trust",
            ToolsSubcommand::Untrust { .. } => "untrust",
            ToolsSubcommand::TrustAll => "trust-all",
            ToolsSubcommand::Reset => "reset",
        }
    }
}<|MERGE_RESOLUTION|>--- conflicted
+++ resolved
@@ -153,35 +153,19 @@
             }
         }
 
-<<<<<<< HEAD
-        queue!(
-            session.stderr,
-            style::Print("\nTrusted tools will run without confirmation."),
-            style::SetForegroundColor(session.colors.secondary()),
-            style::Print(format!("\n{}\n", "* Default settings")),
-            style::Print("\n💡 Use "),
-            style::SetForegroundColor(session.colors.success()),
-            style::Print("/tools help"),
-            style::SetForegroundColor(Color::Reset),
-            style::SetForegroundColor(session.colors.secondary()),
-            style::Print(" to edit permissions.\n\n"),
-            style::SetForegroundColor(Color::Reset),
-        )?;
-=======
         if origin_tools.is_empty() {
             queue!(
                 session.stderr,
                 style::Print(
                     "\nNo tools are currently enabled.\n\nRefer to the documentation for how to add tools to your agent: "
                 ),
-                style::SetForegroundColor(Color::Green),
+                style::SetForegroundColor(session.colors.success()),
                 style::Print(AGENT_FORMAT_TOOLS_DOC_URL),
                 style::SetForegroundColor(Color::Reset),
                 style::Print("\n"),
                 style::SetForegroundColor(Color::Reset),
             )?;
         }
->>>>>>> 8b8590d7
 
         Ok(ChatState::default())
     }
