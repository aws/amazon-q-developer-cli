use clap::Args;
use crossterm::style::{
    Attribute,
    Color,
};
use crossterm::{
    execute,
    queue,
    style,
};

use super::model::context_window_tokens;
use crate::cli::chat::token_counter::{
    CharCount,
    TokenCount,
};
use crate::cli::chat::{
    ChatError,
    ChatSession,
    ChatState,
};
use crate::os::Os;
#[deny(missing_docs)]
#[derive(Debug, PartialEq, Args)]
pub struct UsageArgs;

impl UsageArgs {
    pub async fn execute(self, os: &Os, session: &mut ChatSession) -> Result<ChatState, ChatError> {
        let state = session
            .conversation
            .backend_conversation_state(os, true, &mut session.stderr)
            .await?;

        if !state.dropped_context_files.is_empty() {
            execute!(
                session.stderr,
                style::SetForegroundColor(session.colors.warning()),
                style::Print("\nSome context files are dropped due to size limit, please run "),
                style::SetForegroundColor(session.colors.success()),
                style::Print("/context show "),
                style::SetForegroundColor(session.colors.warning()),
                style::Print("to learn more.\n"),
                style::SetForegroundColor(style::Color::Reset)
            )?;
        }

        let data = state.calculate_conversation_size();
        let tool_specs_json: String = state
            .tools
            .values()
            .filter_map(|s| serde_json::to_string(s).ok())
            .collect::<Vec<String>>()
            .join("");
        let context_token_count: TokenCount = data.context_messages.into();
        let assistant_token_count: TokenCount = data.assistant_messages.into();
        let user_token_count: TokenCount = data.user_messages.into();
        let tools_char_count: CharCount = tool_specs_json.len().into(); // usize → CharCount
        let tools_token_count: TokenCount = tools_char_count.into(); // CharCount → TokenCount
        let total_token_used: TokenCount =
            (data.context_messages + data.user_messages + data.assistant_messages + tools_char_count).into();
        let window_width = session.terminal_width();
        // set a max width for the progress bar for better aesthetic
        let progress_bar_width = std::cmp::min(window_width, 80);

        let context_window_size = context_window_tokens(session.conversation.model.as_deref());

        let context_width =
            ((context_token_count.value() as f64 / context_window_size as f64) * progress_bar_width as f64) as usize;
        let assistant_width =
            ((assistant_token_count.value() as f64 / context_window_size as f64) * progress_bar_width as f64) as usize;
        let tools_width =
            ((tools_token_count.value() as f64 / context_window_size as f64) * progress_bar_width as f64) as usize;
        let user_width =
            ((user_token_count.value() as f64 / context_window_size as f64) * progress_bar_width as f64) as usize;

        let left_over_width = progress_bar_width
            - std::cmp::min(
                context_width + assistant_width + user_width + tools_width,
                progress_bar_width,
            );

        let is_overflow = (context_width + assistant_width + user_width + tools_width) > progress_bar_width;

        if is_overflow {
            queue!(
                session.stderr,
                style::Print(format!(
                    "\nCurrent context window ({} of {}k tokens used)\n",
                    total_token_used,
                    context_window_size / 1000
                )),
                style::SetForegroundColor(session.colors.error()),
                style::Print("█".repeat(progress_bar_width)),
                style::SetForegroundColor(Color::Reset),
                style::Print(" "),
                style::Print(format!(
                    "{:.2}%",
                    (total_token_used.value() as f32 / context_window_size as f32) * 100.0
                )),
            )?;
        } else {
            queue!(
                session.stderr,
                style::Print(format!(
                    "\nCurrent context window ({} of {}k tokens used)\n",
                    total_token_used,
                    context_window_size / 1000
                )),
                // Context files
<<<<<<< HEAD
                style::SetForegroundColor(session.colors.data()),
                // add a nice visual to mimic "tiny" progress, so the overral progress bar doesn't look too
=======
                style::SetForegroundColor(Color::DarkCyan),
                // add a nice visual to mimic "tiny" progress, so the overrall progress bar doesn't look too
>>>>>>> e8fa9c2e
                // empty
                style::Print("|".repeat(if context_width == 0 && *context_token_count > 0 {
                    1
                } else {
                    0
                })),
                style::Print("█".repeat(context_width)),
                // Tools
                style::SetForegroundColor(session.colors.error()),
                style::Print("|".repeat(if tools_width == 0 && *tools_token_count > 0 {
                    1
                } else {
                    0
                })),
                style::Print("█".repeat(tools_width)),
                // Assistant responses
                style::SetForegroundColor(session.colors.info()),
                style::Print("|".repeat(if assistant_width == 0 && *assistant_token_count > 0 {
                    1
                } else {
                    0
                })),
                style::Print("█".repeat(assistant_width)),
                // User prompts
                style::SetForegroundColor(session.colors.action()),
                style::Print("|".repeat(if user_width == 0 && *user_token_count > 0 { 1 } else { 0 })),
                style::Print("█".repeat(user_width)),
                style::SetForegroundColor(session.colors.secondary()),
                style::Print("█".repeat(left_over_width)),
                style::Print(" "),
                style::SetForegroundColor(Color::Reset),
                style::Print(format!(
                    "{:.2}%",
                    (total_token_used.value() as f32 / context_window_size as f32) * 100.0
                )),
            )?;
        }

        execute!(session.stderr, style::Print("\n\n"))?;

        queue!(
            session.stderr,
            style::SetForegroundColor(session.colors.data()),
            style::Print("█ Context files: "),
            style::SetForegroundColor(Color::Reset),
            style::Print(format!(
                "~{} tokens ({:.2}%)\n",
                context_token_count,
                (context_token_count.value() as f32 / context_window_size as f32) * 100.0
            )),
            style::SetForegroundColor(session.colors.error()),
            style::Print("█ Tools:    "),
            style::SetForegroundColor(Color::Reset),
            style::Print(format!(
                " ~{} tokens ({:.2}%)\n",
                tools_token_count,
                (tools_token_count.value() as f32 / context_window_size as f32) * 100.0
            )),
            style::SetForegroundColor(session.colors.info()),
            style::Print("█ Q responses: "),
            style::SetForegroundColor(Color::Reset),
            style::Print(format!(
                "  ~{} tokens ({:.2}%)\n",
                assistant_token_count,
                (assistant_token_count.value() as f32 / context_window_size as f32) * 100.0
            )),
            style::SetForegroundColor(session.colors.action()),
            style::Print("█ Your prompts: "),
            style::SetForegroundColor(Color::Reset),
            style::Print(format!(
                " ~{} tokens ({:.2}%)\n\n",
                user_token_count,
                (user_token_count.value() as f32 / context_window_size as f32) * 100.0
            )),
        )?;

        queue!(
            session.stderr,
            style::SetAttribute(Attribute::Bold),
            style::Print("\n💡 Pro Tips:\n"),
            style::SetAttribute(Attribute::Reset),
            style::SetForegroundColor(session.colors.secondary()),
            style::Print("Run "),
            style::SetForegroundColor(session.colors.success()),
            style::Print("/compact"),
            style::SetForegroundColor(session.colors.secondary()),
            style::Print(" to replace the conversation history with its summary\n"),
            style::Print("Run "),
            style::SetForegroundColor(session.colors.success()),
            style::Print("/clear"),
            style::SetForegroundColor(session.colors.secondary()),
            style::Print(" to erase the entire chat history\n"),
            style::Print("Run "),
            style::SetForegroundColor(session.colors.success()),
            style::Print("/context show"),
            style::SetForegroundColor(session.colors.secondary()),
            style::Print(" to see tokens per context file\n\n"),
            style::SetForegroundColor(Color::Reset),
        )?;

        Ok(ChatState::PromptUser {
            skip_printing_tools: true,
        })
    }
}<|MERGE_RESOLUTION|>--- conflicted
+++ resolved
@@ -107,13 +107,8 @@
                     context_window_size / 1000
                 )),
                 // Context files
-<<<<<<< HEAD
                 style::SetForegroundColor(session.colors.data()),
                 // add a nice visual to mimic "tiny" progress, so the overral progress bar doesn't look too
-=======
-                style::SetForegroundColor(Color::DarkCyan),
-                // add a nice visual to mimic "tiny" progress, so the overrall progress bar doesn't look too
->>>>>>> e8fa9c2e
                 // empty
                 style::Print("|".repeat(if context_width == 0 && *context_token_count > 0 {
                     1
