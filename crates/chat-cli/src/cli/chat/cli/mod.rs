--- conflicted
+++ resolved
@@ -79,14 +79,11 @@
     Tools(ToolsArgs),
     /// Create a new Github issue or make a feature request
     Issue(issue::IssueArgs),
-<<<<<<< HEAD
     /// Create a zip file with logs for support investigation
     Logdump(LogdumpArgs),
-=======
     /// View changelog for Amazon Q CLI
     #[command(name = "changelog")]
     Changelog(ChangelogArgs),
->>>>>>> 640efb71
     /// View and retrieve prompts
     Prompts(PromptsArgs),
     /// View context hooks
@@ -158,11 +155,8 @@
                     skip_printing_tools: true,
                 })
             },
-<<<<<<< HEAD
             Self::Logdump(args) => args.execute(session).await,
-=======
             Self::Changelog(args) => args.execute(session).await,
->>>>>>> 640efb71
             Self::Prompts(args) => args.execute(session).await,
             Self::Hooks(args) => args.execute(session).await,
             Self::Usage(args) => args.execute(os, session).await,
@@ -197,11 +191,8 @@
             Self::Compact(_) => "compact",
             Self::Tools(_) => "tools",
             Self::Issue(_) => "issue",
-<<<<<<< HEAD
             Self::Logdump(_) => "logdump",
-=======
             Self::Changelog(_) => "changelog",
->>>>>>> 640efb71
             Self::Prompts(_) => "prompts",
             Self::Hooks(_) => "hooks",
             Self::Usage(_) => "usage",
