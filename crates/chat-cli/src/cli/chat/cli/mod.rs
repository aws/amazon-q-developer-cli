--- conflicted
+++ resolved
@@ -1,8 +1,5 @@
-<<<<<<< HEAD
 pub mod capture;
-=======
 pub mod changelog;
->>>>>>> 39a09648
 pub mod clear;
 pub mod compact;
 pub mod context;
@@ -107,14 +104,11 @@
     Persist(PersistSubcommand),
     // #[command(flatten)]
     // Root(RootSubcommand),
-<<<<<<< HEAD
     #[command(subcommand)]
     Capture(CaptureSubcommand),
-=======
     /// View, manage, and resume to-do lists
     #[command(subcommand)]
     Todos(TodoSubcommand),
->>>>>>> 39a09648
 }
 
 impl SlashCommand {
@@ -179,11 +173,8 @@
             //         skip_printing_tools: true,
             //     })
             // },
-<<<<<<< HEAD
             Self::Capture(subcommand) => subcommand.execute(os, session).await,
-=======
             Self::Todos(subcommand) => subcommand.execute(os, session).await,
->>>>>>> 39a09648
         }
     }
 
@@ -212,11 +203,8 @@
                 PersistSubcommand::Save { .. } => "save",
                 PersistSubcommand::Load { .. } => "load",
             },
-<<<<<<< HEAD
             Self::Capture(_) => "capture",
-=======
             Self::Todos(_) => "todos",
->>>>>>> 39a09648
         }
     }
 
