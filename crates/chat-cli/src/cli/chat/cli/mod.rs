pub mod changelog;
pub mod checkpoint;
pub mod clear;
pub mod compact;
pub mod context;
pub mod editor;
pub mod experiment;
pub mod hooks;
pub mod knowledge;
pub mod mcp;
pub mod model;
pub mod persist;
pub mod profile;
pub mod prompts;
pub mod reply;
pub mod subscribe;
pub mod tangent;
pub mod todos;
pub mod tools;
pub mod usage;

use changelog::ChangelogArgs;
use clap::Parser;
use clear::ClearArgs;
use compact::CompactArgs;
use context::ContextSubcommand;
use editor::EditorArgs;
use experiment::ExperimentArgs;
use hooks::HooksArgs;
use knowledge::KnowledgeSubcommand;
use mcp::McpArgs;
use model::ModelArgs;
use persist::PersistSubcommand;
use profile::AgentSubcommand;
use prompts::PromptsArgs;
use reply::ReplyArgs;
use tangent::TangentArgs;
use todos::TodoSubcommand;
use tools::ToolsArgs;

use crate::cli::chat::cli::checkpoint::CheckpointSubcommand;
use crate::cli::chat::cli::subscribe::SubscribeArgs;
use crate::cli::chat::cli::usage::UsageArgs;
use crate::cli::chat::consts::AGENT_MIGRATION_DOC_URL;
use crate::cli::chat::{
    ChatError,
    ChatSession,
    ChatState,
    EXTRA_HELP,
};
use crate::cli::issue;
use crate::os::Os;

/// q (Amazon Q Chat)
#[derive(Debug, PartialEq, Parser)]
#[command(color = clap::ColorChoice::Always, term_width = 0, after_long_help = EXTRA_HELP)]
pub enum SlashCommand {
    /// Quit the application
    #[command(aliases = ["q", "exit"])]
    Quit,
    /// Clear the conversation history
    Clear(ClearArgs),
    /// Manage agents
    #[command(subcommand)]
    Agent(AgentSubcommand),
    #[command(hide = true)]
    Profile,
    /// Manage context files for the chat session
    #[command(subcommand)]
    Context(ContextSubcommand),
    /// (Beta) Manage knowledge base for persistent context storage. Requires "q settings
    /// chat.enableKnowledge true"
    #[command(subcommand, hide = true)]
    Knowledge(KnowledgeSubcommand),
    /// Open $EDITOR (defaults to vi) to compose a prompt
    #[command(name = "editor")]
    PromptEditor(EditorArgs),
    /// Open $EDITOR with the most recent assistant message quoted for reply
    Reply(ReplyArgs),
    /// Summarize the conversation to free up context space
    Compact(CompactArgs),
    /// View tools and permissions
    Tools(ToolsArgs),
    /// Create a new Github issue or make a feature request
    Issue(issue::IssueArgs),
    /// View changelog for Amazon Q CLI
    #[command(name = "changelog")]
    Changelog(ChangelogArgs),
    /// View and retrieve prompts
    Prompts(PromptsArgs),
    /// View context hooks
    Hooks(HooksArgs),
    /// Show current session's context window usage
    Usage(UsageArgs),
    /// See mcp server loaded
    Mcp(McpArgs),
    /// Select a model for the current conversation session
    Model(ModelArgs),
    /// Toggle experimental features
    Experiment(ExperimentArgs),
    /// Upgrade to a Q Developer Pro subscription for increased query limits
    Subscribe(SubscribeArgs),
    /// (Beta) Toggle tangent mode for isolated conversations. Requires "q settings
    /// chat.enableTangentMode true"
    #[command(hide = true)]
    Tangent(TangentArgs),
    #[command(flatten)]
    Persist(PersistSubcommand),
    // #[command(flatten)]
    // Root(RootSubcommand),
<<<<<<< HEAD
    #[command(
        about = "(Beta) Manage workspace checkpoints (list, expand, diff, restore)\n Experimental features may be changed or removed at any time",
        hide = true,
        subcommand
    )]
=======
    #[command(subcommand)]
>>>>>>> 2f1ba3bb
    Checkpoint(CheckpointSubcommand),
    /// View, manage, and resume to-do lists
    #[command(subcommand)]
    Todos(TodoSubcommand),
}

impl SlashCommand {
    pub async fn execute(self, os: &mut Os, session: &mut ChatSession) -> Result<ChatState, ChatError> {
        match self {
            Self::Quit => Ok(ChatState::Exit),
            Self::Clear(args) => args.execute(session).await,
            Self::Agent(subcommand) => subcommand.execute(os, session).await,
            Self::Profile => {
                use crossterm::{
                    execute,
                    style,
                };
                execute!(
                    session.stderr,
                    style::SetForegroundColor(style::Color::Yellow),
                    style::Print("This command has been deprecated. Use"),
                    style::SetForegroundColor(style::Color::Cyan),
                    style::Print(" /agent "),
                    style::SetForegroundColor(style::Color::Yellow),
                    style::Print("instead.\nSee "),
                    style::Print(AGENT_MIGRATION_DOC_URL),
                    style::Print(" for more detail"),
                    style::Print("\n"),
                    style::ResetColor,
                )?;

                Ok(ChatState::PromptUser {
                    skip_printing_tools: true,
                })
            },
            Self::Context(args) => args.execute(os, session).await,
            Self::Knowledge(subcommand) => subcommand.execute(os, session).await,
            Self::PromptEditor(args) => args.execute(session).await,
            Self::Reply(args) => args.execute(session).await,
            Self::Compact(args) => args.execute(os, session).await,
            Self::Tools(args) => args.execute(session).await,
            Self::Issue(args) => {
                if let Err(err) = args.execute(os).await {
                    return Err(ChatError::Custom(err.to_string().into()));
                }

                Ok(ChatState::PromptUser {
                    skip_printing_tools: true,
                })
            },
            Self::Changelog(args) => args.execute(session).await,
            Self::Prompts(args) => args.execute(os, session).await,
            Self::Hooks(args) => args.execute(session).await,
            Self::Usage(args) => args.execute(os, session).await,
            Self::Mcp(args) => args.execute(session).await,
            Self::Model(args) => args.execute(os, session).await,
            Self::Experiment(args) => args.execute(os, session).await,
            Self::Subscribe(args) => args.execute(os, session).await,
            Self::Tangent(args) => args.execute(os, session).await,
            Self::Persist(subcommand) => subcommand.execute(os, session).await,
            // Self::Root(subcommand) => {
            //     if let Err(err) = subcommand.execute(os, database, telemetry).await {
            //         return Err(ChatError::Custom(err.to_string().into()));
            //     }
            //
            //     Ok(ChatState::PromptUser {
            //         skip_printing_tools: true,
            //     })
            // },
            Self::Checkpoint(subcommand) => subcommand.execute(os, session).await,
            Self::Todos(subcommand) => subcommand.execute(os, session).await,
        }
    }

    pub fn command_name(&self) -> &'static str {
        match self {
            Self::Quit => "quit",
            Self::Clear(_) => "clear",
            Self::Agent(_) => "agent",
            Self::Profile => "profile",
            Self::Context(_) => "context",
            Self::Knowledge(_) => "knowledge",
            Self::PromptEditor(_) => "editor",
            Self::Reply(_) => "reply",
            Self::Compact(_) => "compact",
            Self::Tools(_) => "tools",
            Self::Issue(_) => "issue",
            Self::Changelog(_) => "changelog",
            Self::Prompts(_) => "prompts",
            Self::Hooks(_) => "hooks",
            Self::Usage(_) => "usage",
            Self::Mcp(_) => "mcp",
            Self::Model(_) => "model",
            Self::Experiment(_) => "experiment",
            Self::Subscribe(_) => "subscribe",
            Self::Tangent(_) => "tangent",
            Self::Persist(sub) => match sub {
                PersistSubcommand::Save { .. } => "save",
                PersistSubcommand::Load { .. } => "load",
            },
            Self::Checkpoint(_) => "checkpoint",
            Self::Todos(_) => "todos",
        }
    }

    pub fn subcommand_name(&self) -> Option<&'static str> {
        match self {
            SlashCommand::Agent(sub) => Some(sub.name()),
            SlashCommand::Context(sub) => Some(sub.name()),
            SlashCommand::Knowledge(sub) => Some(sub.name()),
            SlashCommand::Tools(arg) => arg.subcommand_name(),
            SlashCommand::Prompts(arg) => arg.subcommand_name(),
            _ => None,
        }
    }
}<|MERGE_RESOLUTION|>--- conflicted
+++ resolved
@@ -108,15 +108,11 @@
     Persist(PersistSubcommand),
     // #[command(flatten)]
     // Root(RootSubcommand),
-<<<<<<< HEAD
     #[command(
         about = "(Beta) Manage workspace checkpoints (list, expand, diff, restore)\n Experimental features may be changed or removed at any time",
         hide = true,
         subcommand
     )]
-=======
-    #[command(subcommand)]
->>>>>>> 2f1ba3bb
     Checkpoint(CheckpointSubcommand),
     /// View, manage, and resume to-do lists
     #[command(subcommand)]
