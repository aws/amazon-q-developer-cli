use std::io::Write;

use clap::Subcommand;
use crossterm::queue;
use crossterm::style::{
    self,
    Color,
};
use eyre::Result;
use semantic_search_client::{
    OperationStatus,
    SystemStatus,
};

use crate::cli::chat::tools::sanitize_path_tool_arg;
use crate::cli::chat::{
    ChatError,
    ChatSession,
    ChatState,
};
use crate::database::settings::Setting;
use crate::os::Os;
use crate::util::knowledge_store::KnowledgeStore;

/// Knowledge base management commands
#[derive(Clone, Debug, PartialEq, Eq, Subcommand)]
pub enum KnowledgeSubcommand {
    /// Display the knowledge base contents
    Show,
    /// Add a file or directory to knowledge base
    Add {
        path: String,
        /// Include patterns (e.g., `**/*.ts`, `**/*.md`)
        #[arg(long, action = clap::ArgAction::Append)]
        include: Vec<String>,
        /// Exclude patterns (e.g., `node_modules/**`, `target/**`)
        #[arg(long, action = clap::ArgAction::Append)]
        exclude: Vec<String>,
        /// Index type to use (Fast, Best)
        #[arg(long)]
        index_type: Option<String>,
    },
    /// Remove specified knowledge base entry by path
    #[command(alias = "rm")]
    Remove { path: String },
    /// Update a file or directory in knowledge base
    Update { path: String },
    /// Remove all knowledge base entries
    Clear,
    /// Show background operation status
    Status,
    /// Cancel a background operation
    Cancel {
        /// Operation ID to cancel (optional - cancels most recent if not provided)
        operation_id: Option<String>,
    },
}

#[derive(Debug)]
enum OperationResult {
    Success(String),
    Info(String),
    Warning(String),
    Error(String),
}

impl KnowledgeSubcommand {
    pub async fn execute(self, os: &Os, session: &mut ChatSession) -> Result<ChatState, ChatError> {
        if !Self::is_feature_enabled(os) {
            Self::write_feature_disabled_message(session)?;
            return Ok(Self::default_chat_state());
        }

        let result = self.execute_operation(os, session).await;

        Self::write_operation_result(session, result)?;

        Ok(Self::default_chat_state())
    }

    fn is_feature_enabled(os: &Os) -> bool {
        os.database
            .settings
            .get_bool(Setting::EnabledKnowledge)
            .unwrap_or(false)
    }

    fn write_feature_disabled_message(session: &mut ChatSession) -> Result<(), std::io::Error> {
        queue!(
            session.stderr,
            style::SetForegroundColor(session.colors.error()),
            style::Print("\nKnowledge tool is disabled. Enable it with: q settings chat.enableKnowledge true\n"),
            style::SetForegroundColor(session.colors.warning()),
            style::Print("💡 Your knowledge base data is preserved and will be available when re-enabled.\n\n"),
            style::SetForegroundColor(Color::Reset)
        )
    }

    fn default_chat_state() -> ChatState {
        ChatState::PromptUser {
            skip_printing_tools: true,
        }
    }

    /// Get the current agent from the session
    fn get_agent(session: &ChatSession) -> Option<&crate::cli::Agent> {
        session.conversation.agents.get_active()
    }

    async fn execute_operation(&self, os: &Os, session: &mut ChatSession) -> OperationResult {
        match self {
            KnowledgeSubcommand::Show => {
                match Self::handle_show(os, session).await {
                    Ok(_) => OperationResult::Info("".to_string()), // Empty Info, formatting already done
                    Err(e) => OperationResult::Error(format!("Failed to show knowledge base entries: {}", e)),
                }
            },
            KnowledgeSubcommand::Add {
                path,
                include,
                exclude,
                index_type,
            } => Self::handle_add(os, session, path, include, exclude, index_type).await,
            KnowledgeSubcommand::Remove { path } => Self::handle_remove(os, session, path).await,
            KnowledgeSubcommand::Update { path } => Self::handle_update(os, session, path).await,
            KnowledgeSubcommand::Clear => Self::handle_clear(os, session).await,
            KnowledgeSubcommand::Status => Self::handle_status(os, session).await,
            KnowledgeSubcommand::Cancel { operation_id } => {
                Self::handle_cancel(os, session, operation_id.as_deref()).await
            },
        }
    }

    async fn handle_show(os: &Os, session: &mut ChatSession) -> Result<(), std::io::Error> {
<<<<<<< HEAD
        match KnowledgeStore::get_async_instance_with_os(os).await {
            Ok(store) => {
                let store = store.lock().await;
                let entries = store.get_all().await.unwrap_or_else(|e| {
                    let _ = queue!(
                        session.stderr,
                        style::SetForegroundColor(session.colors.error()),
                        style::Print(&format!("Error getting knowledge base entries: {}\n", e)),
                        style::ResetColor
                    );
                    Vec::new()
                });
                let _ = Self::format_knowledge_entries(session, &entries);
            },
            Err(e) => {
                queue!(
                    session.stderr,
                    style::SetForegroundColor(session.colors.error()),
                    style::Print(&format!("Error accessing knowledge base: {}\n", e)),
                    style::SetForegroundColor(Color::Reset)
                )?;
            },
        }
        Ok(())
    }
=======
        let agent_name = Self::get_agent(session).map(|a| a.name.clone());
>>>>>>> 7f79ba3b

        // Show agent-specific knowledge
        if let Some(agent) = agent_name {
            queue!(
                session.stderr,
                style::SetAttribute(crossterm::style::Attribute::Bold),
                style::SetForegroundColor(Color::Magenta),
                style::Print(format!("👤 Agent ({}):\n", agent)),
                style::SetAttribute(crossterm::style::Attribute::Reset),
            )?;

            match KnowledgeStore::get_async_instance(os, Self::get_agent(session)).await {
                Ok(store) => {
                    let store = store.lock().await;
                    let contexts = store.get_all().await.unwrap_or_default();

                    if contexts.is_empty() {
                        queue!(
                            session.stderr,
                            style::SetForegroundColor(Color::DarkGrey),
                            style::Print("    <none>\n\n"),
                            style::SetForegroundColor(Color::Reset)
                        )?;
                    } else {
                        Self::format_knowledge_entries_with_indent(session, &contexts, "    ")?;
                    }
                },
                Err(_) => {
                    queue!(
                        session.stderr,
                        style::SetForegroundColor(Color::DarkGrey),
                        style::Print("    <none>\n\n"),
                        style::SetForegroundColor(Color::Reset)
                    )?;
                },
            }
        }

        Ok(())
    }

<<<<<<< HEAD
    fn format_single_entry(session: &mut ChatSession, entry: &&KnowledgeContext) -> Result<(), std::io::Error> {
        queue!(
            session.stderr,
            style::SetAttribute(style::Attribute::Bold),
            style::SetForegroundColor(session.colors.primary()),
            style::Print(format!("📂 {}: ", entry.id)),
            style::SetForegroundColor(session.colors.success()),
            style::Print(&entry.name),
            style::SetAttribute(style::Attribute::Reset),
            style::Print("\n")
        )?;

        queue!(
            session.stderr,
            style::Print(format!("   Description: {}\n", entry.description)),
            style::Print(format!(
                "   Created: {}\n",
                entry.created_at.format("%Y-%m-%d %H:%M:%S")
            )),
            style::Print(format!(
                "   Updated: {}\n",
                entry.updated_at.format("%Y-%m-%d %H:%M:%S")
            ))
        )?;

        if let Some(path) = &entry.source_path {
            queue!(session.stderr, style::Print(format!("   Source: {}\n", path)))?;
        }

        queue!(
            session.stderr,
            style::Print("   Items: "),
            style::SetForegroundColor(session.colors.warning()),
            style::Print(entry.item_count.to_string()),
            style::SetForegroundColor(Color::Reset),
            style::Print(" | Index Type: "),
            style::SetForegroundColor(session.colors.action()),
            style::Print(entry.embedding_type.description().to_string()),
            style::SetForegroundColor(Color::Reset),
            style::Print(" | Persistent: ")
        )?;

        if entry.persistent {
            queue!(
                session.stderr,
                style::SetForegroundColor(session.colors.success()),
                style::Print("Yes"),
=======
    fn format_knowledge_entries_with_indent(
        session: &mut ChatSession,
        contexts: &[semantic_search_client::KnowledgeContext],
        indent: &str,
    ) -> Result<(), std::io::Error> {
        for ctx in contexts {
            // Main entry line with name and ID
            queue!(
                session.stderr,
                style::Print(format!("{}📂 ", indent)),
                style::SetAttribute(style::Attribute::Bold),
                style::SetForegroundColor(Color::Grey),
                style::Print(&ctx.name),
                style::SetForegroundColor(Color::Green),
                style::Print(format!(" ({})", &ctx.id[..8])),
                style::SetAttribute(style::Attribute::Reset),
>>>>>>> 7f79ba3b
                style::SetForegroundColor(Color::Reset),
                style::Print("\n")
            )?;

            // Description line with original description
            queue!(
                session.stderr,
<<<<<<< HEAD
                style::SetForegroundColor(session.colors.warning()),
                style::Print("No"),
=======
                style::Print(format!("{}   ", indent)),
                style::SetForegroundColor(Color::Grey),
                style::Print(format!("{}\n", ctx.description)),
                style::SetForegroundColor(Color::Reset)
            )?;

            // Stats line with improved colors
            queue!(
                session.stderr,
                style::Print(format!("{}   ", indent)),
                style::SetForegroundColor(Color::Green),
                style::Print(format!("{} items", ctx.item_count)),
                style::SetForegroundColor(Color::DarkGrey),
                style::Print(" • "),
                style::SetForegroundColor(Color::Blue),
                style::Print(ctx.embedding_type.description()),
                style::SetForegroundColor(Color::DarkGrey),
                style::Print(" • "),
                style::SetForegroundColor(Color::DarkGrey),
                style::Print(format!("{}", ctx.updated_at.format("%m/%d %H:%M"))),
>>>>>>> 7f79ba3b
                style::SetForegroundColor(Color::Reset),
                style::Print("\n\n")
            )?;
        }
        Ok(())
    }

    /// Handle add operation
    fn get_db_patterns(os: &crate::os::Os, setting: crate::database::settings::Setting) -> Vec<String> {
        os.database
            .settings
            .get(setting)
            .and_then(|v| v.as_array())
            .map(|arr| arr.iter().filter_map(|v| v.as_str().map(|s| s.to_string())).collect())
            .unwrap_or_default()
    }

    async fn handle_add(
        os: &Os,
        session: &mut ChatSession,
        path: &str,
        include_patterns: &[String],
        exclude_patterns: &[String],
        index_type: &Option<String>,
    ) -> OperationResult {
        match Self::validate_and_sanitize_path(os, path) {
            Ok(sanitized_path) => {
                let agent = Self::get_agent(session);

                let async_knowledge_store = match KnowledgeStore::get_async_instance(os, agent).await {
                    Ok(store) => store,
                    Err(e) => return OperationResult::Error(format!("Error accessing knowledge base: {}", e)),
                };
                let mut store = async_knowledge_store.lock().await;

                let include = if include_patterns.is_empty() {
                    Self::get_db_patterns(os, crate::database::settings::Setting::KnowledgeDefaultIncludePatterns)
                } else {
                    include_patterns.to_vec()
                };

                let exclude = if exclude_patterns.is_empty() {
                    Self::get_db_patterns(os, crate::database::settings::Setting::KnowledgeDefaultExcludePatterns)
                } else {
                    exclude_patterns.to_vec()
                };

                let embedding_type_resolved = index_type.clone().or_else(|| {
                    os.database
                        .settings
                        .get(crate::database::settings::Setting::KnowledgeIndexType)
                        .and_then(|v| v.as_str().map(|s| s.to_string()))
                });

                let options = crate::util::knowledge_store::AddOptions::new()
                    .with_include_patterns(include)
                    .with_exclude_patterns(exclude)
                    .with_embedding_type(embedding_type_resolved);

                match store.add(path, &sanitized_path.clone(), options).await {
                    Ok(message) => OperationResult::Info(message),
                    Err(e) => {
                        if e.contains("Invalid include pattern") || e.contains("Invalid exclude pattern") {
                            OperationResult::Error(e)
                        } else {
                            OperationResult::Error(format!("Failed to add: {}", e))
                        }
                    },
                }
            },
            Err(e) => OperationResult::Error(format!("Invalid path: {}", e)),
        }
    }

    /// Handle remove operation
    async fn handle_remove(os: &Os, session: &ChatSession, path: &str) -> OperationResult {
        let sanitized_path = sanitize_path_tool_arg(os, path);
        let agent = Self::get_agent(session);

        let async_knowledge_store = match KnowledgeStore::get_async_instance(os, agent).await {
            Ok(store) => store,
            Err(e) => return OperationResult::Error(format!("Error accessing knowledge base: {}", e)),
        };
        let mut store = async_knowledge_store.lock().await;

        let scope_desc = "agent";

        // Try path first, then name
        if store.remove_by_path(&sanitized_path.to_string_lossy()).await.is_ok() {
            OperationResult::Success(format!(
                "Removed {} knowledge base entry with path '{}'",
                scope_desc, path
            ))
        } else if store.remove_by_name(path).await.is_ok() {
            OperationResult::Success(format!(
                "Removed {} knowledge base entry with name '{}'",
                scope_desc, path
            ))
        } else {
            OperationResult::Warning(format!("Entry not found in {} knowledge base: {}", scope_desc, path))
        }
    }

    /// Handle update operation
    async fn handle_update(os: &Os, session: &ChatSession, path: &str) -> OperationResult {
        match Self::validate_and_sanitize_path(os, path) {
            Ok(sanitized_path) => {
                let agent = Self::get_agent(session);
                let async_knowledge_store = match KnowledgeStore::get_async_instance(os, agent).await {
                    Ok(store) => store,
                    Err(e) => {
                        return OperationResult::Error(format!("Error accessing knowledge base directory: {}", e));
                    },
                };
                let mut store = async_knowledge_store.lock().await;

                match store.update_by_path(&sanitized_path).await {
                    Ok(message) => OperationResult::Info(message),
                    Err(e) => OperationResult::Error(format!("Failed to update: {}", e)),
                }
            },
            Err(e) => OperationResult::Error(e),
        }
    }

    /// Handle clear operation
    async fn handle_clear(os: &Os, session: &mut ChatSession) -> OperationResult {
        // Require confirmation
        queue!(
            session.stderr,
            style::Print("⚠️  This action will remove all knowledge base entries.\n"),
            style::Print("Clear the knowledge base? (y/N): ")
        )
        .unwrap();
        session.stderr.flush().unwrap();

        let mut input = String::new();
        if std::io::stdin().read_line(&mut input).is_err() {
            return OperationResult::Error("Failed to read input".to_string());
        }

        let input = input.trim().to_lowercase();
        if input != "y" && input != "yes" {
            return OperationResult::Info("Clear operation cancelled".to_string());
        }

        let agent = Self::get_agent(session);
        let async_knowledge_store = match KnowledgeStore::get_async_instance(os, agent).await {
            Ok(store) => store,
            Err(e) => return OperationResult::Error(format!("Error accessing knowledge base directory: {}", e)),
        };
        let mut store = async_knowledge_store.lock().await;

        // First, cancel any pending operations
        queue!(
            session.stderr,
            style::Print("🛑 Cancelling any pending operations...\n")
        )
        .unwrap();
        if let Err(e) = store.cancel_operation(None).await {
            queue!(
                session.stderr,
                style::Print(&format!("⚠️  Warning: Failed to cancel operations: {}\n", e))
            )
            .unwrap();
        }

        // Now perform immediate synchronous clear
        queue!(
            session.stderr,
            style::Print("🗑️  Clearing all knowledge base entries...\n")
        )
        .unwrap();
        match store.clear_immediate().await {
            Ok(message) => OperationResult::Success(message),
            Err(e) => OperationResult::Error(format!("Failed to clear: {}", e)),
        }
    }

    /// Handle status operation
    async fn handle_status(os: &Os, session: &ChatSession) -> OperationResult {
        let agent = Self::get_agent(session);
        let async_knowledge_store = match KnowledgeStore::get_async_instance(os, agent).await {
            Ok(store) => store,
            Err(e) => return OperationResult::Error(format!("Error accessing knowledge base directory: {}", e)),
        };
        let store = async_knowledge_store.lock().await;

        match store.get_status_data().await {
            Ok(status_data) => {
                let formatted_status = Self::format_status_display(&status_data);
                OperationResult::Info(formatted_status)
            },
            Err(e) => OperationResult::Error(format!("Failed to get status: {}", e)),
        }
    }

    /// Format status data for display (UI rendering responsibility)
    fn format_status_display(status: &SystemStatus) -> String {
        let mut status_lines = Vec::new();

        // Show knowledge base summary
        status_lines.push(format!(
            "📚 Total knowledge base entries: {} ({} persistent, {} volatile)",
            status.total_contexts, status.persistent_contexts, status.volatile_contexts
        ));

        if status.operations.is_empty() {
            status_lines.push("✅ No active operations".to_string());
            return status_lines.join("\n");
        }

        status_lines.push("📊 Active Operations:".to_string());
        status_lines.push(format!(
            "  📈 Queue Status: {} active, {} waiting (max {} concurrent)",
            status.active_count, status.waiting_count, status.max_concurrent
        ));

        for op in &status.operations {
            let formatted_operation = Self::format_operation_display(op);
            status_lines.push(formatted_operation);
        }

        status_lines.join("\n")
    }

    /// Format a single operation for display
    fn format_operation_display(op: &OperationStatus) -> String {
        let elapsed = op.started_at.elapsed().unwrap_or_default();

        let (status_icon, status_info) = if op.is_cancelled {
            ("🛑", "Cancelled".to_string())
        } else if op.is_failed {
            ("❌", op.message.clone())
        } else if op.is_waiting {
            ("⏳", op.message.clone())
        } else if Self::should_show_progress_bar(op.current, op.total) {
            ("🔄", Self::create_progress_bar(op.current, op.total, &op.message))
        } else {
            ("🔄", op.message.clone())
        };

        let operation_desc = op.operation_type.display_name();

        // Format with conditional elapsed time and ETA
        if op.is_cancelled || op.is_failed {
            format!(
                "  {} {} | {}\n    {}",
                status_icon, op.short_id, operation_desc, status_info
            )
        } else {
            let mut time_info = format!("Elapsed: {}s", elapsed.as_secs());

            if let Some(eta) = op.eta {
                time_info.push_str(&format!(" | ETA: {}s", eta.as_secs()));
            }

            format!(
                "  {} {} | {}\n    {} | {}",
                status_icon, op.short_id, operation_desc, status_info, time_info
            )
        }
    }

    /// Check if progress bar should be shown
    fn should_show_progress_bar(current: u64, total: u64) -> bool {
        total > 0 && current <= total
    }

    /// Create progress bar display
    fn create_progress_bar(current: u64, total: u64, message: &str) -> String {
        if total == 0 {
            return message.to_string();
        }

        let percentage = (current as f64 / total as f64 * 100.0) as u8;
        let filled = (current as f64 / total as f64 * 30.0) as usize;
        let empty = 30 - filled;

        let mut bar = String::new();
        bar.push_str(&"█".repeat(filled));
        if filled < 30 && current < total {
            bar.push('▓');
            bar.push_str(&"░".repeat(empty.saturating_sub(1)));
        } else {
            bar.push_str(&"░".repeat(empty));
        }

        format!("{} {}% ({}/{}) {}", bar, percentage, current, total, message)
    }

    /// Handle cancel operation
    async fn handle_cancel(os: &Os, session: &ChatSession, operation_id: Option<&str>) -> OperationResult {
        let agent = Self::get_agent(session);
        let async_knowledge_store = match KnowledgeStore::get_async_instance(os, agent).await {
            Ok(store) => store,
            Err(e) => return OperationResult::Error(format!("Error accessing knowledge base directory: {}", e)),
        };
        let mut store = async_knowledge_store.lock().await;

        match store.cancel_operation(operation_id).await {
            Ok(result) => OperationResult::Success(result),
            Err(e) => OperationResult::Error(format!("Failed to cancel operation: {}", e)),
        }
    }

    /// Validate and sanitize path
    fn validate_and_sanitize_path(os: &Os, path: &str) -> Result<String, String> {
        if path.contains('\n') {
            return Ok(path.to_string());
        }

        let os_path = sanitize_path_tool_arg(os, path);
        if !os_path.exists() {
            return Err(format!("Path '{}' does not exist", path));
        }

        Ok(os_path.to_string_lossy().to_string())
    }

    fn write_operation_result(session: &mut ChatSession, result: OperationResult) -> Result<(), std::io::Error> {
        match result {
            OperationResult::Success(msg) => {
                queue!(
                    session.stderr,
                    style::SetForegroundColor(session.colors.success()),
                    style::Print(format!("\n{}\n\n", msg)),
                    style::SetForegroundColor(Color::Reset)
                )
            },
            OperationResult::Info(msg) => {
                if !msg.trim().is_empty() {
                    queue!(
                        session.stderr,
                        style::Print(format!("\n{}\n\n", msg)),
                        style::SetForegroundColor(Color::Reset)
                    )?;
                }
                Ok(())
            },
            OperationResult::Warning(msg) => {
                queue!(
                    session.stderr,
                    style::SetForegroundColor(session.colors.warning()),
                    style::Print(format!("\n{}\n\n", msg)),
                    style::SetForegroundColor(Color::Reset)
                )
            },
            OperationResult::Error(msg) => {
                queue!(
                    session.stderr,
                    style::SetForegroundColor(session.colors.error()),
                    style::Print(format!("\nError: {}\n\n", msg)),
                    style::SetForegroundColor(Color::Reset)
                )
            },
        }
    }

    pub fn name(&self) -> &'static str {
        match self {
            KnowledgeSubcommand::Show => "show",
            KnowledgeSubcommand::Add { .. } => "add",
            KnowledgeSubcommand::Remove { .. } => "remove",
            KnowledgeSubcommand::Update { .. } => "update",
            KnowledgeSubcommand::Clear => "clear",
            KnowledgeSubcommand::Status => "status",
            KnowledgeSubcommand::Cancel { .. } => "cancel",
        }
    }
}

#[cfg(test)]
mod tests {
    use clap::Parser;

    use super::*;

    #[derive(Parser)]
    #[command(name = "test")]
    struct TestCli {
        #[command(subcommand)]
        knowledge: KnowledgeSubcommand,
    }

    #[test]
    fn test_include_exclude_patterns_parsing() {
        // Test that include and exclude patterns are parsed correctly
        let result = TestCli::try_parse_from([
            "test",
            "add",
            "/some/path",
            "--include",
            "*.rs",
            "--include",
            "**/*.md",
            "--exclude",
            "node_modules/**",
            "--exclude",
            "target/**",
        ]);

        assert!(result.is_ok());
        let cli = result.unwrap();

        if let KnowledgeSubcommand::Add {
            path, include, exclude, ..
        } = cli.knowledge
        {
            assert_eq!(path, "/some/path");
            assert_eq!(include, vec!["*.rs", "**/*.md"]);
            assert_eq!(exclude, vec!["node_modules/**", "target/**"]);
        } else {
            panic!("Expected Add subcommand");
        }
    }

    #[test]
    fn test_clap_markdown_parsing_issue() {
        let help_result = TestCli::try_parse_from(["test", "add", "--help"]);
        match help_result {
            Err(err) if err.kind() == clap::error::ErrorKind::DisplayHelp => {
                // This is expected for --help
                // The actual issue would be visible in the help text formatting
                // We can't easily test the exact formatting here, but this documents the issue
            },
            _ => panic!("Expected help output"),
        }
    }

    #[test]
    fn test_empty_patterns_allowed() {
        // Test that commands work without any patterns
        let result = TestCli::try_parse_from(["test", "add", "/some/path"]);
        assert!(result.is_ok());

        let cli = result.unwrap();
        if let KnowledgeSubcommand::Add {
            path, include, exclude, ..
        } = cli.knowledge
        {
            assert_eq!(path, "/some/path");
            assert!(include.is_empty());
            assert!(exclude.is_empty());
        } else {
            panic!("Expected Add subcommand");
        }
    }

    #[test]
    fn test_multiple_include_patterns() {
        // Test multiple include patterns
        let result = TestCli::try_parse_from([
            "test",
            "add",
            "/some/path",
            "--include",
            "*.rs",
            "--include",
            "*.md",
            "--include",
            "*.txt",
        ]);

        assert!(result.is_ok());
        let cli = result.unwrap();

        if let KnowledgeSubcommand::Add { include, .. } = cli.knowledge {
            assert_eq!(include, vec!["*.rs", "*.md", "*.txt"]);
        } else {
            panic!("Expected Add subcommand");
        }
    }

    #[test]
    fn test_multiple_exclude_patterns() {
        // Test multiple exclude patterns
        let result = TestCli::try_parse_from([
            "test",
            "add",
            "/some/path",
            "--exclude",
            "node_modules/**",
            "--exclude",
            "target/**",
            "--exclude",
            ".git/**",
        ]);

        assert!(result.is_ok());
        let cli = result.unwrap();

        if let KnowledgeSubcommand::Add { exclude, .. } = cli.knowledge {
            assert_eq!(exclude, vec!["node_modules/**", "target/**", ".git/**"]);
        } else {
            panic!("Expected Add subcommand");
        }
    }
}<|MERGE_RESOLUTION|>--- conflicted
+++ resolved
@@ -132,35 +132,7 @@
     }
 
     async fn handle_show(os: &Os, session: &mut ChatSession) -> Result<(), std::io::Error> {
-<<<<<<< HEAD
-        match KnowledgeStore::get_async_instance_with_os(os).await {
-            Ok(store) => {
-                let store = store.lock().await;
-                let entries = store.get_all().await.unwrap_or_else(|e| {
-                    let _ = queue!(
-                        session.stderr,
-                        style::SetForegroundColor(session.colors.error()),
-                        style::Print(&format!("Error getting knowledge base entries: {}\n", e)),
-                        style::ResetColor
-                    );
-                    Vec::new()
-                });
-                let _ = Self::format_knowledge_entries(session, &entries);
-            },
-            Err(e) => {
-                queue!(
-                    session.stderr,
-                    style::SetForegroundColor(session.colors.error()),
-                    style::Print(&format!("Error accessing knowledge base: {}\n", e)),
-                    style::SetForegroundColor(Color::Reset)
-                )?;
-            },
-        }
-        Ok(())
-    }
-=======
         let agent_name = Self::get_agent(session).map(|a| a.name.clone());
->>>>>>> 7f79ba3b
 
         // Show agent-specific knowledge
         if let Some(agent) = agent_name {
@@ -191,7 +163,7 @@
                 Err(_) => {
                     queue!(
                         session.stderr,
-                        style::SetForegroundColor(Color::DarkGrey),
+                        style::SetForegroundColor(session.colors.error()),
                         style::Print("    <none>\n\n"),
                         style::SetForegroundColor(Color::Reset)
                     )?;
@@ -202,55 +174,6 @@
         Ok(())
     }
 
-<<<<<<< HEAD
-    fn format_single_entry(session: &mut ChatSession, entry: &&KnowledgeContext) -> Result<(), std::io::Error> {
-        queue!(
-            session.stderr,
-            style::SetAttribute(style::Attribute::Bold),
-            style::SetForegroundColor(session.colors.primary()),
-            style::Print(format!("📂 {}: ", entry.id)),
-            style::SetForegroundColor(session.colors.success()),
-            style::Print(&entry.name),
-            style::SetAttribute(style::Attribute::Reset),
-            style::Print("\n")
-        )?;
-
-        queue!(
-            session.stderr,
-            style::Print(format!("   Description: {}\n", entry.description)),
-            style::Print(format!(
-                "   Created: {}\n",
-                entry.created_at.format("%Y-%m-%d %H:%M:%S")
-            )),
-            style::Print(format!(
-                "   Updated: {}\n",
-                entry.updated_at.format("%Y-%m-%d %H:%M:%S")
-            ))
-        )?;
-
-        if let Some(path) = &entry.source_path {
-            queue!(session.stderr, style::Print(format!("   Source: {}\n", path)))?;
-        }
-
-        queue!(
-            session.stderr,
-            style::Print("   Items: "),
-            style::SetForegroundColor(session.colors.warning()),
-            style::Print(entry.item_count.to_string()),
-            style::SetForegroundColor(Color::Reset),
-            style::Print(" | Index Type: "),
-            style::SetForegroundColor(session.colors.action()),
-            style::Print(entry.embedding_type.description().to_string()),
-            style::SetForegroundColor(Color::Reset),
-            style::Print(" | Persistent: ")
-        )?;
-
-        if entry.persistent {
-            queue!(
-                session.stderr,
-                style::SetForegroundColor(session.colors.success()),
-                style::Print("Yes"),
-=======
     fn format_knowledge_entries_with_indent(
         session: &mut ChatSession,
         contexts: &[semantic_search_client::KnowledgeContext],
@@ -262,12 +185,11 @@
                 session.stderr,
                 style::Print(format!("{}📂 ", indent)),
                 style::SetAttribute(style::Attribute::Bold),
-                style::SetForegroundColor(Color::Grey),
+                style::SetForegroundColor(session.colors.secondary()),
                 style::Print(&ctx.name),
-                style::SetForegroundColor(Color::Green),
+                style::SetForegroundColor(session.colors.success()),
                 style::Print(format!(" ({})", &ctx.id[..8])),
                 style::SetAttribute(style::Attribute::Reset),
->>>>>>> 7f79ba3b
                 style::SetForegroundColor(Color::Reset),
                 style::Print("\n")
             )?;
@@ -275,12 +197,8 @@
             // Description line with original description
             queue!(
                 session.stderr,
-<<<<<<< HEAD
-                style::SetForegroundColor(session.colors.warning()),
-                style::Print("No"),
-=======
                 style::Print(format!("{}   ", indent)),
-                style::SetForegroundColor(Color::Grey),
+                style::SetForegroundColor(session.colors.secondary()),
                 style::Print(format!("{}\n", ctx.description)),
                 style::SetForegroundColor(Color::Reset)
             )?;
@@ -289,17 +207,16 @@
             queue!(
                 session.stderr,
                 style::Print(format!("{}   ", indent)),
-                style::SetForegroundColor(Color::Green),
+                style::SetForegroundColor(session.colors.success()),
                 style::Print(format!("{} items", ctx.item_count)),
-                style::SetForegroundColor(Color::DarkGrey),
+                style::SetForegroundColor(session.colors.secondary()),
                 style::Print(" • "),
-                style::SetForegroundColor(Color::Blue),
+                style::SetForegroundColor(session.colors.info()),
                 style::Print(ctx.embedding_type.description()),
-                style::SetForegroundColor(Color::DarkGrey),
+                style::SetForegroundColor(session.colors.secondary()),
                 style::Print(" • "),
-                style::SetForegroundColor(Color::DarkGrey),
+                style::SetForegroundColor(session.colors.secondary()),
                 style::Print(format!("{}", ctx.updated_at.format("%m/%d %H:%M"))),
->>>>>>> 7f79ba3b
                 style::SetForegroundColor(Color::Reset),
                 style::Print("\n\n")
             )?;
