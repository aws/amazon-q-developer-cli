use std::io::Write;

use clap::Subcommand;
use crossterm::queue;
use crossterm::style::{
    self,
    Color,
};
use eyre::Result;
use semantic_search_client::{
    KnowledgeContext,
    OperationStatus,
    SystemStatus,
};

use crate::cli::chat::tools::sanitize_path_tool_arg;
use crate::cli::chat::{
    ChatError,
    ChatSession,
    ChatState,
};
use crate::database::settings::Setting;
use crate::os::Os;
use crate::util::knowledge_store::KnowledgeStore;

/// Knowledge base management commands
#[derive(Clone, Debug, PartialEq, Eq, Subcommand)]
pub enum KnowledgeSubcommand {
    /// Display the knowledge base contents
    Show,
    /// Add a file or directory to knowledge base
    Add {
        path: String,
        /// Include patterns (e.g., `**/*.ts`, `**/*.md`)
        #[arg(long, action = clap::ArgAction::Append)]
        include: Vec<String>,
        /// Exclude patterns (e.g., `node_modules/**`, `target/**`)
        #[arg(long, action = clap::ArgAction::Append)]
        exclude: Vec<String>,
        /// Index type to use (Fast, Best)
        #[arg(long)]
        index_type: Option<String>,
    },
    /// Remove specified knowledge base entry by path
    #[command(alias = "rm")]
    Remove { path: String },
    /// Update a file or directory in knowledge base
    Update { path: String },
    /// Remove all knowledge base entries
    Clear,
    /// Show background operation status
    Status,
    /// Cancel a background operation
    Cancel {
        /// Operation ID to cancel (optional - cancels most recent if not provided)
        operation_id: Option<String>,
    },
}

#[derive(Debug)]
enum OperationResult {
    Success(String),
    Info(String),
    Warning(String),
    Error(String),
}

impl KnowledgeSubcommand {
    pub async fn execute(self, os: &Os, session: &mut ChatSession) -> Result<ChatState, ChatError> {
        if !Self::is_feature_enabled(os) {
            Self::write_feature_disabled_message(session)?;
            return Ok(Self::default_chat_state());
        }

        let result = self.execute_operation(os, session).await;

        Self::write_operation_result(session, result)?;

        Ok(Self::default_chat_state())
    }

    fn is_feature_enabled(os: &Os) -> bool {
        os.database
            .settings
            .get_bool(Setting::EnabledKnowledge)
            .unwrap_or(false)
    }

    fn write_feature_disabled_message(session: &mut ChatSession) -> Result<(), std::io::Error> {
        queue!(
            session.stderr,
<<<<<<< HEAD
            style::SetForegroundColor(session.colors.error()),
            style::Print("\nKnowledge tool is disabled. Enable it with: q settings chat.enableKnowledge true\n\n"),
=======
            style::SetForegroundColor(Color::Red),
            style::Print("\nKnowledge tool is disabled. Enable it with: q settings chat.enableKnowledge true\n"),
            style::SetForegroundColor(Color::Yellow),
            style::Print("💡 Your knowledge base data is preserved and will be available when re-enabled.\n\n"),
>>>>>>> 3f26b1f0
            style::SetForegroundColor(Color::Reset)
        )
    }

    fn default_chat_state() -> ChatState {
        ChatState::PromptUser {
            skip_printing_tools: true,
        }
    }

    async fn execute_operation(&self, os: &Os, session: &mut ChatSession) -> OperationResult {
        match self {
            KnowledgeSubcommand::Show => {
                match Self::handle_show(os, session).await {
                    Ok(_) => OperationResult::Info("".to_string()), // Empty Info, formatting already done
                    Err(e) => OperationResult::Error(format!("Failed to show knowledge base entries: {}", e)),
                }
            },
            KnowledgeSubcommand::Add {
                path,
                include,
                exclude,
                index_type,
            } => Self::handle_add(os, path, include, exclude, index_type).await,
            KnowledgeSubcommand::Remove { path } => Self::handle_remove(os, path).await,
            KnowledgeSubcommand::Update { path } => Self::handle_update(os, path).await,
            KnowledgeSubcommand::Clear => Self::handle_clear(os, session).await,
            KnowledgeSubcommand::Status => Self::handle_status(os).await,
            KnowledgeSubcommand::Cancel { operation_id } => Self::handle_cancel(os, operation_id.as_deref()).await,
        }
    }

<<<<<<< HEAD
    async fn handle_show(session: &mut ChatSession) -> Result<(), std::io::Error> {
        let async_knowledge_store = KnowledgeStore::get_async_instance().await;
        let store = async_knowledge_store.lock().await;

        // Use the async get_all method which is concurrent with indexing
        let contexts = store.get_all().await.unwrap_or_else(|e| {
            // Write error to output using queue system
            let _ = queue!(
                session.stderr,
                style::SetForegroundColor(session.colors.error()),
                style::Print(&format!("Error getting contexts: {}\n", e)),
                style::ResetColor
            );
            Vec::new()
        });

        Self::format_contexts(session, &contexts)
=======
    async fn handle_show(os: &Os, session: &mut ChatSession) -> Result<(), std::io::Error> {
        match KnowledgeStore::get_async_instance_with_os(os).await {
            Ok(store) => {
                let store = store.lock().await;
                let entries = store.get_all().await.unwrap_or_else(|e| {
                    let _ = queue!(
                        session.stderr,
                        style::SetForegroundColor(Color::Red),
                        style::Print(&format!("Error getting knowledge base entries: {}\n", e)),
                        style::ResetColor
                    );
                    Vec::new()
                });
                let _ = Self::format_knowledge_entries(session, &entries);
            },
            Err(e) => {
                queue!(
                    session.stderr,
                    style::SetForegroundColor(Color::Red),
                    style::Print(&format!("Error accessing knowledge base: {}\n", e)),
                    style::SetForegroundColor(Color::Reset)
                )?;
            },
        }
        Ok(())
>>>>>>> 3f26b1f0
    }

    fn format_knowledge_entries(
        session: &mut ChatSession,
        knowledge_entries: &[KnowledgeContext],
    ) -> Result<(), std::io::Error> {
        if knowledge_entries.is_empty() {
            queue!(
                session.stderr,
                style::Print("\nNo knowledge base entries found.\n"),
                style::Print("💡 Tip: If indexing is in progress, entries may not appear until indexing completes.\n"),
                style::Print("   Use 'knowledge status' to check active operations.\n\n")
            )?;
        } else {
            queue!(
                session.stderr,
                style::Print("\n📚 Knowledge Base Entries:\n"),
                style::Print(format!("{}\n", "━".repeat(80)))
            )?;

            for entry in knowledge_entries {
                Self::format_single_entry(session, &entry)?;
                queue!(session.stderr, style::Print(format!("{}\n", "━".repeat(80))))?;
            }
            // Add final newline to match original formatting exactly
            queue!(session.stderr, style::Print("\n"))?;
        }
        Ok(())
    }

    fn format_single_entry(session: &mut ChatSession, entry: &&KnowledgeContext) -> Result<(), std::io::Error> {
        queue!(
            session.stderr,
            style::SetAttribute(style::Attribute::Bold),
<<<<<<< HEAD
            style::SetForegroundColor(session.colors.primary()),
            style::Print(format!("📂 {}: ", context.id)),
            style::SetForegroundColor(session.colors.success()),
            style::Print(&context.name),
=======
            style::SetForegroundColor(Color::Cyan),
            style::Print(format!("📂 {}: ", entry.id)),
            style::SetForegroundColor(Color::Green),
            style::Print(&entry.name),
>>>>>>> 3f26b1f0
            style::SetAttribute(style::Attribute::Reset),
            style::Print("\n")
        )?;

        queue!(
            session.stderr,
            style::Print(format!("   Description: {}\n", entry.description)),
            style::Print(format!(
                "   Created: {}\n",
                entry.created_at.format("%Y-%m-%d %H:%M:%S")
            )),
            style::Print(format!(
                "   Updated: {}\n",
                entry.updated_at.format("%Y-%m-%d %H:%M:%S")
            ))
        )?;

        if let Some(path) = &entry.source_path {
            queue!(session.stderr, style::Print(format!("   Source: {}\n", path)))?;
        }

        queue!(
            session.stderr,
            style::Print("   Items: "),
<<<<<<< HEAD
            style::SetForegroundColor(session.colors.warning()),
            style::Print(format!("{}", context.item_count)),
=======
            style::SetForegroundColor(Color::Yellow),
            style::Print(entry.item_count.to_string()),
            style::SetForegroundColor(Color::Reset),
            style::Print(" | Index Type: "),
            style::SetForegroundColor(Color::Magenta),
            style::Print(entry.embedding_type.description().to_string()),
>>>>>>> 3f26b1f0
            style::SetForegroundColor(Color::Reset),
            style::Print(" | Persistent: ")
        )?;

        if entry.persistent {
            queue!(
                session.stderr,
                style::SetForegroundColor(session.colors.success()),
                style::Print("Yes"),
                style::SetForegroundColor(Color::Reset),
                style::Print("\n")
            )?;
        } else {
            queue!(
                session.stderr,
                style::SetForegroundColor(session.colors.warning()),
                style::Print("No"),
                style::SetForegroundColor(Color::Reset),
                style::Print("\n")
            )?;
        }
        Ok(())
    }

    /// Handle add operation
    fn get_db_patterns(os: &crate::os::Os, setting: crate::database::settings::Setting) -> Vec<String> {
        os.database
            .settings
            .get(setting)
            .and_then(|v| v.as_array())
            .map(|arr| arr.iter().filter_map(|v| v.as_str().map(|s| s.to_string())).collect())
            .unwrap_or_default()
    }

    async fn handle_add(
        os: &Os,
        path: &str,
        include_patterns: &[String],
        exclude_patterns: &[String],
        index_type: &Option<String>,
    ) -> OperationResult {
        match Self::validate_and_sanitize_path(os, path) {
            Ok(sanitized_path) => {
                let async_knowledge_store = match KnowledgeStore::get_async_instance_with_os(os).await {
                    Ok(store) => store,
                    Err(e) => return OperationResult::Error(format!("Error accessing knowledge base: {}", e)),
                };
                let mut store = async_knowledge_store.lock().await;

                let include = if include_patterns.is_empty() {
                    Self::get_db_patterns(os, crate::database::settings::Setting::KnowledgeDefaultIncludePatterns)
                } else {
                    include_patterns.to_vec()
                };

                let exclude = if exclude_patterns.is_empty() {
                    Self::get_db_patterns(os, crate::database::settings::Setting::KnowledgeDefaultExcludePatterns)
                } else {
                    exclude_patterns.to_vec()
                };

                let embedding_type_resolved = index_type.clone().or_else(|| {
                    os.database
                        .settings
                        .get(crate::database::settings::Setting::KnowledgeIndexType)
                        .and_then(|v| v.as_str().map(|s| s.to_string()))
                });

                let options = crate::util::knowledge_store::AddOptions::new()
                    .with_include_patterns(include)
                    .with_exclude_patterns(exclude)
                    .with_embedding_type(embedding_type_resolved);

                match store.add(path, &sanitized_path.clone(), options).await {
                    Ok(message) => OperationResult::Info(message),
                    Err(e) => {
                        if e.contains("Invalid include pattern") || e.contains("Invalid exclude pattern") {
                            OperationResult::Error(e)
                        } else {
                            OperationResult::Error(format!("Failed to add: {}", e))
                        }
                    },
                }
            },
            Err(e) => OperationResult::Error(format!("Invalid path: {}", e)),
        }
    }

    /// Handle remove operation
    async fn handle_remove(os: &Os, path: &str) -> OperationResult {
        let sanitized_path = sanitize_path_tool_arg(os, path);

        let async_knowledge_store = match KnowledgeStore::get_async_instance_with_os(os).await {
            Ok(store) => store,
            Err(e) => return OperationResult::Error(format!("Error accessing knowledge base: {}", e)),
        };
        let mut store = async_knowledge_store.lock().await;

        // Try path first, then name
        if store.remove_by_path(&sanitized_path.to_string_lossy()).await.is_ok() {
            OperationResult::Success(format!("Removed knowledge base entry with path '{}'", path))
        } else if store.remove_by_name(path).await.is_ok() {
            OperationResult::Success(format!("Removed knowledge base entry with name '{}'", path))
        } else {
            OperationResult::Warning(format!("Entry not found in knowledge base: {}", path))
        }
    }

    /// Handle update operation
    async fn handle_update(os: &Os, path: &str) -> OperationResult {
        match Self::validate_and_sanitize_path(os, path) {
            Ok(sanitized_path) => {
                let async_knowledge_store = match KnowledgeStore::get_async_instance_with_os(os).await {
                    Ok(store) => store,
                    Err(e) => {
                        return OperationResult::Error(format!("Error accessing knowledge base directory: {}", e));
                    },
                };
                let mut store = async_knowledge_store.lock().await;

                match store.update_by_path(&sanitized_path).await {
                    Ok(message) => OperationResult::Info(message),
                    Err(e) => OperationResult::Error(format!("Failed to update: {}", e)),
                }
            },
            Err(e) => OperationResult::Error(e),
        }
    }

    /// Handle clear operation
    async fn handle_clear(os: &Os, session: &mut ChatSession) -> OperationResult {
        // Require confirmation
        queue!(
            session.stderr,
            style::Print("⚠️  This action will remove all knowledge base entries.\n"),
            style::Print("Clear the knowledge base? (y/N): ")
        )
        .unwrap();
        session.stderr.flush().unwrap();

        let mut input = String::new();
        if std::io::stdin().read_line(&mut input).is_err() {
            return OperationResult::Error("Failed to read input".to_string());
        }

        let input = input.trim().to_lowercase();
        if input != "y" && input != "yes" {
            return OperationResult::Info("Clear operation cancelled".to_string());
        }

        let async_knowledge_store = match KnowledgeStore::get_async_instance_with_os(os).await {
            Ok(store) => store,
            Err(e) => return OperationResult::Error(format!("Error accessing knowledge base directory: {}", e)),
        };
        let mut store = async_knowledge_store.lock().await;

        // First, cancel any pending operations
        queue!(
            session.stderr,
            style::Print("🛑 Cancelling any pending operations...\n")
        )
        .unwrap();
        if let Err(e) = store.cancel_operation(None).await {
            queue!(
                session.stderr,
                style::Print(&format!("⚠️  Warning: Failed to cancel operations: {}\n", e))
            )
            .unwrap();
        }

        // Now perform immediate synchronous clear
        queue!(
            session.stderr,
            style::Print("🗑️  Clearing all knowledge base entries...\n")
        )
        .unwrap();
        match store.clear_immediate().await {
            Ok(message) => OperationResult::Success(message),
            Err(e) => OperationResult::Error(format!("Failed to clear: {}", e)),
        }
    }

    /// Handle status operation
    async fn handle_status(os: &Os) -> OperationResult {
        let async_knowledge_store = match KnowledgeStore::get_async_instance_with_os(os).await {
            Ok(store) => store,
            Err(e) => return OperationResult::Error(format!("Error accessing knowledge base directory: {}", e)),
        };
        let store = async_knowledge_store.lock().await;

        match store.get_status_data().await {
            Ok(status_data) => {
                let formatted_status = Self::format_status_display(&status_data);
                OperationResult::Info(formatted_status)
            },
            Err(e) => OperationResult::Error(format!("Failed to get status: {}", e)),
        }
    }

    /// Format status data for display (UI rendering responsibility)
    fn format_status_display(status: &SystemStatus) -> String {
        let mut status_lines = Vec::new();

        // Show knowledge base summary
        status_lines.push(format!(
            "📚 Total knowledge base entries: {} ({} persistent, {} volatile)",
            status.total_contexts, status.persistent_contexts, status.volatile_contexts
        ));

        if status.operations.is_empty() {
            status_lines.push("✅ No active operations".to_string());
            return status_lines.join("\n");
        }

        status_lines.push("📊 Active Operations:".to_string());
        status_lines.push(format!(
            "  📈 Queue Status: {} active, {} waiting (max {} concurrent)",
            status.active_count, status.waiting_count, status.max_concurrent
        ));

        for op in &status.operations {
            let formatted_operation = Self::format_operation_display(op);
            status_lines.push(formatted_operation);
        }

        status_lines.join("\n")
    }

    /// Format a single operation for display
    fn format_operation_display(op: &OperationStatus) -> String {
        let elapsed = op.started_at.elapsed().unwrap_or_default();

        let (status_icon, status_info) = if op.is_cancelled {
            ("🛑", "Cancelled".to_string())
        } else if op.is_failed {
            ("❌", op.message.clone())
        } else if op.is_waiting {
            ("⏳", op.message.clone())
        } else if Self::should_show_progress_bar(op.current, op.total) {
            ("🔄", Self::create_progress_bar(op.current, op.total, &op.message))
        } else {
            ("🔄", op.message.clone())
        };

        let operation_desc = op.operation_type.display_name();

        // Format with conditional elapsed time and ETA
        if op.is_cancelled || op.is_failed {
            format!(
                "  {} {} | {}\n    {}",
                status_icon, op.short_id, operation_desc, status_info
            )
        } else {
            let mut time_info = format!("Elapsed: {}s", elapsed.as_secs());

            if let Some(eta) = op.eta {
                time_info.push_str(&format!(" | ETA: {}s", eta.as_secs()));
            }

            format!(
                "  {} {} | {}\n    {} | {}",
                status_icon, op.short_id, operation_desc, status_info, time_info
            )
        }
    }

    /// Check if progress bar should be shown
    fn should_show_progress_bar(current: u64, total: u64) -> bool {
        total > 0 && current <= total
    }

    /// Create progress bar display
    fn create_progress_bar(current: u64, total: u64, message: &str) -> String {
        if total == 0 {
            return message.to_string();
        }

        let percentage = (current as f64 / total as f64 * 100.0) as u8;
        let filled = (current as f64 / total as f64 * 30.0) as usize;
        let empty = 30 - filled;

        let mut bar = String::new();
        bar.push_str(&"█".repeat(filled));
        if filled < 30 && current < total {
            bar.push('▓');
            bar.push_str(&"░".repeat(empty.saturating_sub(1)));
        } else {
            bar.push_str(&"░".repeat(empty));
        }

        format!("{} {}% ({}/{}) {}", bar, percentage, current, total, message)
    }

    /// Handle cancel operation
    async fn handle_cancel(os: &Os, operation_id: Option<&str>) -> OperationResult {
        let async_knowledge_store = match KnowledgeStore::get_async_instance_with_os(os).await {
            Ok(store) => store,
            Err(e) => return OperationResult::Error(format!("Error accessing knowledge base directory: {}", e)),
        };
        let mut store = async_knowledge_store.lock().await;

        match store.cancel_operation(operation_id).await {
            Ok(result) => OperationResult::Success(result),
            Err(e) => OperationResult::Error(format!("Failed to cancel operation: {}", e)),
        }
    }

    /// Validate and sanitize path
    fn validate_and_sanitize_path(os: &Os, path: &str) -> Result<String, String> {
        if path.contains('\n') {
            return Ok(path.to_string());
        }

        let os_path = sanitize_path_tool_arg(os, path);
        if !os_path.exists() {
            return Err(format!("Path '{}' does not exist", path));
        }

        Ok(os_path.to_string_lossy().to_string())
    }

    fn write_operation_result(session: &mut ChatSession, result: OperationResult) -> Result<(), std::io::Error> {
        match result {
            OperationResult::Success(msg) => {
                queue!(
                    session.stderr,
                    style::SetForegroundColor(session.colors.success()),
                    style::Print(format!("\n{}\n\n", msg)),
                    style::SetForegroundColor(Color::Reset)
                )
            },
            OperationResult::Info(msg) => {
                if !msg.trim().is_empty() {
                    queue!(
                        session.stderr,
                        style::Print(format!("\n{}\n\n", msg)),
                        style::SetForegroundColor(Color::Reset)
                    )?;
                }
                Ok(())
            },
            OperationResult::Warning(msg) => {
                queue!(
                    session.stderr,
                    style::SetForegroundColor(session.colors.warning()),
                    style::Print(format!("\n{}\n\n", msg)),
                    style::SetForegroundColor(Color::Reset)
                )
            },
            OperationResult::Error(msg) => {
                queue!(
                    session.stderr,
                    style::SetForegroundColor(session.colors.error()),
                    style::Print(format!("\nError: {}\n\n", msg)),
                    style::SetForegroundColor(Color::Reset)
                )
            },
        }
    }

    pub fn name(&self) -> &'static str {
        match self {
            KnowledgeSubcommand::Show => "show",
            KnowledgeSubcommand::Add { .. } => "add",
            KnowledgeSubcommand::Remove { .. } => "remove",
            KnowledgeSubcommand::Update { .. } => "update",
            KnowledgeSubcommand::Clear => "clear",
            KnowledgeSubcommand::Status => "status",
            KnowledgeSubcommand::Cancel { .. } => "cancel",
        }
    }
}

#[cfg(test)]
mod tests {
    use clap::Parser;

    use super::*;

    #[derive(Parser)]
    #[command(name = "test")]
    struct TestCli {
        #[command(subcommand)]
        knowledge: KnowledgeSubcommand,
    }

    #[test]
    fn test_include_exclude_patterns_parsing() {
        // Test that include and exclude patterns are parsed correctly
        let result = TestCli::try_parse_from(&[
            "test",
            "add",
            "/some/path",
            "--include",
            "*.rs",
            "--include",
            "**/*.md",
            "--exclude",
            "node_modules/**",
            "--exclude",
            "target/**",
        ]);

        assert!(result.is_ok());
        let cli = result.unwrap();

        if let KnowledgeSubcommand::Add {
            path, include, exclude, ..
        } = cli.knowledge
        {
            assert_eq!(path, "/some/path");
            assert_eq!(include, vec!["*.rs", "**/*.md"]);
            assert_eq!(exclude, vec!["node_modules/**", "target/**"]);
        } else {
            panic!("Expected Add subcommand");
        }
    }

    #[test]
    fn test_clap_markdown_parsing_issue() {
        let help_result = TestCli::try_parse_from(&["test", "add", "--help"]);
        match help_result {
            Err(err) if err.kind() == clap::error::ErrorKind::DisplayHelp => {
                // This is expected for --help
                // The actual issue would be visible in the help text formatting
                // We can't easily test the exact formatting here, but this documents the issue
            },
            _ => panic!("Expected help output"),
        }
    }

    #[test]
    fn test_empty_patterns_allowed() {
        // Test that commands work without any patterns
        let result = TestCli::try_parse_from(&["test", "add", "/some/path"]);
        assert!(result.is_ok());

        let cli = result.unwrap();
        if let KnowledgeSubcommand::Add {
            path, include, exclude, ..
        } = cli.knowledge
        {
            assert_eq!(path, "/some/path");
            assert!(include.is_empty());
            assert!(exclude.is_empty());
        } else {
            panic!("Expected Add subcommand");
        }
    }

    #[test]
    fn test_multiple_include_patterns() {
        // Test multiple include patterns
        let result = TestCli::try_parse_from(&[
            "test",
            "add",
            "/some/path",
            "--include",
            "*.rs",
            "--include",
            "*.md",
            "--include",
            "*.txt",
        ]);

        assert!(result.is_ok());
        let cli = result.unwrap();

        if let KnowledgeSubcommand::Add { include, .. } = cli.knowledge {
            assert_eq!(include, vec!["*.rs", "*.md", "*.txt"]);
        } else {
            panic!("Expected Add subcommand");
        }
    }

    #[test]
    fn test_multiple_exclude_patterns() {
        // Test multiple exclude patterns
        let result = TestCli::try_parse_from(&[
            "test",
            "add",
            "/some/path",
            "--exclude",
            "node_modules/**",
            "--exclude",
            "target/**",
            "--exclude",
            ".git/**",
        ]);

        assert!(result.is_ok());
        let cli = result.unwrap();

        if let KnowledgeSubcommand::Add { exclude, .. } = cli.knowledge {
            assert_eq!(exclude, vec!["node_modules/**", "target/**", ".git/**"]);
        } else {
            panic!("Expected Add subcommand");
        }
    }
}<|MERGE_RESOLUTION|>--- conflicted
+++ resolved
@@ -89,15 +89,10 @@
     fn write_feature_disabled_message(session: &mut ChatSession) -> Result<(), std::io::Error> {
         queue!(
             session.stderr,
-<<<<<<< HEAD
             style::SetForegroundColor(session.colors.error()),
-            style::Print("\nKnowledge tool is disabled. Enable it with: q settings chat.enableKnowledge true\n\n"),
-=======
-            style::SetForegroundColor(Color::Red),
             style::Print("\nKnowledge tool is disabled. Enable it with: q settings chat.enableKnowledge true\n"),
-            style::SetForegroundColor(Color::Yellow),
+            style::SetForegroundColor(session.colors.warning()),
             style::Print("💡 Your knowledge base data is preserved and will be available when re-enabled.\n\n"),
->>>>>>> 3f26b1f0
             style::SetForegroundColor(Color::Reset)
         )
     }
@@ -130,25 +125,6 @@
         }
     }
 
-<<<<<<< HEAD
-    async fn handle_show(session: &mut ChatSession) -> Result<(), std::io::Error> {
-        let async_knowledge_store = KnowledgeStore::get_async_instance().await;
-        let store = async_knowledge_store.lock().await;
-
-        // Use the async get_all method which is concurrent with indexing
-        let contexts = store.get_all().await.unwrap_or_else(|e| {
-            // Write error to output using queue system
-            let _ = queue!(
-                session.stderr,
-                style::SetForegroundColor(session.colors.error()),
-                style::Print(&format!("Error getting contexts: {}\n", e)),
-                style::ResetColor
-            );
-            Vec::new()
-        });
-
-        Self::format_contexts(session, &contexts)
-=======
     async fn handle_show(os: &Os, session: &mut ChatSession) -> Result<(), std::io::Error> {
         match KnowledgeStore::get_async_instance_with_os(os).await {
             Ok(store) => {
@@ -156,7 +132,7 @@
                 let entries = store.get_all().await.unwrap_or_else(|e| {
                     let _ = queue!(
                         session.stderr,
-                        style::SetForegroundColor(Color::Red),
+                        style::SetForegroundColor(session.colors.error()),
                         style::Print(&format!("Error getting knowledge base entries: {}\n", e)),
                         style::ResetColor
                     );
@@ -167,14 +143,13 @@
             Err(e) => {
                 queue!(
                     session.stderr,
-                    style::SetForegroundColor(Color::Red),
+                    style::SetForegroundColor(session.colors.error()),
                     style::Print(&format!("Error accessing knowledge base: {}\n", e)),
                     style::SetForegroundColor(Color::Reset)
                 )?;
             },
         }
         Ok(())
->>>>>>> 3f26b1f0
     }
 
     fn format_knowledge_entries(
@@ -209,17 +184,10 @@
         queue!(
             session.stderr,
             style::SetAttribute(style::Attribute::Bold),
-<<<<<<< HEAD
             style::SetForegroundColor(session.colors.primary()),
-            style::Print(format!("📂 {}: ", context.id)),
+            style::Print(format!("📂 {}: ", entry.id)),
             style::SetForegroundColor(session.colors.success()),
-            style::Print(&context.name),
-=======
-            style::SetForegroundColor(Color::Cyan),
-            style::Print(format!("📂 {}: ", entry.id)),
-            style::SetForegroundColor(Color::Green),
             style::Print(&entry.name),
->>>>>>> 3f26b1f0
             style::SetAttribute(style::Attribute::Reset),
             style::Print("\n")
         )?;
@@ -244,17 +212,12 @@
         queue!(
             session.stderr,
             style::Print("   Items: "),
-<<<<<<< HEAD
             style::SetForegroundColor(session.colors.warning()),
-            style::Print(format!("{}", context.item_count)),
-=======
-            style::SetForegroundColor(Color::Yellow),
             style::Print(entry.item_count.to_string()),
             style::SetForegroundColor(Color::Reset),
             style::Print(" | Index Type: "),
-            style::SetForegroundColor(Color::Magenta),
+            style::SetForegroundColor(session.colors.action()),
             style::Print(entry.embedding_type.description().to_string()),
->>>>>>> 3f26b1f0
             style::SetForegroundColor(Color::Reset),
             style::Print(" | Persistent: ")
         )?;
