// ABOUTME: Implements the /experiment slash command for toggling experimental features
// ABOUTME: Provides interactive selection interface similar to /model command

use clap::Args;
use crossterm::style::{
    self,
    Color,
};
use crossterm::{
    execute,
    queue,
};
use dialoguer::Select;

use crate::cli::chat::conversation::format_tool_spec;
use crate::cli::chat::{
    ChatError,
    ChatSession,
    ChatState,
};
use crate::database::settings::Setting;
use crate::os::Os;

/// Represents an experimental feature that can be toggled
#[derive(Debug, Clone)]
struct Experiment {
    name: &'static str,
    description: &'static str,
    setting_key: Setting,
}

static AVAILABLE_EXPERIMENTS: &[Experiment] = &[
    Experiment {
        name: "Knowledge",
        description: "Enables persistent context storage and retrieval across chat sessions (/knowledge)",
        setting_key: Setting::EnabledKnowledge,
    },
    Experiment {
        name: "Thinking",
        description: "Enables complex reasoning with step-by-step thought processes",
        setting_key: Setting::EnabledThinking,
    },
    Experiment {
        name: "Tangent Mode",
        description: "Enables entering into a temporary mode for sending isolated conversations (/tangent)",
        setting_key: Setting::EnabledTangentMode,
    },
    Experiment {
        name: "Todo Lists",
        description: "Enables Q to create todo lists that can be viewed and managed using /todos",
        setting_key: Setting::EnabledTodoList,
    },
    Experiment {
<<<<<<< HEAD
        name: "Checkpoint",
        description: concat!(
            "Enables workspace checkpoints to snapshot, list, expand, diff, and restore files (/checkpoint)\n",
            "                             ",
            "Cannot be used in tangent mode (to avoid mixing up conversation history)"
        ),
        setting_key: Setting::EnabledCheckpoint,
=======
        name: "Context Usage Indicator",
        description: "Shows context usage percentage in the prompt (e.g., [rust-agent] 6% >)",
        setting_key: Setting::EnabledContextUsageIndicator,
>>>>>>> 0c235260
    },
];

#[derive(Debug, PartialEq, Args)]
pub struct ExperimentArgs;
impl ExperimentArgs {
    pub async fn execute(self, os: &mut Os, session: &mut ChatSession) -> Result<ChatState, ChatError> {
        Ok(select_experiment(os, session).await?.unwrap_or(ChatState::PromptUser {
            skip_printing_tools: false,
        }))
    }
}

async fn select_experiment(os: &mut Os, session: &mut ChatSession) -> Result<Option<ChatState>, ChatError> {
    // Get current experiment status
    let mut experiment_labels = Vec::new();
    let mut current_states = Vec::new();

    for experiment in AVAILABLE_EXPERIMENTS {
        let is_enabled = os.database.settings.get_bool(experiment.setting_key).unwrap_or(false);

        current_states.push(is_enabled);
        // Create clean single-line format: "Knowledge    [ON]   - Description"
        let status_indicator = if is_enabled {
            style::Stylize::green("[ON] ")
        } else {
            style::Stylize::grey("[OFF]")
        };
        let label = format!(
            "{:<18} {} - {}",
            experiment.name,
            status_indicator,
            style::Stylize::dark_grey(experiment.description)
        );
        experiment_labels.push(label);
    }

    // Show disclaimer before selection
    queue!(
        session.stderr,
        style::SetForegroundColor(Color::Yellow),
        style::Print("⚠ Experimental features may be changed or removed at any time\n\n"),
        style::ResetColor,
    )?;

    let selection: Option<_> = match Select::with_theme(&crate::util::dialoguer_theme())
        .with_prompt("Select an experiment to toggle")
        .items(&experiment_labels)
        .default(0)
        .interact_on_opt(&dialoguer::console::Term::stdout())
    {
        Ok(sel) => {
            let _ = crossterm::execute!(
                std::io::stdout(),
                crossterm::style::SetForegroundColor(crossterm::style::Color::Magenta)
            );
            sel
        },
        // Ctrl‑C -> Err(Interrupted)
        Err(dialoguer::Error::IO(ref e)) if e.kind() == std::io::ErrorKind::Interrupted => {
            // Move to beginning of line and clear everything from warning message down
            queue!(
                session.stderr,
                crossterm::cursor::MoveToColumn(0),
                crossterm::cursor::MoveUp(experiment_labels.len() as u16 + 3),
                crossterm::terminal::Clear(crossterm::terminal::ClearType::FromCursorDown),
            )?;
            return Ok(None);
        },
        Err(e) => return Err(ChatError::Custom(format!("Failed to choose experiment: {e}").into())),
    };

    queue!(session.stderr, style::ResetColor)?;

    if let Some(index) = selection {
        // Clear the dialoguer selection line and disclaimer
        queue!(
            session.stderr,
            crossterm::cursor::MoveUp(3), // Move up past selection + 2 disclaimer lines
            crossterm::terminal::Clear(crossterm::terminal::ClearType::FromCursorDown),
        )?;

        // Skip if user selected disclaimer or empty line (last 2 items)
        if index >= AVAILABLE_EXPERIMENTS.len() {
            return Ok(Some(ChatState::PromptUser {
                skip_printing_tools: false,
            }));
        }

        let experiment = &AVAILABLE_EXPERIMENTS[index];
        let current_state = current_states[index];
        let new_state = !current_state;

        // Update the setting
        os.database
            .settings
            .set(experiment.setting_key, new_state)
            .await
            .map_err(|e| ChatError::Custom(format!("Failed to update experiment setting: {e}").into()))?;

        // Reload tools to reflect the experiment change
        let tools = session
            .conversation
            .tool_manager
            .load_tools(os, &mut session.stderr)
            .await
            .map_err(|e| ChatError::Custom(format!("Failed to update tool spec: {e}").into()))?;

        session.conversation.tools = format_tool_spec(tools);

        let status_text = if new_state { "enabled" } else { "disabled" };

        queue!(
            session.stderr,
            style::Print("\n"),
            style::SetForegroundColor(Color::Green),
            style::Print(format!(" {} experiment {}\n\n", experiment.name, status_text)),
            style::ResetColor,
            style::SetForegroundColor(Color::Reset),
            style::SetBackgroundColor(Color::Reset),
        )?;
    } else {
        // ESC was pressed - clear the warning message
        queue!(
            session.stderr,
            crossterm::cursor::MoveUp(3), // Move up past selection + 2 disclaimer lines
            crossterm::terminal::Clear(crossterm::terminal::ClearType::FromCursorDown),
        )?;
    }

    execute!(session.stderr, style::ResetColor)?;

    Ok(Some(ChatState::PromptUser {
        skip_printing_tools: false,
    }))
}<|MERGE_RESOLUTION|>--- conflicted
+++ resolved
@@ -51,7 +51,6 @@
         setting_key: Setting::EnabledTodoList,
     },
     Experiment {
-<<<<<<< HEAD
         name: "Checkpoint",
         description: concat!(
             "Enables workspace checkpoints to snapshot, list, expand, diff, and restore files (/checkpoint)\n",
@@ -59,11 +58,11 @@
             "Cannot be used in tangent mode (to avoid mixing up conversation history)"
         ),
         setting_key: Setting::EnabledCheckpoint,
-=======
+    },
+    Experiment {
         name: "Context Usage Indicator",
         description: "Shows context usage percentage in the prompt (e.g., [rust-agent] 6% >)",
         setting_key: Setting::EnabledContextUsageIndicator,
->>>>>>> 0c235260
     },
 ];
 
