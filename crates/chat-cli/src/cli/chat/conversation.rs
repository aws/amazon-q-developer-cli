use std::collections::{
    HashMap,
    HashSet,
    VecDeque,
};
use std::io::Write;
use std::sync::atomic::Ordering;

use crossterm::style::Color;
use crossterm::{
    execute,
    style,
};
use serde::{
    Deserialize,
    Serialize,
};
use tracing::{
    debug,
    warn,
};

use super::cli::compact::CompactStrategy;
use super::cli::model::context_window_tokens;
use super::consts::{
    DUMMY_TOOL_NAME,
    MAX_CONVERSATION_STATE_HISTORY_LEN,
};
use super::context::{
    ContextManager,
    calc_max_context_files_size,
};
use super::line_tracker::FileLineTracker;
use super::message::{
    AssistantMessage,
    ToolUseResult,
    UserMessage,
};
use super::parser::RequestMetadata;
use super::token_counter::{
    CharCount,
    CharCounter,
    TokenCounter,
};
use super::tool_manager::ToolManager;
use super::tools::{
    InputSchema,
    QueuedTool,
    ToolOrigin,
    ToolSpec,
};
use super::util::serde_value_to_document;
use crate::api_client::model::{
    ChatMessage,
    ConversationState as FigConversationState,
    ImageBlock,
    Tool,
    ToolInputSchema,
    ToolSpecification,
    UserInputMessage,
};
use crate::cli::agent::Agents;
use crate::cli::agent::hook::{
    Hook,
    HookTrigger,
};
use crate::cli::chat::ChatError;
use crate::cli::chat::cli::model::{
    ModelInfo,
    get_model_info,
};
use crate::mcp_client::Prompt;
use crate::os::Os;

pub const CONTEXT_ENTRY_START_HEADER: &str = "--- CONTEXT ENTRY BEGIN ---\n";
pub const CONTEXT_ENTRY_END_HEADER: &str = "--- CONTEXT ENTRY END ---\n\n";

#[derive(Debug, Clone, Serialize, Deserialize)]
pub struct HistoryEntry {
    user: UserMessage,
    assistant: AssistantMessage,
    #[serde(default)]
    request_metadata: Option<RequestMetadata>,
}

/// Tracks state related to an ongoing conversation.
#[derive(Debug, Clone, Serialize, Deserialize)]
pub struct ConversationState {
    /// Randomly generated on creation.
    conversation_id: String,
    /// The next user message to be sent as part of the conversation. Required to be [Some] before
    /// calling [Self::as_sendable_conversation_state].
    next_message: Option<UserMessage>,
    history: VecDeque<HistoryEntry>,
    /// The range in the history sendable to the backend (start inclusive, end exclusive).
    valid_history_range: (usize, usize),
    /// Similar to history in that stores user and assistant responses, except that it is not used
    /// in message requests. Instead, the responses are expected to be in human-readable format,
    /// e.g user messages prefixed with '> '. Should also be used to store errors posted in the
    /// chat.
    pub transcript: VecDeque<String>,
    pub tools: HashMap<ToolOrigin, Vec<Tool>>,
    /// Context manager for handling sticky context files
    pub context_manager: Option<ContextManager>,
    /// Tool manager for handling tool and mcp related activities
    #[serde(skip)]
    pub tool_manager: ToolManager,
    /// Cached value representing the length of the user context message.
    context_message_length: Option<usize>,
    /// Stores the latest conversation summary created by /compact
    latest_summary: Option<(String, RequestMetadata)>,
    #[serde(skip)]
    pub agents: Agents,
    /// Model explicitly selected by the user in this conversation state via `/model`.
    #[serde(default, skip_serializing_if = "Option::is_none")]
<<<<<<< HEAD
    pub model: Option<ModelInfo>,
=======
    pub model: Option<String>,
    /// Used to track agent vs user updates to file modifications.
    ///
    /// Maps from a file path to [FileLineTracker]
    #[serde(default)]
    pub file_line_tracker: HashMap<String, FileLineTracker>,
>>>>>>> 36e70d1c
}

impl ConversationState {
    pub async fn new(
        conversation_id: &str,
        agents: Agents,
        tool_config: HashMap<String, ToolSpec>,
        tool_manager: ToolManager,
        current_model_id: Option<String>,
        os: &Os,
    ) -> Self {
        let model = if let Some(model_id) = current_model_id {
            match get_model_info(&model_id, os).await {
                Ok(info) => Some(info),
                Err(e) => {
                    tracing::warn!("Failed to get model info for {}: {}, using default", model_id, e);
                    Some(ModelInfo::from_id(model_id))
                },
            }
        } else {
            None
        };

        let context_manager = if let Some(agent) = agents.get_active() {
            ContextManager::from_agent(agent, calc_max_context_files_size(model.as_ref())).ok()
        } else {
            None
        };

        Self {
            conversation_id: conversation_id.to_string(),
            next_message: None,
            history: VecDeque::new(),
            valid_history_range: Default::default(),
            transcript: VecDeque::with_capacity(MAX_CONVERSATION_STATE_HISTORY_LEN),
            tools: tool_config
                .into_values()
                .fold(HashMap::<ToolOrigin, Vec<Tool>>::new(), |mut acc, v| {
                    let tool = Tool::ToolSpecification(ToolSpecification {
                        name: v.name,
                        description: v.description,
                        input_schema: v.input_schema.into(),
                    });
                    acc.entry(v.tool_origin)
                        .and_modify(|tools| tools.push(tool.clone()))
                        .or_insert(vec![tool]);
                    acc
                }),
            context_manager,
            tool_manager,
            context_message_length: None,
            latest_summary: None,
            agents,
<<<<<<< HEAD
            model,
=======
            model: current_model_id,
            file_line_tracker: HashMap::new(),
>>>>>>> 36e70d1c
        }
    }

    pub fn latest_summary(&self) -> Option<&str> {
        self.latest_summary.as_ref().map(|(s, _)| s.as_str())
    }

    pub fn history(&self) -> &VecDeque<HistoryEntry> {
        &self.history
    }

    /// Clears the conversation history and optionally the summary.
    pub fn clear(&mut self, preserve_summary: bool) {
        self.next_message = None;
        self.history.clear();
        if !preserve_summary {
            self.latest_summary = None;
        }
    }

    /// Appends a collection prompts into history and returns the last message in the collection.
    /// It asserts that the collection ends with a prompt that assumes the role of user.
    pub fn append_prompts(&mut self, mut prompts: VecDeque<Prompt>) -> Option<String> {
        debug_assert!(self.next_message.is_none(), "next_message should not exist");
        debug_assert!(prompts.back().is_some_and(|p| p.role == crate::mcp_client::Role::User));
        let last_msg = prompts.pop_back()?;
        let (mut candidate_user, mut candidate_asst) = (None::<UserMessage>, None::<AssistantMessage>);
        while let Some(prompt) = prompts.pop_front() {
            let Prompt { role, content } = prompt;
            match role {
                crate::mcp_client::Role::User => {
                    let user_msg = UserMessage::new_prompt(content.to_string());
                    candidate_user.replace(user_msg);
                },
                crate::mcp_client::Role::Assistant => {
                    let assistant_msg = AssistantMessage::new_response(None, content.into());
                    candidate_asst.replace(assistant_msg);
                },
            }
            if candidate_asst.is_some() && candidate_user.is_some() {
                let assistant = candidate_asst.take().unwrap();
                let user = candidate_user.take().unwrap();
                self.append_assistant_transcript(&assistant);
                self.history.push_back(HistoryEntry {
                    user,
                    assistant,
                    request_metadata: None,
                });
            }
        }
        Some(last_msg.content.to_string())
    }

    pub fn next_user_message(&self) -> Option<&UserMessage> {
        self.next_message.as_ref()
    }

    pub fn reset_next_user_message(&mut self) {
        self.next_message = None;
    }

    pub async fn set_next_user_message(&mut self, input: String) {
        debug_assert!(self.next_message.is_none(), "next_message should not exist");
        if let Some(next_message) = self.next_message.as_ref() {
            warn!(?next_message, "next_message should not exist");
        }

        let input = if input.is_empty() {
            warn!("input must not be empty when adding new messages");
            "Empty prompt".to_string()
        } else {
            input
        };

        let msg = UserMessage::new_prompt(input);
        self.next_message = Some(msg);
    }

    /// Sets the response message according to the currently set [Self::next_message].
    pub fn push_assistant_message(
        &mut self,
        os: &mut Os,
        message: AssistantMessage,
        request_metadata: Option<RequestMetadata>,
    ) {
        debug_assert!(self.next_message.is_some(), "next_message should exist");
        let next_user_message = self.next_message.take().expect("next user message should exist");

        self.append_assistant_transcript(&message);
        self.history.push_back(HistoryEntry {
            user: next_user_message,
            assistant: message,
            request_metadata,
        });

        if let Ok(cwd) = std::env::current_dir() {
            os.database.set_conversation_by_path(cwd, self).ok();
        }
    }

    /// Returns the conversation id.
    pub fn conversation_id(&self) -> &str {
        self.conversation_id.as_ref()
    }

    /// Returns the message id associated with the last assistant message, if present.
    ///
    /// This is equivalent to `utterance_id` in the Q API.
    pub fn message_id(&self) -> Option<&str> {
        self.history
            .back()
            .and_then(|HistoryEntry { assistant, .. }| assistant.message_id())
    }

    pub fn latest_tool_use_ids(&self) -> Option<String> {
        self.history
            .back()
            .and_then(|HistoryEntry { assistant, .. }| assistant.tool_uses())
            .map(|tools| (tools.iter().map(|t| t.id.as_str()).collect::<Vec<_>>().join(",")))
    }

    pub fn latest_tool_use_names(&self) -> Option<String> {
        self.history
            .back()
            .and_then(|HistoryEntry { assistant, .. }| assistant.tool_uses())
            .map(|tools| (tools.iter().map(|t| t.name.as_str()).collect::<Vec<_>>().join(",")))
    }

    /// Updates the history so that, when non-empty, the following invariants are in place:
    /// 1. The history length is `<= MAX_CONVERSATION_STATE_HISTORY_LEN`. Oldest messages are
    ///    dropped.
    /// 2. The first message is from the user, and does not contain tool results. Oldest messages
    ///    are dropped.
    /// 3. If the last message from the assistant contains tool results, and a next user message is
    ///    set without tool results, then the user message will have "cancelled" tool results.
    pub fn enforce_conversation_invariants(&mut self) {
        self.valid_history_range =
            enforce_conversation_invariants(&mut self.history, &mut self.next_message, &self.tools);
    }

    /// Here we also need to make sure that the tool result corresponds to one of the tools
    /// in the list. Otherwise we will see validation error from the backend. There are three
    /// such circumstances where intervention would be needed:
    /// 1. The model had decided to call a tool with its partial name AND there is only one such
    ///    tool, in which case we would automatically resolve this tool call to its correct name.
    ///    This will NOT result in an error in its tool result. The intervention here is to
    ///    substitute the partial name with its full name.
    /// 2. The model had decided to call a tool with its partial name AND there are multiple tools
    ///    it could be referring to, in which case we WILL return an error in the tool result. The
    ///    intervention here is to substitute the ambiguous, partial name with a dummy.
    /// 3. The model had decided to call a tool that does not exist. The intervention here is to
    ///    substitute the non-existent tool name with a dummy.
    pub fn enforce_tool_use_history_invariants(&mut self) {
        enforce_tool_use_history_invariants(&mut self.history, &self.tools);
    }

    pub fn add_tool_results(&mut self, tool_results: Vec<ToolUseResult>) {
        debug_assert!(self.next_message.is_none());
        self.next_message = Some(UserMessage::new_tool_use_results(tool_results));
    }

    pub fn add_tool_results_with_images(&mut self, tool_results: Vec<ToolUseResult>, images: Vec<ImageBlock>) {
        debug_assert!(self.next_message.is_none());
        self.next_message = Some(UserMessage::new_tool_use_results_with_images(tool_results, images));
    }

    /// Sets the next user message with "cancelled" tool results.
    pub fn abandon_tool_use(&mut self, tools_to_be_abandoned: &[QueuedTool], deny_input: String) {
        self.next_message = Some(UserMessage::new_cancelled_tool_uses(
            Some(deny_input),
            tools_to_be_abandoned.iter().map(|t| t.id.as_str()),
        ));
    }

    /// Returns a [FigConversationState] capable of being sent by [api_client::StreamingClient].
    ///
    /// Params:
    /// - `run_hooks` - whether hooks should be executed and included as context
    pub async fn as_sendable_conversation_state(
        &mut self,
        os: &Os,
        stderr: &mut impl Write,
        run_perprompt_hooks: bool,
    ) -> Result<FigConversationState, ChatError> {
        debug_assert!(self.next_message.is_some());
        self.enforce_conversation_invariants();
        self.history.drain(self.valid_history_range.1..);
        self.history.drain(..self.valid_history_range.0);

        let context = self.backend_conversation_state(os, run_perprompt_hooks, stderr).await?;
        if !context.dropped_context_files.is_empty() {
            execute!(
                stderr,
                style::SetForegroundColor(Color::DarkYellow),
                style::Print("\nSome context files are dropped due to size limit, please run "),
                style::SetForegroundColor(Color::DarkGreen),
                style::Print("/context show "),
                style::SetForegroundColor(Color::DarkYellow),
                style::Print("to learn more.\n"),
                style::SetForegroundColor(style::Color::Reset)
            )
            .ok();
        }

        Ok(context
            .into_fig_conversation_state()
            .expect("unable to construct conversation state"))
    }

    pub async fn update_state(&mut self, force_update: bool) {
        let needs_update = self.tool_manager.has_new_stuff.load(Ordering::Acquire) || force_update;
        if !needs_update {
            return;
        }
        self.tool_manager.update().await;
        // TODO: make this more targeted so we don't have to clone the entire list of tools
        self.tools = self
            .tool_manager
            .schema
            .values()
            .fold(HashMap::<ToolOrigin, Vec<Tool>>::new(), |mut acc, v| {
                let tool = Tool::ToolSpecification(ToolSpecification {
                    name: v.name.clone(),
                    description: v.description.clone(),
                    input_schema: v.input_schema.clone().into(),
                });
                acc.entry(v.tool_origin.clone())
                    .and_modify(|tools| tools.push(tool.clone()))
                    .or_insert(vec![tool]);
                acc
            });
        self.tool_manager.has_new_stuff.store(false, Ordering::Release);
        // We call this in [Self::enforce_conversation_invariants] as well. But we need to call it
        // here as well because when it's being called in [Self::enforce_conversation_invariants]
        // it is only checking the last entry.
        self.enforce_tool_use_history_invariants();
    }

    /// Returns a conversation state representation which reflects the exact conversation to send
    /// back to the model.
    pub async fn backend_conversation_state(
        &mut self,
        os: &Os,
        run_perprompt_hooks: bool,
        output: &mut impl Write,
    ) -> Result<BackendConversationState<'_>, ChatError> {
        self.update_state(false).await;
        self.enforce_conversation_invariants();

        // Run hooks and add to conversation start and next user message.
        let mut agent_spawn_context = None;
        if let Some(cm) = self.context_manager.as_mut() {
            let user_prompt = self.next_message.as_ref().and_then(|m| m.prompt());
            let agent_spawn = cm.run_hooks(HookTrigger::AgentSpawn, output, user_prompt).await?;
            agent_spawn_context = format_hook_context(&agent_spawn, HookTrigger::AgentSpawn);

            if let (true, Some(next_message)) = (run_perprompt_hooks, self.next_message.as_mut()) {
                let per_prompt = cm
                    .run_hooks(HookTrigger::UserPromptSubmit, output, next_message.prompt())
                    .await?;
                if let Some(ctx) = format_hook_context(&per_prompt, HookTrigger::UserPromptSubmit) {
                    next_message.additional_context = ctx;
                }
            }
        }

        let (context_messages, dropped_context_files) = self.context_messages(os, agent_spawn_context).await;

        Ok(BackendConversationState {
            conversation_id: self.conversation_id.as_str(),
            next_user_message: self.next_message.as_ref(),
            history: self
                .history
                .range(self.valid_history_range.0..self.valid_history_range.1),
            context_messages,
            dropped_context_files,
            tools: &self.tools,
            model_id: self.model.as_ref().map(|m| m.model_id.as_str()),
        })
    }

    /// Returns a [FigConversationState] capable of replacing the history of the current
    /// conversation with a summary generated by the model.
    ///
    /// The resulting summary should update the state by immediately following with
    /// [ConversationState::replace_history_with_summary].
    pub async fn create_summary_request(
        &mut self,
        os: &Os,
        custom_prompt: Option<impl AsRef<str>>,
        strategy: CompactStrategy,
    ) -> Result<FigConversationState, ChatError> {
        let mut summary_content = match custom_prompt {
            Some(custom_prompt) => {
                // Make the custom instructions much more prominent and directive
                format!(
                    "[SYSTEM NOTE: This is an automated summarization request, not from the user]\n\n\
                            FORMAT REQUIREMENTS: Create a structured, concise summary in bullet-point format. DO NOT respond conversationally. DO NOT address the user directly.\n\n\
                            IMPORTANT CUSTOM INSTRUCTION: {}\n\n\
                            Your task is to create a structured summary document containing:\n\
                            1) A bullet-point list of key topics/questions covered\n\
                            2) Bullet points for all significant tools executed and their results\n\
                            3) Bullet points for any code or technical information shared\n\
                            4) A section of key insights gained\n\n\
                            FORMAT THE SUMMARY IN THIRD PERSON, NOT AS A DIRECT RESPONSE. Example format:\n\n\
                            ## CONVERSATION SUMMARY\n\
                            * Topic 1: Key information\n\
                            * Topic 2: Key information\n\n\
                            ## TOOLS EXECUTED\n\
                            * Tool X: Result Y\n\n\
                            Remember this is a DOCUMENT not a chat response. The custom instruction above modifies what to prioritize.\n\
                            FILTER OUT CHAT CONVENTIONS (greetings, offers to help, etc).",
                    custom_prompt.as_ref()
                )
            },
            None => {
                // Default prompt
                "[SYSTEM NOTE: This is an automated summarization request, not from the user]\n\n\
                        FORMAT REQUIREMENTS: Create a structured, concise summary in bullet-point format. DO NOT respond conversationally. DO NOT address the user directly.\n\n\
                        Your task is to create a structured summary document containing:\n\
                        1) A bullet-point list of key topics/questions covered\n\
                        2) Bullet points for all significant tools executed and their results\n\
                        3) Bullet points for any code or technical information shared\n\
                        4) A section of key insights gained\n\n\
                        FORMAT THE SUMMARY IN THIRD PERSON, NOT AS A DIRECT RESPONSE. Example format:\n\n\
                        ## CONVERSATION SUMMARY\n\
                        * Topic 1: Key information\n\
                        * Topic 2: Key information\n\n\
                        ## TOOLS EXECUTED\n\
                        * Tool X: Result Y\n\n\
                        Remember this is a DOCUMENT not a chat response.\n\
                        FILTER OUT CHAT CONVENTIONS (greetings, offers to help, etc).".to_string()
            },
        };
        if let Some((summary, _)) = &self.latest_summary {
            summary_content.push_str("\n\n");
            summary_content.push_str(CONTEXT_ENTRY_START_HEADER);
            summary_content.push_str("This summary contains ALL relevant information from our previous conversation including tool uses, results, code analysis, and file operations. YOU MUST be sure to include this information when creating your summarization document.\n\n");
            summary_content.push_str("SUMMARY CONTENT:\n");
            summary_content.push_str(summary);
            summary_content.push('\n');
            summary_content.push_str(CONTEXT_ENTRY_END_HEADER);
        }

        let conv_state = self.backend_conversation_state(os, false, &mut vec![]).await?;
        let mut summary_message = Some(UserMessage::new_prompt(summary_content.clone()));

        // Create the history according to the passed compact strategy.
        let mut history = conv_state.history.cloned().collect::<VecDeque<_>>();
        history.drain((history.len().saturating_sub(strategy.messages_to_exclude))..);
        if strategy.truncate_large_messages {
            for HistoryEntry { user, .. } in &mut history {
                user.truncate_safe(strategy.max_message_length);
            }
        }

        // Only send the dummy tool spec in order to prevent the model from ever attempting a tool
        // use.
        let mut tools = self.tools.clone();
        tools.retain(|k, v| match k {
            ToolOrigin::Native => {
                v.retain(|tool| match tool {
                    Tool::ToolSpecification(tool_spec) => tool_spec.name == DUMMY_TOOL_NAME,
                });
                true
            },
            ToolOrigin::McpServer(_) => false,
        });

        enforce_conversation_invariants(&mut history, &mut summary_message, &tools);

        Ok(FigConversationState {
            conversation_id: Some(self.conversation_id.clone()),
            user_input_message: summary_message
                .unwrap_or(UserMessage::new_prompt(summary_content)) // should not happen
                .into_user_input_message(self.model.as_ref().map(|m| m.model_id.clone()), &tools),
            history: Some(flatten_history(history.iter())),
        })
    }

    /// `strategy` - The [CompactStrategy] used for the corresponding
    /// [ConversationState::create_summary_request].
    pub fn replace_history_with_summary(
        &mut self,
        summary: String,
        strategy: CompactStrategy,
        request_metadata: RequestMetadata,
    ) {
        self.history
            .drain(..(self.history.len().saturating_sub(strategy.messages_to_exclude)));
        self.latest_summary = Some((summary, request_metadata));
    }

    pub fn current_profile(&self) -> Option<&str> {
        if let Some(cm) = self.context_manager.as_ref() {
            Some(cm.current_profile.as_str())
        } else {
            None
        }
    }

    /// Returns pairs of user and assistant messages to include as context in the message history
    /// including both summaries and context files if available, and the dropped context files.
    ///
    /// TODO:
    /// - Either add support for multiple context messages if the context is too large to fit inside
    ///   a single user message, or handle this case more gracefully. For now, always return 2
    ///   messages.
    /// - Cache this return for some period of time.
    async fn context_messages(
        &mut self,
        os: &Os,
        additional_context: Option<String>,
    ) -> (Option<Vec<HistoryEntry>>, Vec<(String, String)>) {
        let mut context_content = String::new();
        let mut dropped_context_files = Vec::new();
        if let Some((summary, _)) = &self.latest_summary {
            context_content.push_str(CONTEXT_ENTRY_START_HEADER);
            context_content.push_str("This summary contains ALL relevant information from our previous conversation including tool uses, results, code analysis, and file operations. YOU MUST reference this information when answering questions and explicitly acknowledge specific details from the summary when they're relevant to the current question.\n\n");
            context_content.push_str("SUMMARY CONTENT:\n");
            context_content.push_str(summary);
            context_content.push('\n');
            context_content.push_str(CONTEXT_ENTRY_END_HEADER);
        }

        // Add context files if available
        if let Some(context_manager) = self.context_manager.as_mut() {
            match context_manager.collect_context_files_with_limit(os).await {
                Ok((files_to_use, files_dropped)) => {
                    if !files_dropped.is_empty() {
                        dropped_context_files.extend(files_dropped);
                    }

                    if !files_to_use.is_empty() {
                        context_content.push_str(CONTEXT_ENTRY_START_HEADER);
                        for (filename, content) in files_to_use {
                            context_content.push_str(&format!("[{}]\n{}\n", filename, content));
                        }
                        context_content.push_str(CONTEXT_ENTRY_END_HEADER);
                    }
                },
                Err(e) => {
                    warn!("Failed to get context files: {}", e);
                },
            }
        }

        if let Some(context) = additional_context {
            context_content.push_str(&context);
        }

        if let Some(agent_prompt) = self.agents.get_active().and_then(|a| a.prompt.as_ref()) {
            context_content.push_str(&format!("Follow this instruction: {}", agent_prompt));
        }

        if !context_content.is_empty() {
            self.context_message_length = Some(context_content.len());
            let user = UserMessage::new_prompt(context_content);
            let assistant = AssistantMessage::new_response(None, "I will fully incorporate this information when generating my responses, and explicitly acknowledge relevant parts of the summary when answering questions.".into());
            (
                Some(vec![HistoryEntry {
                    user,
                    assistant,
                    request_metadata: None,
                }]),
                dropped_context_files,
            )
        } else {
            (None, dropped_context_files)
        }
    }

    /// The length of the user message used as context, if any.
    pub fn context_message_length(&self) -> Option<usize> {
        self.context_message_length
    }

    /// Calculate the total character count in the conversation
    pub async fn calculate_char_count(&mut self, os: &Os) -> Result<CharCount, ChatError> {
        Ok(self
            .backend_conversation_state(os, false, &mut vec![])
            .await?
            .char_count())
    }

    /// Get the current token warning level
    pub async fn get_token_warning_level(&mut self, os: &Os) -> Result<TokenWarningLevel, ChatError> {
        let total_chars = self.calculate_char_count(os).await?;
        let max_chars = TokenCounter::token_to_chars(context_window_tokens(self.model.as_ref()));

        Ok(if *total_chars >= max_chars {
            TokenWarningLevel::Critical
        } else {
            TokenWarningLevel::None
        })
    }

    pub fn append_user_transcript(&mut self, message: &str) {
        self.append_transcript(format!("> {}", message.replace("\n", "> \n")));
    }

    pub fn append_assistant_transcript(&mut self, message: &AssistantMessage) {
        let tool_uses = message.tool_uses().map_or("none".to_string(), |tools| {
            tools.iter().map(|tool| tool.name.clone()).collect::<Vec<_>>().join(",")
        });
        self.append_transcript(format!("{}\n[Tool uses: {tool_uses}]", message.content()));
    }

    pub fn append_transcript(&mut self, message: String) {
        if self.transcript.len() >= MAX_CONVERSATION_STATE_HISTORY_LEN {
            self.transcript.pop_front();
        }
        self.transcript.push_back(message);
    }
}

/// Represents a conversation state that can be converted into a [FigConversationState] (the type
/// used by the API client). Represents borrowed data, and reflects an exact [FigConversationState]
/// that can be generated from [ConversationState] at any point in time.
///
/// This is intended to provide us ways to accurately assess the exact state that is sent to the
/// model without having to needlessly clone and mutate [ConversationState] in strange ways.
pub type BackendConversationState<'a> =
    BackendConversationStateImpl<'a, std::collections::vec_deque::Iter<'a, HistoryEntry>, Option<Vec<HistoryEntry>>>;

/// See [BackendConversationState]
#[derive(Debug, Clone)]
pub struct BackendConversationStateImpl<'a, T, U> {
    pub conversation_id: &'a str,
    pub next_user_message: Option<&'a UserMessage>,
    pub history: T,
    pub context_messages: U,
    pub dropped_context_files: Vec<(String, String)>,
    pub tools: &'a HashMap<ToolOrigin, Vec<Tool>>,
    pub model_id: Option<&'a str>,
}

impl BackendConversationStateImpl<'_, std::collections::vec_deque::Iter<'_, HistoryEntry>, Option<Vec<HistoryEntry>>> {
    fn into_fig_conversation_state(self) -> eyre::Result<FigConversationState> {
        let history = flatten_history(self.context_messages.unwrap_or_default().iter().chain(self.history));
        let user_input_message: UserInputMessage = self
            .next_user_message
            .cloned()
            .map(|msg| msg.into_user_input_message(self.model_id.map(str::to_string), self.tools))
            .ok_or(eyre::eyre!("next user message is not set"))?;

        Ok(FigConversationState {
            conversation_id: Some(self.conversation_id.to_string()),
            user_input_message,
            history: Some(history),
        })
    }

    pub fn calculate_conversation_size(&self) -> ConversationSize {
        let mut user_chars = 0;
        let mut assistant_chars = 0;
        let mut context_chars = 0;

        // Count the chars used by the messages in the history.
        // this clone is cheap
        let history = self.history.clone();
        for HistoryEntry { user, assistant, .. } in history {
            user_chars += *user.char_count();
            assistant_chars += *assistant.char_count();
        }

        // Add any chars from context messages, if available.
        context_chars += self
            .context_messages
            .as_ref()
            .map(|v| {
                v.iter().fold(0, |acc, HistoryEntry { user, assistant, .. }| {
                    acc + *user.char_count() + *assistant.char_count()
                })
            })
            .unwrap_or_default();

        ConversationSize {
            context_messages: context_chars.into(),
            user_messages: user_chars.into(),
            assistant_messages: assistant_chars.into(),
        }
    }
}

/// Reflects a detailed accounting of the context window utilization for a given conversation.
#[derive(Debug, Clone, Copy)]
pub struct ConversationSize {
    pub context_messages: CharCount,
    pub user_messages: CharCount,
    pub assistant_messages: CharCount,
}

/// Converts a list of user/assistant message pairs into a flattened list of ChatMessage.
fn flatten_history<'a, T>(history: T) -> Vec<ChatMessage>
where
    T: Iterator<Item = &'a HistoryEntry>,
{
    history.fold(Vec::new(), |mut acc, HistoryEntry { user, assistant, .. }| {
        acc.push(ChatMessage::UserInputMessage(user.clone().into_history_entry()));
        acc.push(ChatMessage::AssistantResponseMessage(assistant.clone().into()));
        acc
    })
}

/// Character count warning levels for conversation size
#[derive(Debug, Clone, PartialEq, Eq)]
pub enum TokenWarningLevel {
    /// No warning, conversation is within normal limits
    None,
    /// Critical level - at single warning threshold (600K characters)
    Critical,
}

impl From<InputSchema> for ToolInputSchema {
    fn from(value: InputSchema) -> Self {
        Self {
            json: Some(serde_value_to_document(value.0).into()),
        }
    }
}

/// Formats hook output to be used within context blocks (e.g., in context messages or in new user
/// prompts).
///
/// # Returns
/// [Option::Some] if `hook_results` is not empty and at least one hook has content. Otherwise,
/// [Option::None]
fn format_hook_context(hook_results: &[((HookTrigger, Hook), String)], trigger: HookTrigger) -> Option<String> {
    if hook_results.iter().all(|(_, content)| content.is_empty()) {
        return None;
    }

    let mut context_content = String::new();

    context_content.push_str(CONTEXT_ENTRY_START_HEADER);
    context_content.push_str("This section (like others) contains important information that I want you to use in your responses. I have gathered this context from valuable programmatic script hooks. You must follow any requests and consider all of the information in this section");
    if trigger == HookTrigger::AgentSpawn {
        context_content.push_str(" for the entire conversation");
    }
    context_content.push_str("\n\n");

    for (_, output) in hook_results.iter().filter(|((h_trigger, _), _)| *h_trigger == trigger) {
        context_content.push_str(&format!("{output}\n\n"));
    }
    context_content.push_str(CONTEXT_ENTRY_END_HEADER);
    Some(context_content)
}

fn enforce_conversation_invariants(
    history: &mut VecDeque<HistoryEntry>,
    next_message: &mut Option<UserMessage>,
    tools: &HashMap<ToolOrigin, Vec<Tool>>,
) -> (usize, usize) {
    // First set the valid range as the entire history - this will be truncated as necessary
    // later below.
    let mut valid_history_range = (0, history.len());

    // Trim the conversation history by finding the second oldest message from the user without
    // tool results - this will be the new oldest message in the history.
    //
    // Note that we reserve extra slots for [ConversationState::context_messages].
    if (history.len() * 2) > MAX_CONVERSATION_STATE_HISTORY_LEN - 6 {
        match history
            .iter()
            .enumerate()
            .skip(1)
            .find(|(_, HistoryEntry { user, .. })| -> bool { !user.has_tool_use_results() })
            .map(|v| v.0)
        {
            Some(i) => {
                debug!("removing the first {i} user/assistant response pairs in the history");
                valid_history_range.0 = i;
            },
            None => {
                debug!("no valid starting user message found in the history, clearing");
                valid_history_range = (0, 0);
                // Edge case: if the next message contains tool results, then we have to just
                // abandon them.
                if next_message.as_ref().is_some_and(|m| m.has_tool_use_results()) {
                    debug!("abandoning tool results");
                    *next_message = Some(UserMessage::new_prompt(
                        "The conversation history has overflowed, clearing state".to_string(),
                    ));
                }
            },
        }
    }

    // If the first message contains tool results, then we add the results to the content field
    // instead. This is required to avoid validation errors.
    if let Some(HistoryEntry { user, .. }) = history.front_mut() {
        if user.has_tool_use_results() {
            user.replace_content_with_tool_use_results();
        }
    }

    // If the next message is set with tool results, but the previous assistant message is not a
    // tool use, then we add the results to the content field instead.
    match (
        next_message.as_mut(),
        history.range(valid_history_range.0..valid_history_range.1).last(),
    ) {
        (Some(next_message), prev_msg) if next_message.has_tool_use_results() => match prev_msg {
            // None | Some((_, AssistantMessage::Response { .. }, _)) => {
            None
            | Some(HistoryEntry {
                assistant: AssistantMessage::Response { .. },
                ..
            }) => {
                next_message.replace_content_with_tool_use_results();
            },
            _ => (),
        },
        (_, _) => (),
    }

    // If the last message from the assistant contains tool uses AND next_message is set, we need to
    // ensure that next_message contains tool results.
    if let (
        Some(HistoryEntry {
            assistant: AssistantMessage::ToolUse { tool_uses, .. },
            ..
        }),
        Some(user_msg),
    ) = (
        history.range(valid_history_range.0..valid_history_range.1).last(),
        next_message,
    ) {
        if !user_msg.has_tool_use_results() {
            debug!(
                "last assistant message contains tool uses, but next message is set and does not contain tool results. setting tool results as cancelled"
            );
            *user_msg = UserMessage::new_cancelled_tool_uses(
                user_msg.prompt().map(|p| p.to_string()),
                tool_uses.iter().map(|t| t.id.as_str()),
            );
        }
    }

    enforce_tool_use_history_invariants(history, tools);

    valid_history_range
}

fn enforce_tool_use_history_invariants(history: &mut VecDeque<HistoryEntry>, tools: &HashMap<ToolOrigin, Vec<Tool>>) {
    let tool_names: HashSet<_> = tools
        .values()
        .flat_map(|tools| {
            tools.iter().map(|tool| match tool {
                Tool::ToolSpecification(tool_specification) => tool_specification.name.as_str(),
            })
        })
        .filter(|name| *name != DUMMY_TOOL_NAME)
        .collect();

    for HistoryEntry { assistant, .. } in history {
        if let AssistantMessage::ToolUse { tool_uses, .. } = assistant {
            for tool_use in tool_uses {
                if tool_names.contains(tool_use.name.as_str()) {
                    continue;
                }

                if tool_names.contains(tool_use.orig_name.as_str()) {
                    tool_use.name = tool_use.orig_name.clone();
                    tool_use.args = tool_use.orig_args.clone();
                    continue;
                }

                let names: Vec<&str> = tool_names
                    .iter()
                    .filter_map(|name| {
                        if name.ends_with(&tool_use.name) {
                            Some(*name)
                        } else {
                            None
                        }
                    })
                    .collect();

                // There's only one tool use matching, so we can just replace it with the
                // found name.
                if names.len() == 1 {
                    tool_use.name = (*names.first().unwrap()).to_string();
                    continue;
                }

                // Otherwise, we have to replace it with a dummy.
                tool_use.name = DUMMY_TOOL_NAME.to_string();
            }
        }
    }
}

#[cfg(test)]
mod tests {
    use super::super::message::AssistantToolUse;
    use super::*;
    use crate::api_client::model::{
        AssistantResponseMessage,
        ToolResultStatus,
    };
    use crate::cli::agent::{
        Agent,
        Agents,
    };
    use crate::cli::chat::tool_manager::ToolManager;

    const AMAZONQ_FILENAME: &str = "AmazonQ.md";

    fn assert_conversation_state_invariants(state: FigConversationState, assertion_iteration: usize) {
        if let Some(Some(msg)) = state.history.as_ref().map(|h| h.first()) {
            assert!(
                matches!(msg, ChatMessage::UserInputMessage(_)),
                "{assertion_iteration}: First message in the history must be from the user, instead found: {:?}",
                msg
            );
        }
        if let Some(Some(msg)) = state.history.as_ref().map(|h| h.last()) {
            assert!(
                matches!(msg, ChatMessage::AssistantResponseMessage(_)),
                "{assertion_iteration}: Last message in the history must be from the assistant, instead found: {:?}",
                msg
            );
            // If the last message from the assistant contains tool uses, then the next user
            // message must contain tool results.
            match (state.user_input_message.user_input_message_context.as_ref(), msg) {
                (
                    Some(os),
                    ChatMessage::AssistantResponseMessage(AssistantResponseMessage {
                        tool_uses: Some(tool_uses),
                        ..
                    }),
                ) if !tool_uses.is_empty() => {
                    assert!(
                        os.tool_results.as_ref().is_some_and(|r| !r.is_empty()),
                        "The user input message must contain tool results when the last assistant message contains tool uses"
                    );
                },
                _ => {},
            }
        }

        if let Some(history) = state.history.as_ref() {
            for (i, msg) in history.iter().enumerate() {
                // User message checks.
                if let ChatMessage::UserInputMessage(user) = msg {
                    assert!(
                        user.user_input_message_context
                            .as_ref()
                            .is_none_or(|os| os.tools.is_none()),
                        "the tool specification should be empty for all user messages in the history"
                    );

                    // Check that messages with tool results are immediately preceded by an
                    // assistant message with tool uses.
                    if user
                        .user_input_message_context
                        .as_ref()
                        .is_some_and(|os| os.tool_results.as_ref().is_some_and(|r| !r.is_empty()))
                    {
                        match history.get(i.checked_sub(1).unwrap_or_else(|| {
                            panic!(
                                "{assertion_iteration}: first message in the history should not contain tool results"
                            )
                        })) {
                            Some(ChatMessage::AssistantResponseMessage(assistant)) => {
                                assert!(assistant.tool_uses.is_some());
                            },
                            _ => panic!(
                                "expected an assistant response message with tool uses at index: {}",
                                i - 1
                            ),
                        }
                    }
                }
            }
        }

        let actual_history_len = state.history.unwrap_or_default().len();
        assert!(
            actual_history_len <= MAX_CONVERSATION_STATE_HISTORY_LEN,
            "history should not extend past the max limit of {}, instead found length {}",
            MAX_CONVERSATION_STATE_HISTORY_LEN,
            actual_history_len
        );

        let os = state
            .user_input_message
            .user_input_message_context
            .as_ref()
            .expect("user input message context must exist");
        assert!(
            os.tools.is_some(),
            "Currently, the tool spec must be included in the next user message"
        );
    }

    #[tokio::test]
    async fn test_conversation_state_history_handling_truncation() {
        let mut os = Os::new().await.unwrap();
        let agents = Agents::default();
        let mut output = vec![];

        let mut tool_manager = ToolManager::default();
        let mut conversation = ConversationState::new(
            "fake_conv_id",
            agents,
            tool_manager.load_tools(&mut os, &mut output).await.unwrap(),
            tool_manager,
            None,
            &os,
        )
        .await;

        // First, build a large conversation history. We need to ensure that the order is always
        // User -> Assistant -> User -> Assistant ...and so on.
        conversation.set_next_user_message("start".to_string()).await;
        for i in 0..=(MAX_CONVERSATION_STATE_HISTORY_LEN + 100) {
            let s = conversation
                .as_sendable_conversation_state(&os, &mut vec![], true)
                .await
                .unwrap();
            assert_conversation_state_invariants(s, i);
            conversation.push_assistant_message(&mut os, AssistantMessage::new_response(None, i.to_string()), None);
            conversation.set_next_user_message(i.to_string()).await;
        }
    }

    #[tokio::test]
    async fn test_conversation_state_history_handling_with_tool_results() {
        let mut os = Os::new().await.unwrap();
        let agents = Agents::default();

        // Build a long conversation history of tool use results.
        let mut tool_manager = ToolManager::default();
        let tool_config = tool_manager.load_tools(&mut os, &mut vec![]).await.unwrap();
        let mut conversation = ConversationState::new(
            "fake_conv_id",
            agents.clone(),
            tool_config.clone(),
            tool_manager.clone(),
            None,
            &os,
        )
        .await;
        conversation.set_next_user_message("start".to_string()).await;
        for i in 0..=(MAX_CONVERSATION_STATE_HISTORY_LEN + 100) {
            let s = conversation
                .as_sendable_conversation_state(&os, &mut vec![], true)
                .await
                .unwrap();
            assert_conversation_state_invariants(s, i);

            conversation.push_assistant_message(
                &mut os,
                AssistantMessage::new_tool_use(None, i.to_string(), vec![AssistantToolUse {
                    id: "tool_id".to_string(),
                    name: "tool name".to_string(),
                    args: serde_json::Value::Null,
                    ..Default::default()
                }]),
                None,
            );
            conversation.add_tool_results(vec![ToolUseResult {
                tool_use_id: "tool_id".to_string(),
                content: vec![],
                status: ToolResultStatus::Success,
            }]);
        }

        // Build a long conversation history of user messages mixed in with tool results.
        let mut conversation = ConversationState::new(
            "fake_conv_id",
            agents,
            tool_config.clone(),
            tool_manager.clone(),
            None,
            &os,
        )
        .await;
        conversation.set_next_user_message("start".to_string()).await;
        for i in 0..=(MAX_CONVERSATION_STATE_HISTORY_LEN + 100) {
            let s = conversation
                .as_sendable_conversation_state(&os, &mut vec![], true)
                .await
                .unwrap();
            assert_conversation_state_invariants(s, i);
            if i % 3 == 0 {
                conversation.push_assistant_message(
                    &mut os,
                    AssistantMessage::new_tool_use(None, i.to_string(), vec![AssistantToolUse {
                        id: "tool_id".to_string(),
                        name: "tool name".to_string(),
                        args: serde_json::Value::Null,
                        ..Default::default()
                    }]),
                    None,
                );
                conversation.add_tool_results(vec![ToolUseResult {
                    tool_use_id: "tool_id".to_string(),
                    content: vec![],
                    status: ToolResultStatus::Success,
                }]);
            } else {
                conversation.push_assistant_message(&mut os, AssistantMessage::new_response(None, i.to_string()), None);
                conversation.set_next_user_message(i.to_string()).await;
            }
        }
    }

    #[tokio::test]
    async fn test_conversation_state_with_context_files() {
        let mut os = Os::new().await.unwrap();
        let agents = {
            let mut agents = Agents::default();
            let mut agent = Agent::default();
            agent.resources.push(AMAZONQ_FILENAME.into());
            agents.agents.insert("TestAgent".to_string(), agent);
            agents.switch("TestAgent").expect("Agent switch failed");
            agents
        };
        os.fs.write(AMAZONQ_FILENAME, "test context").await.unwrap();
        let mut output = vec![];

        let mut tool_manager = ToolManager::default();
        let mut conversation = ConversationState::new(
            "fake_conv_id",
            agents,
            tool_manager.load_tools(&mut os, &mut output).await.unwrap(),
            tool_manager,
            None,
            &os,
        )
        .await;

        // First, build a large conversation history. We need to ensure that the order is always
        // User -> Assistant -> User -> Assistant ...and so on.
        conversation.set_next_user_message("start".to_string()).await;
        for i in 0..=(MAX_CONVERSATION_STATE_HISTORY_LEN + 100) {
            let s = conversation
                .as_sendable_conversation_state(&os, &mut vec![], true)
                .await
                .unwrap();

            // Ensure that the first two messages are the fake context messages.
            let hist = s.history.as_ref().unwrap();
            let user = &hist[0];
            let assistant = &hist[1];
            match (user, assistant) {
                (ChatMessage::UserInputMessage(user), ChatMessage::AssistantResponseMessage(_)) => {
                    assert!(
                        user.content.contains("test context"),
                        "expected context message to contain context file, instead found: {}",
                        user.content
                    );
                },
                _ => panic!("Expected the first two messages to be from the user and the assistant"),
            }

            assert_conversation_state_invariants(s, i);

            conversation.push_assistant_message(&mut os, AssistantMessage::new_response(None, i.to_string()), None);
            conversation.set_next_user_message(i.to_string()).await;
        }
    }
}<|MERGE_RESOLUTION|>--- conflicted
+++ resolved
@@ -113,16 +113,12 @@
     pub agents: Agents,
     /// Model explicitly selected by the user in this conversation state via `/model`.
     #[serde(default, skip_serializing_if = "Option::is_none")]
-<<<<<<< HEAD
     pub model: Option<ModelInfo>,
-=======
-    pub model: Option<String>,
     /// Used to track agent vs user updates to file modifications.
     ///
     /// Maps from a file path to [FileLineTracker]
     #[serde(default)]
     pub file_line_tracker: HashMap<String, FileLineTracker>,
->>>>>>> 36e70d1c
 }
 
 impl ConversationState {
@@ -176,12 +172,8 @@
             context_message_length: None,
             latest_summary: None,
             agents,
-<<<<<<< HEAD
             model,
-=======
-            model: current_model_id,
             file_line_tracker: HashMap::new(),
->>>>>>> 36e70d1c
         }
     }
 
