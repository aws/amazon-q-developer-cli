--- conflicted
+++ resolved
@@ -6,11 +6,7 @@
 use std::io::Write;
 use std::sync::atomic::Ordering;
 
-<<<<<<< HEAD
-=======
 use chrono::Utc;
-use crossterm::style::Color;
->>>>>>> 3f26b1f0
 use crossterm::{
     execute,
     style,
@@ -768,6 +764,7 @@
         os: &mut Os,
         output: &mut impl Write,
         agent_name: &str,
+        colors: &ColorManager,
     ) -> Result<(), ChatError> {
         let agent = self.agents.switch(agent_name).map_err(ChatError::AgentSwapError)?;
         self.context_manager.replace({
@@ -776,7 +773,7 @@
         });
 
         self.tool_manager
-            .swap_agent(os, output, agent)
+            .swap_agent(os, output, agent, colors)
             .await
             .map_err(ChatError::AgentSwapError)?;
 
