use std::collections::{
    HashMap,
    HashSet,
    VecDeque,
};
use std::io::Write;
use std::sync::atomic::Ordering;

use crossterm::style::Color;
use crossterm::{
    execute,
    style,
};
use eyre::Result;
use serde::{
    Deserialize,
    Serialize,
};
use tracing::{
    debug,
    warn,
};

use super::cli::compact::CompactStrategy;
use super::cli::model::context_window_tokens;
use super::consts::{
    DUMMY_TOOL_NAME,
    MAX_CONVERSATION_STATE_HISTORY_LEN,
};
use super::context::{
    ContextManager,
    calc_max_context_files_size,
};
use super::line_tracker::FileLineTracker;
use super::message::{
    AssistantMessage,
    ToolUseResult,
    UserMessage,
};
use super::parser::RequestMetadata;
use super::token_counter::{
    CharCount,
    CharCounter,
    TokenCounter,
};
use super::tool_manager::ToolManager;
use super::tools::todo::TodoState;
use super::tools::{
    InputSchema,
    QueuedTool,
    ToolOrigin,
    ToolSpec,
};
use super::util::serde_value_to_document;
use crate::api_client::model::{
    ChatMessage,
    ConversationState as FigConversationState,
    ImageBlock,
    Tool,
    ToolInputSchema,
    ToolSpecification,
    UserInputMessage,
};
use crate::cli::agent::Agents;
use crate::cli::agent::hook::{
    Hook,
    HookTrigger,
};
use crate::cli::chat::ChatError;
use crate::mcp_client::Prompt;
use crate::os::Os;

pub const CONTEXT_ENTRY_START_HEADER: &str = "--- CONTEXT ENTRY BEGIN ---\n";
pub const CONTEXT_ENTRY_END_HEADER: &str = "--- CONTEXT ENTRY END ---\n\n";

#[derive(Debug, Clone, Serialize, Deserialize)]
pub struct HistoryEntry {
    user: UserMessage,
    assistant: AssistantMessage,
    #[serde(default)]
    request_metadata: Option<RequestMetadata>,
}

/// Tracks state related to an ongoing conversation.
#[derive(Debug, Clone, Serialize, Deserialize)]
pub struct ConversationState {
    /// Randomly generated on creation.
    conversation_id: String,
    /// The next user message to be sent as part of the conversation. Required to be [Some] before
    /// calling [Self::as_sendable_conversation_state].
    next_message: Option<UserMessage>,
    history: VecDeque<HistoryEntry>,
    /// The range in the history sendable to the backend (start inclusive, end exclusive).
    valid_history_range: (usize, usize),
    /// Similar to history in that stores user and assistant responses, except that it is not used
    /// in message requests. Instead, the responses are expected to be in human-readable format,
    /// e.g user messages prefixed with '> '. Should also be used to store errors posted in the
    /// chat.
    pub transcript: VecDeque<String>,
    pub tools: HashMap<ToolOrigin, Vec<Tool>>,
    /// Context manager for handling sticky context files
    pub context_manager: Option<ContextManager>,
    /// Tool manager for handling tool and mcp related activities
    #[serde(skip)]
    pub tool_manager: ToolManager,
    /// Cached value representing the length of the user context message.
    context_message_length: Option<usize>,
    /// Stores the latest conversation summary created by /compact
    latest_summary: Option<(String, RequestMetadata)>,
    #[serde(skip)]
    pub agents: Agents,
    /// Model explicitly selected by the user in this conversation state via `/model`.
    #[serde(default, skip_serializing_if = "Option::is_none")]
    pub model: Option<String>,
<<<<<<< HEAD

    // Current todo list
    pub todo_state: Option<TodoState>,
=======
    /// Used to track agent vs user updates to file modifications.
    ///
    /// Maps from a file path to [FileLineTracker]
    #[serde(default)]
    pub file_line_tracker: HashMap<String, FileLineTracker>,
>>>>>>> 481db8aa
}

impl ConversationState {
    pub async fn new(
        conversation_id: &str,
        agents: Agents,
        tool_config: HashMap<String, ToolSpec>,
        tool_manager: ToolManager,
        current_model_id: Option<String>,
    ) -> Self {
        let context_manager = if let Some(agent) = agents.get_active() {
            ContextManager::from_agent(agent, calc_max_context_files_size(current_model_id.as_deref())).ok()
        } else {
            None
        };

        Self {
            conversation_id: conversation_id.to_string(),
            next_message: None,
            history: VecDeque::new(),
            valid_history_range: Default::default(),
            transcript: VecDeque::with_capacity(MAX_CONVERSATION_STATE_HISTORY_LEN),
            tools: tool_config
                .into_values()
                .fold(HashMap::<ToolOrigin, Vec<Tool>>::new(), |mut acc, v| {
                    let tool = Tool::ToolSpecification(ToolSpecification {
                        name: v.name,
                        description: v.description,
                        input_schema: v.input_schema.into(),
                    });
                    acc.entry(v.tool_origin)
                        .and_modify(|tools| tools.push(tool.clone()))
                        .or_insert(vec![tool]);
                    acc
                }),
            context_manager,
            tool_manager,
            context_message_length: None,
            latest_summary: None,
            agents,
            model: current_model_id,
<<<<<<< HEAD
            todo_state: Some(TodoState::default()),
=======
            file_line_tracker: HashMap::new(),
>>>>>>> 481db8aa
        }
    }

    pub fn latest_summary(&self) -> Option<&str> {
        self.latest_summary.as_ref().map(|(s, _)| s.as_str())
    }

    pub fn history(&self) -> &VecDeque<HistoryEntry> {
        &self.history
    }

    /// Clears the conversation history and optionally the summary.
    pub fn clear(&mut self, preserve_summary: bool) {
        self.next_message = None;
        self.history.clear();
        if !preserve_summary {
            self.latest_summary = None;
        }
    }

    /// Appends a collection prompts into history and returns the last message in the collection.
    /// It asserts that the collection ends with a prompt that assumes the role of user.
    pub fn append_prompts(&mut self, mut prompts: VecDeque<Prompt>) -> Option<String> {
        debug_assert!(self.next_message.is_none(), "next_message should not exist");
        debug_assert!(prompts.back().is_some_and(|p| p.role == crate::mcp_client::Role::User));
        let last_msg = prompts.pop_back()?;
        let (mut candidate_user, mut candidate_asst) = (None::<UserMessage>, None::<AssistantMessage>);
        while let Some(prompt) = prompts.pop_front() {
            let Prompt { role, content } = prompt;
            match role {
                crate::mcp_client::Role::User => {
                    let user_msg = UserMessage::new_prompt(content.to_string());
                    candidate_user.replace(user_msg);
                },
                crate::mcp_client::Role::Assistant => {
                    let assistant_msg = AssistantMessage::new_response(None, content.into());
                    candidate_asst.replace(assistant_msg);
                },
            }
            if candidate_asst.is_some() && candidate_user.is_some() {
                let assistant = candidate_asst.take().unwrap();
                let user = candidate_user.take().unwrap();
                self.append_assistant_transcript(&assistant);
                self.history.push_back(HistoryEntry {
                    user,
                    assistant,
                    request_metadata: None,
                });
            }
        }
        Some(last_msg.content.to_string())
    }

    pub fn next_user_message(&self) -> Option<&UserMessage> {
        self.next_message.as_ref()
    }

    pub fn reset_next_user_message(&mut self) {
        self.next_message = None;
    }

    pub async fn set_next_user_message(&mut self, input: String) {
        debug_assert!(self.next_message.is_none(), "next_message should not exist");
        if let Some(next_message) = self.next_message.as_ref() {
            warn!(?next_message, "next_message should not exist");
        }

        let input = if input.is_empty() {
            warn!("input must not be empty when adding new messages");
            "Empty prompt".to_string()
        } else {
            input
        };

        let msg = UserMessage::new_prompt(input);
        self.next_message = Some(msg);
    }

    /// Sets the response message according to the currently set [Self::next_message].
    pub fn push_assistant_message(
        &mut self,
        os: &mut Os,
        message: AssistantMessage,
        request_metadata: Option<RequestMetadata>,
    ) {
        debug_assert!(self.next_message.is_some(), "next_message should exist");
        let next_user_message = self.next_message.take().expect("next user message should exist");

        self.append_assistant_transcript(&message);
        self.history.push_back(HistoryEntry {
            user: next_user_message,
            assistant: message,
            request_metadata,
        });

        if let Ok(cwd) = std::env::current_dir() {
            os.database.set_conversation_by_path(cwd, self).ok();
        }
    }

    /// Returns the conversation id.
    pub fn conversation_id(&self) -> &str {
        self.conversation_id.as_ref()
    }

    /// Returns the message id associated with the last assistant message, if present.
    ///
    /// This is equivalent to `utterance_id` in the Q API.
    pub fn message_id(&self) -> Option<&str> {
        self.history
            .back()
            .and_then(|HistoryEntry { assistant, .. }| assistant.message_id())
    }

    pub fn latest_tool_use_ids(&self) -> Option<String> {
        self.history
            .back()
            .and_then(|HistoryEntry { assistant, .. }| assistant.tool_uses())
            .map(|tools| (tools.iter().map(|t| t.id.as_str()).collect::<Vec<_>>().join(",")))
    }

    pub fn latest_tool_use_names(&self) -> Option<String> {
        self.history
            .back()
            .and_then(|HistoryEntry { assistant, .. }| assistant.tool_uses())
            .map(|tools| (tools.iter().map(|t| t.name.as_str()).collect::<Vec<_>>().join(",")))
    }

    /// Updates the history so that, when non-empty, the following invariants are in place:
    /// 1. The history length is `<= MAX_CONVERSATION_STATE_HISTORY_LEN`. Oldest messages are
    ///    dropped.
    /// 2. The first message is from the user, and does not contain tool results. Oldest messages
    ///    are dropped.
    /// 3. If the last message from the assistant contains tool results, and a next user message is
    ///    set without tool results, then the user message will have "cancelled" tool results.
    pub fn enforce_conversation_invariants(&mut self) {
        self.valid_history_range =
            enforce_conversation_invariants(&mut self.history, &mut self.next_message, &self.tools);
    }

    /// Here we also need to make sure that the tool result corresponds to one of the tools
    /// in the list. Otherwise we will see validation error from the backend. There are three
    /// such circumstances where intervention would be needed:
    /// 1. The model had decided to call a tool with its partial name AND there is only one such
    ///    tool, in which case we would automatically resolve this tool call to its correct name.
    ///    This will NOT result in an error in its tool result. The intervention here is to
    ///    substitute the partial name with its full name.
    /// 2. The model had decided to call a tool with its partial name AND there are multiple tools
    ///    it could be referring to, in which case we WILL return an error in the tool result. The
    ///    intervention here is to substitute the ambiguous, partial name with a dummy.
    /// 3. The model had decided to call a tool that does not exist. The intervention here is to
    ///    substitute the non-existent tool name with a dummy.
    pub fn enforce_tool_use_history_invariants(&mut self) {
        enforce_tool_use_history_invariants(&mut self.history, &self.tools);
    }

    pub fn add_tool_results(&mut self, tool_results: Vec<ToolUseResult>) {
        debug_assert!(self.next_message.is_none());
        self.next_message = Some(UserMessage::new_tool_use_results(tool_results));
    }

    pub fn add_tool_results_with_images(&mut self, tool_results: Vec<ToolUseResult>, images: Vec<ImageBlock>) {
        debug_assert!(self.next_message.is_none());
        self.next_message = Some(UserMessage::new_tool_use_results_with_images(tool_results, images));
    }

    /// Sets the next user message with "cancelled" tool results.
    pub fn abandon_tool_use(&mut self, tools_to_be_abandoned: &[QueuedTool], deny_input: String) {
        self.next_message = Some(UserMessage::new_cancelled_tool_uses(
            Some(deny_input),
            tools_to_be_abandoned.iter().map(|t| t.id.as_str()),
        ));
    }

    /// Returns a [FigConversationState] capable of being sent by [api_client::StreamingClient].
    ///
    /// Params:
    /// - `run_hooks` - whether hooks should be executed and included as context
    pub async fn as_sendable_conversation_state(
        &mut self,
        os: &Os,
        stderr: &mut impl Write,
        run_perprompt_hooks: bool,
    ) -> Result<FigConversationState, ChatError> {
        debug_assert!(self.next_message.is_some());
        self.enforce_conversation_invariants();
        self.history.drain(self.valid_history_range.1..);
        self.history.drain(..self.valid_history_range.0);

        let context = self.backend_conversation_state(os, run_perprompt_hooks, stderr).await?;
        if !context.dropped_context_files.is_empty() {
            execute!(
                stderr,
                style::SetForegroundColor(Color::DarkYellow),
                style::Print("\nSome context files are dropped due to size limit, please run "),
                style::SetForegroundColor(Color::DarkGreen),
                style::Print("/context show "),
                style::SetForegroundColor(Color::DarkYellow),
                style::Print("to learn more.\n"),
                style::SetForegroundColor(style::Color::Reset)
            )
            .ok();
        }

        Ok(context
            .into_fig_conversation_state()
            .expect("unable to construct conversation state"))
    }

    pub async fn update_state(&mut self, force_update: bool) {
        let needs_update = self.tool_manager.has_new_stuff.load(Ordering::Acquire) || force_update;
        if !needs_update {
            return;
        }
        self.tool_manager.update().await;
        // TODO: make this more targeted so we don't have to clone the entire list of tools
        self.tools = self
            .tool_manager
            .schema
            .values()
            .fold(HashMap::<ToolOrigin, Vec<Tool>>::new(), |mut acc, v| {
                let tool = Tool::ToolSpecification(ToolSpecification {
                    name: v.name.clone(),
                    description: v.description.clone(),
                    input_schema: v.input_schema.clone().into(),
                });
                acc.entry(v.tool_origin.clone())
                    .and_modify(|tools| tools.push(tool.clone()))
                    .or_insert(vec![tool]);
                acc
            });
        self.tool_manager.has_new_stuff.store(false, Ordering::Release);
        // We call this in [Self::enforce_conversation_invariants] as well. But we need to call it
        // here as well because when it's being called in [Self::enforce_conversation_invariants]
        // it is only checking the last entry.
        self.enforce_tool_use_history_invariants();
    }

    /// Returns a conversation state representation which reflects the exact conversation to send
    /// back to the model.
    pub async fn backend_conversation_state(
        &mut self,
        os: &Os,
        run_perprompt_hooks: bool,
        output: &mut impl Write,
    ) -> Result<BackendConversationState<'_>, ChatError> {
        self.update_state(false).await;
        self.enforce_conversation_invariants();

        // Run hooks and add to conversation start and next user message.
        let mut agent_spawn_context = None;
        if let Some(cm) = self.context_manager.as_mut() {
            let user_prompt = self.next_message.as_ref().and_then(|m| m.prompt());
            let agent_spawn = cm.run_hooks(HookTrigger::AgentSpawn, output, user_prompt).await?;
            agent_spawn_context = format_hook_context(&agent_spawn, HookTrigger::AgentSpawn);

            if let (true, Some(next_message)) = (run_perprompt_hooks, self.next_message.as_mut()) {
                let per_prompt = cm
                    .run_hooks(HookTrigger::UserPromptSubmit, output, next_message.prompt())
                    .await?;
                if let Some(ctx) = format_hook_context(&per_prompt, HookTrigger::UserPromptSubmit) {
                    next_message.additional_context = ctx;
                }
            }
        }

        let (context_messages, dropped_context_files) = self.context_messages(os, agent_spawn_context).await;

        Ok(BackendConversationState {
            conversation_id: self.conversation_id.as_str(),
            next_user_message: self.next_message.as_ref(),
            history: self
                .history
                .range(self.valid_history_range.0..self.valid_history_range.1),
            context_messages,
            dropped_context_files,
            tools: &self.tools,
            model_id: self.model.as_deref(),
        })
    }

    /// Returns a [FigConversationState] capable of replacing the history of the current
    /// conversation with a summary generated by the model.
    ///
    /// The resulting summary should update the state by immediately following with
    /// [ConversationState::replace_history_with_summary].
    pub async fn create_summary_request(
        &mut self,
        os: &Os,
        custom_prompt: Option<impl AsRef<str>>,
        strategy: CompactStrategy,
    ) -> Result<FigConversationState, ChatError> {
        let mut summary_content = match custom_prompt {
            Some(custom_prompt) => {
                // Make the custom instructions much more prominent and directive
                format!(
                    "[SYSTEM NOTE: This is an automated summarization request, not from the user]\n\n\
                            FORMAT REQUIREMENTS: Create a structured, concise summary in bullet-point format. DO NOT respond conversationally. DO NOT address the user directly.\n\n\
                            IMPORTANT CUSTOM INSTRUCTION: {}\n\n\
                            Your task is to create a structured summary document containing:\n\
                            1) A bullet-point list of key topics/questions covered\n\
                            2) Bullet points for all significant tools executed and their results\n\
                            3) Bullet points for any code or technical information shared\n\
                            4) A section of key insights gained\n\n\
                            FORMAT THE SUMMARY IN THIRD PERSON, NOT AS A DIRECT RESPONSE. Example format:\n\n\
                            ## CONVERSATION SUMMARY\n\
                            * Topic 1: Key information\n\
                            * Topic 2: Key information\n\n\
                            ## TOOLS EXECUTED\n\
                            * Tool X: Result Y\n\n\
                            Remember this is a DOCUMENT not a chat response. The custom instruction above modifies what to prioritize.\n\
                            FILTER OUT CHAT CONVENTIONS (greetings, offers to help, etc).",
                    custom_prompt.as_ref()
                )
            },
            None => {
                // Default prompt
                "[SYSTEM NOTE: This is an automated summarization request, not from the user]\n\n\
                        FORMAT REQUIREMENTS: Create a structured, concise summary in bullet-point format. DO NOT respond conversationally. DO NOT address the user directly.\n\n\
                        Your task is to create a structured summary document containing:\n\
                        1) A bullet-point list of key topics/questions covered\n\
                        2) Bullet points for all significant tools executed and their results\n\
                        3) Bullet points for any code or technical information shared\n\
                        4) A section of key insights gained\n\n\
                        FORMAT THE SUMMARY IN THIRD PERSON, NOT AS A DIRECT RESPONSE. Example format:\n\n\
                        ## CONVERSATION SUMMARY\n\
                        * Topic 1: Key information\n\
                        * Topic 2: Key information\n\n\
                        ## TOOLS EXECUTED\n\
                        * Tool X: Result Y\n\n\
                        Remember this is a DOCUMENT not a chat response.\n\
                        FILTER OUT CHAT CONVENTIONS (greetings, offers to help, etc).".to_string()
            },
        };
        if let Some((summary, _)) = &self.latest_summary {
            summary_content.push_str("\n\n");
            summary_content.push_str(CONTEXT_ENTRY_START_HEADER);
            summary_content.push_str("This summary contains ALL relevant information from our previous conversation including tool uses, results, code analysis, and file operations. YOU MUST be sure to include this information when creating your summarization document.\n\n");
            summary_content.push_str("SUMMARY CONTENT:\n");
            summary_content.push_str(summary);
            summary_content.push('\n');
            summary_content.push_str(CONTEXT_ENTRY_END_HEADER);
        }

        let conv_state = self.backend_conversation_state(os, false, &mut vec![]).await?;
        let mut summary_message = Some(UserMessage::new_prompt(summary_content.clone()));

        // Create the history according to the passed compact strategy.
        let mut history = conv_state.history.cloned().collect::<VecDeque<_>>();
        history.drain((history.len().saturating_sub(strategy.messages_to_exclude))..);
        if strategy.truncate_large_messages {
            for HistoryEntry { user, .. } in &mut history {
                user.truncate_safe(strategy.max_message_length);
            }
        }

        // Only send the dummy tool spec in order to prevent the model from ever attempting a tool
        // use.
        let mut tools = self.tools.clone();
        tools.retain(|k, v| match k {
            ToolOrigin::Native => {
                v.retain(|tool| match tool {
                    Tool::ToolSpecification(tool_spec) => tool_spec.name == DUMMY_TOOL_NAME,
                });
                true
            },
            ToolOrigin::McpServer(_) => false,
        });

        enforce_conversation_invariants(&mut history, &mut summary_message, &tools);

        Ok(FigConversationState {
            conversation_id: Some(self.conversation_id.clone()),
            user_input_message: summary_message
                .unwrap_or(UserMessage::new_prompt(summary_content)) // should not happen
                .into_user_input_message(self.model.clone(), &tools),
            history: Some(flatten_history(history.iter())),
        })
    }

    /// `strategy` - The [CompactStrategy] used for the corresponding
    /// [ConversationState::create_summary_request].
    pub fn replace_history_with_summary(
        &mut self,
        summary: String,
        strategy: CompactStrategy,
        request_metadata: RequestMetadata,
    ) {
        self.history
            .drain(..(self.history.len().saturating_sub(strategy.messages_to_exclude)));
        self.latest_summary = Some((summary, request_metadata));
    }

    pub fn current_profile(&self) -> Option<&str> {
        if let Some(cm) = self.context_manager.as_ref() {
            Some(cm.current_profile.as_str())
        } else {
            None
        }
    }

    /// Returns pairs of user and assistant messages to include as context in the message history
    /// including both summaries and context files if available, and the dropped context files.
    ///
    /// TODO:
    /// - Either add support for multiple context messages if the context is too large to fit inside
    ///   a single user message, or handle this case more gracefully. For now, always return 2
    ///   messages.
    /// - Cache this return for some period of time.
    async fn context_messages(
        &mut self,
        os: &Os,
        additional_context: Option<String>,
    ) -> (Option<Vec<HistoryEntry>>, Vec<(String, String)>) {
        let mut context_content = String::new();
        let mut dropped_context_files = Vec::new();
        if let Some((summary, _)) = &self.latest_summary {
            context_content.push_str(CONTEXT_ENTRY_START_HEADER);
            context_content.push_str("This summary contains ALL relevant information from our previous conversation including tool uses, results, code analysis, and file operations. YOU MUST reference this information when answering questions and explicitly acknowledge specific details from the summary when they're relevant to the current question.\n\n");
            context_content.push_str("SUMMARY CONTENT:\n");
            context_content.push_str(summary);
            context_content.push('\n');
            context_content.push_str(CONTEXT_ENTRY_END_HEADER);
        }

        // Add context files if available
        if let Some(context_manager) = self.context_manager.as_mut() {
            match context_manager.collect_context_files_with_limit(os).await {
                Ok((files_to_use, files_dropped)) => {
                    if !files_dropped.is_empty() {
                        dropped_context_files.extend(files_dropped);
                    }

                    if !files_to_use.is_empty() {
                        context_content.push_str(CONTEXT_ENTRY_START_HEADER);
                        for (filename, content) in files_to_use {
                            context_content.push_str(&format!("[{}]\n{}\n", filename, content));
                        }
                        context_content.push_str(CONTEXT_ENTRY_END_HEADER);
                    }
                },
                Err(e) => {
                    warn!("Failed to get context files: {}", e);
                },
            }
        }

        if let Some(context) = additional_context {
            context_content.push_str(&context);
        }

        if let Some(agent_prompt) = self.agents.get_active().and_then(|a| a.prompt.as_ref()) {
            context_content.push_str(&format!("Follow this instruction: {}", agent_prompt));
        }

        if !context_content.is_empty() {
            self.context_message_length = Some(context_content.len());
            let user = UserMessage::new_prompt(context_content);
            let assistant = AssistantMessage::new_response(None, "I will fully incorporate this information when generating my responses, and explicitly acknowledge relevant parts of the summary when answering questions.".into());
            (
                Some(vec![HistoryEntry {
                    user,
                    assistant,
                    request_metadata: None,
                }]),
                dropped_context_files,
            )
        } else {
            (None, dropped_context_files)
        }
    }

    /// The length of the user message used as context, if any.
    pub fn context_message_length(&self) -> Option<usize> {
        self.context_message_length
    }

    /// Calculate the total character count in the conversation
    pub async fn calculate_char_count(&mut self, os: &Os) -> Result<CharCount, ChatError> {
        Ok(self
            .backend_conversation_state(os, false, &mut vec![])
            .await?
            .char_count())
    }

    /// Get the current token warning level
    pub async fn get_token_warning_level(&mut self, os: &Os) -> Result<TokenWarningLevel, ChatError> {
        let total_chars = self.calculate_char_count(os).await?;
        let max_chars = TokenCounter::token_to_chars(context_window_tokens(self.model.as_deref()));

        Ok(if *total_chars >= max_chars {
            TokenWarningLevel::Critical
        } else {
            TokenWarningLevel::None
        })
    }

    pub fn append_user_transcript(&mut self, message: &str) {
        self.append_transcript(format!("> {}", message.replace("\n", "> \n")));
    }

    pub fn append_assistant_transcript(&mut self, message: &AssistantMessage) {
        let tool_uses = message.tool_uses().map_or("none".to_string(), |tools| {
            tools.iter().map(|tool| tool.name.clone()).collect::<Vec<_>>().join(",")
        });
        self.append_transcript(format!("{}\n[Tool uses: {tool_uses}]", message.content()));
    }

    pub fn append_transcript(&mut self, message: String) {
        if self.transcript.len() >= MAX_CONVERSATION_STATE_HISTORY_LEN {
            self.transcript.pop_front();
        }
        self.transcript.push_back(message);
    }

    /// Create a request that prompts Q to use the `load` command of the
    /// todo_list tool
    pub async fn create_todo_request(&mut self, os: &Os, id: &str) -> Result<FigConversationState, ChatError> {
        // Have to unpack each value separately since Reports can't be converted to
        // ChatError
        let todo_list_option = match os.database.get_todo(id) {
            Ok(option) => option,
            Err(e) => {
                return Err(ChatError::Custom(
                    format!("Error getting todo list from database: {e}").into(),
                ));
            },
        };
        let todo_list = match todo_list_option {
            Some(todo_list) => todo_list,
            None => return Err(ChatError::Custom(format!("No todo list with id {}", id).into())),
        };
        let contents = match serde_json::to_string(&todo_list) {
            Ok(s) => s,
            Err(e) => return Err(ChatError::Custom(format!("Error deserializing todo list: {e}").into())),
        };
        let summary_content = format!(
            "[SYSTEM NOTE: This is an automated request, not from the user]\n
            Read the TODO list contents below and understand the task description, completed tasks, and provided context.\n 
            Call the `load` command of the todo_list tool with the given ID as an argument to display the TODO list to the user and officially resume execution of the TODO list tasks.\n
            You do not need to display the tasks to the user yourself. You can begin completing the tasks after calling the `load` command.\n
            TODO LIST CONTENTS: {}\n
            ID: {}\n",
            contents,
            id
        );

        let mut conv_state = self.backend_conversation_state(os, false, &mut vec![]).await?;
        let summary_message = UserMessage::new_prompt(summary_content.clone());
        let history = conv_state.history.next_back().cloned();

        // Only send the todo_list tool
        let mut tools = self.tools.clone();
        tools.retain(|k, v| match k {
            ToolOrigin::Native => {
                v.retain(|tool| match tool {
                    Tool::ToolSpecification(tool_spec) => tool_spec.name == "todo_list",
                });
                true
            },
            ToolOrigin::McpServer(_) => false,
        });

        Ok(FigConversationState {
            conversation_id: Some(self.conversation_id.clone()),
            user_input_message: summary_message.into_user_input_message(self.model.clone(), &tools),
            history: Some(flatten_history(history.iter())),
        })
    }
}

/// Represents a conversation state that can be converted into a [FigConversationState] (the type
/// used by the API client). Represents borrowed data, and reflects an exact [FigConversationState]
/// that can be generated from [ConversationState] at any point in time.
///
/// This is intended to provide us ways to accurately assess the exact state that is sent to the
/// model without having to needlessly clone and mutate [ConversationState] in strange ways.
pub type BackendConversationState<'a> =
    BackendConversationStateImpl<'a, std::collections::vec_deque::Iter<'a, HistoryEntry>, Option<Vec<HistoryEntry>>>;

/// See [BackendConversationState]
#[derive(Debug, Clone)]
pub struct BackendConversationStateImpl<'a, T, U> {
    pub conversation_id: &'a str,
    pub next_user_message: Option<&'a UserMessage>,
    pub history: T,
    pub context_messages: U,
    pub dropped_context_files: Vec<(String, String)>,
    pub tools: &'a HashMap<ToolOrigin, Vec<Tool>>,
    pub model_id: Option<&'a str>,
}

impl BackendConversationStateImpl<'_, std::collections::vec_deque::Iter<'_, HistoryEntry>, Option<Vec<HistoryEntry>>> {
    fn into_fig_conversation_state(self) -> eyre::Result<FigConversationState> {
        let history = flatten_history(self.context_messages.unwrap_or_default().iter().chain(self.history));
        let user_input_message: UserInputMessage = self
            .next_user_message
            .cloned()
            .map(|msg| msg.into_user_input_message(self.model_id.map(str::to_string), self.tools))
            .ok_or(eyre::eyre!("next user message is not set"))?;

        Ok(FigConversationState {
            conversation_id: Some(self.conversation_id.to_string()),
            user_input_message,
            history: Some(history),
        })
    }

    pub fn calculate_conversation_size(&self) -> ConversationSize {
        let mut user_chars = 0;
        let mut assistant_chars = 0;
        let mut context_chars = 0;

        // Count the chars used by the messages in the history.
        // this clone is cheap
        let history = self.history.clone();
        for HistoryEntry { user, assistant, .. } in history {
            user_chars += *user.char_count();
            assistant_chars += *assistant.char_count();
        }

        // Add any chars from context messages, if available.
        context_chars += self
            .context_messages
            .as_ref()
            .map(|v| {
                v.iter().fold(0, |acc, HistoryEntry { user, assistant, .. }| {
                    acc + *user.char_count() + *assistant.char_count()
                })
            })
            .unwrap_or_default();

        ConversationSize {
            context_messages: context_chars.into(),
            user_messages: user_chars.into(),
            assistant_messages: assistant_chars.into(),
        }
    }
}

/// Reflects a detailed accounting of the context window utilization for a given conversation.
#[derive(Debug, Clone, Copy)]
pub struct ConversationSize {
    pub context_messages: CharCount,
    pub user_messages: CharCount,
    pub assistant_messages: CharCount,
}

/// Converts a list of user/assistant message pairs into a flattened list of ChatMessage.
fn flatten_history<'a, T>(history: T) -> Vec<ChatMessage>
where
    T: Iterator<Item = &'a HistoryEntry>,
{
    history.fold(Vec::new(), |mut acc, HistoryEntry { user, assistant, .. }| {
        acc.push(ChatMessage::UserInputMessage(user.clone().into_history_entry()));
        acc.push(ChatMessage::AssistantResponseMessage(assistant.clone().into()));
        acc
    })
}

/// Character count warning levels for conversation size
#[derive(Debug, Clone, PartialEq, Eq)]
pub enum TokenWarningLevel {
    /// No warning, conversation is within normal limits
    None,
    /// Critical level - at single warning threshold (600K characters)
    Critical,
}

impl From<InputSchema> for ToolInputSchema {
    fn from(value: InputSchema) -> Self {
        Self {
            json: Some(serde_value_to_document(value.0).into()),
        }
    }
}

/// Formats hook output to be used within context blocks (e.g., in context messages or in new user
/// prompts).
///
/// # Returns
/// [Option::Some] if `hook_results` is not empty and at least one hook has content. Otherwise,
/// [Option::None]
fn format_hook_context(hook_results: &[((HookTrigger, Hook), String)], trigger: HookTrigger) -> Option<String> {
    if hook_results.iter().all(|(_, content)| content.is_empty()) {
        return None;
    }

    let mut context_content = String::new();

    context_content.push_str(CONTEXT_ENTRY_START_HEADER);
    context_content.push_str("This section (like others) contains important information that I want you to use in your responses. I have gathered this context from valuable programmatic script hooks. You must follow any requests and consider all of the information in this section");
    if trigger == HookTrigger::AgentSpawn {
        context_content.push_str(" for the entire conversation");
    }
    context_content.push_str("\n\n");

    for (_, output) in hook_results.iter().filter(|((h_trigger, _), _)| *h_trigger == trigger) {
        context_content.push_str(&format!("{output}\n\n"));
    }
    context_content.push_str(CONTEXT_ENTRY_END_HEADER);
    Some(context_content)
}

fn enforce_conversation_invariants(
    history: &mut VecDeque<HistoryEntry>,
    next_message: &mut Option<UserMessage>,
    tools: &HashMap<ToolOrigin, Vec<Tool>>,
) -> (usize, usize) {
    // First set the valid range as the entire history - this will be truncated as necessary
    // later below.
    let mut valid_history_range = (0, history.len());

    // Trim the conversation history by finding the second oldest message from the user without
    // tool results - this will be the new oldest message in the history.
    //
    // Note that we reserve extra slots for [ConversationState::context_messages].
    if (history.len() * 2) > MAX_CONVERSATION_STATE_HISTORY_LEN - 6 {
        match history
            .iter()
            .enumerate()
            .skip(1)
            .find(|(_, HistoryEntry { user, .. })| -> bool { !user.has_tool_use_results() })
            .map(|v| v.0)
        {
            Some(i) => {
                debug!("removing the first {i} user/assistant response pairs in the history");
                valid_history_range.0 = i;
            },
            None => {
                debug!("no valid starting user message found in the history, clearing");
                valid_history_range = (0, 0);
                // Edge case: if the next message contains tool results, then we have to just
                // abandon them.
                if next_message.as_ref().is_some_and(|m| m.has_tool_use_results()) {
                    debug!("abandoning tool results");
                    *next_message = Some(UserMessage::new_prompt(
                        "The conversation history has overflowed, clearing state".to_string(),
                    ));
                }
            },
        }
    }

    // If the first message contains tool results, then we add the results to the content field
    // instead. This is required to avoid validation errors.
    if let Some(HistoryEntry { user, .. }) = history.front_mut() {
        if user.has_tool_use_results() {
            user.replace_content_with_tool_use_results();
        }
    }

    // If the next message is set with tool results, but the previous assistant message is not a
    // tool use, then we add the results to the content field instead.
    match (
        next_message.as_mut(),
        history.range(valid_history_range.0..valid_history_range.1).last(),
    ) {
        (Some(next_message), prev_msg) if next_message.has_tool_use_results() => match prev_msg {
            // None | Some((_, AssistantMessage::Response { .. }, _)) => {
            None
            | Some(HistoryEntry {
                assistant: AssistantMessage::Response { .. },
                ..
            }) => {
                next_message.replace_content_with_tool_use_results();
            },
            _ => (),
        },
        (_, _) => (),
    }

    // If the last message from the assistant contains tool uses AND next_message is set, we need to
    // ensure that next_message contains tool results.
    if let (
        Some(HistoryEntry {
            assistant: AssistantMessage::ToolUse { tool_uses, .. },
            ..
        }),
        Some(user_msg),
    ) = (
        history.range(valid_history_range.0..valid_history_range.1).last(),
        next_message,
    ) {
        if !user_msg.has_tool_use_results() {
            debug!(
                "last assistant message contains tool uses, but next message is set and does not contain tool results. setting tool results as cancelled"
            );
            *user_msg = UserMessage::new_cancelled_tool_uses(
                user_msg.prompt().map(|p| p.to_string()),
                tool_uses.iter().map(|t| t.id.as_str()),
            );
        }
    }

    enforce_tool_use_history_invariants(history, tools);

    valid_history_range
}

fn enforce_tool_use_history_invariants(history: &mut VecDeque<HistoryEntry>, tools: &HashMap<ToolOrigin, Vec<Tool>>) {
    let tool_names: HashSet<_> = tools
        .values()
        .flat_map(|tools| {
            tools.iter().map(|tool| match tool {
                Tool::ToolSpecification(tool_specification) => tool_specification.name.as_str(),
            })
        })
        .filter(|name| *name != DUMMY_TOOL_NAME)
        .collect();

    for HistoryEntry { assistant, .. } in history {
        if let AssistantMessage::ToolUse { tool_uses, .. } = assistant {
            for tool_use in tool_uses {
                if tool_names.contains(tool_use.name.as_str()) {
                    continue;
                }

                if tool_names.contains(tool_use.orig_name.as_str()) {
                    tool_use.name = tool_use.orig_name.clone();
                    tool_use.args = tool_use.orig_args.clone();
                    continue;
                }

                let names: Vec<&str> = tool_names
                    .iter()
                    .filter_map(|name| {
                        if name.ends_with(&tool_use.name) {
                            Some(*name)
                        } else {
                            None
                        }
                    })
                    .collect();

                // There's only one tool use matching, so we can just replace it with the
                // found name.
                if names.len() == 1 {
                    tool_use.name = (*names.first().unwrap()).to_string();
                    continue;
                }

                // Otherwise, we have to replace it with a dummy.
                tool_use.name = DUMMY_TOOL_NAME.to_string();
            }
        }
    }
}

#[cfg(test)]
mod tests {
    use super::super::message::AssistantToolUse;
    use super::*;
    use crate::api_client::model::{
        AssistantResponseMessage,
        ToolResultStatus,
    };
    use crate::cli::agent::{
        Agent,
        Agents,
    };
    use crate::cli::chat::tool_manager::ToolManager;

    const AMAZONQ_FILENAME: &str = "AmazonQ.md";

    fn assert_conversation_state_invariants(state: FigConversationState, assertion_iteration: usize) {
        if let Some(Some(msg)) = state.history.as_ref().map(|h| h.first()) {
            assert!(
                matches!(msg, ChatMessage::UserInputMessage(_)),
                "{assertion_iteration}: First message in the history must be from the user, instead found: {:?}",
                msg
            );
        }
        if let Some(Some(msg)) = state.history.as_ref().map(|h| h.last()) {
            assert!(
                matches!(msg, ChatMessage::AssistantResponseMessage(_)),
                "{assertion_iteration}: Last message in the history must be from the assistant, instead found: {:?}",
                msg
            );
            // If the last message from the assistant contains tool uses, then the next user
            // message must contain tool results.
            match (state.user_input_message.user_input_message_context.as_ref(), msg) {
                (
                    Some(os),
                    ChatMessage::AssistantResponseMessage(AssistantResponseMessage {
                        tool_uses: Some(tool_uses),
                        ..
                    }),
                ) if !tool_uses.is_empty() => {
                    assert!(
                        os.tool_results.as_ref().is_some_and(|r| !r.is_empty()),
                        "The user input message must contain tool results when the last assistant message contains tool uses"
                    );
                },
                _ => {},
            }
        }

        if let Some(history) = state.history.as_ref() {
            for (i, msg) in history.iter().enumerate() {
                // User message checks.
                if let ChatMessage::UserInputMessage(user) = msg {
                    assert!(
                        user.user_input_message_context
                            .as_ref()
                            .is_none_or(|os| os.tools.is_none()),
                        "the tool specification should be empty for all user messages in the history"
                    );

                    // Check that messages with tool results are immediately preceded by an
                    // assistant message with tool uses.
                    if user
                        .user_input_message_context
                        .as_ref()
                        .is_some_and(|os| os.tool_results.as_ref().is_some_and(|r| !r.is_empty()))
                    {
                        match history.get(i.checked_sub(1).unwrap_or_else(|| {
                            panic!(
                                "{assertion_iteration}: first message in the history should not contain tool results"
                            )
                        })) {
                            Some(ChatMessage::AssistantResponseMessage(assistant)) => {
                                assert!(assistant.tool_uses.is_some());
                            },
                            _ => panic!(
                                "expected an assistant response message with tool uses at index: {}",
                                i - 1
                            ),
                        }
                    }
                }
            }
        }

        let actual_history_len = state.history.unwrap_or_default().len();
        assert!(
            actual_history_len <= MAX_CONVERSATION_STATE_HISTORY_LEN,
            "history should not extend past the max limit of {}, instead found length {}",
            MAX_CONVERSATION_STATE_HISTORY_LEN,
            actual_history_len
        );

        let os = state
            .user_input_message
            .user_input_message_context
            .as_ref()
            .expect("user input message context must exist");
        assert!(
            os.tools.is_some(),
            "Currently, the tool spec must be included in the next user message"
        );
    }

    #[tokio::test]
    async fn test_conversation_state_history_handling_truncation() {
        let mut os = Os::new().await.unwrap();
        let agents = Agents::default();
        let mut output = vec![];

        let mut tool_manager = ToolManager::default();
        let mut conversation = ConversationState::new(
            "fake_conv_id",
            agents,
            tool_manager.load_tools(&mut os, &mut output).await.unwrap(),
            tool_manager,
            None,
        )
        .await;

        // First, build a large conversation history. We need to ensure that the order is always
        // User -> Assistant -> User -> Assistant ...and so on.
        conversation.set_next_user_message("start".to_string()).await;
        for i in 0..=(MAX_CONVERSATION_STATE_HISTORY_LEN + 100) {
            let s = conversation
                .as_sendable_conversation_state(&os, &mut vec![], true)
                .await
                .unwrap();
            assert_conversation_state_invariants(s, i);
            conversation.push_assistant_message(&mut os, AssistantMessage::new_response(None, i.to_string()), None);
            conversation.set_next_user_message(i.to_string()).await;
        }
    }

    #[tokio::test]
    async fn test_conversation_state_history_handling_with_tool_results() {
        let mut os = Os::new().await.unwrap();
        let agents = Agents::default();

        // Build a long conversation history of tool use results.
        let mut tool_manager = ToolManager::default();
        let tool_config = tool_manager.load_tools(&mut os, &mut vec![]).await.unwrap();
        let mut conversation = ConversationState::new(
            "fake_conv_id",
            agents.clone(),
            tool_config.clone(),
            tool_manager.clone(),
            None,
        )
        .await;
        conversation.set_next_user_message("start".to_string()).await;
        for i in 0..=(MAX_CONVERSATION_STATE_HISTORY_LEN + 100) {
            let s = conversation
                .as_sendable_conversation_state(&os, &mut vec![], true)
                .await
                .unwrap();
            assert_conversation_state_invariants(s, i);

            conversation.push_assistant_message(
                &mut os,
                AssistantMessage::new_tool_use(None, i.to_string(), vec![AssistantToolUse {
                    id: "tool_id".to_string(),
                    name: "tool name".to_string(),
                    args: serde_json::Value::Null,
                    ..Default::default()
                }]),
                None,
            );
            conversation.add_tool_results(vec![ToolUseResult {
                tool_use_id: "tool_id".to_string(),
                content: vec![],
                status: ToolResultStatus::Success,
            }]);
        }

        // Build a long conversation history of user messages mixed in with tool results.
        let mut conversation =
            ConversationState::new("fake_conv_id", agents, tool_config.clone(), tool_manager.clone(), None).await;
        conversation.set_next_user_message("start".to_string()).await;
        for i in 0..=(MAX_CONVERSATION_STATE_HISTORY_LEN + 100) {
            let s = conversation
                .as_sendable_conversation_state(&os, &mut vec![], true)
                .await
                .unwrap();
            assert_conversation_state_invariants(s, i);
            if i % 3 == 0 {
                conversation.push_assistant_message(
                    &mut os,
                    AssistantMessage::new_tool_use(None, i.to_string(), vec![AssistantToolUse {
                        id: "tool_id".to_string(),
                        name: "tool name".to_string(),
                        args: serde_json::Value::Null,
                        ..Default::default()
                    }]),
                    None,
                );
                conversation.add_tool_results(vec![ToolUseResult {
                    tool_use_id: "tool_id".to_string(),
                    content: vec![],
                    status: ToolResultStatus::Success,
                }]);
            } else {
                conversation.push_assistant_message(&mut os, AssistantMessage::new_response(None, i.to_string()), None);
                conversation.set_next_user_message(i.to_string()).await;
            }
        }
    }

    #[tokio::test]
    async fn test_conversation_state_with_context_files() {
        let mut os = Os::new().await.unwrap();
        let agents = {
            let mut agents = Agents::default();
            let mut agent = Agent::default();
            agent.resources.push(AMAZONQ_FILENAME.into());
            agents.agents.insert("TestAgent".to_string(), agent);
            agents.switch("TestAgent").expect("Agent switch failed");
            agents
        };
        os.fs.write(AMAZONQ_FILENAME, "test context").await.unwrap();
        let mut output = vec![];

        let mut tool_manager = ToolManager::default();
        let mut conversation = ConversationState::new(
            "fake_conv_id",
            agents,
            tool_manager.load_tools(&mut os, &mut output).await.unwrap(),
            tool_manager,
            None,
        )
        .await;

        // First, build a large conversation history. We need to ensure that the order is always
        // User -> Assistant -> User -> Assistant ...and so on.
        conversation.set_next_user_message("start".to_string()).await;
        for i in 0..=(MAX_CONVERSATION_STATE_HISTORY_LEN + 100) {
            let s = conversation
                .as_sendable_conversation_state(&os, &mut vec![], true)
                .await
                .unwrap();

            // Ensure that the first two messages are the fake context messages.
            let hist = s.history.as_ref().unwrap();
            let user = &hist[0];
            let assistant = &hist[1];
            match (user, assistant) {
                (ChatMessage::UserInputMessage(user), ChatMessage::AssistantResponseMessage(_)) => {
                    assert!(
                        user.content.contains("test context"),
                        "expected context message to contain context file, instead found: {}",
                        user.content
                    );
                },
                _ => panic!("Expected the first two messages to be from the user and the assistant"),
            }

            assert_conversation_state_invariants(s, i);

            conversation.push_assistant_message(&mut os, AssistantMessage::new_response(None, i.to_string()), None);
            conversation.set_next_user_message(i.to_string()).await;
        }
    }
}<|MERGE_RESOLUTION|>--- conflicted
+++ resolved
@@ -112,17 +112,14 @@
     /// Model explicitly selected by the user in this conversation state via `/model`.
     #[serde(default, skip_serializing_if = "Option::is_none")]
     pub model: Option<String>,
-<<<<<<< HEAD
 
     // Current todo list
     pub todo_state: Option<TodoState>,
-=======
     /// Used to track agent vs user updates to file modifications.
     ///
     /// Maps from a file path to [FileLineTracker]
     #[serde(default)]
     pub file_line_tracker: HashMap<String, FileLineTracker>,
->>>>>>> 481db8aa
 }
 
 impl ConversationState {
@@ -164,11 +161,8 @@
             latest_summary: None,
             agents,
             model: current_model_id,
-<<<<<<< HEAD
             todo_state: Some(TodoState::default()),
-=======
             file_line_tracker: HashMap::new(),
->>>>>>> 481db8aa
         }
     }
 
