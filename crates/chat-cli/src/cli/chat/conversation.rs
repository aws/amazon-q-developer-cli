--- conflicted
+++ resolved
@@ -45,7 +45,6 @@
     TokenCounter,
 };
 use super::tool_manager::ToolManager;
-use super::tools::todo::TodoState;
 use super::tools::{
     InputSchema,
     QueuedTool,
@@ -118,15 +117,9 @@
     /// Model explicitly selected by the user in this conversation state via `/model`.
     #[serde(default, skip_serializing_if = "Option::is_none")]
     pub model: Option<String>,
-<<<<<<< HEAD
-
-    // Current todo list
-    pub todo_state: Option<TodoState>,
-=======
     /// Model explicitly selected by the user in this conversation state via `/model`.
     #[serde(default, skip_serializing_if = "Option::is_none")]
     pub model_info: Option<ModelInfo>,
->>>>>>> 754c4d53
     /// Used to track agent vs user updates to file modifications.
     ///
     /// Maps from a file path to [FileLineTracker]
@@ -185,13 +178,8 @@
             context_message_length: None,
             latest_summary: None,
             agents,
-<<<<<<< HEAD
-            model: current_model_id,
-            todo_state: Some(TodoState::default()),
-=======
             model: None,
             model_info: model,
->>>>>>> 754c4d53
             file_line_tracker: HashMap::new(),
         }
     }
