--- conflicted
+++ resolved
@@ -134,19 +134,14 @@
     /// Model explicitly selected by the user in this conversation state via `/model`.
     #[serde(default, skip_serializing_if = "Option::is_none")]
     pub model: Option<String>,
-<<<<<<< HEAD
-=======
     /// Model explicitly selected by the user in this conversation state via `/model`.
     #[serde(default, skip_serializing_if = "Option::is_none")]
     pub model_info: Option<ModelInfo>,
->>>>>>> 3f26b1f0
     /// Used to track agent vs user updates to file modifications.
     ///
     /// Maps from a file path to [FileLineTracker]
     #[serde(default)]
     pub file_line_tracker: HashMap<String, FileLineTracker>,
-<<<<<<< HEAD
-=======
     #[serde(default = "default_true")]
     pub mcp_enabled: bool,
     /// Tangent mode checkpoint - stores main conversation when in tangent mode
@@ -162,7 +157,6 @@
     main_next_message: Option<UserMessage>,
     /// Main conversation transcript
     main_transcript: VecDeque<String>,
->>>>>>> 3f26b1f0
 }
 
 impl ConversationState {
@@ -217,16 +211,11 @@
             context_message_length: None,
             latest_summary: None,
             agents,
-<<<<<<< HEAD
-            model: current_model_id,
-            file_line_tracker: HashMap::new(),
-=======
             model: None,
             model_info: model,
             file_line_tracker: HashMap::new(),
             mcp_enabled,
             tangent_state: None,
->>>>>>> 3f26b1f0
         }
     }
 
