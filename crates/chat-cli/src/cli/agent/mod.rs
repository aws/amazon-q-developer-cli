pub mod hook;
mod legacy;
mod mcp_config;
mod root_command_args;
mod wrapper_types;

use std::borrow::Borrow;
use std::collections::{
    HashMap,
    HashSet,
};
use std::ffi::OsStr;
use std::io::{
    self,
    Write,
};
use std::path::{
    Path,
    PathBuf,
};

use crossterm::style::{
    Color,
    Stylize,
};
use crossterm::{
    execute,
    queue,
    style,
};
use eyre::bail;
pub use mcp_config::McpServerConfig;
pub use root_command_args::*;
use schemars::{
    JsonSchema,
    schema_for,
};
use serde::{
    Deserialize,
    Serialize,
};
use thiserror::Error;
use tokio::fs::ReadDir;
use tracing::{
    error,
    info,
    warn,
};
use wrapper_types::ResourcePath;
pub use wrapper_types::{
    OriginalToolName,
    ToolSettingTarget,
    alias_schema,
    tool_settings_schema,
};

use super::chat::tools::{
    DEFAULT_APPROVE,
    NATIVE_TOOLS,
    ToolOrigin,
};
use crate::cli::agent::hook::{
    Hook,
    HookTrigger,
};
use crate::cli::chat::colors::ColorManager;
use crate::database::settings::Setting;
use crate::os::Os;
use crate::util::{
    self,
    MCP_SERVER_TOOL_DELIMITER,
    directories,
};

pub const DEFAULT_AGENT_NAME: &str = "q_cli_default";

#[derive(Debug, Error)]
pub enum AgentConfigError {
    #[error("Json supplied at {} is invalid: {}", path.display(), error)]
    InvalidJson { error: serde_json::Error, path: PathBuf },
    #[error(
        "Agent config is malformed at {}: {}", error.instance_path, error
    )]
    SchemaMismatch {
        #[from]
        error: Box<jsonschema::ValidationError<'static>>,
    },
    #[error("Encountered directory error: {0}")]
    Directories(#[from] util::directories::DirectoryError),
    #[error("Encountered io error: {0}")]
    Io(#[from] std::io::Error),
    #[error("Failed to parse legacy mcp config: {0}")]
    BadLegacyMcpConfig(#[from] eyre::Report),
}

/// An [Agent] is a declarative way of configuring a given instance of q chat. Currently, it is
/// impacting q chat in via influenicng [ContextManager] and [ToolManager].
/// Changes made to [ContextManager] and [ToolManager] do not persist across sessions.
///
/// To increase the usability of the agent config, (both from the perspective of CLI and the users
/// who would need to write these config), the agent config has two states of existence: "cold" and
/// "warm".
///
/// A "cold" state describes the config as it is written. And a "warm" state is an alternate form
/// of the same config, modified for the convenience of the business logic that relies on it in the
/// application.
///
/// For example, the "cold" state does not require the field of "path" to be populated. This is
/// because it would be redundant and tedious for user to have to write the path of the file they
/// had created in said file. This field is thus populated during its parsing.
///
/// Another example is the mcp config. To support backwards compatibility of users existing global
/// mcp.json, we allow users to supply a flag to denote whether they would want to include servers
/// from the legacy global mcp.json. If this flag exists, we would need to read the legacy mcp
/// config and merge it with what is in the agent mcp servers field. Conversely, when we write this
/// config to file, we would want to filter out the servers that belong only in the mcp.json.
///
/// Where agents are instantiated from their config, we would need to convert them from "cold" to
/// "warm".
#[derive(Debug, Clone, Serialize, Deserialize, Eq, PartialEq, JsonSchema)]
#[serde(rename_all = "camelCase", deny_unknown_fields)]
#[schemars(description = "An Agent is a declarative way of configuring a given instance of q chat.")]
pub struct Agent {
    #[serde(rename = "$schema", default = "default_schema")]
    pub schema: String,
    /// Name of the agent
    pub name: String,
    /// This field is not model facing and is mostly here for users to discern between agents
    #[serde(default)]
    pub description: Option<String>,
    /// The intention for this field is to provide high level context to the
    /// agent. This should be seen as the same category of context as a system prompt.
    #[serde(default)]
    pub prompt: Option<String>,
    /// Configuration for Model Context Protocol (MCP) servers
    #[serde(default)]
    pub mcp_servers: McpServerConfig,
    /// List of tools the agent can see. Use \"@{MCP_SERVER_NAME}/tool_name\" to specify tools from
    /// mcp servers. To include all tools from a server, use \"@{MCP_SERVER_NAME}\"
    #[serde(default)]
    pub tools: Vec<String>,
    /// Tool aliases for remapping tool names
    #[serde(default)]
    #[schemars(schema_with = "alias_schema")]
    pub tool_aliases: HashMap<OriginalToolName, String>,
    /// List of tools the agent is explicitly allowed to use
    #[serde(default)]
    pub allowed_tools: HashSet<String>,
    /// Files to include in the agent's context
    #[serde(default)]
    pub resources: Vec<ResourcePath>,
    /// Commands to run when a chat session is created
    #[serde(default)]
    pub hooks: HashMap<HookTrigger, Vec<Hook>>,
    /// Settings for specific tools. These are mostly for native tools. The actual schema differs by
    /// tools and is documented in detail in our documentation
    #[serde(default)]
    #[schemars(schema_with = "tool_settings_schema")]
    pub tools_settings: HashMap<ToolSettingTarget, serde_json::Value>,
    /// Whether or not to include the legacy ~/.aws/amazonq/mcp.json in the agent
    /// You can reference tools brought in by these servers as just as you would with the servers
    /// you configure in the mcpServers field in this config
    #[serde(default)]
    pub use_legacy_mcp_json: bool,
    #[serde(skip)]
    pub path: Option<PathBuf>,
}

impl Default for Agent {
    fn default() -> Self {
        Self {
            schema: default_schema(),
            name: DEFAULT_AGENT_NAME.to_string(),
            description: Some("Default agent".to_string()),
            prompt: Default::default(),
            mcp_servers: Default::default(),
            tools: vec!["*".to_string()],
            tool_aliases: Default::default(),
            allowed_tools: {
                let mut set = HashSet::<String>::new();
                let default_approve = DEFAULT_APPROVE.iter().copied().map(str::to_string);
                set.extend(default_approve);
                set
            },
            resources: vec!["file://AmazonQ.md", "file://README.md", "file://.amazonq/rules/**/*.md"]
                .into_iter()
                .map(Into::into)
                .collect::<Vec<_>>(),
            hooks: Default::default(),
            tools_settings: Default::default(),
            use_legacy_mcp_json: true,
            path: None,
        }
    }
}

impl Agent {
    /// This function mutates the agent to a state that is writable.
    /// Practically this means reverting some fields back to their original values as they were
    /// written in the config.
    fn freeze(&mut self) {
        let Self { mcp_servers, .. } = self;

        mcp_servers
            .mcp_servers
            .retain(|_name, config| !config.is_from_legacy_mcp_json);
    }

    /// This function mutates the agent to a state that is usable for runtime.
    /// Practically this means to convert some of the fields value to their usable counterpart.
    /// For example, converting the mcp array to actual mcp config and populate the agent file path.
    fn thaw(
        &mut self,
        path: &Path,
        legacy_mcp_config: Option<&McpServerConfig>,
<<<<<<< HEAD
        colors: &ColorManager,
=======
        output: &mut impl Write,
>>>>>>> 7f79ba3b
    ) -> Result<(), AgentConfigError> {
        let Self { mcp_servers, .. } = self;

        self.path = Some(path.to_path_buf());

        if let (true, Some(legacy_mcp_config)) = (self.use_legacy_mcp_json, legacy_mcp_config) {
            for (name, legacy_server) in &legacy_mcp_config.mcp_servers {
                if mcp_servers.mcp_servers.contains_key(name) {
                    let _ = queue!(
<<<<<<< HEAD
                        stderr,
                        style::SetForegroundColor(colors.warning()),
=======
                        output,
                        style::SetForegroundColor(Color::Yellow),
>>>>>>> 7f79ba3b
                        style::Print("WARNING: "),
                        style::ResetColor,
                        style::Print("MCP server '"),
                        style::SetForegroundColor(colors.success()),
                        style::Print(name),
                        style::ResetColor,
                        style::Print(
                            "' is already configured in agent config. Skipping duplicate from legacy mcp.json.\n"
                        )
                    );
                    continue;
                }
                let mut server_clone = legacy_server.clone();
                server_clone.is_from_legacy_mcp_json = true;
                mcp_servers.mcp_servers.insert(name.clone(), server_clone);
            }
        }

        output.flush()?;

        Ok(())
    }

    pub fn print_overridden_permissions(&self, output: &mut impl Write) -> Result<(), AgentConfigError> {
        let execute_name = if cfg!(windows) { "execute_cmd" } else { "execute_bash" };
        for allowed_tool in &self.allowed_tools {
            if let Some(settings) = self.tools_settings.get(allowed_tool.as_str()) {
                // currently we only have four native tools that offers tool settings
                let overridden_settings_key = match allowed_tool.as_str() {
                    "fs_read" | "fs_write" => Some("allowedPaths"),
                    "use_aws" => Some("allowedServices"),
                    name if name == execute_name => Some("allowedCommands"),
                    _ => None,
                };

                if let Some(key) = overridden_settings_key {
                    if let Some(ref override_settings) = settings.get(key).map(|value| format!("{key}: {value}")) {
                        queue_permission_override_warning(allowed_tool.as_str(), override_settings, output)?;
                    }
                }
            }
        }

        Ok(())
    }

    pub fn to_str_pretty(&self) -> eyre::Result<String> {
        let mut agent_clone = self.clone();
        agent_clone.freeze();
        Ok(serde_json::to_string_pretty(&agent_clone)?)
    }

    /// Retrieves an agent by name. It does so via first seeking the given agent under local dir,
    /// and falling back to global dir if it does not exist in local.
    pub async fn get_agent_by_name(os: &Os, agent_name: &str, colors: &ColorManager) -> eyre::Result<(Agent, PathBuf)> {
        let config_path: Result<PathBuf, PathBuf> = 'config: {
            // local first, and then fall back to looking at global
            let local_config_dir = directories::chat_local_agent_dir(os)?.join(format!("{agent_name}.json"));
            if os.fs.exists(&local_config_dir) {
                break 'config Ok(local_config_dir);
            }

            let global_config_dir = directories::chat_global_agent_path(os)?.join(format!("{agent_name}.json"));
            if os.fs.exists(&global_config_dir) {
                break 'config Ok(global_config_dir);
            }

            Err(global_config_dir)
        };

        match config_path {
            Ok(config_path) => {
                let content = os.fs.read(&config_path).await?;
                let mut agent = serde_json::from_slice::<Agent>(&content)?;
                let legacy_mcp_config = if agent.use_legacy_mcp_json {
                    load_legacy_mcp_config(os).await.unwrap_or(None)
                } else {
                    None
                };
<<<<<<< HEAD

                agent.thaw(&config_path, legacy_mcp_config.as_ref(), colors)?;
=======
                let mut stderr = std::io::stderr();
                agent.thaw(&config_path, legacy_mcp_config.as_ref(), &mut stderr)?;
>>>>>>> 7f79ba3b
                Ok((agent, config_path))
            },
            _ => bail!("Agent {agent_name} does not exist"),
        }
    }

    pub async fn load(
        os: &Os,
        agent_path: impl AsRef<Path>,
        legacy_mcp_config: &mut Option<McpServerConfig>,
        mcp_enabled: bool,
<<<<<<< HEAD
        colors: &ColorManager,
=======
        output: &mut impl Write,
>>>>>>> 7f79ba3b
    ) -> Result<Agent, AgentConfigError> {
        let content = os.fs.read(&agent_path).await?;
        let mut agent = serde_json::from_slice::<Agent>(&content).map_err(|e| AgentConfigError::InvalidJson {
            error: e,
            path: agent_path.as_ref().to_path_buf(),
        })?;

        if mcp_enabled {
            if agent.use_legacy_mcp_json && legacy_mcp_config.is_none() {
                let config = load_legacy_mcp_config(os).await.unwrap_or_default();
                if let Some(config) = config {
                    legacy_mcp_config.replace(config);
                }
            }
<<<<<<< HEAD
            agent.thaw(agent_path.as_ref(), legacy_mcp_config.as_ref(), colors)?;
        } else {
            agent.clear_mcp_configs();
            // Thaw the agent with empty MCP config to finalize normalization.
            agent.thaw(agent_path.as_ref(), None, colors)?;
=======
            agent.thaw(agent_path.as_ref(), legacy_mcp_config.as_ref(), output)?;
        } else {
            agent.clear_mcp_configs();
            // Thaw the agent with empty MCP config to finalize normalization.
            agent.thaw(agent_path.as_ref(), None, output)?;
>>>>>>> 7f79ba3b
        }
        Ok(agent)
    }

    /// Clear all MCP configurations while preserving built-in tools
    pub fn clear_mcp_configs(&mut self) {
        self.mcp_servers = McpServerConfig::default();
        self.use_legacy_mcp_json = false;

        // Transform tools: "*" → "@builtin", remove MCP refs
        self.tools = self
            .tools
            .iter()
            .filter_map(|tool| match tool.as_str() {
                "*" => Some("@builtin".to_string()),
                t if !is_mcp_tool_ref(t) => Some(t.to_string()),
                _ => None,
            })
            .collect();

        // Remove MCP references from other fields
        self.allowed_tools.retain(|tool| !is_mcp_tool_ref(tool));
        self.tool_aliases.retain(|orig, _| !is_mcp_tool_ref(&orig.to_string()));
        self.tools_settings
            .retain(|target, _| !is_mcp_tool_ref(&target.to_string()));
    }
}

/// Result of evaluating tool permissions, indicating whether a tool should be allowed,
/// require user confirmation, or be denied with specific reasons.
#[derive(Debug, PartialEq)]
pub enum PermissionEvalResult {
    /// Tool is allowed to execute without user confirmation
    Allow,
    /// Tool requires user confirmation before execution
    Ask,
    /// Denial with specific reasons explaining why the tool was denied
    /// Tools are free to overload what these reasons are
    Deny(Vec<String>),
}

#[derive(Clone, Default, Debug)]
pub struct Agents {
    /// Mapping from agent name to an [Agent].
    pub agents: HashMap<String, Agent>,
    /// Agent name.
    pub active_idx: String,
    pub trust_all_tools: bool,
}

impl Agents {
    /// This function assumes the relevant transformation to the tool names have been done:
    /// - model tool name -> host tool name
    /// - custom tool namespacing
    pub fn trust_tools(&mut self, tool_names: Vec<String>) {
        if let Some(agent) = self.get_active_mut() {
            agent.allowed_tools.extend(tool_names);
        }
    }

    /// This function assumes the relevant transformation to the tool names have been done:
    /// - model tool name -> host tool name
    /// - custom tool namespacing
    pub fn untrust_tools(&mut self, tool_names: &[String]) {
        if let Some(agent) = self.get_active_mut() {
            agent.allowed_tools.retain(|t| !tool_names.contains(t));
        }
    }

    pub fn get_active(&self) -> Option<&Agent> {
        self.agents.get(&self.active_idx)
    }

    pub fn get_active_mut(&mut self) -> Option<&mut Agent> {
        self.agents.get_mut(&self.active_idx)
    }

    pub fn switch(&mut self, name: &str) -> eyre::Result<&Agent> {
        if !self.agents.contains_key(name) {
            eyre::bail!("No agent with name {name} found");
        }
        self.active_idx = name.to_string();
        self.agents
            .get(name)
            .ok_or(eyre::eyre!("No agent with name {name} found"))
    }

    /// This function does a number of things in the following order:
    /// 1. Migrates old profiles if applicable
    /// 2. Loads local agents
    /// 3. Loads global agents
    /// 4. Resolve agent conflicts and merge the two sets of agents
    /// 5. Validates the active agent config and surfaces error to output accordingly
    ///
    /// # Arguments
    /// * `os` - Operating system interface for file system operations and database access
    /// * `agent_name` - Optional specific agent name to activate; if None, falls back to default
    ///   agent selection
    /// * `skip_migration` - If true, skips migration of old profiles to new format
    /// * `output` - Writer for outputting warnings, errors, and status messages during loading
    pub async fn load(
        os: &mut Os,
        agent_name: Option<&str>,
        skip_migration: bool,
        output: &mut impl Write,
        mcp_enabled: bool,
    ) -> (Self, AgentsLoadMetadata) {
        let colors = ColorManager::from_settings(&os.database.settings);

        if !mcp_enabled {
            let _ = execute!(
                output,
                style::SetForegroundColor(colors.warning()),
                style::Print("\n"),
                style::Print("⚠️  WARNING: "),
                style::SetForegroundColor(Color::Reset),
                style::Print("MCP functionality has been disabled by your administrator.\n\n"),
            );
        }

        // Tracking metadata about the performed load operation.
        let mut load_metadata = AgentsLoadMetadata::default();

        let new_agents = if !skip_migration {
            match legacy::migrate(os, false).await {
                Ok(Some(new_agents)) => {
                    let migrated_count = new_agents.len();
                    info!(migrated_count, "Profile migration successful");
                    load_metadata.migration_performed = true;
                    load_metadata.migrated_count = migrated_count as u32;
                    new_agents
                },
                Ok(None) => {
                    info!("Migration was not performed");
                    vec![]
                },
                Err(e) => {
                    error!("Migration did not happen for the following reason: {e}");
                    vec![]
                },
            }
        } else {
            vec![]
        };

        let mut global_mcp_config = None::<McpServerConfig>;

        let mut local_agents = 'local: {
            // We could be launching from the home dir, in which case the global and local agents
            // are the same set of agents. If that is the case, we simply skip this.
            match (std::env::current_dir(), directories::home_dir(os)) {
                (Ok(cwd), Ok(home_dir)) if cwd == home_dir => break 'local Vec::<Agent>::new(),
                _ => {
                    // noop, we keep going with the extraction of local agents (even if we have an
                    // error retrieving cwd or home_dir)
                },
            }

            let Ok(path) = directories::chat_local_agent_dir(os) else {
                break 'local Vec::<Agent>::new();
            };
            let Ok(files) = os.fs.read_dir(path).await else {
                break 'local Vec::<Agent>::new();
            };

            let mut agents = Vec::<Agent>::new();
<<<<<<< HEAD
            let results = load_agents_from_entries(files, os, &mut global_mcp_config, mcp_enabled, &colors).await;
=======
            let results = load_agents_from_entries(files, os, &mut global_mcp_config, mcp_enabled, output).await;
>>>>>>> 7f79ba3b
            for result in results {
                match result {
                    Ok(agent) => agents.push(agent),
                    Err(e) => {
                        load_metadata.load_failed_count += 1;
                        let _ = queue!(
                            output,
                            style::SetForegroundColor(colors.error()),
                            style::Print("Error: "),
                            style::ResetColor,
                            style::Print(e),
                            style::Print("\n"),
                        );
                    },
                }
            }

            agents
        };

        let mut global_agents = 'global: {
            let Ok(path) = directories::chat_global_agent_path(os) else {
                break 'global Vec::<Agent>::new();
            };
            let files = match os.fs.read_dir(&path).await {
                Ok(files) => files,
                Err(e) => {
                    if matches!(e.kind(), io::ErrorKind::NotFound) {
                        if let Err(e) = os.fs.create_dir_all(&path).await {
                            error!("Error creating global agent dir: {:?}", e);
                        }
                    }
                    break 'global Vec::<Agent>::new();
                },
            };

            let mut agents = Vec::<Agent>::new();
<<<<<<< HEAD
            let results = load_agents_from_entries(files, os, &mut global_mcp_config, mcp_enabled, &colors).await;
=======
            let results = load_agents_from_entries(files, os, &mut global_mcp_config, mcp_enabled, output).await;
>>>>>>> 7f79ba3b
            for result in results {
                match result {
                    Ok(agent) => agents.push(agent),
                    Err(e) => {
                        load_metadata.load_failed_count += 1;
                        let _ = queue!(
                            output,
                            style::SetForegroundColor(colors.error()),
                            style::Print("Error: "),
                            style::ResetColor,
                            style::Print(e),
                            style::Print("\n"),
                        );
                    },
                }
            }

            agents
        }
        .into_iter()
        .chain(new_agents)
        .collect::<Vec<_>>();

        // Here we also want to make sure the example config is written to disk if it's not already
        // there.
        // Note that this config is not what q chat uses. It merely serves as an example.
        'example_config: {
            let Ok(path) = directories::example_agent_config(os) else {
                error!("Error obtaining example agent path.");
                break 'example_config;
            };
            if os.fs.exists(&path) {
                break 'example_config;
            }

            // At this point the agents dir would have been created. All we have to worry about is
            // the creation of the example config
            if let Err(e) = os.fs.create_new(&path).await {
                error!("Error creating example agent config: {e}.");
                break 'example_config;
            }

            let example_agent = Agent {
                // This is less important than other fields since names are derived from the name
                // of the config file and thus will not be persisted
                name: "example".to_string(),
                description: Some("This is an example agent config (and will not be loaded unless you change it to have .json extension)".to_string()),
                tools: {
                    NATIVE_TOOLS
                        .iter()
                        .copied()
                        .map(str::to_string)
                        .chain(vec![
                            format!("@mcp_server_name{MCP_SERVER_TOOL_DELIMITER}mcp_tool_name"),
                            "@mcp_server_name_without_tool_specification_to_include_all_tools".to_string(),
                        ])
                        .collect::<Vec<_>>()
                },
                ..Default::default()
            };
            let Ok(content) = example_agent.to_str_pretty() else {
                error!("Error serializing example agent config");
                break 'example_config;
            };
            if let Err(e) = os.fs.write(&path, &content).await {
                error!("Error writing example agent config to file: {e}");
                break 'example_config;
            };
        }

        let local_names = local_agents.iter().map(|a| a.name.as_str()).collect::<HashSet<&str>>();
        global_agents.retain(|a| {
            // If there is a naming conflict for agents, we would retain the local instance
            let name = a.name.as_str();
            if local_names.contains(name) {
                let _ = queue!(
                    output,
                    style::SetForegroundColor(colors.warning()),
                    style::Print("WARNING: "),
                    style::ResetColor,
                    style::Print("Agent conflict for "),
                    style::SetForegroundColor(colors.success()),
                    style::Print(name),
                    style::ResetColor,
                    style::Print(". Using workspace version.\n")
                );
                false
            } else {
                true
            }
        });

        local_agents.append(&mut global_agents);
        let mut all_agents = local_agents;

        // Assume agent in the following order of priority:
        // 1. The agent name specified by the start command via --agent (this is the agent_name that's
        //    passed in)
        // 2. If the above is missing or invalid, assume one that is specified by chat.defaultAgent
        // 3. If the above is missing or invalid, assume the in-memory default
        let active_idx = 'active_idx: {
            if let Some(name) = agent_name {
                if all_agents.iter().any(|a| a.name.as_str() == name) {
                    break 'active_idx name.to_string();
                }
                let _ = queue!(
                    output,
                    style::SetForegroundColor(colors.error()),
                    style::Print("Error"),
                    style::SetForegroundColor(colors.warning()),
                    style::Print(format!(
                        ": no agent with name {} found. Falling back to user specified default",
                        name
                    )),
                    style::Print("\n"),
                    style::ResetColor
                );
            }

            if let Some(user_set_default) = os.database.settings.get_string(Setting::ChatDefaultAgent) {
                if all_agents.iter().any(|a| a.name == user_set_default) {
                    break 'active_idx user_set_default;
                }
                let _ = queue!(
                    output,
                    style::SetForegroundColor(colors.error()),
                    style::Print("Error"),
                    style::SetForegroundColor(colors.warning()),
                    style::Print(format!(
                        ": user defined default {} not found. Falling back to in-memory default",
                        user_set_default
                    )),
                    style::Print("\n"),
                    style::ResetColor
                );
            }

            all_agents.push({
                let mut agent = Agent::default();
                if mcp_enabled {
                    'load_legacy_mcp_json: {
                        if global_mcp_config.is_none() {
                            let Ok(global_mcp_path) = directories::chat_legacy_global_mcp_config(os) else {
                                tracing::error!("Error obtaining legacy mcp json path. Skipping");
                                break 'load_legacy_mcp_json;
                            };
                            let legacy_mcp_config = match McpServerConfig::load_from_file(os, global_mcp_path).await {
                                Ok(config) => config,
                                Err(e) => {
                                    tracing::error!("Error loading global mcp json path: {e}. Skipping");
                                    break 'load_legacy_mcp_json;
                                },
                            };
                            global_mcp_config.replace(legacy_mcp_config);
                        }
                    }

                    if let Some(config) = &global_mcp_config {
                        agent.mcp_servers = config.clone();
                    }
                } else {
                    agent.mcp_servers = McpServerConfig::default();
                }
                agent
            });

            DEFAULT_AGENT_NAME.to_string()
        };

        let _ = output.flush();

        // Post parsing validation here
        let schema = schema_for!(Agent);
        let agents = all_agents
            .into_iter()
            .map(|a| (a.name.clone(), a))
            .collect::<HashMap<_, _>>();
        let active_agent = agents.get(&active_idx);

        'validate: {
            match (serde_json::to_value(schema), active_agent) {
                (Ok(schema), Some(agent)) => {
                    let Ok(instance) = serde_json::to_value(agent) else {
                        let name = &agent.name;
                        error!("Error converting active agent {name} to value for validation. Skipping");
                        break 'validate;
                    };
                    if let Err(e) = jsonschema::validate(&schema, &instance).map_err(|e| e.to_owned()) {
                        let name = &agent.name;
                        let _ = execute!(
                            output,
                            style::SetForegroundColor(colors.warning()),
                            style::Print("WARNING "),
                            style::ResetColor,
                            style::Print("Agent config "),
                            style::SetForegroundColor(colors.success()),
                            style::Print(name),
                            style::ResetColor,
                            style::Print(" is malformed at "),
                            style::SetForegroundColor(colors.warning()),
                            style::Print(&e.instance_path),
                            style::ResetColor,
                            style::Print(format!(": {e}\n")),
                        );
                    }
                },
                (Err(e), _) => {
                    error!("Failed to convert agent definition to schema: {e}. Skipping validation");
                },
                (_, None) => {
                    warn!("Skipping config validation because there is no active agent");
                },
            }
        }

        load_metadata.launched_agent = active_idx.clone();
        (
            Self {
                agents,
                active_idx,
                ..Default::default()
            },
            load_metadata,
        )
    }

    /// Returns a label to describe the permission status for a given tool.
    pub fn display_label(&self, tool_name: &str, origin: &ToolOrigin) -> String {
        use crate::util::pattern_matching::matches_any_pattern;

        let tool_trusted = self.get_active().is_some_and(|a| {
            if matches!(origin, &ToolOrigin::Native) {
                return matches_any_pattern(&a.allowed_tools, tool_name);
            }

            a.allowed_tools.iter().any(|name| {
                name.strip_prefix("@").is_some_and(|remainder| {
                    remainder
                        .split_once(MCP_SERVER_TOOL_DELIMITER)
                        .is_some_and(|(_left, right)| right == tool_name)
                        || remainder == <ToolOrigin as Borrow<str>>::borrow(origin)
                }) || {
                    if let Some(server_name) = name.strip_prefix("@").and_then(|s| s.split('/').next()) {
                        if server_name == <ToolOrigin as Borrow<str>>::borrow(origin) {
                            let tool_pattern = format!("@{}/{}", server_name, tool_name);
                            matches_any_pattern(&a.allowed_tools, &tool_pattern)
                        } else {
                            false
                        }
                    } else {
                        false
                    }
                }
            })
        });

        if tool_trusted || self.trust_all_tools {
            format!("* {}", "trusted".green().bold())
        } else {
            self.default_permission_label(tool_name)
        }
    }

    /// Provide default permission labels for the built-in set of tools.
    // This "static" way avoids needing to construct a tool instance.
    fn default_permission_label(&self, tool_name: &str) -> String {
        let label = match tool_name {
            "fs_read" => "trusted".green().bold(),
            "fs_write" => "not trusted".white(),
            #[cfg(not(windows))]
            "execute_bash" => "trust read-only commands".white(),
            #[cfg(windows)]
<<<<<<< HEAD
            "execute_cmd" => "trust read-only commands".white(),
            "use_aws" => "trust read-only commands".white(),
            "report_issue" => "trusted".green().bold(),
            "thinking" => "trusted (prerelease)".green().bold(),
            _ if self.trust_all_tools => "trusted".white().bold(),
            _ => "not trusted".white(),
=======
            "execute_cmd" => "trust read-only commands".dark_grey(),
            "use_aws" => "trust read-only commands".dark_grey(),
            "report_issue" => "trusted".dark_green().bold(),
            "thinking" => "trusted (prerelease)".dark_green().bold(),
            "todo_list" => "trusted".dark_green().bold(),
            _ if self.trust_all_tools => "trusted".dark_grey().bold(),
            _ => "not trusted".dark_grey(),
>>>>>>> 7f79ba3b
        };

        format!("{} {label}", "*".reset())
    }
}

/// Metadata from the executed [Agents::load] operation.
#[derive(Debug, Clone, Default)]
pub struct AgentsLoadMetadata {
    pub migration_performed: bool,
    pub migrated_count: u32,
    pub load_count: u32,
    pub load_failed_count: u32,
    pub launched_agent: String,
}

async fn load_agents_from_entries(
    mut files: ReadDir,
    os: &Os,
    global_mcp_config: &mut Option<McpServerConfig>,
    mcp_enabled: bool,
<<<<<<< HEAD
    colors: &ColorManager,
=======
    output: &mut impl Write,
>>>>>>> 7f79ba3b
) -> Vec<Result<Agent, AgentConfigError>> {
    let mut res = Vec::<Result<Agent, AgentConfigError>>::new();

    while let Ok(Some(file)) = files.next_entry().await {
        let file_path = &file.path();
        if file_path
            .extension()
            .and_then(OsStr::to_str)
            .is_some_and(|s| s == "json")
        {
<<<<<<< HEAD
            res.push(Agent::load(os, file_path, global_mcp_config, mcp_enabled, colors).await);
=======
            res.push(Agent::load(os, file_path, global_mcp_config, mcp_enabled, output).await);
>>>>>>> 7f79ba3b
        }
    }

    res
}

/// Loads legacy mcp config by combining workspace and global config.
/// In case of a server naming conflict, the workspace config is prioritized.
async fn load_legacy_mcp_config(os: &Os) -> eyre::Result<Option<McpServerConfig>> {
    let global_mcp_path = directories::chat_legacy_global_mcp_config(os)?;
    let global_mcp_config = match McpServerConfig::load_from_file(os, global_mcp_path).await {
        Ok(config) => Some(config),
        Err(e) => {
            tracing::error!("Error loading global mcp json path: {e}.");
            None
        },
    };

    let workspace_mcp_path = directories::chat_legacy_workspace_mcp_config(os)?;
    let workspace_mcp_config = match McpServerConfig::load_from_file(os, workspace_mcp_path).await {
        Ok(config) => Some(config),
        Err(e) => {
            tracing::error!("Error loading global mcp json path: {e}.");
            None
        },
    };

    Ok(match (workspace_mcp_config, global_mcp_config) {
        (Some(mut wc), Some(gc)) => {
            for (server_name, config) in gc.mcp_servers {
                // We prioritize what is in the workspace
                wc.mcp_servers.entry(server_name).or_insert(config);
            }

            Some(wc)
        },
        (None, Some(gc)) => Some(gc),
        (Some(wc), None) => Some(wc),
        _ => None,
    })
}

pub fn queue_permission_override_warning(
    tool_name: &str,
    overridden_settings: &str,
    output: &mut impl Write,
) -> Result<(), std::io::Error> {
    Ok(queue!(
        output,
        style::SetForegroundColor(Color::Yellow),
        style::Print("WARNING: "),
        style::ResetColor,
        style::Print("You have trusted "),
        style::SetForegroundColor(Color::Green),
        style::Print(tool_name),
        style::ResetColor,
        style::Print(" tool, which overrides the toolsSettings: "),
        style::SetForegroundColor(Color::Cyan),
        style::Print(overridden_settings),
        style::ResetColor,
        style::Print("\n"),
    )?)
}

fn default_schema() -> String {
    "https://raw.githubusercontent.com/aws/amazon-q-developer-cli/refs/heads/main/schemas/agent-v1.json".into()
}

// Check if a tool reference is MCP-specific (not @builtin and starts with @)
pub fn is_mcp_tool_ref(s: &str) -> bool {
    // @builtin is not MCP, it's a reference to all built-in tools
    // Any other @ prefix is MCP (e.g., "@git", "@git/git_status")
    !s.starts_with("@builtin") && s.starts_with('@')
}

#[cfg(test)]
fn validate_agent_name(name: &str) -> eyre::Result<()> {
    // Check if name is empty
    if name.is_empty() {
        eyre::bail!("Agent name cannot be empty");
    }

    // Check if name contains only allowed characters and starts with an alphanumeric character
    let re = regex::Regex::new(r"^[a-zA-Z0-9][a-zA-Z0-9_-]*$")?;
    if !re.is_match(name) {
        eyre::bail!(
            "Agent name must start with an alphanumeric character and can only contain alphanumeric characters, hyphens, and underscores"
        );
    }

    Ok(())
}

#[cfg(test)]
mod tests {
    use serde_json::json;

    use super::*;
    const INPUT: &str = r#"
            {
              "name": "some_agent",
              "description": "My developer agent is used for small development tasks like solving open issues.",
              "prompt": "You are a principal developer who uses multiple agents to accomplish difficult engineering tasks",
              "mcpServers": {
                "fetch": { "command": "fetch3.1", "args": [] },
                "git": { "command": "git-mcp", "args": [] }
              },
              "tools": [                                    
                "@git"
              ],
              "toolAliases": {
                  "@gits/some_tool": "some_tool2"
              },
              "allowedTools": [                           
                "fs_read",                               
                "@fetch",
                "@gits/git_status"
              ],
              "resources": [                        
                "file://~/my-genai-prompts/unittest.md"
              ],
              "toolsSettings": {                     
                "fs_write": { "allowedPaths": ["~/**"] },
                "@git/git_status": { "git_user": "$GIT_USER" }
              }
            }
        "#;

    #[test]
    fn test_deser() {
        let agent = serde_json::from_str::<Agent>(INPUT).expect("Deserializtion failed");
        assert!(agent.mcp_servers.mcp_servers.contains_key("fetch"));
        assert!(agent.mcp_servers.mcp_servers.contains_key("git"));
        assert!(agent.tool_aliases.contains_key("@gits/some_tool"));
    }

    #[test]
    fn test_get_active() {
        let mut collection = Agents::default();
        assert!(collection.get_active().is_none());

        let agent = Agent::default();
        let agent_name = agent.name.clone();
        collection.agents.insert(agent_name.clone(), agent);
        collection.active_idx = agent_name.clone();

        assert!(collection.get_active().is_some());
        assert_eq!(collection.get_active().unwrap().name, agent_name);
    }

    #[test]
    fn test_get_active_mut() {
        let mut collection = Agents::default();
        assert!(collection.get_active_mut().is_none());

        let agent = Agent::default();
        collection.agents.insert("default".to_string(), agent);
        collection.active_idx = "default".to_string();

        assert!(collection.get_active_mut().is_some());
        let active = collection.get_active_mut().unwrap();
        active.description = Some("Modified description".to_string());

        assert_eq!(
            collection.agents.get("default").unwrap().description,
            Some("Modified description".to_string())
        );
    }

    #[test]
    fn test_switch() {
        let mut collection = Agents::default();

        let default_agent = Agent::default();
        let dev_agent = Agent {
            name: "dev".to_string(),
            description: Some("Developer agent".to_string()),
            ..Default::default()
        };

        collection.agents.insert("default".to_string(), default_agent);
        collection.agents.insert("dev".to_string(), dev_agent);
        collection.active_idx = "default".to_string();

        // Test successful switch
        let result = collection.switch("dev");
        assert!(result.is_ok());
        assert_eq!(result.unwrap().name, "dev");

        // Test switch to non-existent agent
        let result = collection.switch("nonexistent");
        assert!(result.is_err());
        assert_eq!(result.unwrap_err().to_string(), "No agent with name nonexistent found");
    }

    #[test]
    fn test_validate_agent_name() {
        // Valid names
        assert!(validate_agent_name("valid").is_ok());
        assert!(validate_agent_name("valid123").is_ok());
        assert!(validate_agent_name("valid-name").is_ok());
        assert!(validate_agent_name("valid_name").is_ok());
        assert!(validate_agent_name("123valid").is_ok());

        // Invalid names
        assert!(validate_agent_name("").is_err());
        assert!(validate_agent_name("-invalid").is_err());
        assert!(validate_agent_name("_invalid").is_err());
        assert!(validate_agent_name("invalid!").is_err());
        assert!(validate_agent_name("invalid space").is_err());
    }

    #[test]
    fn test_clear_mcp_configs_with_builtin_variants() {
        let mut agent: Agent = serde_json::from_value(json!({
            "name": "test",
            "tools": [
                "@builtin",
                "@builtin/fs_read",
                "@builtin/execute_bash",
                "@git",
                "@git/status",
                "fs_write"
            ],
            "allowedTools": [
                "@builtin/fs_read",
                "@git/status",
                "fs_write"
            ],
            "toolAliases": {
                "@builtin/fs_read": "read",
                "@git/status": "git_st"
            },
            "toolsSettings": {
                "@builtin/fs_write": { "allowedPaths": ["~/**"] },
                "@git/commit": { "sign": true }
            }
        }))
        .unwrap();

        agent.clear_mcp_configs();

        // All @builtin variants should be preserved while MCP tools should be removed
        assert!(agent.tools.contains(&"@builtin".to_string()));
        assert!(agent.tools.contains(&"@builtin/fs_read".to_string()));
        assert!(agent.tools.contains(&"@builtin/execute_bash".to_string()));
        assert!(agent.tools.contains(&"fs_write".to_string()));
        assert!(!agent.tools.contains(&"@git".to_string()));
        assert!(!agent.tools.contains(&"@git/status".to_string()));

        assert!(agent.allowed_tools.contains("@builtin/fs_read"));
        assert!(agent.allowed_tools.contains("fs_write"));
        assert!(!agent.allowed_tools.contains("@git/status"));

        // Check tool aliases - need to iterate since we can't construct OriginalToolName directly
        let has_builtin_alias = agent
            .tool_aliases
            .iter()
            .any(|(k, v)| k.to_string() == "@builtin/fs_read" && v == "read");
        assert!(has_builtin_alias, "@builtin/fs_read alias should be preserved");

        let has_git_alias = agent.tool_aliases.iter().any(|(k, _)| k.to_string() == "@git/status");
        assert!(!has_git_alias, "@git/status alias should be removed");

        // Check tool settings - need to iterate since we can't construct ToolSettingTarget directly
        let has_builtin_setting = agent
            .tools_settings
            .iter()
            .any(|(k, _)| k.to_string() == "@builtin/fs_write");
        assert!(has_builtin_setting, "@builtin/fs_write settings should be preserved");

        let has_git_setting = agent.tools_settings.iter().any(|(k, _)| k.to_string() == "@git/commit");
        assert!(!has_git_setting, "@git/commit settings should be removed");
    }

    #[test]
    fn test_display_label_no_active_agent() {
        let agents = Agents::default();

        let label = agents.display_label("fs_read", &ToolOrigin::Native);
        // With no active agent, it should fall back to default permissions
        // fs_read has a default of "trusted"
        assert!(
            label.contains("trusted"),
            "fs_read should show default trusted permission, instead found: {}",
            label
        );
    }

    #[test]
    fn test_display_label_trust_all_tools() {
        let agents = Agents {
            trust_all_tools: true,
            ..Default::default()
        };

        // Should be trusted even if not in allowed_tools
        let label = agents.display_label("random_tool", &ToolOrigin::Native);
        assert!(
            label.contains("trusted"),
            "trust_all_tools should make everything trusted, instead found: {}",
            label
        );
    }

    #[test]
    fn test_display_label_default_permissions() {
        let agents = Agents::default();

        // Test default permissions for known tools
        let fs_read_label = agents.display_label("fs_read", &ToolOrigin::Native);
        assert!(
            fs_read_label.contains("trusted"),
            "fs_read should be trusted by default, instead found: {}",
            fs_read_label
        );

        let fs_write_label = agents.display_label("fs_write", &ToolOrigin::Native);
        assert!(
            fs_write_label.contains("not trusted"),
            "fs_write should not be trusted by default, instead found: {}",
            fs_write_label
        );

        let execute_name = if cfg!(windows) { "execute_cmd" } else { "execute_bash" };
        let execute_bash_label = agents.display_label(execute_name, &ToolOrigin::Native);
        assert!(
            execute_bash_label.contains("read-only"),
            "execute_bash should show read-only by default, instead found: {}",
            execute_bash_label
        );
    }

    #[test]
    fn test_display_label_comprehensive_patterns() {
        let mut agents = Agents::default();

        // Create agent with all types of patterns
        let mut allowed_tools = HashSet::new();
        // Native exact match
        allowed_tools.insert("fs_read".to_string());
        // Native wildcard
        allowed_tools.insert("execute_*".to_string());
        // MCP server exact (allows all tools from that server)
        allowed_tools.insert("@server1".to_string());
        // MCP tool exact
        allowed_tools.insert("@server2/specific_tool".to_string());
        // MCP tool wildcard
        allowed_tools.insert("@server3/tool_*".to_string());

        let agent = Agent {
            schema: "test".to_string(),
            name: "test-agent".to_string(),
            description: None,
            prompt: None,
            mcp_servers: Default::default(),
            tools: Vec::new(),
            tool_aliases: Default::default(),
            allowed_tools,
            tools_settings: Default::default(),
            resources: Vec::new(),
            hooks: Default::default(),
            use_legacy_mcp_json: false,
            path: None,
        };

        agents.agents.insert("test-agent".to_string(), agent);
        agents.active_idx = "test-agent".to_string();

        // Test 1: Native exact match
        let label = agents.display_label("fs_read", &ToolOrigin::Native);
        assert!(
            label.contains("trusted"),
            "fs_read should be trusted (exact match), instead found: {}",
            label
        );

        // Test 2: Native wildcard match
        let label = agents.display_label("execute_bash", &ToolOrigin::Native);
        assert!(
            label.contains("trusted"),
            "execute_bash should match execute_* pattern, instead found: {}",
            label
        );

        // Test 3: Native no match
        let label = agents.display_label("fs_write", &ToolOrigin::Native);
        assert!(
            !label.contains("trusted") || label.contains("not trusted"),
            "fs_write should not be trusted, instead found: {}",
            label
        );

        // Test 4: MCP server exact match (allows any tool from server1)
        let label = agents.display_label("any_tool", &ToolOrigin::McpServer("server1".to_string()));
        assert!(
            label.contains("trusted"),
            "Server-level permission should allow any tool, instead found: {}",
            label
        );

        // Test 5: MCP tool exact match
        let label = agents.display_label("specific_tool", &ToolOrigin::McpServer("server2".to_string()));
        assert!(
            label.contains("trusted"),
            "Exact MCP tool should be trusted, instead found: {}",
            label
        );

        // Test 6: MCP tool wildcard match
        let label = agents.display_label("tool_read", &ToolOrigin::McpServer("server3".to_string()));
        assert!(
            label.contains("trusted"),
            "tool_read should match @server3/tool_* pattern, instead found: {}",
            label
        );

        // Test 7: MCP tool no match
        let label = agents.display_label("other_tool", &ToolOrigin::McpServer("server2".to_string()));
        assert!(
            !label.contains("trusted") || label.contains("not trusted"),
            "Non-matching MCP tool should not be trusted, instead found: {}",
            label
        );

        // Test 8: MCP server no match
        let label = agents.display_label("some_tool", &ToolOrigin::McpServer("unknown_server".to_string()));
        assert!(
            !label.contains("trusted") || label.contains("not trusted"),
            "Unknown server should not be trusted, instead found: {}",
            label
        );
    }
}<|MERGE_RESOLUTION|>--- conflicted
+++ resolved
@@ -213,11 +213,8 @@
         &mut self,
         path: &Path,
         legacy_mcp_config: Option<&McpServerConfig>,
-<<<<<<< HEAD
+        output: &mut impl Write,
         colors: &ColorManager,
-=======
-        output: &mut impl Write,
->>>>>>> 7f79ba3b
     ) -> Result<(), AgentConfigError> {
         let Self { mcp_servers, .. } = self;
 
@@ -227,13 +224,8 @@
             for (name, legacy_server) in &legacy_mcp_config.mcp_servers {
                 if mcp_servers.mcp_servers.contains_key(name) {
                     let _ = queue!(
-<<<<<<< HEAD
-                        stderr,
+                        output,
                         style::SetForegroundColor(colors.warning()),
-=======
-                        output,
-                        style::SetForegroundColor(Color::Yellow),
->>>>>>> 7f79ba3b
                         style::Print("WARNING: "),
                         style::ResetColor,
                         style::Print("MCP server '"),
@@ -313,13 +305,8 @@
                 } else {
                     None
                 };
-<<<<<<< HEAD
-
-                agent.thaw(&config_path, legacy_mcp_config.as_ref(), colors)?;
-=======
                 let mut stderr = std::io::stderr();
-                agent.thaw(&config_path, legacy_mcp_config.as_ref(), &mut stderr)?;
->>>>>>> 7f79ba3b
+                agent.thaw(&config_path, legacy_mcp_config.as_ref(), &mut stderr, colors)?;
                 Ok((agent, config_path))
             },
             _ => bail!("Agent {agent_name} does not exist"),
@@ -331,11 +318,8 @@
         agent_path: impl AsRef<Path>,
         legacy_mcp_config: &mut Option<McpServerConfig>,
         mcp_enabled: bool,
-<<<<<<< HEAD
+        output: &mut impl Write,
         colors: &ColorManager,
-=======
-        output: &mut impl Write,
->>>>>>> 7f79ba3b
     ) -> Result<Agent, AgentConfigError> {
         let content = os.fs.read(&agent_path).await?;
         let mut agent = serde_json::from_slice::<Agent>(&content).map_err(|e| AgentConfigError::InvalidJson {
@@ -350,19 +334,11 @@
                     legacy_mcp_config.replace(config);
                 }
             }
-<<<<<<< HEAD
-            agent.thaw(agent_path.as_ref(), legacy_mcp_config.as_ref(), colors)?;
+            agent.thaw(agent_path.as_ref(), legacy_mcp_config.as_ref(), output, colors)?;
         } else {
             agent.clear_mcp_configs();
             // Thaw the agent with empty MCP config to finalize normalization.
-            agent.thaw(agent_path.as_ref(), None, colors)?;
-=======
-            agent.thaw(agent_path.as_ref(), legacy_mcp_config.as_ref(), output)?;
-        } else {
-            agent.clear_mcp_configs();
-            // Thaw the agent with empty MCP config to finalize normalization.
-            agent.thaw(agent_path.as_ref(), None, output)?;
->>>>>>> 7f79ba3b
+            agent.thaw(agent_path.as_ref(), None, output, colors)?;
         }
         Ok(agent)
     }
@@ -529,11 +505,8 @@
             };
 
             let mut agents = Vec::<Agent>::new();
-<<<<<<< HEAD
-            let results = load_agents_from_entries(files, os, &mut global_mcp_config, mcp_enabled, &colors).await;
-=======
-            let results = load_agents_from_entries(files, os, &mut global_mcp_config, mcp_enabled, output).await;
->>>>>>> 7f79ba3b
+            let results =
+                load_agents_from_entries(files, os, &mut global_mcp_config, mcp_enabled, output, &colors).await;
             for result in results {
                 match result {
                     Ok(agent) => agents.push(agent),
@@ -571,11 +544,8 @@
             };
 
             let mut agents = Vec::<Agent>::new();
-<<<<<<< HEAD
-            let results = load_agents_from_entries(files, os, &mut global_mcp_config, mcp_enabled, &colors).await;
-=======
-            let results = load_agents_from_entries(files, os, &mut global_mcp_config, mcp_enabled, output).await;
->>>>>>> 7f79ba3b
+            let results =
+                load_agents_from_entries(files, os, &mut global_mcp_config, mcp_enabled, output, &colors).await;
             for result in results {
                 match result {
                     Ok(agent) => agents.push(agent),
@@ -848,14 +818,6 @@
             #[cfg(not(windows))]
             "execute_bash" => "trust read-only commands".white(),
             #[cfg(windows)]
-<<<<<<< HEAD
-            "execute_cmd" => "trust read-only commands".white(),
-            "use_aws" => "trust read-only commands".white(),
-            "report_issue" => "trusted".green().bold(),
-            "thinking" => "trusted (prerelease)".green().bold(),
-            _ if self.trust_all_tools => "trusted".white().bold(),
-            _ => "not trusted".white(),
-=======
             "execute_cmd" => "trust read-only commands".dark_grey(),
             "use_aws" => "trust read-only commands".dark_grey(),
             "report_issue" => "trusted".dark_green().bold(),
@@ -863,7 +825,6 @@
             "todo_list" => "trusted".dark_green().bold(),
             _ if self.trust_all_tools => "trusted".dark_grey().bold(),
             _ => "not trusted".dark_grey(),
->>>>>>> 7f79ba3b
         };
 
         format!("{} {label}", "*".reset())
@@ -885,11 +846,8 @@
     os: &Os,
     global_mcp_config: &mut Option<McpServerConfig>,
     mcp_enabled: bool,
-<<<<<<< HEAD
+    output: &mut impl Write,
     colors: &ColorManager,
-=======
-    output: &mut impl Write,
->>>>>>> 7f79ba3b
 ) -> Vec<Result<Agent, AgentConfigError>> {
     let mut res = Vec::<Result<Agent, AgentConfigError>>::new();
 
@@ -900,11 +858,7 @@
             .and_then(OsStr::to_str)
             .is_some_and(|s| s == "json")
         {
-<<<<<<< HEAD
-            res.push(Agent::load(os, file_path, global_mcp_config, mcp_enabled, colors).await);
-=======
-            res.push(Agent::load(os, file_path, global_mcp_config, mcp_enabled, output).await);
->>>>>>> 7f79ba3b
+            res.push(Agent::load(os, file_path, global_mcp_config, mcp_enabled, output, colors).await);
         }
     }
 
