--- conflicted
+++ resolved
@@ -194,25 +194,12 @@
                 set.extend(default_approve);
                 set
             },
-<<<<<<< HEAD
-            resources: vec![
-                "file://AmazonQ.md",
-                "file://AGENTS.md",
-                "file://README.md",
-                "file://.amazonq/rules/**/*.md",
-                "file://.kiro/steering/**/*.md",
-            ]
-            .into_iter()
-            .map(Into::into)
-            .collect::<Vec<_>>(),
-=======
             resources: {
                 let mut resources = Vec::new();
                 resources.extend(paths::workspace::DEFAULT_AGENT_RESOURCES.iter().map(|&s| s.into()));
                 resources.push(format!("file://{}", paths::workspace::RULES_PATTERN).into());
                 resources
             },
->>>>>>> e3cf013a
             hooks: Default::default(),
             tools_settings: Default::default(),
             use_legacy_mcp_json: true,
