--- conflicted
+++ resolved
@@ -20,7 +20,7 @@
 };
 
 use crate::cli::chat::colors::ColorManager;
-use crossterm::style::Stylize;
+use crossterm::style::{Color, Stylize};
 
 use crossterm::{
     execute,
@@ -310,11 +310,8 @@
         os: &Os,
         agent_path: impl AsRef<Path>,
         legacy_mcp_config: &mut Option<McpServerConfig>,
-<<<<<<< HEAD
+        mcp_enabled: bool,
         colors: &ColorManager,
-=======
-        mcp_enabled: bool,
->>>>>>> 3f26b1f0
     ) -> Result<Agent, AgentConfigError> {
         let content = os.fs.read(&agent_path).await?;
         let mut agent = serde_json::from_slice::<Agent>(&content).map_err(|e| AgentConfigError::InvalidJson {
@@ -329,17 +326,12 @@
                     legacy_mcp_config.replace(config);
                 }
             }
-            agent.thaw(agent_path.as_ref(), legacy_mcp_config.as_ref())?;
+            agent.thaw(agent_path.as_ref(), legacy_mcp_config.as_ref(), &colors)?;
         } else {
             agent.clear_mcp_configs();
             // Thaw the agent with empty MCP config to finalize normalization.
-            agent.thaw(agent_path.as_ref(), None)?;
-        }
-<<<<<<< HEAD
-
-        agent.thaw(agent_path.as_ref(), legacy_mcp_config.as_ref(), &colors)?;
-=======
->>>>>>> 3f26b1f0
+            agent.thaw(agent_path.as_ref(), None, &colors)?;
+        }
         Ok(agent)
     }
 
@@ -446,14 +438,12 @@
         output: &mut impl Write,
         mcp_enabled: bool,
     ) -> (Self, AgentsLoadMetadata) {
-<<<<<<< HEAD
         let colors = ColorManager::from_settings(&os.database.settings);
         
-=======
         if !mcp_enabled {
             let _ = execute!(
                 output,
-                style::SetForegroundColor(Color::Yellow),
+                style::SetForegroundColor(colors.warning()),
                 style::Print("\n"),
                 style::Print("⚠️  WARNING: "),
                 style::SetForegroundColor(Color::Reset),
@@ -461,7 +451,6 @@
             );
         }
 
->>>>>>> 3f26b1f0
         // Tracking metadata about the performed load operation.
         let mut load_metadata = AgentsLoadMetadata::default();
 
@@ -508,11 +497,7 @@
             };
 
             let mut agents = Vec::<Agent>::new();
-<<<<<<< HEAD
-            let results = load_agents_from_entries(files, os, &mut global_mcp_config, &colors).await;
-=======
-            let results = load_agents_from_entries(files, os, &mut global_mcp_config, mcp_enabled).await;
->>>>>>> 3f26b1f0
+            let results = load_agents_from_entries(files, os, &mut global_mcp_config, mcp_enabled, &colors).await;
             for result in results {
                 match result {
                     Ok(agent) => agents.push(agent),
@@ -550,11 +535,7 @@
             };
 
             let mut agents = Vec::<Agent>::new();
-<<<<<<< HEAD
-            let results = load_agents_from_entries(files, os, &mut global_mcp_config, &colors).await;
-=======
-            let results = load_agents_from_entries(files, os, &mut global_mcp_config, mcp_enabled).await;
->>>>>>> 3f26b1f0
+            let results = load_agents_from_entries(files, os, &mut global_mcp_config, mcp_enabled, &colors).await;
             for result in results {
                 match result {
                     Ok(agent) => agents.push(agent),
@@ -853,11 +834,8 @@
     mut files: ReadDir,
     os: &Os,
     global_mcp_config: &mut Option<McpServerConfig>,
-<<<<<<< HEAD
+    mcp_enabled: bool,
     colors: &ColorManager,
-=======
-    mcp_enabled: bool,
->>>>>>> 3f26b1f0
 ) -> Vec<Result<Agent, AgentConfigError>> {
     let mut res = Vec::<Result<Agent, AgentConfigError>>::new();
 
@@ -868,11 +846,7 @@
             .and_then(OsStr::to_str)
             .is_some_and(|s| s == "json")
         {
-<<<<<<< HEAD
-            res.push(Agent::load(os, file_path, global_mcp_config, colors).await);
-=======
-            res.push(Agent::load(os, file_path, global_mcp_config, mcp_enabled).await);
->>>>>>> 3f26b1f0
+            res.push(Agent::load(os, file_path, global_mcp_config, mcp_enabled, colors).await);
         }
     }
 
