--- conflicted
+++ resolved
@@ -590,10 +590,7 @@
                 );
             }
 
-<<<<<<< HEAD
-            all_agents.push(Agent::default());
-=======
-            local_agents.push({
+            all_agents.push({
                 let mut agent = Agent::default();
                 'load_legacy_mcp_json: {
                     if global_mcp_config.is_none() {
@@ -618,7 +615,7 @@
 
                 agent
             });
->>>>>>> cc1fa65a
+
             "default".to_string()
         };
 
@@ -655,7 +652,7 @@
                             style::SetForegroundColor(Color::Yellow),
                             style::Print(&e.instance_path),
                             style::ResetColor,
-                            style::Print(format!(": {e}")),
+                            style::Print(format!(": {e}\n")),
                         );
                     }
                 },
