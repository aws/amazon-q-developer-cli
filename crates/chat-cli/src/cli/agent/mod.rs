--- conflicted
+++ resolved
@@ -217,13 +217,10 @@
                 .to_string_lossy()
                 .to_string();
 
-<<<<<<< HEAD
             self.name = name;
         }
-=======
-        self.name = name.clone();
+
         self.path = Some(path.to_path_buf());
->>>>>>> 7fdd94e7
 
         if let (true, Some(global_mcp_config)) = (self.use_legacy_mcp_json, global_mcp_config) {
             let mut stderr = std::io::stderr();
