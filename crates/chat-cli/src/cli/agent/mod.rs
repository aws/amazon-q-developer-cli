--- conflicted
+++ resolved
@@ -63,16 +63,8 @@
     directories,
 };
 
-<<<<<<< HEAD
 mod context_migrate;
-mod mcp_config;
-mod root_command_args;
-pub mod wrapper_types;
-
-pub use root_command_args::*;
-
-=======
->>>>>>> 1251e9c0
+
 /// An [Agent] is a declarative way of configuring a given instance of q chat. Currently, it is
 /// impacting q chat in via influenicng [ContextManager] and [ToolManager].
 /// Changes made to [ContextManager] and [ToolManager] do not persist across sessions.
@@ -153,13 +145,8 @@
             description: Some("Default agent".to_string()),
             prompt: Default::default(),
             mcp_servers: Default::default(),
-<<<<<<< HEAD
             tools: vec!["*".to_string()],
-            alias: Default::default(),
-=======
-            tools: NATIVE_TOOLS.iter().copied().map(str::to_string).collect::<Vec<_>>(),
             tool_aliases: Default::default(),
->>>>>>> 1251e9c0
             allowed_tools: {
                 let mut set = HashSet::<String>::new();
                 let default_approve = DEFAULT_APPROVE.iter().copied().map(str::to_string);
@@ -408,15 +395,8 @@
             vec![]
         };
 
-<<<<<<< HEAD
-        if let Some(name) = chosen_name.as_ref() {
-            agent_name.replace(name.as_str());
-        }
-
         let mut global_mcp_config = None::<McpServerConfig>;
 
-=======
->>>>>>> 1251e9c0
         let mut local_agents = 'local: {
             // We could be launching from the home dir, in which case the global and local agents
             // are the same set of agents. If that is the case, we simply skip this.
