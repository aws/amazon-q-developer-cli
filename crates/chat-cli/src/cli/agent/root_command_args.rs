--- conflicted
+++ resolved
@@ -141,11 +141,15 @@
             },
             Some(AgentSubcommands::Validate { path }) => {
                 let mut global_mcp_config = None::<McpServerConfig>;
-<<<<<<< HEAD
-                let agent = Agent::load(os, path.as_str(), &mut global_mcp_config, mcp_enabled, &colors).await;
-=======
-                let agent = Agent::load(os, path.as_str(), &mut global_mcp_config, mcp_enabled, &mut stderr).await;
->>>>>>> 7f79ba3b
+                let agent = Agent::load(
+                    os,
+                    path.as_str(),
+                    &mut global_mcp_config,
+                    mcp_enabled,
+                    &mut stderr,
+                    &colors,
+                )
+                .await;
 
                 'validate: {
                     match agent {
