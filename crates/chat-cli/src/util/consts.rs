/// TODO(brandonskiser): revert back to "qchat" for prompting login after standalone releases.
pub const CLI_BINARY_NAME: &str = "kiro-cli";
pub const CHAT_BINARY_NAME: &str = "kiro-cli-chat";

pub const GITHUB_REPO_NAME: &str = "aws/amazon-q-developer-cli";

pub const MCP_SERVER_TOOL_DELIMITER: &str = "/";

pub const GOV_REGIONS: &[&str] = &["us-gov-east-1", "us-gov-west-1"];

/// Build time env vars
pub mod build {
    /// A git full sha hash of the current build
    pub const HASH: Option<&str> = option_env!("AMAZON_Q_BUILD_HASH");

    /// The datetime in rfc3339 format of the current build
    pub const DATETIME: Option<&str> = option_env!("AMAZON_Q_BUILD_DATETIME");
}

pub mod env_var {
    macro_rules! define_env_vars {
        ($($(#[$meta:meta])* $ident:ident = $name:expr),*) => {
            $(
                $(#[$meta])*
                pub const $ident: &str = $name;
            )*

            pub const ALL: &[&str] = &[$($ident),*];
        }
    }

    define_env_vars! {
        /// The UUID of the current parent qterm instance
        QTERM_SESSION_ID = "QTERM_SESSION_ID",

        /// The current parent socket to connect to
        Q_PARENT = "Q_PARENT",

        /// Set the [`Q_PARENT`] parent socket to connect to
        Q_SET_PARENT = "Q_SET_PARENT",

        /// Guard for the [`Q_SET_PARENT`] check
        Q_SET_PARENT_CHECK = "Q_SET_PARENT_CHECK",

        /// Set if qterm is running, contains the version
        Q_TERM = "Q_TERM",

        /// Sets the current log level
        Q_LOG_LEVEL = "Q_LOG_LEVEL",

        /// Overrides the ZDOTDIR environment variable
        Q_ZDOTDIR = "Q_ZDOTDIR",

        /// Indicates a process was launched by Kiro
        PROCESS_LAUNCHED_BY_Q = "PROCESS_LAUNCHED_BY_Q",

        /// The shell to use in qterm
        Q_SHELL = "Q_SHELL",

        /// Indicates the user is debugging the shell
        Q_DEBUG_SHELL = "Q_DEBUG_SHELL",

        /// Indicates the user is using zsh autosuggestions which disables Inline
        Q_USING_ZSH_AUTOSUGGESTIONS = "Q_USING_ZSH_AUTOSUGGESTIONS",

        /// Overrides the path to the bundle metadata released with certain desktop builds.
        Q_BUNDLE_METADATA_PATH = "Q_BUNDLE_METADATA_PATH",

        /// Identifier for the client application or service using the chat-cli
        Q_CLI_CLIENT_APPLICATION = "Q_CLI_CLIENT_APPLICATION",

<<<<<<< HEAD
        /// Shows continuation IDs in chat output for debugging/development
        Q_SHOW_CONTINUATION_IDS = "Q_SHOW_CONTINUATION_IDS"
=======
        /// Flag for running integration tests
        CLI_IS_INTEG_TEST = "Q_CLI_IS_INTEG_TEST",

        /// Enable logging to stdout
        Q_LOG_STDOUT = "Q_LOG_STDOUT",

        /// Disable telemetry collection
        Q_DISABLE_TELEMETRY = "Q_DISABLE_TELEMETRY",

        /// Mock chat response for testing
        Q_MOCK_CHAT_RESPONSE = "Q_MOCK_CHAT_RESPONSE",

        /// Disable truecolor terminal support
        Q_DISABLE_TRUECOLOR = "Q_DISABLE_TRUECOLOR",

        /// Fake remote environment for testing
        Q_FAKE_IS_REMOTE = "Q_FAKE_IS_REMOTE",

        /// Codespaces environment indicator
        Q_CODESPACES = "Q_CODESPACES",

        /// CI environment indicator
        Q_CI = "Q_CI",

        /// Telemetry client ID
        Q_TELEMETRY_CLIENT_ID = "Q_TELEMETRY_CLIENT_ID",

        /// Amazon Q SigV4 authentication
        AMAZON_Q_SIGV4 = "AMAZON_Q_SIGV4",

        /// Amazon Q chat shell
        AMAZON_Q_CHAT_SHELL = "AMAZON_Q_CHAT_SHELL",

        /// Editor environment variable
        EDITOR = "EDITOR",

        /// Terminal type
        TERM = "TERM",

        /// AWS region
        AWS_REGION = "AWS_REGION",

        /// GitHub Codespaces environment
        CODESPACES = "CODESPACES",

        /// CI environment
        CI = "CI"
>>>>>>> e3cf013a
    }
}

#[cfg(test)]
mod tests {
    use time::OffsetDateTime;
    use time::format_description::well_known::Rfc3339;

    use super::*;

    #[test]
    fn test_build_envs() {
        if let Some(build_hash) = build::HASH {
            println!("build_hash: {build_hash}");
            assert!(!build_hash.is_empty());
        }

        if let Some(build_datetime) = build::DATETIME {
            println!("build_datetime: {build_datetime}");
            println!("{}", OffsetDateTime::parse(build_datetime, &Rfc3339).unwrap());
        }
    }
}<|MERGE_RESOLUTION|>--- conflicted
+++ resolved
@@ -69,10 +69,9 @@
         /// Identifier for the client application or service using the chat-cli
         Q_CLI_CLIENT_APPLICATION = "Q_CLI_CLIENT_APPLICATION",
 
-<<<<<<< HEAD
         /// Shows continuation IDs in chat output for debugging/development
-        Q_SHOW_CONTINUATION_IDS = "Q_SHOW_CONTINUATION_IDS"
-=======
+        Q_SHOW_CONTINUATION_IDS = "Q_SHOW_CONTINUATION_IDS",
+
         /// Flag for running integration tests
         CLI_IS_INTEG_TEST = "Q_CLI_IS_INTEG_TEST",
 
@@ -120,7 +119,6 @@
 
         /// CI environment
         CI = "CI"
->>>>>>> e3cf013a
     }
 }
 
