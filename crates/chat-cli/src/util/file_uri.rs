--- conflicted
+++ resolved
@@ -162,11 +162,7 @@
             Err(FileUriError::FileNotFound { path }) => {
                 // Verify the path was expanded (should start with / not ~)
                 assert!(
-<<<<<<< HEAD
-                    path.starts_with("/"),
-=======
                     path.is_absolute(),
->>>>>>> 846669fb
                     "Path should be absolute after tilde expansion, got: {:?}",
                     path
                 );
