--- conflicted
+++ resolved
@@ -65,14 +65,8 @@
     //! User-level paths (relative to home directory)
     pub const SHADOW_REPO_DIR: &str = ".aws/amazonq/cli-checkouts";
     pub const CLI_BASH_HISTORY: &str = ".aws/amazonq/.cli_bash_history";
-<<<<<<< HEAD
-    pub const GLOBAL_CONTEXT: &str = ".aws/amazonq/global_context.json";
-    pub const PROFILES_DIR: &str = ".aws/amazonq/profiles";
-    pub const KNOWLEDGE_BASES_DIR: &str = ".aws/amazonq/knowledge_bases";
     pub const SETTINGS_FILE: &str = ".aws/kiro-cli/settings.json";
     pub const MIGRATION_LOCK_FILE: &str = ".aws/kiro-cli/.migration.lock";
-=======
->>>>>>> 80987c0a
 }
 
 type Result<T, E = DirectoryError> = std::result::Result<T, E>;
@@ -437,7 +431,6 @@
             .join("amazon-q")
             .join("data.sqlite3"))
     }
-<<<<<<< HEAD
 
     /// Get old settings path (amazon-q location)
     pub fn old_settings_path() -> Result<PathBuf> {
@@ -452,7 +445,7 @@
         Ok(dirs::home_dir()
             .ok_or(DirectoryError::NoHomeDirectory)?
             .join(global::MIGRATION_LOCK_FILE))
-=======
+    }
 }
 
 #[cfg(test)]
@@ -639,6 +632,5 @@
 
         let path = resolve_migrated_path_with_fs(&fs, home, current, false, "rules");
         assert_eq!(path, Path::new("/current/.kiro/rules"));
->>>>>>> 80987c0a
     }
 }