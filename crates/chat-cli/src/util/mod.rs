pub mod consts;
pub mod directories;
<<<<<<< HEAD
pub mod file_uri;
=======
pub mod editor;
>>>>>>> ddb293cf
pub mod knowledge_store;
pub mod open;
pub mod pattern_matching;
pub mod spinner;
pub mod system_info;
#[cfg(test)]
pub mod test;
pub mod tool_permission_checker;
pub mod ui;

use std::fmt::Display;
use std::io;
use std::io::{
    ErrorKind,
    Write,
    stdout,
};

use anstream::stream::IsTerminal;
pub use consts::*;
use dialoguer::Select;
use dialoguer::theme::ColorfulTheme;
use eyre::{
    Context,
    Result,
    bail,
};
use thiserror::Error;
use tracing::warn;

#[derive(Debug, Error)]
pub enum UtilError {
    #[error("io operation error")]
    IoError(#[from] std::io::Error),
    #[error(transparent)]
    Directory(#[from] directories::DirectoryError),
    #[error(transparent)]
    StrUtf8Error(#[from] std::str::Utf8Error),
    #[error(transparent)]
    Json(#[from] serde_json::Error),
}

#[derive(Debug, Clone)]
pub struct UnknownDesktopErrContext {
    xdg_current_desktop: String,
    xdg_session_desktop: String,
    gdm_session: String,
}

impl std::fmt::Display for UnknownDesktopErrContext {
    fn fmt(&self, f: &mut std::fmt::Formatter<'_>) -> std::fmt::Result {
        write!(f, "XDG_CURRENT_DESKTOP: `{}`, ", self.xdg_current_desktop)?;
        write!(f, "XDG_SESSION_DESKTOP: `{}`, ", self.xdg_session_desktop)?;
        write!(f, "GDMSESSION: `{}`", self.gdm_session)
    }
}

pub fn choose(prompt: impl Display, options: &[impl ToString]) -> Result<Option<usize>> {
    if options.is_empty() {
        bail!("no options passed to choose")
    }

    if !stdout().is_terminal() {
        warn!("called choose while stdout is not a terminal");
        return Ok(Some(0));
    }

    match Select::with_theme(&dialoguer_theme())
        .items(options)
        .default(0)
        .with_prompt(prompt.to_string())
        .interact_opt()
    {
        Ok(ok) => Ok(ok),
        Err(dialoguer::Error::IO(io)) if io.kind() == ErrorKind::Interrupted => Ok(None),
        Err(e) => Err(e).wrap_err("Failed to choose"),
    }
}

pub fn input(prompt: &str, initial_text: Option<&str>) -> Result<String> {
    if !stdout().is_terminal() {
        warn!("called input while stdout is not a terminal");
        return Ok(String::new());
    }

    let theme = dialoguer_theme();
    let mut input = dialoguer::Input::with_theme(&theme).with_prompt(prompt);

    if let Some(initial_text) = initial_text {
        input = input.with_initial_text(initial_text);
    }

    Ok(input.interact_text()?)
}

pub fn dialoguer_theme() -> ColorfulTheme {
    ColorfulTheme {
        prompt_prefix: dialoguer::console::style("?".into()).for_stderr().magenta(),
        ..ColorfulTheme::default()
    }
}

/// A writer that discards all data written to it.
pub struct NullWriter;

impl Write for NullWriter {
    fn write(&mut self, buf: &[u8]) -> io::Result<usize> {
        // Report that all bytes were successfully "written" (i.e., discarded).
        Ok(buf.len())
    }

    fn flush(&mut self) -> io::Result<()> {
        // Flushing a null writer does nothing.
        Ok(())
    }
}<|MERGE_RESOLUTION|>--- conflicted
+++ resolved
@@ -1,10 +1,7 @@
 pub mod consts;
 pub mod directories;
-<<<<<<< HEAD
 pub mod file_uri;
-=======
 pub mod editor;
->>>>>>> ddb293cf
 pub mod knowledge_store;
 pub mod open;
 pub mod pattern_matching;
