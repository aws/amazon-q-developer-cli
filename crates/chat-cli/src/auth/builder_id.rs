//! # Builder ID
//!
//!  SSO flow (RFC: <https://tools.ietf.org/html/rfc8628>)
//!    1. Get a client id (SSO-OIDC identifier, formatted per RFC6749).
//!       - Code: [DeviceRegistration::register]
//!          - Calls [Client::register_client]
//!       - RETURNS: [DeviceRegistration]
//!       - Client registration is valid for potentially months and creates state server-side, so
//!         the client SHOULD cache them to disk.
//!    2. Start device authorization.
//!       - Code: [start_device_authorization]
//!          - Calls [Client::start_device_authorization]
//!       - RETURNS (RFC: <https://tools.ietf.org/html/rfc8628#section-3.2>):
//!         [StartDeviceAuthorizationResponse]
//!    3. Poll for the access token
//!       - Code: [poll_create_token]
//!          - Calls [Client::create_token]
//!       - RETURNS: [PollCreateToken]
//!    4. (Repeat) Tokens SHOULD be refreshed if expired and a refresh token is available.
//!        - Code: [BuilderIdToken::refresh_token]
//!          - Calls [Client::create_token]
//!        - RETURNS: [BuilderIdToken]

use aws_sdk_ssooidc::client::Client;
use aws_sdk_ssooidc::config::retry::RetryConfig;
use aws_sdk_ssooidc::config::{
    BehaviorVersion,
    ConfigBag,
    RuntimeComponents,
    SharedAsyncSleep,
};
use aws_sdk_ssooidc::error::SdkError;
use aws_sdk_ssooidc::operation::create_token::CreateTokenOutput;
use aws_sdk_ssooidc::operation::register_client::RegisterClientOutput;
use aws_smithy_async::rt::sleep::TokioSleep;
use aws_smithy_runtime_api::client::identity::http::Token;
use aws_smithy_runtime_api::client::identity::{
    Identity,
    IdentityFuture,
    ResolveIdentity,
};
use aws_smithy_types::error::display::DisplayErrorContext;
use aws_types::region::Region;
use eyre::Result;
use time::OffsetDateTime;
use tracing::{
    debug,
    error,
    info,
    trace,
    warn,
};

use crate::api_client::stalled_stream_protection_config;
use crate::auth::AuthError;
use crate::auth::consts::*;
use crate::auth::scope::is_scopes;
use crate::aws_common::app_name;
use crate::database::{
    Database,
    Secret,
};
use crate::os::Env;
use crate::util::env_var::{
    is_integ_test,
    is_sigv4_enabled,
};

#[derive(Debug, Copy, Clone, PartialEq, Eq, serde::Serialize, serde::Deserialize)]
pub enum OAuthFlow {
    DeviceCode,
    // This must remain backwards compatible
    #[serde(alias = "PKCE")]
    Pkce,
}

/// Indicates if an expiration time has passed, there is a small 1 min window that is removed
/// so the token will not expire in transit
fn is_expired(expiration_time: &OffsetDateTime) -> bool {
    let now = time::OffsetDateTime::now_utc();
    &(now + time::Duration::minutes(1)) > expiration_time
}

pub(crate) fn oidc_url(region: &Region) -> String {
    format!("https://oidc.{region}.amazonaws.com")
}

pub fn client(region: Region) -> Client {
    Client::new(
        &aws_types::SdkConfig::builder()
            .http_client(crate::aws_common::http_client::client())
            .behavior_version(BehaviorVersion::v2025_08_07())
            .endpoint_url(oidc_url(&region))
            .region(region)
            .retry_config(RetryConfig::standard().with_max_attempts(3))
            .sleep_impl(SharedAsyncSleep::new(TokioSleep::new()))
            .stalled_stream_protection(stalled_stream_protection_config())
            .app_name(app_name())
            .build(),
    )
}

/// Represents an OIDC registered client, resulting from the "register client" API call.
#[derive(Debug, Clone, serde::Serialize, serde::Deserialize)]
pub struct DeviceRegistration {
    pub client_id: String,
    pub client_secret: Secret,
    #[serde(with = "time::serde::rfc3339::option")]
    pub client_secret_expires_at: Option<time::OffsetDateTime>,
    pub region: String,
    pub oauth_flow: OAuthFlow,
    pub scopes: Option<Vec<String>>,
}

impl DeviceRegistration {
    const SECRET_KEY: &'static str = "codewhisperer:odic:device-registration";

    pub fn from_output(
        output: RegisterClientOutput,
        region: &Region,
        oauth_flow: OAuthFlow,
        scopes: Vec<String>,
    ) -> Self {
        Self {
            client_id: output.client_id.unwrap_or_default(),
            client_secret: output.client_secret.unwrap_or_default().into(),
            client_secret_expires_at: time::OffsetDateTime::from_unix_timestamp(output.client_secret_expires_at).ok(),
            region: region.to_string(),
            oauth_flow,
            scopes: Some(scopes),
        }
    }

    /// Loads the OIDC registered client from the secret store, deleting it if it is expired.
    async fn load_from_secret_store(database: &Database, region: &Region) -> Result<Option<Self>, AuthError> {
        trace!(?region, "loading device registration from secret store");
        let device_registration = database.get_secret(Self::SECRET_KEY).await?;

        if let Some(device_registration) = device_registration {
            // check that the data is not expired, assume it is invalid if not present
            let device_registration: Self = serde_json::from_str(&device_registration.0)?;

            if let Some(client_secret_expires_at) = device_registration.client_secret_expires_at {
                let is_expired = is_expired(&client_secret_expires_at);
                let registration_region_is_valid = device_registration.region == region.as_ref();
                trace!(
                    ?is_expired,
                    ?registration_region_is_valid,
                    "checking if device registration is valid"
                );
                if !is_expired && registration_region_is_valid {
                    return Ok(Some(device_registration));
                }
            } else {
                warn!("no expiration time found for the client secret");
            }
        }

        // delete the data if its expired or invalid
        if let Err(err) = database.delete_secret(Self::SECRET_KEY).await {
            error!(?err, "Failed to delete device registration from keychain");
        }

        Ok(None)
    }

    /// Loads the client saved in the secret store if available, otherwise registers a new client
    /// and saves it in the secret store.
    pub async fn init_device_code_registration(
        database: &Database,
        client: &Client,
        region: &Region,
    ) -> Result<Self, AuthError> {
        match Self::load_from_secret_store(database, region).await {
            Ok(Some(registration)) if registration.oauth_flow == OAuthFlow::DeviceCode => match &registration.scopes {
                Some(scopes) if is_scopes(scopes) => return Ok(registration),
                _ => warn!("Invalid scopes in device registration, ignoring"),
            },
            // If it doesn't exist or is for another OAuth flow,
            // then continue with creating a new one.
            Ok(None | Some(_)) => {},
            Err(err) => {
                error!(?err, "Failed to read device registration from keychain");
            },
        };

        let mut register = client
            .register_client()
            .client_name(CLIENT_NAME)
            .client_type(CLIENT_TYPE);
        for scope in SCOPES {
            register = register.scopes(*scope);
        }
        let output = register.send().await?;

        let device_registration = Self::from_output(
            output,
            region,
            OAuthFlow::DeviceCode,
            SCOPES.iter().map(|s| (*s).to_owned()).collect(),
        );

        if let Err(err) = device_registration.save(database).await {
            error!(?err, "Failed to write device registration to keychain");
        }

        Ok(device_registration)
    }

    /// Saves to the passed secret store.
    pub async fn save(&self, secret_store: &Database) -> Result<(), AuthError> {
        secret_store
            .set_secret(Self::SECRET_KEY, &serde_json::to_string(&self)?)
            .await?;
        Ok(())
    }
}

#[derive(Debug, Clone, serde::Serialize, serde::Deserialize)]
pub struct StartDeviceAuthorizationResponse {
    /// Device verification code.
    pub device_code: String,
    /// User verification code.
    pub user_code: String,
    /// Verification URI on the authorization server.
    pub verification_uri: String,
    /// User verification URI on the authorization server.
    pub verification_uri_complete: String,
    /// Lifetime (seconds) of `device_code` and `user_code`.
    pub expires_in: i32,
    /// Minimum time (seconds) the client SHOULD wait between polling intervals.
    pub interval: i32,
    pub region: String,
    pub start_url: String,
}

/// Init a builder id request
pub async fn start_device_authorization(
    database: &Database,
    start_url: Option<String>,
    region: Option<String>,
) -> Result<StartDeviceAuthorizationResponse, AuthError> {
    let region = region.clone().map_or(OIDC_BUILDER_ID_REGION, Region::new);
    let client = client(region.clone());

    let DeviceRegistration {
        client_id,
        client_secret,
        ..
    } = DeviceRegistration::init_device_code_registration(database, &client, &region).await?;

    let output = client
        .start_device_authorization()
        .client_id(&client_id)
        .client_secret(&client_secret.0)
        .start_url(start_url.as_deref().unwrap_or(START_URL))
        .send()
        .await?;

    Ok(StartDeviceAuthorizationResponse {
        device_code: output.device_code.unwrap_or_default(),
        user_code: output.user_code.unwrap_or_default(),
        verification_uri: output.verification_uri.unwrap_or_default(),
        verification_uri_complete: output.verification_uri_complete.unwrap_or_default(),
        expires_in: output.expires_in,
        interval: output.interval,
        region: region.to_string(),
        start_url: start_url.unwrap_or_else(|| START_URL.to_owned()),
    })
}

#[derive(Debug, Clone, PartialEq, Eq)]
pub enum TokenType {
    BuilderId,
    IamIdentityCenter,
}

impl From<Option<&str>> for TokenType {
    fn from(start_url: Option<&str>) -> Self {
        match start_url {
            Some(url) if url == START_URL => TokenType::BuilderId,
            None => TokenType::BuilderId,
            Some(_) => TokenType::IamIdentityCenter,
        }
    }
}

#[derive(Debug, Clone, serde::Serialize, serde::Deserialize)]
pub struct BuilderIdToken {
    pub access_token: Secret,
    #[serde(with = "time::serde::rfc3339")]
    pub expires_at: time::OffsetDateTime,
    pub refresh_token: Option<Secret>,
    pub region: Option<String>,
    pub start_url: Option<String>,
    pub oauth_flow: OAuthFlow,
    pub scopes: Option<Vec<String>>,
}

impl BuilderIdToken {
    const SECRET_KEY: &'static str = "codewhisperer:odic:token";

    #[cfg(test)]
    fn test() -> Self {
        Self {
            access_token: Secret("test_access_token".to_string()),
            expires_at: time::OffsetDateTime::now_utc() + time::Duration::minutes(60),
            refresh_token: Some(Secret("test_refresh_token".to_string())),
            region: Some(OIDC_BUILDER_ID_REGION.to_string()),
            start_url: Some(START_URL.to_string()),
            oauth_flow: OAuthFlow::DeviceCode,
            scopes: Some(SCOPES.iter().map(|s| (*s).to_owned()).collect()),
        }
    }

    /// Load the token from the keychain, refresh the token if it is expired and return it
    pub async fn load(
        database: &Database,
        telemetry: Option<&crate::telemetry::TelemetryThread>,
    ) -> Result<Option<Self>, AuthError> {
        // Can't use #[cfg(test)] without breaking lints, and we don't want to require
        // authentication in order to run ChatSession tests. Hence, adding this here with cfg!(test)
        if cfg!(test) && !is_integ_test() {
            return Ok(Some(Self {
                access_token: Secret("test_access_token".to_string()),
                expires_at: time::OffsetDateTime::now_utc() + time::Duration::minutes(60),
                refresh_token: Some(Secret("test_refresh_token".to_string())),
                region: Some(OIDC_BUILDER_ID_REGION.to_string()),
                start_url: Some(START_URL.to_string()),
                oauth_flow: OAuthFlow::DeviceCode,
                scopes: Some(SCOPES.iter().map(|s| (*s).to_owned()).collect()),
            }));
        }

        trace!("loading builder id token from the secret store");
        match database.get_secret(Self::SECRET_KEY).await {
            Ok(Some(secret)) => {
                let token: Option<Self> = serde_json::from_str(&secret.0)?;
                match token {
                    Some(token) => {
                        let region = token.region.clone().map_or(OIDC_BUILDER_ID_REGION, Region::new);
                        let client = client(region.clone());

                        if token.is_expired() {
                            trace!("token is expired, refreshing");
                            token.refresh_token(&client, database, &region, telemetry).await
                        } else {
                            trace!(?token, "found a valid token");
                            Ok(Some(token))
                        }
                    },
                    None => {
                        debug!("secret stored in the database was empty");
                        Ok(None)
                    },
                }
            },
            Ok(None) => {
                debug!("no secret found in the database");
                Ok(None)
            },
            Err(err) => {
                error!(%err, "Error getting builder id token from keychain");
                Err(err)?
            },
        }
    }

    /// Refresh the access token
    pub async fn refresh_token(
        &self,
        client: &Client,
        database: &Database,
        region: &Region,
        telemetry: Option<&crate::telemetry::TelemetryThread>,
    ) -> Result<Option<Self>, AuthError> {
        let Some(refresh_token) = &self.refresh_token else {
            warn!("no refresh token was found");
            // if the token is expired and has no refresh token, delete it
            if let Err(err) = self.delete(database).await {
                error!(?err, "Failed to delete builder id token");
            }

            return Ok(None);
        };

        trace!("loading device registration from secret store");
        let registration = match DeviceRegistration::load_from_secret_store(database, region).await? {
            Some(registration) if registration.oauth_flow == self.oauth_flow => registration,
            // If the OIDC client registration is for a different oauth flow or doesn't exist, then
            // we can't refresh the token.
            Some(registration) => {
                warn!(
                    "Unable to refresh token: Stored client registration has oauth flow: {:?} but current access token has oauth flow: {:?}",
                    registration.oauth_flow, self.oauth_flow
                );
                return Ok(None);
            },
            None => {
                warn!("Unable to refresh token: No registered client was found");
                return Ok(None);
            },
        };

        debug!("Refreshing access token");
        match client
            .create_token()
            .client_id(registration.client_id)
            .client_secret(registration.client_secret.0)
            .refresh_token(&refresh_token.0)
            .grant_type(REFRESH_GRANT_TYPE)
            .send()
            .await
        {
            Ok(output) => {
                let token: BuilderIdToken = Self::from_output(
                    output,
                    region.clone(),
                    self.start_url.clone(),
                    self.oauth_flow,
                    self.scopes.clone(),
                );
                debug!("Refreshed access token, new token: {:?}", token);

                if let Err(err) = token.save(database).await {
                    error!(?err, "Failed to store builder id access token");
                };

                Ok(Some(token))
            },
            Err(err) => {
                let display_err = DisplayErrorContext(&err);
                error!("Failed to refresh builder id access token: {}", display_err);

                // Send telemetry for refresh failure
                if let Some(telemetry) = telemetry {
                    let auth_method = match self.token_type() {
                        TokenType::BuilderId => "BuilderId",
                        TokenType::IamIdentityCenter => "IdentityCenter",
                    };
                    let oauth_flow = match self.oauth_flow {
                        OAuthFlow::DeviceCode => "DeviceCode",
                        OAuthFlow::Pkce => "PKCE",
                    };
                    let error_code = match &err {
                        SdkError::ServiceError(service_err) => service_err.err().meta().code().map(|s| s.to_string()),
                        _ => None,
                    };
                    telemetry
                        .send_auth_failed(auth_method, oauth_flow, "TokenRefresh", error_code)
                        .ok();
                }

                // if the error is the client's fault, clear the token
                if let SdkError::ServiceError(service_err) = &err {
                    if !service_err.err().is_slow_down_exception() {
                        if let Err(err) = self.delete(database).await {
                            error!(?err, "Failed to delete builder id token");
                        }
                    }
                }

                Err(err.into())
            },
        }
    }

    /// If the time has passed the `expires_at` time
    ///
    /// The token is marked as expired 1 min before it actually does to account for the potential a
    /// token expires while in transit
    pub fn is_expired(&self) -> bool {
        is_expired(&self.expires_at)
    }

    /// Save the token to the keychain
    pub async fn save(&self, database: &Database) -> Result<(), AuthError> {
        database
            .set_secret(Self::SECRET_KEY, &serde_json::to_string(self)?)
            .await?;
        Ok(())
    }

    /// Delete the token from the keychain
    pub async fn delete(&self, database: &Database) -> Result<(), AuthError> {
        database.delete_secret(Self::SECRET_KEY).await?;
        Ok(())
    }

    pub(crate) fn from_output(
        output: CreateTokenOutput,
        region: Region,
        start_url: Option<String>,
        oauth_flow: OAuthFlow,
        scopes: Option<Vec<String>>,
    ) -> Self {
        Self {
            access_token: output.access_token.unwrap_or_default().into(),
            expires_at: time::OffsetDateTime::now_utc() + time::Duration::seconds(output.expires_in as i64),
            refresh_token: output.refresh_token.map(|t| t.into()),
            region: Some(region.to_string()),
            start_url,
            oauth_flow,
            scopes,
        }
    }

    pub fn token_type(&self) -> TokenType {
        TokenType::from(self.start_url.as_deref())
    }

    /// Check if the token is for the internal amzn start URL (`https://amzn.awsapps.com/start`),
    /// this implies the user will use midway for private specs
    #[allow(dead_code)]
    pub fn is_amzn_user(&self) -> bool {
        matches!(&self.start_url, Some(url) if url == AMZN_START_URL)
    }
}

pub enum PollCreateToken {
    Pending,
    Complete,
    Error(AuthError),
}

/// Poll for the create token response
pub async fn poll_create_token(
    database: &Database,
    device_code: String,
    start_url: Option<String>,
    region: Option<String>,
    telemetry: &crate::telemetry::TelemetryThread,
) -> PollCreateToken {
    let region = region.clone().map_or(OIDC_BUILDER_ID_REGION, Region::new);
    let client = client(region.clone());

    let DeviceRegistration {
        client_id,
        client_secret,
        scopes,
        ..
    } = match DeviceRegistration::init_device_code_registration(database, &client, &region).await {
        Ok(res) => res,
        Err(err) => {
            return PollCreateToken::Error(err);
        },
    };

    match client
        .create_token()
        .grant_type(DEVICE_GRANT_TYPE)
        .device_code(device_code)
        .client_id(client_id)
        .client_secret(client_secret.0)
        .send()
        .await
    {
        Ok(output) => {
            let token: BuilderIdToken =
                BuilderIdToken::from_output(output, region, start_url, OAuthFlow::DeviceCode, scopes);

            if let Err(err) = token.save(database).await {
                error!(?err, "Failed to store builder id token");
            };

            PollCreateToken::Complete
        },
        Err(SdkError::ServiceError(service_error)) if service_error.err().is_authorization_pending_exception() => {
            PollCreateToken::Pending
        },
        Err(err) => {
            error!(?err, "Failed to poll for builder id token");

            // Send telemetry for device code failure
            let auth_method = match TokenType::from(start_url.as_deref()) {
                TokenType::BuilderId => "BuilderId",
                TokenType::IamIdentityCenter => "IdentityCenter",
            };
            let error_code = match &err {
                SdkError::ServiceError(service_err) => service_err.err().meta().code().map(|s| s.to_string()),
                _ => None,
            };
            telemetry
                .send_auth_failed(auth_method, "DeviceCode", "NewLogin", error_code)
                .ok();

            PollCreateToken::Error(err.into())
        },
    }
}

pub async fn is_builder_id_logged_in(database: &mut Database) -> bool {
    // Check for BuilderId if not using Sigv4
    if is_sigv4_enabled(&Env::new()) {
        debug!("logged in using sigv4 credentials");
        return true;
    }

    match BuilderIdToken::load(database, None).await {
        Ok(Some(_)) => true,
        Ok(None) => {
            info!("not logged in - no valid token found");
            false
        },
        Err(err) => {
            warn!(?err, "failed to try to load a builder id token");
            false
        },
    }
}

pub async fn logout(database: &mut Database) -> Result<(), AuthError> {
    let Ok(secret_store) = Database::new().await else {
        return Ok(());
    };

    let (builder_res, device_res) = tokio::join!(
        secret_store.delete_secret(BuilderIdToken::SECRET_KEY),
        secret_store.delete_secret(DeviceRegistration::SECRET_KEY),
    );

    let profile_res = database.unset_auth_profile();

    builder_res?;
    device_res?;
    profile_res?;

    Ok(())
}

pub async fn get_start_url_and_region(database: &Database) -> (Option<String>, Option<String>) {
    // NOTE: Database provides direct methods to access the start_url and region, but they are not
    // guaranteed to be up to date in the chat session. Example: login is changed mid-chat session.
    let token = BuilderIdToken::load(database, None).await;
    match token {
        Ok(Some(t)) => (t.start_url, t.region),
        _ => (None, None),
    }
}

#[derive(Debug, Clone)]
pub struct BearerResolver;

impl ResolveIdentity for BearerResolver {
    fn resolve_identity<'a>(
        &'a self,
        _runtime_components: &'a RuntimeComponents,
        _config_bag: &'a ConfigBag,
    ) -> IdentityFuture<'a> {
        IdentityFuture::new_boxed(Box::pin(async {
            let database = Database::new().await?;
            match BuilderIdToken::load(&database, None).await? {
                Some(token) => Ok(Identity::new(
                    Token::new(token.access_token.0.clone(), Some(token.expires_at.into())),
                    Some(token.expires_at.into()),
                )),
                None => Err(AuthError::NoToken.into()),
            }
        }))
    }
}

pub async fn is_idc_user(database: &Database) -> bool {
    if cfg!(test) {
        return false;
    }
<<<<<<< HEAD
    if let Ok(Some(token)) = BuilderIdToken::load(database).await {
        token.token_type() == TokenType::IamIdentityCenter
=======
    if let Ok(Some(token)) = BuilderIdToken::load(database, None).await {
        Ok(token.token_type() == TokenType::IamIdentityCenter)
>>>>>>> e3cf013a
    } else {
        false
    }
}

#[cfg(test)]
mod tests {
    use super::*;

    const US_EAST_1: Region = Region::from_static("us-east-1");
    const US_WEST_2: Region = Region::from_static("us-west-2");

    #[test]
    fn test_oauth_flow_deser() {
        assert_eq!(OAuthFlow::Pkce, serde_json::from_str("\"PKCE\"").unwrap());
        assert_eq!(OAuthFlow::Pkce, serde_json::from_str("\"Pkce\"").unwrap());
    }

    #[tokio::test]
    async fn test_client() {
        println!("{:?}", client(US_EAST_1));
        println!("{:?}", client(US_WEST_2));
    }

    #[test]
    fn oidc_url_snapshot() {
        insta::assert_snapshot!(oidc_url(&US_EAST_1), @"https://oidc.us-east-1.amazonaws.com");
        insta::assert_snapshot!(oidc_url(&US_WEST_2), @"https://oidc.us-west-2.amazonaws.com");
    }

    #[test]
    fn test_is_expired() {
        let mut token = BuilderIdToken::test();
        assert!(!token.is_expired());

        token.expires_at = time::OffsetDateTime::now_utc() - time::Duration::seconds(60);
        assert!(token.is_expired());
    }

    #[test]
    fn test_token_type() {
        let mut token = BuilderIdToken::test();
        assert_eq!(token.token_type(), TokenType::BuilderId);

        token.start_url = None;
        assert_eq!(token.token_type(), TokenType::BuilderId);

        token.start_url = Some("https://amzn.awsapps.com/start".into());
        assert_eq!(token.token_type(), TokenType::IamIdentityCenter);
    }
}<|MERGE_RESOLUTION|>--- conflicted
+++ resolved
@@ -664,13 +664,8 @@
     if cfg!(test) {
         return false;
     }
-<<<<<<< HEAD
-    if let Ok(Some(token)) = BuilderIdToken::load(database).await {
+    if let Ok(Some(token)) = BuilderIdToken::load(database, None).await {
         token.token_type() == TokenType::IamIdentityCenter
-=======
-    if let Ok(Some(token)) = BuilderIdToken::load(database, None).await {
-        Ok(token.token_type() == TokenType::IamIdentityCenter)
->>>>>>> e3cf013a
     } else {
         false
     }
