pub mod client;
pub mod error;
pub mod facilitator_types;
pub mod messenger;
pub mod server;
pub mod transport;

pub use client::*;
pub use facilitator_types::*;
<<<<<<< HEAD
pub use messenger::*;
pub use transport::*;
=======
#[allow(unused_imports)]
pub use server::*;
pub use transport::*;

/// Error codes as defined in the MCP protocol.
///
/// These error codes are based on the JSON-RPC 2.0 specification with additional
/// MCP-specific error codes in the -32000 to -32099 range.
#[derive(Debug, Clone, Copy, PartialEq, Eq)]
#[repr(i32)]
pub enum McpError {
    /// Invalid JSON was received by the server.
    /// An error occurred on the server while parsing the JSON text.
    ParseError           = -32700,

    /// The JSON sent is not a valid Request object.
    InvalidRequest       = -32600,

    /// The method does not exist / is not available.
    MethodNotFound       = -32601,

    /// Invalid method parameter(s).
    InvalidParams        = -32602,

    /// Internal JSON-RPC error.
    InternalError        = -32603,

    /// Server has not been initialized.
    /// This error is returned when a request is made before the server
    /// has been properly initialized.
    ServerNotInitialized = -32002,

    /// Unknown error code.
    /// This error is returned when an error code is received that is not
    /// recognized by the implementation.
    UnknownErrorCode     = -32001,

    /// Request failed.
    /// This error is returned when a request fails for a reason not covered
    /// by other error codes.
    RequestFailed        = -32000,
}

impl From<i32> for McpError {
    fn from(code: i32) -> Self {
        match code {
            -32700 => McpError::ParseError,
            -32600 => McpError::InvalidRequest,
            -32601 => McpError::MethodNotFound,
            -32602 => McpError::InvalidParams,
            -32603 => McpError::InternalError,
            -32002 => McpError::ServerNotInitialized,
            -32001 => McpError::UnknownErrorCode,
            -32000 => McpError::RequestFailed,
            _ => McpError::UnknownErrorCode,
        }
    }
}

impl From<McpError> for i32 {
    fn from(code: McpError) -> Self {
        code as i32
    }
}

impl std::fmt::Display for McpError {
    fn fmt(&self, f: &mut std::fmt::Formatter<'_>) -> std::fmt::Result {
        write!(f, "{:?}", self)
    }
}
>>>>>>> 257e2633
<|MERGE_RESOLUTION|>--- conflicted
+++ resolved
@@ -7,78 +7,7 @@
 
 pub use client::*;
 pub use facilitator_types::*;
-<<<<<<< HEAD
 pub use messenger::*;
-pub use transport::*;
-=======
 #[allow(unused_imports)]
 pub use server::*;
-pub use transport::*;
-
-/// Error codes as defined in the MCP protocol.
-///
-/// These error codes are based on the JSON-RPC 2.0 specification with additional
-/// MCP-specific error codes in the -32000 to -32099 range.
-#[derive(Debug, Clone, Copy, PartialEq, Eq)]
-#[repr(i32)]
-pub enum McpError {
-    /// Invalid JSON was received by the server.
-    /// An error occurred on the server while parsing the JSON text.
-    ParseError           = -32700,
-
-    /// The JSON sent is not a valid Request object.
-    InvalidRequest       = -32600,
-
-    /// The method does not exist / is not available.
-    MethodNotFound       = -32601,
-
-    /// Invalid method parameter(s).
-    InvalidParams        = -32602,
-
-    /// Internal JSON-RPC error.
-    InternalError        = -32603,
-
-    /// Server has not been initialized.
-    /// This error is returned when a request is made before the server
-    /// has been properly initialized.
-    ServerNotInitialized = -32002,
-
-    /// Unknown error code.
-    /// This error is returned when an error code is received that is not
-    /// recognized by the implementation.
-    UnknownErrorCode     = -32001,
-
-    /// Request failed.
-    /// This error is returned when a request fails for a reason not covered
-    /// by other error codes.
-    RequestFailed        = -32000,
-}
-
-impl From<i32> for McpError {
-    fn from(code: i32) -> Self {
-        match code {
-            -32700 => McpError::ParseError,
-            -32600 => McpError::InvalidRequest,
-            -32601 => McpError::MethodNotFound,
-            -32602 => McpError::InvalidParams,
-            -32603 => McpError::InternalError,
-            -32002 => McpError::ServerNotInitialized,
-            -32001 => McpError::UnknownErrorCode,
-            -32000 => McpError::RequestFailed,
-            _ => McpError::UnknownErrorCode,
-        }
-    }
-}
-
-impl From<McpError> for i32 {
-    fn from(code: McpError) -> Self {
-        code as i32
-    }
-}
-
-impl std::fmt::Display for McpError {
-    fn fmt(&self, f: &mut std::fmt::Formatter<'_>) -> std::fmt::Result {
-        write!(f, "{:?}", self)
-    }
-}
->>>>>>> 257e2633
+pub use transport::*;