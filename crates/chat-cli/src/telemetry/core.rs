use std::fmt::Debug;
use std::time::{
    Duration,
    SystemTime,
};

pub use amzn_toolkit_telemetry_client::types::MetricDatum;
use strum::{
    Display,
    EnumString,
};

use super::definitions::metrics::CodewhispererterminalRecordUserTurnCompletion;
use super::definitions::types::CodewhispererterminalChatConversationType;
use crate::telemetry::definitions::IntoMetricDatum;
use crate::telemetry::definitions::metrics::{
    AmazonqDidSelectProfile,
    AmazonqEndChat,
    AmazonqMessageResponseError,
    AmazonqProfileState,
    AmazonqStartChat,
    CodewhispererterminalAddChatMessage,
    CodewhispererterminalAgentConfigInit,
    CodewhispererterminalAgentContribution,
    CodewhispererterminalChatSlashCommandExecuted,
    CodewhispererterminalCliSubcommandExecuted,
    CodewhispererterminalMcpServerInit,
    CodewhispererterminalRefreshCredentials,
    CodewhispererterminalToolUseSuggested,
    CodewhispererterminalUserLoggedIn,
};
use crate::telemetry::definitions::types::{
    CodewhispererterminalCustomToolInputTokenSize,
    CodewhispererterminalCustomToolLatency,
    CodewhispererterminalCustomToolOutputTokenSize,
    CodewhispererterminalIsToolValid,
    CodewhispererterminalMcpServerAllToolsCount,
    CodewhispererterminalMcpServerInitFailureReason,
    CodewhispererterminalToolName,
    CodewhispererterminalToolUseId,
    CodewhispererterminalToolUseIsSuccess,
    CodewhispererterminalToolsPerMcpServer,
    CodewhispererterminalUserInputId,
    CodewhispererterminalUtteranceId,
};

/// A serializable telemetry event that can be sent or queued.
#[derive(Debug, Clone, PartialEq, serde::Serialize, serde::Deserialize)]
#[serde(rename_all = "camelCase")]
pub struct Event {
    pub created_time: Option<SystemTime>,
    pub credential_start_url: Option<String>,
    pub sso_region: Option<String>,
    pub client_application: Option<String>,
    #[serde(flatten)]
    pub ty: EventType,
}

impl Event {
    pub fn new(ty: EventType) -> Self {
        Self {
            ty,
            created_time: Some(SystemTime::now()),
            credential_start_url: None,
            sso_region: None,
            client_application: None,
        }
    }

    pub fn set_start_url(&mut self, start_url: String) {
        self.credential_start_url = Some(start_url);
    }

    pub fn set_sso_region(&mut self, sso_region: String) {
        self.sso_region = Some(sso_region);
    }

    pub fn set_client_application(&mut self, client_application: String) {
        self.client_application = Some(client_application);
    }

    pub fn into_metric_datum(self) -> Option<MetricDatum> {
        match self.ty {
            EventType::UserLoggedIn {} => Some(
                CodewhispererterminalUserLoggedIn {
                    create_time: self.created_time,
                    value: None,
                    credential_start_url: self.credential_start_url.map(Into::into),
                    codewhispererterminal_in_cloudshell: None,
                }
                .into_metric_datum(),
            ),
            EventType::RefreshCredentials {
                request_id,
                result,
                reason,
                oauth_flow,
            } => Some(
                CodewhispererterminalRefreshCredentials {
                    create_time: self.created_time,
                    value: None,
                    credential_start_url: self.credential_start_url.map(Into::into),
                    request_id: Some(request_id.into()),
                    result: Some(result.to_string().into()),
                    reason: reason.map(Into::into),
                    oauth_flow: Some(oauth_flow.into()),
                    codewhispererterminal_in_cloudshell: None,
                }
                .into_metric_datum(),
            ),
            EventType::CliSubcommandExecuted { subcommand } => Some(
                CodewhispererterminalCliSubcommandExecuted {
                    create_time: self.created_time,
                    value: None,
                    credential_start_url: self.credential_start_url.map(Into::into),
                    codewhispererterminal_subcommand: Some(subcommand.into()),
                    codewhispererterminal_in_cloudshell: None,
                    codewhispererterminal_client_application: self.client_application.map(Into::into),
                }
                .into_metric_datum(),
            ),
            EventType::ChatSlashCommandExecuted {
                conversation_id,
                command,
                subcommand,
                result,
                reason,
            } => Some(
                CodewhispererterminalChatSlashCommandExecuted {
                    create_time: self.created_time,
                    value: None,
                    credential_start_url: self.credential_start_url.map(Into::into),
                    sso_region: self.sso_region.map(Into::into),
                    amazonq_conversation_id: Some(conversation_id.into()),
                    codewhispererterminal_chat_slash_command: Some(command.into()),
                    codewhispererterminal_chat_slash_subcommand: subcommand.map(Into::into),
                    result: Some(result.to_string().into()),
                    reason: reason.map(Into::into),
                    codewhispererterminal_in_cloudshell: None,
                }
                .into_metric_datum(),
            ),
            EventType::ChatStart { conversation_id, model } => Some(
                AmazonqStartChat {
                    create_time: self.created_time,
                    value: None,
                    credential_start_url: self.credential_start_url.map(Into::into),
                    amazonq_conversation_id: Some(conversation_id.into()),
                    codewhispererterminal_in_cloudshell: None,
                    codewhispererterminal_model: model.map(Into::into),
                }
                .into_metric_datum(),
            ),
            EventType::ChatEnd { conversation_id, model } => Some(
                AmazonqEndChat {
                    create_time: self.created_time,
                    value: None,
                    credential_start_url: self.credential_start_url.map(Into::into),
                    amazonq_conversation_id: Some(conversation_id.into()),
                    codewhispererterminal_in_cloudshell: None,
                    codewhispererterminal_model: model.map(Into::into),
                }
                .into_metric_datum(),
            ),
            EventType::ChatAddedMessage {
                conversation_id,
                result,
                data:
                    ChatAddedMessageParams {
                        context_file_length,
                        message_id,
                        request_id,
                        reason,
                        reason_desc,
                        status_code,
                        model,
                        time_to_first_chunk_ms,
                        time_between_chunks_ms,
                        chat_conversation_type,
                        tool_name,
                        tool_use_id,
                        assistant_response_length,
                        message_meta_tags,
                    },
            } => Some(
                CodewhispererterminalAddChatMessage {
                    create_time: self.created_time,
                    value: None,
                    amazonq_conversation_id: Some(conversation_id.into()),
                    request_id: request_id.map(Into::into),
                    codewhispererterminal_utterance_id: message_id.map(Into::into),
                    credential_start_url: self.credential_start_url.map(Into::into),
                    sso_region: self.sso_region.map(Into::into),
                    codewhispererterminal_in_cloudshell: None,
                    codewhispererterminal_context_file_length: context_file_length.map(|l| l as i64).map(Into::into),
                    result: result.to_string().into(),
                    reason: reason.map(Into::into),
                    reason_desc: reason_desc.map(Into::into),
                    status_code: status_code.map(|v| v as i64).map(Into::into),
                    codewhispererterminal_model: model.map(Into::into),
                    codewhispererterminal_time_to_first_chunks_ms: time_to_first_chunk_ms
                        .map(|v| format!("{:.3}", v))
                        .map(Into::into),
                    codewhispererterminal_time_between_chunks_ms: time_between_chunks_ms
                        .map(|v| v.iter().map(|v| format!("{:.3}", v)).collect::<Vec<_>>().join(","))
                        .map(Into::into),
                    codewhispererterminal_chat_conversation_type: chat_conversation_type.map(Into::into),
                    codewhispererterminal_tool_name: tool_name.map(Into::into),
                    codewhispererterminal_tool_use_id: tool_use_id.map(Into::into),
                    codewhispererterminal_assistant_response_length: assistant_response_length
                        .map(|v| v as i64)
                        .map(Into::into),
                    codewhispererterminal_chat_message_meta_tags: Some(
                        message_meta_tags
                            .into_iter()
                            .map(|v| v.to_string())
                            .collect::<Vec<_>>()
                            .join(",")
                            .into(),
                    ),
                    codewhispererterminal_client_application: self.client_application.map(Into::into),
                }
                .into_metric_datum(),
            ),
            EventType::RecordUserTurnCompletion {
                conversation_id,
                result,
                args:
                    RecordUserTurnCompletionArgs {
                        message_ids,
                        request_ids,
                        reason,
                        reason_desc,
                        status_code,
                        time_to_first_chunks_ms,
                        chat_conversation_type,
                        assistant_response_length,
                        user_turn_duration_seconds,
                        follow_up_count,
                        user_prompt_length,
                        message_meta_tags,
                    },
            } => Some(
                CodewhispererterminalRecordUserTurnCompletion {
                    create_time: self.created_time,
                    value: None,
                    amazonq_conversation_id: Some(conversation_id.into()),
                    request_id: Some(
                        request_ids
                            .into_iter()
                            .map(|id| id.unwrap_or("null".to_string()))
                            .collect::<Vec<_>>()
                            .join(",")
                            .into(),
                    ),
                    codewhispererterminal_utterance_id: Some(message_ids.join(",").into()),

                    credential_start_url: self.credential_start_url.map(Into::into),
                    sso_region: self.sso_region.map(Into::into),
                    codewhispererterminal_in_cloudshell: None,
                    result: result.to_string().into(),
                    reason: reason.map(Into::into),
                    reason_desc: reason_desc.map(Into::into),
                    status_code: status_code.map(|v| v as i64).map(Into::into),
                    codewhispererterminal_chat_conversation_type: chat_conversation_type.map(Into::into),
                    codewhispererterminal_time_to_first_chunks_ms: Some(
                        time_to_first_chunks_ms
                            .into_iter()
                            .map(|v| v.map_or("null".to_string(), |v| format!("{:.3}", v)))
                            .collect::<Vec<_>>()
                            .join(",")
                            .into(),
                    ),
                    codewhispererterminal_assistant_response_length: Some(assistant_response_length.into()),
                    codewhispererterminal_user_turn_duration_seconds: Some(user_turn_duration_seconds.into()),
                    codewhispererterminal_follow_up_count: Some(follow_up_count.into()),
                    codewhispererterminal_user_prompt_length: Some(user_prompt_length.into()),
                    codewhispererterminal_chat_message_meta_tags: Some(
                        message_meta_tags
                            .into_iter()
                            .map(|v| v.to_string())
                            .collect::<Vec<_>>()
                            .join(",")
                            .into(),
                    ),
                }
                .into_metric_datum(),
            ),
            EventType::ToolUseSuggested {
                conversation_id,
                utterance_id,
                user_input_id,
                tool_use_id,
                tool_name,
                is_accepted,
                is_trusted,
                is_valid,
                is_success,
                reason_desc,
                is_custom_tool,
                input_token_size,
                output_token_size,
                custom_tool_call_latency,
                model,
                execution_duration,
                turn_duration,
                aws_service_name,
                aws_operation_name,
            } => Some(
                CodewhispererterminalToolUseSuggested {
                    create_time: self.created_time,
                    credential_start_url: self.credential_start_url.map(Into::into),
                    value: None,
                    amazonq_conversation_id: Some(conversation_id.into()),
                    codewhispererterminal_utterance_id: utterance_id.map(CodewhispererterminalUtteranceId),
                    codewhispererterminal_user_input_id: user_input_id.map(CodewhispererterminalUserInputId),
                    codewhispererterminal_tool_use_id: tool_use_id.map(CodewhispererterminalToolUseId),
                    codewhispererterminal_tool_name: tool_name.map(CodewhispererterminalToolName),
                    codewhispererterminal_is_tool_use_accepted: Some(is_accepted.into()),
                    codewhispererterminal_is_tool_valid: is_valid.map(CodewhispererterminalIsToolValid),
                    codewhispererterminal_tool_use_is_success: is_success.map(CodewhispererterminalToolUseIsSuccess),
                    reason_desc: reason_desc.map(Into::into),
                    codewhispererterminal_is_custom_tool: Some(is_custom_tool.into()),
                    codewhispererterminal_custom_tool_input_token_size: input_token_size
                        .map(|s| CodewhispererterminalCustomToolInputTokenSize(s as i64)),
                    codewhispererterminal_custom_tool_output_token_size: output_token_size
                        .map(|s| CodewhispererterminalCustomToolOutputTokenSize(s as i64)),
                    codewhispererterminal_custom_tool_latency: custom_tool_call_latency
                        .map(|l| CodewhispererterminalCustomToolLatency(l as i64)),
                    codewhispererterminal_model: model.map(Into::into),
                    codewhispererterminal_is_tool_use_trusted: Some(is_trusted.into()),
                    codewhispererterminal_tool_execution_duration_ms: execution_duration
                        .map(|d| d.as_millis() as i64)
                        .map(Into::into),
                    codewhispererterminal_tool_turn_duration_ms: turn_duration
                        .map(|d| d.as_millis() as i64)
                        .map(Into::into),
                    codewhispererterminal_client_application: self.client_application.map(Into::into),
                    codewhispererterminal_aws_service_name: aws_service_name.map(Into::into),
                    codewhispererterminal_aws_operation_name: aws_operation_name.map(Into::into),
                }
                .into_metric_datum(),
            ),
            EventType::AgentContribution {
                conversation_id,
                utterance_id,
                tool_use_id,
                tool_name,
                lines_by_agent,
                lines_by_user,
            } => Some(
                CodewhispererterminalAgentContribution {
                    create_time: self.created_time,
                    credential_start_url: self.credential_start_url.map(Into::into),
                    value: None,
                    amazonq_conversation_id: Some(conversation_id.into()),
                    codewhispererterminal_utterance_id: utterance_id.map(CodewhispererterminalUtteranceId),
                    codewhispererterminal_tool_use_id: tool_use_id.map(CodewhispererterminalToolUseId),
                    codewhispererterminal_tool_name: tool_name.map(CodewhispererterminalToolName),
                    codewhispererterminal_lines_by_agent: lines_by_agent.map(|count| count as i64).map(Into::into),
                    codewhispererterminal_lines_by_user: lines_by_user.map(|count| count as i64).map(Into::into),
                }
                .into_metric_datum(),
            ),
            EventType::McpServerInit {
                conversation_id,
                server_name,
                init_failure_reason,
                number_of_tools,
                all_tool_names,
                loaded_tool_names,
                all_tools_count,
            } => Some(
                CodewhispererterminalMcpServerInit {
                    create_time: self.created_time,
                    credential_start_url: self.credential_start_url.map(Into::into),
                    value: None,
                    amazonq_conversation_id: Some(conversation_id.into()),
                    codewhispererterminal_mcp_server_name: Some(server_name.into()),
                    codewhispererterminal_mcp_server_init_failure_reason: init_failure_reason
                        .map(CodewhispererterminalMcpServerInitFailureReason),
                    codewhispererterminal_tools_per_mcp_server: Some(CodewhispererterminalToolsPerMcpServer(
                        number_of_tools as i64,
                    )),
                    codewhispererterminal_client_application: self.client_application.map(Into::into),
                    codewhispererterminal_mcp_server_all_tool_names: all_tool_names.map(Into::into),
                    codewhispererterminal_mcp_server_loaded_tool_names: loaded_tool_names.map(Into::into),
                    codewhispererterminal_mcp_server_all_tools_count: Some(
                        CodewhispererterminalMcpServerAllToolsCount(all_tools_count as i64),
                    ),
                }
                .into_metric_datum(),
            ),
            EventType::AgentConfigInit {
                conversation_id,
                args:
                    AgentConfigInitArgs {
                        agents_loaded_count,
                        agents_loaded_failed_count,
                        legacy_profile_migration_executed,
                        legacy_profile_migrated_count,
                        launched_agent,
                    },
            } => Some(
                CodewhispererterminalAgentConfigInit {
                    create_time: self.created_time,
                    credential_start_url: self.credential_start_url.map(Into::into),
                    value: None,
                    amazonq_conversation_id: Some(conversation_id.into()),
                    codewhispererterminal_agents_loaded_count: Some(agents_loaded_count.into()),
                    codewhispererterminal_agents_failed_to_load_count: Some(agents_loaded_failed_count.into()),
                    codewhispererterminal_legacy_profile_migration_executed: Some(
                        legacy_profile_migration_executed.into(),
                    ),
                    codewhispererterminal_legacy_profile_migrated_count: Some(legacy_profile_migrated_count.into()),
                    codewhispererterminal_launched_agent: Some(launched_agent.into()),
                }
                .into_metric_datum(),
            ),
            EventType::DidSelectProfile {
                source,
                amazonq_profile_region,
                result,
                sso_region,
                profile_count,
            } => Some(
                AmazonqDidSelectProfile {
                    create_time: self.created_time,
                    value: None,
                    source: Some(source.to_string().into()),
                    amazon_q_profile_region: Some(amazonq_profile_region.into()),
                    result: Some(result.to_string().into()),
                    sso_region: sso_region.map(Into::into),
                    credential_start_url: self.credential_start_url.map(Into::into),
                    profile_count: profile_count.map(Into::into),
                }
                .into_metric_datum(),
            ),
            EventType::ProfileState {
                source,
                amazonq_profile_region,
                result,
                sso_region,
            } => Some(
                AmazonqProfileState {
                    create_time: self.created_time,
                    value: None,
                    source: Some(source.to_string().into()),
                    amazon_q_profile_region: Some(amazonq_profile_region.into()),
                    result: Some(result.to_string().into()),
                    sso_region: sso_region.map(Into::into),
                    credential_start_url: self.credential_start_url.map(Into::into),
                }
                .into_metric_datum(),
            ),
            EventType::MessageResponseError {
                conversation_id,
                context_file_length,
                result,
                reason,
                reason_desc,
                status_code,
                request_id,
                message_id,
            } => Some(
                AmazonqMessageResponseError {
                    create_time: self.created_time,
                    value: None,
                    amazonq_conversation_id: Some(conversation_id.into()),
                    codewhispererterminal_context_file_length: context_file_length.map(|l| l as i64).map(Into::into),
                    credential_start_url: self.credential_start_url.map(Into::into),
                    sso_region: self.sso_region.map(Into::into),
                    result: Some(result.to_string().into()),
                    reason: reason.map(Into::into),
                    reason_desc: reason_desc.map(Into::into),
                    status_code: status_code.map(|v| v as i64).map(Into::into),
                    request_id: request_id.map(Into::into),
                    codewhispererterminal_utterance_id: message_id.map(Into::into),
                    codewhispererterminal_client_application: self.client_application.map(Into::into),
                }
                .into_metric_datum(),
            ),
        }
    }
}

#[derive(Debug, Copy, Clone, PartialEq, Eq, EnumString, Display, serde::Serialize, serde::Deserialize)]
pub enum ChatConversationType {
    // Names are as requested by science
    NotToolUse,
    ToolUse,
}

impl From<ChatConversationType> for CodewhispererterminalChatConversationType {
    fn from(value: ChatConversationType) -> Self {
        match value {
            ChatConversationType::NotToolUse => Self::NotToolUse,
            ChatConversationType::ToolUse => Self::ToolUse,
        }
    }
}

/// A metadata tag that can be used to annotate a request.
#[derive(Debug, Copy, Clone, PartialEq, Eq, EnumString, Display, serde::Serialize, serde::Deserialize)]
pub enum MessageMetaTag {
    /// A /compact request
    Compact,
<<<<<<< HEAD
    GenerateAgent,
=======
    /// A /tangent request
    TangentMode,
>>>>>>> 3f26b1f0
}

/// Optional fields to add for a chatAddedMessage telemetry event.
#[derive(Debug, Clone, PartialEq, serde::Serialize, serde::Deserialize, Default)]
pub struct ChatAddedMessageParams {
    pub message_id: Option<String>,
    pub request_id: Option<String>,
    pub context_file_length: Option<usize>,
    pub reason: Option<String>,
    pub reason_desc: Option<String>,
    pub status_code: Option<u16>,
    pub model: Option<String>,
    pub time_to_first_chunk_ms: Option<f64>,
    pub time_between_chunks_ms: Option<Vec<f64>>,
    pub chat_conversation_type: Option<ChatConversationType>,
    pub tool_name: Option<String>,
    pub tool_use_id: Option<String>,
    pub assistant_response_length: Option<i32>,
    pub message_meta_tags: Vec<MessageMetaTag>,
}

#[derive(Debug, Clone, PartialEq, serde::Serialize, serde::Deserialize, Default)]
pub struct RecordUserTurnCompletionArgs {
    pub request_ids: Vec<Option<String>>,
    pub message_ids: Vec<String>,
    pub reason: Option<String>,
    pub reason_desc: Option<String>,
    pub status_code: Option<u16>,
    pub time_to_first_chunks_ms: Vec<Option<f64>>,
    pub chat_conversation_type: Option<ChatConversationType>,
    pub user_prompt_length: i64,
    pub assistant_response_length: i64,
    pub user_turn_duration_seconds: i64,
    pub follow_up_count: i64,
    pub message_meta_tags: Vec<MessageMetaTag>,
}

#[derive(Debug, Clone, PartialEq, serde::Serialize, serde::Deserialize, Default)]
pub struct AgentConfigInitArgs {
    pub agents_loaded_count: i64,
    pub agents_loaded_failed_count: i64,
    pub legacy_profile_migration_executed: bool,
    pub legacy_profile_migrated_count: i64,
    pub launched_agent: String,
}

#[derive(Debug, Clone, PartialEq, serde::Serialize, serde::Deserialize)]
#[serde(rename_all = "camelCase")]
#[serde(tag = "type")]
pub enum EventType {
    UserLoggedIn {},
    RefreshCredentials {
        request_id: String,
        result: TelemetryResult,
        reason: Option<String>,
        oauth_flow: String,
    },
    CliSubcommandExecuted {
        subcommand: String,
    },
    ChatSlashCommandExecuted {
        conversation_id: String,
        command: String,
        subcommand: Option<String>,
        result: TelemetryResult,
        reason: Option<String>,
    },
    ChatStart {
        conversation_id: String,
        model: Option<String>,
    },
    ChatEnd {
        conversation_id: String,
        model: Option<String>,
    },
    ChatAddedMessage {
        conversation_id: String,
        result: TelemetryResult,
        data: ChatAddedMessageParams,
    },
    RecordUserTurnCompletion {
        conversation_id: String,
        result: TelemetryResult,
        args: RecordUserTurnCompletionArgs,
    },
    ToolUseSuggested {
        conversation_id: String,
        utterance_id: Option<String>,
        user_input_id: Option<String>,
        tool_use_id: Option<String>,
        tool_name: Option<String>,
        is_accepted: bool,
        is_trusted: bool,
        is_success: Option<bool>,
        reason_desc: Option<String>,
        is_valid: Option<bool>,
        is_custom_tool: bool,
        input_token_size: Option<usize>,
        output_token_size: Option<usize>,
        custom_tool_call_latency: Option<usize>,
        model: Option<String>,
        execution_duration: Option<Duration>,
        turn_duration: Option<Duration>,
        aws_service_name: Option<String>,
        aws_operation_name: Option<String>,
    },
    AgentContribution {
        conversation_id: String,
        utterance_id: Option<String>,
        tool_use_id: Option<String>,
        tool_name: Option<String>,
        lines_by_agent: Option<isize>,
        lines_by_user: Option<isize>,
    },
    McpServerInit {
        conversation_id: String,
        server_name: String,
        init_failure_reason: Option<String>,
        number_of_tools: usize,
        all_tool_names: Option<String>,
        loaded_tool_names: Option<String>,
        all_tools_count: usize,
    },
    AgentConfigInit {
        conversation_id: String,
        args: AgentConfigInitArgs,
    },
    DidSelectProfile {
        source: QProfileSwitchIntent,
        amazonq_profile_region: String,
        result: TelemetryResult,
        sso_region: Option<String>,
        profile_count: Option<i64>,
    },
    ProfileState {
        source: QProfileSwitchIntent,
        amazonq_profile_region: String,
        result: TelemetryResult,
        sso_region: Option<String>,
    },
    MessageResponseError {
        result: TelemetryResult,
        reason: Option<String>,
        reason_desc: Option<String>,
        status_code: Option<u16>,
        conversation_id: String,
        request_id: Option<String>,
        message_id: Option<String>,
        context_file_length: Option<usize>,
    },
}

#[derive(Debug)]
pub struct ToolUseEventBuilder {
    pub conversation_id: String,
    pub utterance_id: Option<String>,
    pub user_input_id: Option<String>,
    pub tool_use_id: Option<String>,
    pub tool_name: Option<String>,
    pub is_accepted: bool,
    pub is_trusted: bool,
    pub is_success: Option<bool>,
    pub reason_desc: Option<String>,
    pub is_valid: Option<bool>,
    pub is_custom_tool: bool,
    pub input_token_size: Option<usize>,
    pub output_token_size: Option<usize>,
    pub custom_tool_call_latency: Option<usize>,
    pub model: Option<String>,
    pub execution_duration: Option<Duration>,
    pub turn_duration: Option<Duration>,
    pub aws_service_name: Option<String>,
    pub aws_operation_name: Option<String>,
}

impl ToolUseEventBuilder {
    pub fn new(conv_id: String, tool_use_id: String, model: Option<String>) -> Self {
        Self {
            conversation_id: conv_id,
            utterance_id: None,
            user_input_id: None,
            tool_use_id: Some(tool_use_id),
            tool_name: None,
            is_accepted: false,
            is_trusted: false,
            is_success: None,
            reason_desc: None,
            is_valid: None,
            is_custom_tool: false,
            input_token_size: None,
            output_token_size: None,
            custom_tool_call_latency: None,
            model,
            execution_duration: None,
            turn_duration: None,
            aws_service_name: None,
            aws_operation_name: None,
        }
    }

    pub fn utterance_id(mut self, id: Option<String>) -> Self {
        self.utterance_id = id;
        self
    }

    pub fn set_tool_use_id(mut self, id: String) -> Self {
        self.tool_use_id.replace(id);
        self
    }

    pub fn set_tool_name(mut self, name: String) -> Self {
        self.tool_name.replace(name);
        self
    }
}

#[derive(Debug, Clone, Copy, PartialEq, Eq, serde::Serialize, serde::Deserialize)]
pub enum SuggestionState {
    Accept,
    Discard,
    Empty,
    Reject,
}

impl SuggestionState {
    pub fn is_accepted(&self) -> bool {
        matches!(self, SuggestionState::Accept)
    }
}

impl From<SuggestionState> for amzn_codewhisperer_client::types::SuggestionState {
    fn from(value: SuggestionState) -> Self {
        match value {
            SuggestionState::Accept => amzn_codewhisperer_client::types::SuggestionState::Accept,
            SuggestionState::Discard => amzn_codewhisperer_client::types::SuggestionState::Discard,
            SuggestionState::Empty => amzn_codewhisperer_client::types::SuggestionState::Empty,
            SuggestionState::Reject => amzn_codewhisperer_client::types::SuggestionState::Reject,
        }
    }
}

#[derive(Debug, Copy, Clone, PartialEq, Eq, EnumString, Display, serde::Serialize, serde::Deserialize)]
pub enum TelemetryResult {
    Succeeded,
    Failed,
    Cancelled,
}

/// 'user' -> users change the profile through Q CLI user profile command
/// 'auth' -> users change the profile through dashboard
/// 'update' -> CLI auto select the profile on users' behalf as there is only 1 profile
/// 'reload' -> CLI will try to reload previous selected profile upon CLI is running
#[derive(Debug, Copy, Clone, PartialEq, Eq, EnumString, Display, serde::Serialize, serde::Deserialize)]
pub enum QProfileSwitchIntent {
    User,
    Auth,
    Update,
    Reload,
}<|MERGE_RESOLUTION|>--- conflicted
+++ resolved
@@ -505,12 +505,9 @@
 pub enum MessageMetaTag {
     /// A /compact request
     Compact,
-<<<<<<< HEAD
     GenerateAgent,
-=======
     /// A /tangent request
     TangentMode,
->>>>>>> 3f26b1f0
 }
 
 /// Optional fields to add for a chatAddedMessage telemetry event.
