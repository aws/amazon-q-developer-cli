mod credentials;
pub mod customization;
mod delay_interceptor;
mod endpoints;
<<<<<<< HEAD
mod error;
pub mod error_utils;
=======
pub mod error;
>>>>>>> e3cf013a
pub mod model;
mod opt_out;
pub mod profile;
mod retry_classifier;
pub mod send_message_output;
use std::sync::Arc;
use std::time::Duration;

use amzn_codewhisperer_client::Client as CodewhispererClient;
use amzn_codewhisperer_client::operation::create_subscription_token::CreateSubscriptionTokenOutput;
use amzn_codewhisperer_client::types::Origin;
use amzn_codewhisperer_client::types::{
    Model,
    OptInFeatureToggle,
    OptOutPreference,
    SubscriptionStatus,
    TelemetryEvent,
    UserContext,
};
use amzn_codewhisperer_streaming_client::Client as CodewhispererStreamingClient;
use amzn_qdeveloper_streaming_client::Client as QDeveloperStreamingClient;
use amzn_qdeveloper_streaming_client::types::Origin as QDeveloperOrigin;
use aws_config::retry::RetryConfig;
use aws_config::timeout::TimeoutConfig;
use aws_credential_types::Credentials;
use aws_credential_types::provider::ProvideCredentials;
use aws_sdk_ssooidc::error::ProvideErrorMetadata;
use aws_types::request_id::RequestId;
use aws_types::sdk_config::StalledStreamProtectionConfig;
pub use endpoints::Endpoint;
pub use error::ApiClientError;
use error::{
    ConverseStreamError,
    ConverseStreamErrorKind,
};
use parking_lot::Mutex;
pub use profile::list_available_profiles;
use serde_json::Map;
use tokio::sync::RwLock;
use tracing::{
    debug,
    error,
};

use crate::api_client::credentials::CredentialsChain;
use crate::api_client::delay_interceptor::DelayTrackingInterceptor;
use crate::api_client::model::{
    ChatResponseStream,
    ConversationState,
};
use crate::api_client::opt_out::OptOutInterceptor;
use crate::api_client::send_message_output::SendMessageOutput;
use crate::auth::UnifiedBearerResolver;
use crate::aws_common::{
    UserAgentOverrideInterceptor,
    app_name,
    behavior_version,
};
use crate::database::settings::Setting;
use crate::database::{
    AuthProfile,
    Database,
};
use crate::os::{
    Env,
    Fs,
};
<<<<<<< HEAD
=======
use crate::util::env_var::is_integ_test;
>>>>>>> e3cf013a

// Opt out constants
pub const X_AMZN_CODEWHISPERER_OPT_OUT_HEADER: &str = "x-amzn-codewhisperer-optout";

// TODO(bskiser): confirm timeout is updated to an appropriate value?
const DEFAULT_TIMEOUT_DURATION: Duration = Duration::from_secs(60 * 5);

pub const MAX_RETRY_DELAY_DURATION: Duration = Duration::from_secs(10);

#[derive(Clone, Debug)]
pub struct ModelListResult {
    pub models: Vec<Model>,
    pub default_model: Model,
}

impl From<ModelListResult> for (Vec<Model>, Model) {
    fn from(v: ModelListResult) -> Self {
        (v.models, v.default_model)
    }
}

type ModelCache = Arc<RwLock<Option<ModelListResult>>>;

#[derive(Clone, Debug)]
pub struct ApiClient {
    client: CodewhispererClient,
    streaming_client: Option<CodewhispererStreamingClient>,
    sigv4_streaming_client: Option<QDeveloperStreamingClient>,
    mock_client: Option<Arc<Mutex<std::vec::IntoIter<Vec<ChatResponseStream>>>>>,
    profile: Option<AuthProfile>,
    model_cache: ModelCache,
}

impl ApiClient {
    pub async fn new(
        env: &Env,
        fs: &Fs,
        database: &mut Database,
        // endpoint is only passed here for list_profiles where it needs to be called for each region
        endpoint: Option<Endpoint>,
    ) -> Result<Self, ApiClientError> {
        let endpoint = endpoint.unwrap_or(Endpoint::configured_value(database));

        let credentials = Credentials::new("xxx", "xxx", None, None, "xxx");
        let bearer_sdk_config = aws_config::defaults(behavior_version())
            .region(endpoint.region.clone())
            .credentials_provider(credentials)
            .timeout_config(timeout_config(database))
            .retry_config(retry_config())
            .load()
            .await;

        let client = CodewhispererClient::from_conf(
            amzn_codewhisperer_client::config::Builder::from(&bearer_sdk_config)
                .http_client(crate::aws_common::http_client::client())
                .interceptor(OptOutInterceptor::new(database))
                .interceptor(UserAgentOverrideInterceptor::new())
                .bearer_token_resolver(UnifiedBearerResolver)
                .app_name(app_name())
                .endpoint_url(endpoint.url())
                .build(),
        );

        if cfg!(test) && !is_integ_test() {
            let mut this = Self {
                client,
                streaming_client: None,
                sigv4_streaming_client: None,
                mock_client: None,
                profile: None,
                model_cache: Arc::new(RwLock::new(None)),
            };

            if let Some(json) = crate::util::env_var::get_mock_chat_response(env) {
                this.set_mock_output(serde_json::from_str(fs.read_to_string(json).await.unwrap().as_str()).unwrap());
            }

            return Ok(this);
        }

        // If SIGV4_AUTH_ENABLED is true, use Q developer client
        let mut streaming_client = None;
        let mut sigv4_streaming_client = None;
        match crate::util::env_var::is_sigv4_enabled(env) {
            true => {
                let credentials_chain = CredentialsChain::new().await;
                if let Err(err) = credentials_chain.provide_credentials().await {
                    return Err(ApiClientError::Credentials(err));
                };

                sigv4_streaming_client = Some(QDeveloperStreamingClient::from_conf(
                    amzn_qdeveloper_streaming_client::config::Builder::from(
                        &aws_config::defaults(behavior_version())
                            .region(endpoint.region.clone())
                            .credentials_provider(credentials_chain)
                            .timeout_config(timeout_config(database))
                            .retry_config(retry_config())
                            .load()
                            .await,
                    )
                    .http_client(crate::aws_common::http_client::client())
                    .interceptor(OptOutInterceptor::new(database))
                    .interceptor(UserAgentOverrideInterceptor::new())
                    .interceptor(DelayTrackingInterceptor::new())
                    .app_name(app_name())
                    .endpoint_url(endpoint.url())
                    .retry_classifier(retry_classifier::QCliRetryClassifier::new())
                    .stalled_stream_protection(stalled_stream_protection_config())
                    .build(),
                ));
            },
            false => {
                streaming_client = Some(CodewhispererStreamingClient::from_conf(
                    amzn_codewhisperer_streaming_client::config::Builder::from(&bearer_sdk_config)
                        .http_client(crate::aws_common::http_client::client())
                        .interceptor(OptOutInterceptor::new(database))
                        .interceptor(UserAgentOverrideInterceptor::new())
                        .interceptor(DelayTrackingInterceptor::new())
                        .bearer_token_resolver(UnifiedBearerResolver)
                        .app_name(app_name())
                        .endpoint_url(endpoint.url())
                        .retry_classifier(retry_classifier::QCliRetryClassifier::new())
                        .stalled_stream_protection(stalled_stream_protection_config())
                        .build(),
                ));
            },
        }

        // Check if using custom endpoint
        let use_profile = !Self::is_custom_endpoint(database);
        let profile = if use_profile {
            match database.get_auth_profile() {
                Ok(profile) => profile,
                Err(err) => {
                    error!("Failed to get auth profile: {err}");
                    None
                },
            }
        } else {
            debug!("Custom endpoint detected, skipping profile ARN");
            None
        };

        Ok(Self {
            client,
            streaming_client,
            sigv4_streaming_client,
            mock_client: None,
            profile,
            model_cache: Arc::new(RwLock::new(None)),
        })
    }

    pub async fn send_telemetry_event(
        &self,
        telemetry_event: TelemetryEvent,
        user_context: UserContext,
        telemetry_enabled: bool,
        model: Option<String>,
    ) -> Result<(), ApiClientError> {
        if cfg!(test) {
            return Ok(());
        }

        self.client
            .send_telemetry_event()
            .telemetry_event(telemetry_event)
            .user_context(user_context)
            .opt_out_preference(match telemetry_enabled {
                true => OptOutPreference::OptIn,
                false => OptOutPreference::OptOut,
            })
            .set_profile_arn(self.profile.as_ref().map(|p| p.arn.clone()))
            .set_model_id(model)
            .send()
            .await?;

        Ok(())
    }

    pub async fn list_available_profiles(&self) -> Result<Vec<AuthProfile>, ApiClientError> {
        if cfg!(test) {
            return Ok(vec![
                AuthProfile {
                    arn: "my:arn:1".to_owned(),
                    profile_name: "MyProfile".to_owned(),
                },
                AuthProfile {
                    arn: "my:arn:2".to_owned(),
                    profile_name: "MyOtherProfile".to_owned(),
                },
            ]);
        }

        let mut profiles = vec![];
        let mut stream = self.client.list_available_profiles().into_paginator().send();
        while let Some(profiles_output) = stream.next().await {
            profiles.extend(profiles_output?.profiles().iter().cloned().map(AuthProfile::from));
        }

        Ok(profiles)
    }

    pub async fn list_available_models(&self) -> Result<ModelListResult, ApiClientError> {
        if cfg!(test) {
            let m = Model::builder()
                .model_id("model-1")
                .description("Test Model 1")
                .build()
                .unwrap();

            return Ok(ModelListResult {
                models: vec![m.clone()],
                default_model: m,
            });
        }

        let mut models = Vec::new();
        let mut default_model = None;
        let request = self
            .client
            .list_available_models()
            .set_origin(Some(Origin::from("KIRO_CLI")))
            .set_profile_arn(self.profile.as_ref().map(|p| p.arn.clone()));
        let mut paginator = request.into_paginator().send();

        while let Some(result) = paginator.next().await {
            let models_output = result?;
            models.extend(models_output.models().iter().cloned());

            if default_model.is_none() {
                default_model = Some(models_output.default_model().clone());
            }
        }
        let default_model = default_model.ok_or_else(|| ApiClientError::DefaultModelNotFound)?;
        Ok(ModelListResult { models, default_model })
    }

    pub async fn list_available_models_cached(&self) -> Result<ModelListResult, ApiClientError> {
        {
            let cache = self.model_cache.read().await;
            if let Some(cached) = cache.as_ref() {
                tracing::debug!("Returning cached model list");
                return Ok(cached.clone());
            }
        }

        tracing::debug!("Cache miss, fetching models from list_available_models API");
        let result = self.list_available_models().await?;
        {
            let mut cache = self.model_cache.write().await;
            *cache = Some(result.clone());
        }
        Ok(result)
    }

    pub async fn invalidate_model_cache(&self) {
        let mut cache = self.model_cache.write().await;
        *cache = None;
        tracing::info!("Model cache invalidated");
    }

    pub async fn get_available_models(&self, _region: &str) -> Result<ModelListResult, ApiClientError> {
        let res = self.list_available_models_cached().await?;
        // TODO: Once we have access to gpt-oss, add back.
        // if region == "us-east-1" {
        //     let gpt_oss = Model::builder()
        //         .model_id("OPENAI_GPT_OSS_120B_1_0")
        //         .model_name("openai-gpt-oss-120b-preview")
        //         .token_limits(TokenLimits::builder().max_input_tokens(128_000).build())
        //         .build()
        //         .map_err(ApiClientError::from)?;

        //     models.push(gpt_oss);
        // }

        Ok(res)
    }

    pub async fn is_mcp_enabled(&self) -> Result<bool, ApiClientError> {
        let request = self
            .client
            .get_profile()
            .set_profile_arn(self.profile.as_ref().map(|p| p.arn.clone()));

        let response = request.send().await?;
        let mcp_enabled = response
            .profile()
            .opt_in_features()
            .and_then(|features| features.mcp_configuration())
            .is_none_or(|config| matches!(config.toggle(), OptInFeatureToggle::On));
        Ok(mcp_enabled)
    }

    pub async fn create_subscription_token(&self) -> Result<CreateSubscriptionTokenOutput, ApiClientError> {
        if cfg!(test) {
            return Ok(CreateSubscriptionTokenOutput::builder()
                .set_encoded_verification_url(Some("test/url".to_string()))
                .set_status(Some(SubscriptionStatus::Inactive))
                .set_token(Some("test-token".to_string()))
                .build()?);
        }

        self.client
            .create_subscription_token()
            .send()
            .await
            .map_err(ApiClientError::CreateSubscriptionToken)
    }

<<<<<<< HEAD
    pub async fn get_usage_limits(&self) -> Result<amzn_codewhisperer_client::operation::get_usage_limits::GetUsageLimitsOutput, ApiClientError> {
        self.client
            .get_usage_limits()
            .set_origin(Some(amzn_codewhisperer_client::types::Origin::from("KIRO_CLI")))
            .send()
            .await
            .map_err(ApiClientError::GetUsageLimitsError)
    }

    pub async fn send_message(&self, conversation: ConversationState) -> Result<SendMessageOutput, ApiClientError> {
=======
    pub async fn send_message(
        &self,
        conversation: ConversationState,
    ) -> Result<SendMessageOutput, ConverseStreamError> {
>>>>>>> e3cf013a
        debug!("Sending conversation: {:#?}", conversation);

        let ConversationState {
            conversation_id,
            user_input_message,
            history,
            agent_continuation_id,
        } = conversation;

        let model_id_opt: Option<String> = user_input_message.model_id.clone();

        if let Some(client) = &self.streaming_client {
            let conversation_state = amzn_codewhisperer_streaming_client::types::ConversationState::builder()
                .set_conversation_id(conversation_id)
                .current_message(
                    amzn_codewhisperer_streaming_client::types::ChatMessage::UserInputMessage(
                        user_input_message.into(),
                    ),
                )
                .chat_trigger_type(amzn_codewhisperer_streaming_client::types::ChatTriggerType::Manual)
                .set_history(
                    history
                        .map(|v| v.into_iter().map(|i| i.try_into()).collect::<Result<Vec<_>, _>>())
                        .transpose()?,
                )
                .set_agent_continuation_id(agent_continuation_id)
                .agent_task_type(amzn_codewhisperer_streaming_client::types::AgentTaskType::Vibe)
                .build()
                .expect("building conversation should not fail");

            match client
                .generate_assistant_response()
                .conversation_state(conversation_state)
                .set_profile_arn(self.profile.as_ref().map(|p| p.arn.clone()))
                .send()
                .await
            {
                Ok(response) => Ok(SendMessageOutput::Codewhisperer(response)),
                Err(err) => {
                    let request_id = err
                        .as_service_error()
                        .and_then(|err| err.meta().request_id())
                        .map(|s| s.to_string());
                    let status_code = err.raw_response().map(|res| res.status().as_u16());

                    let body = err
                        .raw_response()
                        .and_then(|resp| resp.body().bytes())
                        .unwrap_or_default();
                    Err(ConverseStreamError::new(
                        classify_error_kind(status_code, body, model_id_opt.as_deref(), &err),
                        Some(err),
                    )
                    .set_request_id(request_id)
                    .set_status_code(status_code))
                },
            }
        } else if let Some(client) = &self.sigv4_streaming_client {
            let conversation_state = amzn_qdeveloper_streaming_client::types::ConversationState::builder()
                .set_conversation_id(conversation_id)
                .current_message(amzn_qdeveloper_streaming_client::types::ChatMessage::UserInputMessage(
                    user_input_message.into(),
                ))
                .chat_trigger_type(amzn_qdeveloper_streaming_client::types::ChatTriggerType::Manual)
                .set_history(
                    history
                        .map(|v| v.into_iter().map(|i| i.try_into()).collect::<Result<Vec<_>, _>>())
                        .transpose()?,
                )
                .build()
                .expect("building conversation_state should not fail");

            match client
                .send_message()
                .conversation_state(conversation_state)
                .set_source(Some(QDeveloperOrigin::from("KIRO_CLI")))
                .send()
                .await
            {
                Ok(response) => Ok(SendMessageOutput::QDeveloper(response)),
                Err(err) => {
                    let request_id = err
                        .as_service_error()
                        .and_then(|err| err.meta().request_id())
                        .map(|s| s.to_string());
                    let status_code = err.raw_response().map(|res| res.status().as_u16());

                    let body = err
                        .raw_response()
                        .and_then(|resp| resp.body().bytes())
                        .unwrap_or_default();
                    Err(ConverseStreamError::new(
                        classify_error_kind(status_code, body, model_id_opt.as_deref(), &err),
                        Some(err),
                    )
                    .set_request_id(request_id)
                    .set_status_code(status_code))
                },
            }
        } else if let Some(client) = &self.mock_client {
            let mut new_events = client.lock().next().unwrap_or_default().clone();
            new_events.reverse();

            return Ok(SendMessageOutput::Mock(new_events));
        } else {
            unreachable!("One of the clients must be created by this point");
        }
    }

    /// Only meant for testing. Do not use outside of testing responses.
    pub fn set_mock_output(&mut self, json: serde_json::Value) {
        let mut mock = Vec::new();
        for response in json.as_array().unwrap() {
            let mut stream = Vec::new();
            for event in response.as_array().unwrap() {
                match event {
                    serde_json::Value::String(assistant_text) => {
                        stream.push(ChatResponseStream::AssistantResponseEvent {
                            content: assistant_text.clone(),
                        });
                    },
                    serde_json::Value::Object(tool_use) => {
                        stream.append(&mut split_tool_use_event(tool_use));
                    },
                    other => panic!("Unexpected value: {other:?}"),
                }
            }
            mock.push(stream);
        }

        self.mock_client = Some(Arc::new(Mutex::new(mock.into_iter())));
    }

    // Add a helper method to check if using non-default endpoint
    fn is_custom_endpoint(database: &Database) -> bool {
        database.settings.get(Setting::ApiCodeWhispererService).is_some()
    }
}

fn classify_error_kind<T: ProvideErrorMetadata, R>(
    status_code: Option<u16>,
    body: &[u8],
    model_id_opt: Option<&str>,
    sdk_error: &error::SdkError<T, R>,
) -> ConverseStreamErrorKind {
    let contains = |haystack: &[u8], needle: &[u8]| haystack.windows(needle.len()).any(|v| v == needle);

    let is_throttling = status_code.is_some_and(|status| status == 429);
    let is_context_window_overflow = contains(body, b"Input is too long.");
    let is_model_unavailable = contains(body, b"INSUFFICIENT_MODEL_CAPACITY")
        // Legacy error response fallback
        || (model_id_opt.is_some()
            && status_code.is_some_and(|status| status == 500)
            && contains(
                body,
                b"Encountered unexpectedly high load when processing the request, please try again.",
            ));
    let is_monthly_limit_err = contains(body, b"MONTHLY_REQUEST_COUNT");

    if is_context_window_overflow {
        return ConverseStreamErrorKind::ContextWindowOverflow;
    }

    // Both ModelOverloadedError and Throttling return 429,
    // so check is_model_unavailable first.
    if is_model_unavailable {
        return ConverseStreamErrorKind::ModelOverloadedError;
    }

    if is_throttling {
        return ConverseStreamErrorKind::Throttling;
    }

    if is_monthly_limit_err {
        return ConverseStreamErrorKind::MonthlyLimitReached;
    }

    ConverseStreamErrorKind::Unknown {
        // do not change - we currently use sdk_error_code for mapping from an arbitrary sdk error
        // to a reason code.
        reason_code: error::sdk_error_code(sdk_error),
    }
}

fn timeout_config(database: &Database) -> TimeoutConfig {
    let timeout = database
        .settings
        .get_int(Setting::ApiTimeout)
        .and_then(|i| i.try_into().ok())
        .map_or(DEFAULT_TIMEOUT_DURATION, Duration::from_millis);

    TimeoutConfig::builder()
        .read_timeout(timeout)
        .operation_timeout(timeout)
        .operation_attempt_timeout(timeout)
        .connect_timeout(timeout)
        .build()
}

fn retry_config() -> RetryConfig {
    RetryConfig::adaptive()
        .with_max_attempts(3)
        .with_max_backoff(MAX_RETRY_DELAY_DURATION)
}

pub fn stalled_stream_protection_config() -> StalledStreamProtectionConfig {
    StalledStreamProtectionConfig::enabled()
        .grace_period(Duration::from_secs(60 * 5))
        .build()
}

fn split_tool_use_event(value: &Map<String, serde_json::Value>) -> Vec<ChatResponseStream> {
    let tool_use_id = value.get("tool_use_id").unwrap().as_str().unwrap().to_string();
    let name = value.get("name").unwrap().as_str().unwrap().to_string();
    let args_str = value.get("args").unwrap().to_string();
    let split_point = args_str.len() / 2;
    vec![
        ChatResponseStream::ToolUseEvent {
            tool_use_id: tool_use_id.clone(),
            name: name.clone(),
            input: None,
            stop: None,
        },
        ChatResponseStream::ToolUseEvent {
            tool_use_id: tool_use_id.clone(),
            name: name.clone(),
            input: Some(args_str.split_at(split_point).0.to_string()),
            stop: None,
        },
        ChatResponseStream::ToolUseEvent {
            tool_use_id: tool_use_id.clone(),
            name: name.clone(),
            input: Some(args_str.split_at(split_point).1.to_string()),
            stop: None,
        },
        ChatResponseStream::ToolUseEvent {
            tool_use_id: tool_use_id.clone(),
            name: name.clone(),
            input: None,
            stop: Some(true),
        },
    ]
}

#[cfg(test)]
mod tests {
    use amzn_codewhisperer_client::types::{
        ChatAddMessageEvent,
        IdeCategory,
        OperatingSystem,
    };
    use bstr::ByteSlice;

    use super::*;
    use crate::api_client::model::UserInputMessage;

    #[tokio::test]
    async fn create_clients() {
        let env = Env::new();
        let fs = Fs::new();
        let mut database = crate::database::Database::new().await.unwrap();
        let _ = ApiClient::new(&env, &fs, &mut database, None).await;
    }

    #[tokio::test]
    async fn test_mock() {
        let env = Env::new();
        let fs = Fs::new();
        let mut database = crate::database::Database::new().await.unwrap();
        let mut client = ApiClient::new(&env, &fs, &mut database, None).await.unwrap();
        client
            .send_telemetry_event(
                TelemetryEvent::ChatAddMessageEvent(
                    ChatAddMessageEvent::builder()
                        .conversation_id("<conversation-id>")
                        .message_id("<message-id>")
                        .build()
                        .unwrap(),
                ),
                UserContext::builder()
                    .ide_category(IdeCategory::Cli)
                    .operating_system(OperatingSystem::Linux)
                    .product("<product>")
                    .build()
                    .unwrap(),
                false,
                Some("model".to_owned()),
            )
            .await
            .unwrap();

        client.mock_client = Some(Arc::new(Mutex::new(
            vec![vec![
                ChatResponseStream::AssistantResponseEvent {
                    content: "Hello!".to_owned(),
                },
                ChatResponseStream::AssistantResponseEvent {
                    content: " How can I".to_owned(),
                },
                ChatResponseStream::AssistantResponseEvent {
                    content: " assist you today?".to_owned(),
                },
            ]]
            .into_iter(),
        )));

        let mut output = client
            .send_message(ConversationState {
                conversation_id: None,
                user_input_message: UserInputMessage {
                    images: None,
                    content: "Hello".into(),
                    user_input_message_context: None,
                    user_intent: None,
                    model_id: Some("model".to_owned()),
                },
                history: None,
                agent_continuation_id: None,
            })
            .await
            .unwrap();

        let mut output_content = String::new();
        while let Some(ChatResponseStream::AssistantResponseEvent { content }) = output.recv().await.unwrap() {
            output_content.push_str(&content);
        }
        assert_eq!(output_content, "Hello! How can I assist you today?");
    }

    #[test]
    fn test_classify_error_kind() {
        use aws_smithy_runtime_api::http::Response;
        use aws_smithy_types::body::SdkBody;

        use crate::api_client::error::{
            GenerateAssistantResponseError,
            SdkError,
        };

        let mock_sdk_error = || {
            SdkError::service_error(
                GenerateAssistantResponseError::unhandled("test"),
                Response::new(500.try_into().unwrap(), SdkBody::empty()),
            )
        };

        let test_cases: Vec<(Option<u16>, &[u8], Option<&str>, ConverseStreamErrorKind)> = vec![
            (
                Some(400),
                b"Input is too long.",
                None,
                ConverseStreamErrorKind::ContextWindowOverflow,
            ),
            (
                Some(500),
                b"INSUFFICIENT_MODEL_CAPACITY",
                Some("model-1"),
                ConverseStreamErrorKind::ModelOverloadedError,
            ),
            (
                Some(500),
                b"Encountered unexpectedly high load when processing the request, please try again.",
                Some("model-1"),
                ConverseStreamErrorKind::ModelOverloadedError,
            ),
            (
                Some(429),
                b"Rate limit exceeded",
                None,
                ConverseStreamErrorKind::Throttling,
            ),
            (
                Some(400),
                b"MONTHLY_REQUEST_COUNT exceeded",
                None,
                ConverseStreamErrorKind::MonthlyLimitReached,
            ),
            (
                Some(429),
                b"Input is too long.",
                None,
                ConverseStreamErrorKind::ContextWindowOverflow,
            ),
            (
                Some(429),
                b"INSUFFICIENT_MODEL_CAPACITY",
                Some("model-1"),
                ConverseStreamErrorKind::ModelOverloadedError,
            ),
            (
                Some(500),
                b"Encountered unexpectedly high load when processing the request, please try again.",
                None,
                ConverseStreamErrorKind::Unknown {
                    reason_code: "test".to_string(),
                },
            ),
            (
                Some(400),
                b"Encountered unexpectedly high load when processing the request, please try again.",
                Some("model-1"),
                ConverseStreamErrorKind::Unknown {
                    reason_code: "test".to_string(),
                },
            ),
            (Some(500), b"Some other error", None, ConverseStreamErrorKind::Unknown {
                reason_code: "test".to_string(),
            }),
        ];

        for (status_code, body, model_id, expected) in test_cases {
            let result = classify_error_kind(status_code, body, model_id, &mock_sdk_error());
            assert_eq!(
                std::mem::discriminant(&result),
                std::mem::discriminant(&expected),
                "expected '{}', got '{}' | status_code: {:?}, body: '{}', model_id: '{:?}'",
                expected,
                result,
                status_code,
                body.to_str_lossy(),
                model_id
            );
        }
    }
}<|MERGE_RESOLUTION|>--- conflicted
+++ resolved
@@ -2,12 +2,8 @@
 pub mod customization;
 mod delay_interceptor;
 mod endpoints;
-<<<<<<< HEAD
-mod error;
+pub mod error;
 pub mod error_utils;
-=======
-pub mod error;
->>>>>>> e3cf013a
 pub mod model;
 mod opt_out;
 pub mod profile;
@@ -18,11 +14,11 @@
 
 use amzn_codewhisperer_client::Client as CodewhispererClient;
 use amzn_codewhisperer_client::operation::create_subscription_token::CreateSubscriptionTokenOutput;
-use amzn_codewhisperer_client::types::Origin;
 use amzn_codewhisperer_client::types::{
     Model,
     OptInFeatureToggle,
     OptOutPreference,
+    Origin,
     SubscriptionStatus,
     TelemetryEvent,
     UserContext,
@@ -75,10 +71,7 @@
     Env,
     Fs,
 };
-<<<<<<< HEAD
-=======
 use crate::util::env_var::is_integ_test;
->>>>>>> e3cf013a
 
 // Opt out constants
 pub const X_AMZN_CODEWHISPERER_OPT_OUT_HEADER: &str = "x-amzn-codewhisperer-optout";
@@ -200,6 +193,7 @@
                         .bearer_token_resolver(UnifiedBearerResolver)
                         .app_name(app_name())
                         .endpoint_url(endpoint.url())
+                        .endpoint_url(endpoint.url())
                         .retry_classifier(retry_classifier::QCliRetryClassifier::new())
                         .stalled_stream_protection(stalled_stream_protection_config())
                         .build(),
@@ -389,8 +383,9 @@
             .map_err(ApiClientError::CreateSubscriptionToken)
     }
 
-<<<<<<< HEAD
-    pub async fn get_usage_limits(&self) -> Result<amzn_codewhisperer_client::operation::get_usage_limits::GetUsageLimitsOutput, ApiClientError> {
+    pub async fn get_usage_limits(
+        &self,
+    ) -> Result<amzn_codewhisperer_client::operation::get_usage_limits::GetUsageLimitsOutput, ApiClientError> {
         self.client
             .get_usage_limits()
             .set_origin(Some(amzn_codewhisperer_client::types::Origin::from("KIRO_CLI")))
@@ -399,13 +394,10 @@
             .map_err(ApiClientError::GetUsageLimitsError)
     }
 
-    pub async fn send_message(&self, conversation: ConversationState) -> Result<SendMessageOutput, ApiClientError> {
-=======
     pub async fn send_message(
         &self,
         conversation: ConversationState,
     ) -> Result<SendMessageOutput, ConverseStreamError> {
->>>>>>> e3cf013a
         debug!("Sending conversation: {:#?}", conversation);
 
         let ConversationState {
