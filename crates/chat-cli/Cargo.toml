--- conflicted
+++ resolved
@@ -45,11 +45,7 @@
 bytes.workspace = true
 camino.workspace = true
 cfg-if.workspace = true
-<<<<<<< HEAD
-chrono.workspace = true  # NEW: Add chrono dependency
-=======
 chrono.workspace = true
->>>>>>> 82fb2d71
 clap.workspace = true
 clap_complete.workspace = true
 clap_complete_fig.workspace = true
