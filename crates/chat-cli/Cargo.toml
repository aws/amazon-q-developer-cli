[package]
name = "chat_cli"
authors.workspace = true
edition.workspace = true
homepage.workspace = true
publish.workspace = true
version.workspace = true
license.workspace = true
default-run = "chat_cli"

[lints]
workspace = true

[features]
default = []
wayland = ["arboard/wayland-data-control"]

[dependencies]
amzn-codewhisperer-client.workspace = true
amzn-codewhisperer-streaming-client.workspace = true
amzn-consolas-client.workspace = true
amzn-qdeveloper-streaming-client.workspace = true
amzn-toolkit-telemetry-client.workspace = true
anstream.workspace = true
arboard.workspace = true
async-trait.workspace = true
aws-config.workspace = true
aws-credential-types.workspace = true
aws-runtime.workspace = true
aws-sdk-cognitoidentity.workspace = true
aws-sdk-ssooidc.workspace = true
aws-smithy-async.workspace = true
aws-smithy-runtime-api.workspace = true
aws-smithy-types.workspace = true
aws-types.workspace = true
base64.workspace = true
bitflags.workspace = true
bstr.workspace = true
bytes.workspace = true
camino.workspace = true
cfg-if.workspace = true
chrono.workspace = true
clap.workspace = true
clap_complete.workspace = true
clap_complete_fig.workspace = true
color-eyre.workspace = true
color-print.workspace = true
convert_case.workspace = true
cookie.workspace = true
crossterm.workspace = true
ctrlc.workspace = true
dialoguer.workspace = true
dirs.workspace = true
eyre.workspace = true
fd-lock.workspace = true
futures.workspace = true
glob.workspace = true
globset.workspace = true
hex.workspace = true
http.workspace = true
http-body-util.workspace = true
hyper.workspace = true
hyper-util.workspace = true
indicatif.workspace = true
indoc.workspace = true
insta.workspace = true
libc.workspace = true
mimalloc.workspace = true
nix.workspace = true
owo-colors.workspace = true
parking_lot.workspace = true
paste.workspace = true
percent-encoding.workspace = true
image.workspace = true
r2d2.workspace = true
r2d2_sqlite.workspace = true
rand.workspace = true
regex.workspace = true
reqwest.workspace = true
ring.workspace = true
rusqlite.workspace = true
rustls.workspace = true
rustls-native-certs.workspace = true
rustls-pemfile.workspace = true
rustyline.workspace = true
semantic_search_client.workspace = true
semver.workspace = true
serde.workspace = true
serde_json.workspace = true
sha2.workspace = true
shell-color.workspace = true
shell-words.workspace = true
shellexpand.workspace = true
shlex.workspace = true
similar.workspace = true
spinners.workspace = true
strip-ansi-escapes.workspace = true
strum.workspace = true
syntect.workspace = true
sysinfo.workspace = true
tempfile.workspace = true
thiserror.workspace = true
time.workspace = true
tokio.workspace = true
tokio-tungstenite.workspace = true
tokio-util.workspace = true
toml.workspace = true
tracing.workspace = true
tracing-appender.workspace = true
tracing-subscriber.workspace = true
typed-path.workspace = true
unicode-width.workspace = true
url.workspace = true
uuid.workspace = true
walkdir.workspace = true
webpki-roots.workspace = true
whoami.workspace = true
winnow.workspace = true
schemars.workspace = true
jsonschema.workspace = true
zip.workspace = true
rmcp.workspace = true
<<<<<<< HEAD
serde_yaml.workspace = true
urlencoding = "2.1.3"
=======
chat-cli-ui.workspace = true 
serde_yaml.workspace = true
>>>>>>> de219298

[target.'cfg(unix)'.dependencies]
nix.workspace = true
skim.workspace = true

[target.'cfg(target_os = "macos")'.dependencies]
objc2.workspace = true
objc2-app-kit.workspace = true
objc2-foundation.workspace = true
security-framework.workspace = true

[target.'cfg(windows)'.dependencies]
windows.workspace = true
winreg.workspace = true

[dev-dependencies]
assert_cmd.workspace = true
criterion.workspace = true
mockito.workspace = true
paste.workspace = true
predicates.workspace = true
tracing-test.workspace = true

[build-dependencies]
convert_case.workspace = true
prettyplease.workspace = true
quote.workspace = true
serde.workspace = true
serde_json.workspace = true
syn.workspace = true
schemars.workspace = true<|MERGE_RESOLUTION|>--- conflicted
+++ resolved
@@ -120,13 +120,9 @@
 jsonschema.workspace = true
 zip.workspace = true
 rmcp.workspace = true
-<<<<<<< HEAD
+chat-cli-ui.workspace = true 
 serde_yaml.workspace = true
 urlencoding = "2.1.3"
-=======
-chat-cli-ui.workspace = true 
-serde_yaml.workspace = true
->>>>>>> de219298
 
 [target.'cfg(unix)'.dependencies]
 nix.workspace = true
