pub mod cli;
mod command;
pub mod commands;
mod consts;
mod context;
mod conversation_state;
mod hooks;
mod input_source;
mod message;
mod parse;
mod parser;
mod prompt;
mod shared_writer;
mod skim_integration;
mod token_counter;
mod tool_manager;
mod tools;
pub mod util;

use std::borrow::Cow;
use std::collections::{
    HashMap,
    HashSet,
    VecDeque,
};
use std::io::{
    IsTerminal,
    Read,
    Write,
};
use std::process::{
    Command as ProcessCommand,
    ExitCode,
};
use std::sync::Arc;
use std::time::Duration;
use std::{
    env,
    fs,
};

use command::{
    Command,
    PromptsSubcommand,
    ToolsSubcommand,
};
use consts::CONTEXT_WINDOW_SIZE;
use context::ContextManager;
use conversation_state::{
    ConversationState,
    TokenWarningLevel,
};
use crossterm::style::{
    Attribute,
    Color,
    Stylize,
};
use crossterm::terminal::ClearType;
use crossterm::{
    cursor,
    execute,
    queue,
    style,
    terminal,
};
use eyre::{
    ErrReport,
    Result,
    bail,
};
use fig_api_client::StreamingClient;
use fig_api_client::clients::SendMessageOutput;
use fig_api_client::model::{
    ChatResponseStream,
    Tool as FigTool,
    ToolResultStatus,
};
use fig_os_shim::Context;
use fig_settings::{
    Settings,
    State,
};
use fig_util::CLI_BINARY_NAME;
use hooks::{
    Hook,
    HookTrigger,
};
use message::{
    AssistantMessage,
    AssistantToolUse,
    ToolUseResult,
    ToolUseResultBlock,
};
use rand::distr::{
    Alphanumeric,
    SampleString,
};
use shared_writer::SharedWriter;

/// Help text for the compact command
fn compact_help_text() -> String {
    color_print::cformat!(
        r#"
<magenta,em>Conversation Compaction</magenta,em>

The <em>/compact</em> command summarizes the conversation history to free up context space
while preserving essential information. This is useful for long-running conversations
that may eventually reach memory constraints.

<cyan!>Usage</cyan!>
  <em>/compact</em>                   <black!>Summarize the conversation and clear history</black!>
  <em>/compact [prompt]</em>          <black!>Provide custom guidance for summarization</black!>

<cyan!>When to use</cyan!>
• When you see the memory constraint warning message
• When a conversation has been running for a long time
• Before starting a new topic within the same session
• After completing complex tool operations

<cyan!>How it works</cyan!>
• Creates an AI-generated summary of your conversation
• Retains key information, code, and tool executions in the summary
• Clears the conversation history to free up space
• The assistant will reference the summary context in future responses
"#
    )
}
use input_source::InputSource;
use mcp_client::{
    Prompt,
    PromptGetResult,
};
use parse::{
    ParseState,
    interpret_markdown,
};
use parser::{
    RecvErrorKind,
    ResponseParser,
};
use regex::Regex;
use serde_json::Map;
use spinners::{
    Spinner,
    Spinners,
};
use thiserror::Error;
use token_counter::{
    TokenCount,
    TokenCounter,
};
use tokio::signal::unix::{
    SignalKind,
    signal,
};
use tool_manager::{
    GetPromptError,
    McpServerConfig,
    PromptBundle,
    ToolManager,
    ToolManagerBuilder,
};
use tools::gh_issue::GhIssueContext;
use tools::{
    QueuedTool,
    Tool,
    ToolPermissions,
    ToolSpec,
};
use tracing::{
    debug,
    error,
    info,
    trace,
    warn,
};
use unicode_width::UnicodeWidthStr;
use util::{
    animate_output,
    play_notification_bell,
    region_check,
};
use uuid::Uuid;
use winnow::Partial;
use winnow::stream::Offset;

const WELCOME_TEXT: &str = color_print::cstr! {"
<em>Welcome to </em>
<cyan!>
 █████╗ ███╗   ███╗ █████╗ ███████╗ ██████╗ ███╗   ██╗     ██████╗ 
██╔══██╗████╗ ████║██╔══██╗╚══███╔╝██╔═══██╗████╗  ██║    ██╔═══██╗
███████║██╔████╔██║███████║  ███╔╝ ██║   ██║██╔██╗ ██║    ██║   ██║
██╔══██║██║╚██╔╝██║██╔══██║ ███╔╝  ██║   ██║██║╚██╗██║    ██║▄▄ ██║
██║  ██║██║ ╚═╝ ██║██║  ██║███████╗╚██████╔╝██║ ╚████║    ╚██████╔╝
╚═╝  ╚═╝╚═╝     ╚═╝╚═╝  ╚═╝╚══════╝ ╚═════╝ ╚═╝  ╚═══╝     ╚══▀▀═╝ 
</cyan!>                                                        
"};

const SMALL_SCREEN_WECLOME_TEXT: &str = color_print::cstr! {"
<em>Welcome to <cyan!>Amazon Q</cyan!>!</em>
"};

<<<<<<< HEAD
const ROTATING_TIPS: [&str; 8] = [
=======
const ROTATING_TIPS: [&str; 9] = [
    color_print::cstr! {"Get notified whenever Q CLI finishes responding. Just run <green!>q settings chat.enableNotifications true</green!>"},
>>>>>>> 03173158
    color_print::cstr! {"You can use <green!>/editor</green!> to edit your prompt with a vim-like experience"},
    color_print::cstr! {"You can execute bash commands by typing <green!>!</green!> followed by the command"},
    color_print::cstr! {"Q can use tools without asking for confirmation every time. Give <green!>/tools trust</green!> a try"},
    color_print::cstr! {"You can programmatically inject context to your prompts by using hooks. Check out <green!>/context hooks help</green!>"},
    color_print::cstr! {"You can use <green!>/compact</green!> to replace the conversation history with its summary to free up the context space"},
    color_print::cstr! {"<green!>/usage</green!> shows you a visual breakdown of your current context window usage"},
    color_print::cstr! {"If you want to file an issue to the Q CLI team, just tell me, or run <green!>q issue</green!>"},
    color_print::cstr! {"You can enable custom tools with <green!>MCP servers</green!>. Learn more with /help"},
];

const GREETING_BREAK_POINT: usize = 67;

const POPULAR_SHORTCUTS: &str = color_print::cstr! {"
<black!>
<green!>/help</green!> all commands  <em>•</em>  <green!>ctrl + j</green!> new lines  <em>•</em>  <green!>ctrl + s</green!> fuzzy search
</black!>"};

const SMALL_SCREEN_POPULAR_SHORTCUTS: &str = color_print::cstr! {"
<black!>
<green!>/help</green!> all commands
<green!>ctrl + j</green!> new lines
<green!>ctrl + s</green!> fuzzy search
</black!>
"};
const HELP_TEXT: &str = color_print::cstr! {"

<magenta,em>q</magenta,em> (Amazon Q Chat)

<cyan,em>Commands:</cyan,em>
<em>/clear</em>        <black!>Clear the conversation history</black!>
<em>/issue</em>        <black!>Report an issue or make a feature request</black!>
<em>/editor</em>       <black!>Open $EDITOR (defaults to vi) to compose a prompt</black!>
<em>/help</em>         <black!>Show this help dialogue</black!>
<em>/quit</em>         <black!>Quit the application</black!>
<em>/compact</em>      <black!>Summarize the conversation to free up context space</black!>
  <em>help</em>        <black!>Show help for the compact command</black!>
  <em>[prompt]</em>    <black!>Optional custom prompt to guide summarization</black!>
<em>/tools</em>        <black!>View and manage tools and permissions</black!>
  <em>help</em>        <black!>Show an explanation for the trust command</black!>
  <em>trust</em>       <black!>Trust a specific tool or tools for the session</black!>
  <em>untrust</em>     <black!>Revert a tool or tools to per-request confirmation</black!>
  <em>trustall</em>    <black!>Trust all tools (equivalent to deprecated /acceptall)</black!>
  <em>reset</em>       <black!>Reset all tools to default permission levels</black!>
<em>/profile</em>      <black!>Manage profiles</black!>
  <em>help</em>        <black!>Show profile help</black!>
  <em>list</em>        <black!>List profiles</black!>
  <em>set</em>         <black!>Set the current profile</black!>
  <em>create</em>      <black!>Create a new profile</black!>
  <em>delete</em>      <black!>Delete a profile</black!>
  <em>rename</em>      <black!>Rename a profile</black!>
<em>/prompts</em>      <black!>View and retrieve prompts</black!>
  <em>help</em>        <black!>Show prompts help</black!>
  <em>list</em>        <black!>List or search available prompts</black!>
  <em>get</em>         <black!>Retrieve and send a prompt</black!>
<<<<<<< HEAD
<em>/context</em>      <black!>Manage context files for the chat session</black!>
=======
>>>>>>> 03173158
<em>/context</em>      <black!>Manage context files and hooks for the chat session</black!>
  <em>help</em>        <black!>Show context help</black!>
  <em>show</em>        <black!>Display current context rules configuration [--expand]</black!>
  <em>add</em>         <black!>Add file(s) to context [--global] [--force]</black!>
  <em>rm</em>          <black!>Remove file(s) from context [--global]</black!>
  <em>clear</em>       <black!>Clear all files from current context [--global]</black!>
  <em>hooks</em>       <black!>View and manage context hooks</black!>
<em>/usage</em>      <black!>Show current session's context window usage</black!>

<cyan,em>MCP:</cyan,em>
<black!>You can now configure the Amazon Q CLI to use MCP servers. \nLearn how: https://docs.aws.amazon.com/en_us/amazonq/latest/qdeveloper-ug/command-line-mcp.html</black!>

<cyan,em>Tips:</cyan,em>
<em>!{command}</em>            <black!>Quickly execute a command in your current session</black!>
<em>Ctrl(^) + j</em>           <black!>Insert new-line to provide multi-line prompt. Alternatively, [Alt(⌥) + Enter(⏎)]</black!>
<em>Ctrl(^) + s</em>           <black!>Fuzzy search commands and context files. Use Tab to select multiple items.</black!>
                      <black!>Change the keybind to ctrl+x with: q settings chat.skimCommandKey x (where x is any key)</black!>

"};

const RESPONSE_TIMEOUT_CONTENT: &str = "Response timed out - message took too long to generate";
const TRUST_ALL_TEXT: &str = color_print::cstr! {"<green!>All tools are now trusted (<red!>!</red!>). Amazon Q will execute tools <bold>without</bold> asking for confirmation.\
\nAgents can sometimes do unexpected things so understand the risks.</green!>
\nLearn more at https://docs.aws.amazon.com/amazonq/latest/qdeveloper-ug/command-line-chat-security.html#command-line-chat-trustall-safety"};

const TOOL_BULLET: &str = " ● ";
const CONTINUATION_LINE: &str = " ⋮ ";

pub async fn launch_chat(args: cli::Chat) -> Result<ExitCode> {
    let trust_tools = args.trust_tools.map(|mut tools| {
        if tools.len() == 1 && tools[0].is_empty() {
            tools.pop();
        }
        tools
    });
    chat(
        args.input,
        args.no_interactive,
        args.accept_all,
        args.profile,
        args.trust_all_tools,
        trust_tools,
    )
    .await
}

pub async fn chat(
    input: Option<String>,
    no_interactive: bool,
    accept_all: bool,
    profile: Option<String>,
    trust_all_tools: bool,
    trust_tools: Option<Vec<String>>,
) -> Result<ExitCode> {
    if !fig_util::system_info::in_cloudshell() && !fig_auth::is_logged_in().await {
        bail!(
            "You are not logged in, please log in with {}",
            format!("{CLI_BINARY_NAME} login",).bold()
        );
    }

    region_check("chat")?;

    let ctx = Context::new();

    let stdin = std::io::stdin();
    // no_interactive flag or part of a pipe
    let interactive = !no_interactive && stdin.is_terminal();
    let input = if !interactive && !stdin.is_terminal() {
        // append to input string any extra info that was provided, e.g. via pipe
        let mut input = input.unwrap_or_default();
        stdin.lock().read_to_string(&mut input)?;
        Some(input)
    } else {
        input
    };

    let mut output = match interactive {
        true => SharedWriter::stderr(),
        false => SharedWriter::stdout(),
    };

    let client = match ctx.env().get("Q_MOCK_CHAT_RESPONSE") {
        Ok(json) => create_stream(serde_json::from_str(std::fs::read_to_string(json)?.as_str())?),
        _ => StreamingClient::new().await?,
    };

    let mcp_server_configs = match McpServerConfig::load_config(&mut output).await {
        Ok(config) => {
            execute!(
                output,
                style::Print(
                    "To learn more about MCP safety, see https://docs.aws.amazon.com/amazonq/latest/qdeveloper-ug/command-line-mcp-security.html\n"
                )
            )?;
            config
        },
        Err(e) => {
            warn!("No mcp server config loaded: {}", e);
            McpServerConfig::default()
        },
    };

    // If profile is specified, verify it exists before starting the chat
    if let Some(ref profile_name) = profile {
        // Create a temporary context manager to check if the profile exists
        match ContextManager::new(Arc::clone(&ctx)).await {
            Ok(context_manager) => {
                let profiles = context_manager.list_profiles().await?;
                if !profiles.contains(profile_name) {
                    bail!(
                        "Profile '{}' does not exist. Available profiles: {}",
                        profile_name,
                        profiles.join(", ")
                    );
                }
            },
            Err(e) => {
                warn!("Failed to initialize context manager to verify profile: {}", e);
                // Continue without verification if context manager can't be initialized
            },
        }
    }

    let conversation_id = Alphanumeric.sample_string(&mut rand::rng(), 9);
    info!(?conversation_id, "Generated new conversation id");
    let (prompt_request_sender, prompt_request_receiver) = std::sync::mpsc::channel::<Option<String>>();
    let (prompt_response_sender, prompt_response_receiver) = std::sync::mpsc::channel::<Vec<String>>();
    let mut tool_manager = ToolManagerBuilder::default()
        .mcp_server_config(mcp_server_configs)
        .prompt_list_sender(prompt_response_sender)
        .prompt_list_receiver(prompt_request_receiver)
        .conversation_id(&conversation_id)
        .build()?;
    let tool_config = tool_manager.load_tools().await?;
    let mut tool_permissions = ToolPermissions::new(tool_config.len());
    if accept_all || trust_all_tools {
        for tool in tool_config.values() {
            tool_permissions.trust_tool(&tool.name);
        }

        // Deprecation notice for --accept-all users
        if accept_all && interactive {
            queue!(
                output,
                style::SetForegroundColor(Color::Yellow),
                style::Print("\n--accept-all, -a is deprecated. Use --trust-all-tools instead."),
                style::SetForegroundColor(Color::Reset),
            )?;
        }
    } else if let Some(trusted) = trust_tools.map(|vec| vec.into_iter().collect::<HashSet<_>>()) {
        // --trust-all-tools takes precedence over --trust-tools=...
        for tool in tool_config.values() {
            if trusted.contains(&tool.name) {
                tool_permissions.trust_tool(&tool.name);
            } else {
                tool_permissions.untrust_tool(&tool.name);
            }
        }
    }

    let mut chat = ChatContext::new(
        ctx,
        &conversation_id,
        Settings::new(),
        State::new(),
        output,
        input,
        InputSource::new(prompt_request_sender, prompt_response_receiver)?,
        interactive,
        client,
        || terminal::window_size().map(|s| s.columns.into()).ok(),
        tool_manager,
        profile,
        tool_config,
        tool_permissions,
    )
    .await?;

    let result = chat.try_chat().await.map(|_| ExitCode::SUCCESS);
    drop(chat); // Explicit drop for clarity

    result
}

/// Enum used to denote the origin of a tool use event
enum ToolUseStatus {
    /// Variant denotes that the tool use event associated with chat context is a direct result of
    /// a user request
    Idle,
    /// Variant denotes that the tool use event associated with the chat context is a result of a
    /// retry for one or more previously attempted tool use. The tuple is the utterance id
    /// associated with the original user request that necessitated the tool use
    RetryInProgress(String),
}

#[derive(Debug, Error)]
pub enum ChatError {
    #[error("{0}")]
    Client(#[from] fig_api_client::Error),
    #[error("{0}")]
    ResponseStream(#[from] parser::RecvError),
    #[error("{0}")]
    Std(#[from] std::io::Error),
    #[error("{0}")]
    Readline(#[from] rustyline::error::ReadlineError),
    #[error("{0}")]
    Custom(Cow<'static, str>),
    #[error("interrupted")]
    Interrupted { tool_uses: Option<Vec<QueuedTool>> },
    #[error(
        "Tool approval required but --no-interactive was specified. Use --trust-all-tools to automatically approve tools."
    )]
    NonInteractiveToolApproval,
    #[error(transparent)]
    GetPromptError(#[from] GetPromptError),
}

pub struct ChatContext {
    ctx: Arc<Context>,
    settings: Settings,
    /// The [State] to use for the chat context.
    state: State,
    /// The [Write] destination for printing conversation text.
    output: SharedWriter,
    initial_input: Option<String>,
    input_source: InputSource,
    interactive: bool,
    /// The client to use to interact with the model.
    client: StreamingClient,
    /// Width of the terminal, required for [ParseState].
    terminal_width_provider: fn() -> Option<usize>,
    spinner: Option<Spinner>,
    /// [ConversationState].
    conversation_state: ConversationState,
    /// State to track tools that need confirmation.
    tool_permissions: ToolPermissions,
    /// Telemetry events to be sent as part of the conversation.
    tool_use_telemetry_events: HashMap<String, ToolUseEventBuilder>,
    /// State used to keep track of tool use relation
    tool_use_status: ToolUseStatus,
    /// Abstraction that consolidates custom tools with native ones
    tool_manager: ToolManager,
    /// Any failed requests that could be useful for error report/debugging
    failed_request_ids: Vec<String>,
    /// Pending prompts to be sent
    pending_prompts: VecDeque<Prompt>,
}

impl ChatContext {
    #[allow(clippy::too_many_arguments)]
    pub async fn new(
        ctx: Arc<Context>,
        conversation_id: &str,
        settings: Settings,
        state: State,
        output: SharedWriter,
        input: Option<String>,
        input_source: InputSource,
        interactive: bool,
        client: StreamingClient,
        terminal_width_provider: fn() -> Option<usize>,
        tool_manager: ToolManager,
        profile: Option<String>,
        tool_config: HashMap<String, ToolSpec>,
        tool_permissions: ToolPermissions,
    ) -> Result<Self> {
        let ctx_clone = Arc::clone(&ctx);
        let output_clone = output.clone();
        let conversation_state =
            ConversationState::new(ctx_clone, conversation_id, tool_config, profile, Some(output_clone)).await;
        Ok(Self {
            ctx,
            settings,
            state,
            output,
            initial_input: input,
            input_source,
            interactive,
            client,
            terminal_width_provider,
            spinner: None,
            tool_permissions,
            conversation_state,
            tool_use_telemetry_events: HashMap::new(),
            tool_use_status: ToolUseStatus::Idle,
            tool_manager,
            failed_request_ids: Vec::new(),
            pending_prompts: VecDeque::new(),
        })
    }
}

impl Drop for ChatContext {
    fn drop(&mut self) {
        if let Some(spinner) = &mut self.spinner {
            spinner.stop();
        }

        if self.interactive {
            queue!(
                self.output,
                cursor::MoveToColumn(0),
                style::SetAttribute(Attribute::Reset),
                style::ResetColor,
                cursor::Show
            )
            .ok();
        }

        self.output.flush().ok();
    }
}

/// The chat execution state.
///
/// Intended to provide more robust handling around state transitions while dealing with, e.g.,
/// tool validation, execution, response stream handling, etc.
#[derive(Debug)]
pub(crate) enum ChatState {
    /// Prompt the user with `tool_uses`, if available.
    PromptUser {
        /// Tool uses to present to the user.
        tool_uses: Option<Vec<QueuedTool>>,
        /// Tracks the next tool in tool_uses that needs user acceptance.
        pending_tool_index: Option<usize>,
        /// Used to avoid displaying the tool info at inappropriate times, e.g. after clear or help
        /// commands.
        skip_printing_tools: bool,
    },
    /// Handle the user input, depending on if any tools require execution.
    HandleInput {
        input: String,
        tool_uses: Option<Vec<QueuedTool>>,
        pending_tool_index: Option<usize>,
    },
    /// Validate the list of tool uses provided by the model.
    ValidateTools(Vec<AssistantToolUse>),
    /// Execute the list of tools.
    ExecuteTools(Vec<QueuedTool>),
    /// Consume the response stream and display to the user.
    HandleResponseStream(SendMessageOutput),
    /// Compact the chat history.
    CompactHistory {
        tool_uses: Option<Vec<QueuedTool>>,
        pending_tool_index: Option<usize>,
        /// Custom prompt to include as part of history compaction.
        prompt: Option<String>,
        /// Whether or not the summary should be shown on compact success.
        show_summary: bool,
        /// Whether or not to show the /compact help text.
        help: bool,
    },
    /// Execute a command.
    ExecuteCommand {
        command: Command,
        tool_uses: Option<Vec<QueuedTool>>,
        pending_tool_index: Option<usize>,
    },
    /// Exit the chat.
    Exit,
}

impl Default for ChatState {
    fn default() -> Self {
        Self::PromptUser {
            tool_uses: None,
            pending_tool_index: None,
            skip_printing_tools: false,
        }
    }
}

impl ChatContext {
    /// Opens the user's preferred editor to compose a prompt
    fn open_editor(initial_text: Option<String>) -> Result<String, ChatError> {
        // Create a temporary file with a unique name
        let temp_dir = std::env::temp_dir();
        let file_name = format!("q_prompt_{}.md", Uuid::new_v4());
        let temp_file_path = temp_dir.join(file_name);

        // Get the editor from environment variable or use a default
        let editor_cmd = env::var("EDITOR").unwrap_or_else(|_| "vi".to_string());

        // Parse the editor command to handle arguments
        let mut parts =
            shlex::split(&editor_cmd).ok_or_else(|| ChatError::Custom("Failed to parse EDITOR command".into()))?;

        if parts.is_empty() {
            return Err(ChatError::Custom("EDITOR environment variable is empty".into()));
        }

        let editor_bin = parts.remove(0);

        // Write initial content to the file if provided
        let initial_content = initial_text.unwrap_or_default();
        fs::write(&temp_file_path, &initial_content)
            .map_err(|e| ChatError::Custom(format!("Failed to create temporary file: {}", e).into()))?;

        // Open the editor with the parsed command and arguments
        let mut cmd = ProcessCommand::new(editor_bin);
        // Add any arguments that were part of the EDITOR variable
        for arg in parts {
            cmd.arg(arg);
        }
        // Add the file path as the last argument
        let status = cmd
            .arg(&temp_file_path)
            .status()
            .map_err(|e| ChatError::Custom(format!("Failed to open editor: {}", e).into()))?;

        if !status.success() {
            return Err(ChatError::Custom("Editor exited with non-zero status".into()));
        }

        // Read the content back
        let content = fs::read_to_string(&temp_file_path)
            .map_err(|e| ChatError::Custom(format!("Failed to read temporary file: {}", e).into()))?;

        // Clean up the temporary file
        let _ = fs::remove_file(&temp_file_path);

        Ok(content.trim().to_string())
    }

    fn draw_tip_box(&mut self, text: &str) -> Result<()> {
        let box_width = GREETING_BREAK_POINT;
        let inner_width = box_width - 4; // account for │ and padding

        // wrap the single line into multiple lines respecting inner width
        // Manually wrap the text by splitting at word boundaries
        let mut wrapped_lines = Vec::new();
        let mut line = String::new();

        for word in text.split_whitespace() {
            if line.len() + word.len() < inner_width {
                if !line.is_empty() {
                    line.push(' ');
                }
                line.push_str(word);
            } else {
                // Here we need to account for words that are too long as well
                if word.len() >= inner_width {
                    let mut start = 0_usize;
                    for (i, _) in word.chars().enumerate() {
                        if i - start >= inner_width {
                            wrapped_lines.push(word[start..i].to_string());
                            start = i;
                        }
                    }
                    wrapped_lines.push(word[start..].to_string());
                    line = String::new();
                } else {
                    wrapped_lines.push(line);
                    line = word.to_string();
                }
            }
        }

        if !line.is_empty() {
            wrapped_lines.push(line);
        }

        // ───── Did you know? ─────
        let label = " Did you know? ";
        let side_len = (box_width.saturating_sub(label.len())) / 2;
        let top_border = format!(
            "╭{}{}{}╮",
            "─".repeat(side_len - 1),
            label,
            "─".repeat(box_width - side_len - label.len() - 1)
        );

        // Build output
        execute!(
            self.output,
            terminal::Clear(ClearType::CurrentLine),
            cursor::MoveToColumn(0),
            style::Print(format!("{top_border}\n")),
        )?;

        // Top vertical padding
        execute!(
            self.output,
            style::Print(format!("│{: <width$}│\n", "", width = box_width - 2))
        )?;

        // Centered wrapped content
        for line in wrapped_lines {
            let visible_line_len = strip_ansi_escapes::strip(&line).len();
            let left_pad = box_width.saturating_sub(4).saturating_sub(visible_line_len) / 2;

            let content = format!(
                "│ {: <pad$}{}{: <rem$} │",
                "",
                line,
                "",
                pad = left_pad,
                rem = box_width
                    .saturating_sub(4)
                    .saturating_sub(left_pad)
                    .saturating_sub(visible_line_len),
            );
            execute!(self.output, style::Print(format!("{}\n", content)))?;
        }

        // Bottom vertical padding
        execute!(
            self.output,
            style::Print(format!("│{: <width$}│\n", "", width = box_width - 2))
        )?;

        // Bottom rounded corner line: ╰────────────╯
        let bottom = format!("╰{}╯", "─".repeat(box_width - 2));
        execute!(self.output, style::Print(format!("{}\n", bottom)))?;

        Ok(())
    }

    async fn try_chat(&mut self) -> Result<()> {
        let is_small_screen = self.terminal_width() < GREETING_BREAK_POINT;
        if self.interactive && self.settings.get_bool_or("chat.greeting.enabled", true) {
            execute!(
                self.output,
                style::Print(if is_small_screen {
                    SMALL_SCREEN_WECLOME_TEXT
                } else {
                    WELCOME_TEXT
                }),
                style::Print("\n\n"),
            )?;

            let current_tip_index =
                (self.state.get_int_or("chat.greeting.rotating_tips_current_index", 0) as usize) % ROTATING_TIPS.len();

            let tip = ROTATING_TIPS[current_tip_index];
            if is_small_screen {
                // If the screen is small, print the tip in a single line
                execute!(
                    self.output,
                    style::Print("💡 ".to_string()),
                    style::Print(tip),
                    style::Print("\n")
                )?;
            } else {
                self.draw_tip_box(tip)?;
            }

            execute!(
                self.output,
                style::Print(if is_small_screen {
                    SMALL_SCREEN_POPULAR_SHORTCUTS
                } else {
                    POPULAR_SHORTCUTS
                }),
                style::Print(
                    "━"
                        .repeat(if is_small_screen { 0 } else { GREETING_BREAK_POINT })
                        .dark_grey()
                )
            )?;
            execute!(self.output, style::Print("\n"), style::SetForegroundColor(Color::Reset))?;

            // update the current tip index
            let next_tip_index = (current_tip_index + 1) % ROTATING_TIPS.len();
            self.state
                .set_value("chat.greeting.rotating_tips_current_index", next_tip_index)?;
        }

        if self.interactive && self.all_tools_trusted() {
            queue!(
                self.output,
                style::Print(format!(
                    "{}{TRUST_ALL_TEXT}\n\n",
                    if !is_small_screen { "\n" } else { "" }
                ))
            )?;
        }
        self.output.flush()?;

        let mut ctrl_c_stream = signal(SignalKind::interrupt())?;

        let mut next_state = Some(ChatState::PromptUser {
            tool_uses: None,
            pending_tool_index: None,
            skip_printing_tools: true,
        });

        if let Some(user_input) = self.initial_input.take() {
            if self.interactive {
                execute!(
                    self.output,
                    style::SetAttribute(Attribute::Reset),
                    style::SetForegroundColor(Color::Magenta),
                    style::Print("> "),
                    style::SetAttribute(Attribute::Reset),
                    style::Print(&user_input),
                    style::Print("\n")
                )?;
            }
            next_state = Some(ChatState::HandleInput {
                input: user_input,
                tool_uses: None,
                pending_tool_index: None,
            });
        }

        loop {
            debug_assert!(next_state.is_some());
            let chat_state = next_state.take().unwrap_or_default();
            debug!(?chat_state, "changing to state");

            let result = match chat_state {
                ChatState::PromptUser {
                    tool_uses,
                    pending_tool_index,
                    skip_printing_tools,
                } => {
                    // Cannot prompt in non-interactive mode no matter what.
                    if !self.interactive {
                        return Ok(());
                    }
                    self.prompt_user(tool_uses, pending_tool_index, skip_printing_tools)
                        .await
                },
                ChatState::HandleInput {
                    input,
                    tool_uses,
                    pending_tool_index,
                } => {
                    let tool_uses_clone = tool_uses.clone();
                    tokio::select! {
                        res = self.handle_input(input, tool_uses, pending_tool_index) => res,
                        Some(_) = ctrl_c_stream.recv() => Err(ChatError::Interrupted { tool_uses: tool_uses_clone })
                    }
                },
                ChatState::CompactHistory {
                    tool_uses,
                    pending_tool_index,
                    prompt,
                    show_summary,
                    help,
                } => {
                    let tool_uses_clone = tool_uses.clone();
                    tokio::select! {
                        res = self.compact_history(tool_uses, pending_tool_index, prompt, show_summary, help) => res,
                        Some(_) = ctrl_c_stream.recv() => Err(ChatError::Interrupted { tool_uses: tool_uses_clone })
                    }
                },
                ChatState::ExecuteTools(tool_uses) => {
                    let tool_uses_clone = tool_uses.clone();
                    tokio::select! {
                        res = self.tool_use_execute(tool_uses) => res,
                        Some(_) = ctrl_c_stream.recv() => Err(ChatError::Interrupted { tool_uses: Some(tool_uses_clone) })
                    }
                },
                ChatState::ValidateTools(tool_uses) => {
                    tokio::select! {
                        res = self.validate_tools(tool_uses) => res,
                        Some(_) = ctrl_c_stream.recv() => Err(ChatError::Interrupted { tool_uses: None })
                    }
                },
                ChatState::HandleResponseStream(response) => tokio::select! {
                    res = self.handle_response(response) => res,
                    Some(_) = ctrl_c_stream.recv() => Err(ChatError::Interrupted { tool_uses: None })
                },
                ChatState::ExecuteCommand {
                    command,
                    tool_uses,
                    pending_tool_index,
                } => Ok(self.execute_command(command, tool_uses, pending_tool_index).await?),
                ChatState::Exit => return Ok(()),
            };

            next_state = Some(self.handle_state_execution_result(result).await?);
        }
    }

    /// Handles the result of processing a [ChatState], returning the next [ChatState] to change
    /// to.
    async fn handle_state_execution_result(
        &mut self,
        result: Result<ChatState, ChatError>,
    ) -> Result<ChatState, ChatError> {
        // Remove non-ASCII and ANSI characters.
        let re = Regex::new(r"((\x9B|\x1B\[)[0-?]*[ -\/]*[@-~])|([^\x00-\x7F]+)").unwrap();
        match result {
            Ok(state) => Ok(state),
            Err(e) => {
                macro_rules! print_err {
                    ($prepend_msg:expr, $err:expr) => {{
                        queue!(
                            self.output,
                            style::SetAttribute(Attribute::Bold),
                            style::SetForegroundColor(Color::Red),
                        )?;

                        let report = eyre::Report::from($err);

                        let text = re
                            .replace_all(&format!("{}: {:?}\n", $prepend_msg, report), "")
                            .into_owned();

                        queue!(self.output, style::Print(&text),)?;
                        self.conversation_state.append_transcript(text);

                        execute!(
                            self.output,
                            style::SetAttribute(Attribute::Reset),
                            style::SetForegroundColor(Color::Reset),
                        )?;
                    }};
                }

                macro_rules! print_default_error {
                    ($err:expr) => {
                        print_err!("Amazon Q is having trouble responding right now", $err);
                    };
                }

                error!(?e, "An error occurred processing the current state");
                if self.interactive && self.spinner.is_some() {
                    drop(self.spinner.take());
                    queue!(
                        self.output,
                        terminal::Clear(terminal::ClearType::CurrentLine),
                        cursor::MoveToColumn(0),
                    )?;
                }
                match e {
                    ChatError::Interrupted { tool_uses: inter } => {
                        execute!(self.output, style::Print("\n\n"))?;
                        // If there was an interrupt during tool execution, then we add fake
                        // messages to "reset" the chat state.
                        match inter {
                            Some(tool_uses) if !tool_uses.is_empty() => {
                                self.conversation_state.abandon_tool_use(
                                    tool_uses,
                                    "The user interrupted the tool execution.".to_string(),
                                );
                                let _ = self.conversation_state.as_sendable_conversation_state(false).await;
                                self.conversation_state
                                    .push_assistant_message(AssistantMessage::new_response(
                                        None,
                                        "Tool uses were interrupted, waiting for the next user prompt".to_string(),
                                    ));
                            },
                            _ => (),
                        }
                    },
                    ChatError::Client(err) => match err {
                        // Errors from attempting to send too large of a conversation history. In
                        // this case, attempt to automatically compact the history for the user.
                        fig_api_client::Error::ContextWindowOverflow => {
                            let history_too_small = self
                                .conversation_state
                                .backend_conversation_state(false, true)
                                .await
                                .history
                                .len()
                                < 2;
                            if history_too_small {
                                print_err!(
                                    "Your conversation is too large - try reducing the size of
                                the context being passed",
                                    err
                                );
                                return Ok(ChatState::PromptUser {
                                    tool_uses: None,
                                    pending_tool_index: None,
                                    skip_printing_tools: false,
                                });
                            }

                            return Ok(ChatState::CompactHistory {
                                tool_uses: None,
                                pending_tool_index: None,
                                prompt: None,
                                show_summary: false,
                                help: false,
                            });
                        },
                        fig_api_client::Error::QuotaBreach(msg) => {
                            print_err!(msg, err);
                        },
                        _ => {
                            print_default_error!(err);
                        },
                    },
                    _ => {
                        print_default_error!(e);
                    },
                }
                self.conversation_state.enforce_conversation_invariants();
                self.conversation_state.reset_next_user_message();
                Ok(ChatState::PromptUser {
                    tool_uses: None,
                    pending_tool_index: None,
                    skip_printing_tools: false,
                })
            },
        }
    }

    /// Compacts the conversation history, replacing the history with a summary generated by the
    /// model.
    ///
    /// The last two user messages in the history are not included in the compaction process.
    async fn compact_history(
        &mut self,
        tool_uses: Option<Vec<QueuedTool>>,
        pending_tool_index: Option<usize>,
        custom_prompt: Option<String>,
        show_summary: bool,
        help: bool,
    ) -> Result<ChatState, ChatError> {
        let hist = self.conversation_state.history();
        debug!(?hist, "compacting history");

        // If help flag is set, show compact command help
        if help {
            execute!(
                self.output,
                style::Print("\n"),
                style::Print(compact_help_text()),
                style::Print("\n")
            )?;

            return Ok(ChatState::PromptUser {
                tool_uses,
                pending_tool_index,
                skip_printing_tools: true,
            });
        }

        if self.conversation_state.history().len() < 2 {
            execute!(
                self.output,
                style::SetForegroundColor(Color::Yellow),
                style::Print("\nConversation too short to compact.\n\n"),
                style::SetForegroundColor(Color::Reset)
            )?;

            return Ok(ChatState::PromptUser {
                tool_uses,
                pending_tool_index,
                skip_printing_tools: true,
            });
        }

        // Send a request for summarizing the history.
        let summary_state = self
            .conversation_state
            .create_summary_request(custom_prompt.as_ref())
            .await;
        if self.interactive {
            execute!(self.output, cursor::Hide, style::Print("\n"))?;
            self.spinner = Some(Spinner::new(Spinners::Dots, "Creating summary...".to_string()));
        }
        let response = self.client.send_message(summary_state).await;

        // TODO(brandonskiser): This is a temporary hotfix for failing compaction. We should instead
        // retry except with less context included.
        let response = match response {
            Ok(res) => res,
            Err(e) => match e {
                fig_api_client::Error::ContextWindowOverflow => {
                    self.conversation_state.clear(true);
                    if self.interactive {
                        self.spinner.take();
                        execute!(
                            self.output,
                            terminal::Clear(terminal::ClearType::CurrentLine),
                            cursor::MoveToColumn(0),
                            style::SetForegroundColor(Color::Yellow),
                            style::Print(
                                "The context window usage has overflowed. Clearing the conversation history.\n\n"
                            ),
                            style::SetAttribute(Attribute::Reset)
                        )?;
                    }
                    return Ok(ChatState::PromptUser {
                        tool_uses,
                        pending_tool_index,
                        skip_printing_tools: true,
                    });
                },
                e => return Err(e.into()),
            },
        };

        let summary = {
            let mut parser = ResponseParser::new(response);
            loop {
                match parser.recv().await {
                    Ok(parser::ResponseEvent::EndStream { message }) => {
                        break message.content().to_string();
                    },
                    Ok(_) => (),
                    Err(err) => {
                        if let Some(request_id) = &err.request_id {
                            self.failed_request_ids.push(request_id.clone());
                        };
                        return Err(err.into());
                    },
                }
            }
        };

        if self.interactive && self.spinner.is_some() {
            drop(self.spinner.take());
            queue!(
                self.output,
                terminal::Clear(terminal::ClearType::CurrentLine),
                cursor::MoveToColumn(0),
                cursor::Show
            )?;
        }

        if let Some(message_id) = self.conversation_state.message_id() {
            fig_telemetry::send_chat_added_message(
                self.conversation_state.conversation_id().to_owned(),
                message_id.to_owned(),
                self.conversation_state.context_message_length(),
            )
            .await;
        }

        self.conversation_state.replace_history_with_summary(summary.clone());

        // Print output to the user.
        {
            execute!(
                self.output,
                style::SetForegroundColor(Color::Green),
                style::Print("✔ Conversation history has been compacted successfully!\n\n"),
                style::SetForegroundColor(Color::DarkGrey)
            )?;

            let mut output = Vec::new();
            if let Some(custom_prompt) = &custom_prompt {
                execute!(
                    output,
                    style::Print(format!("• Custom prompt applied: {}\n", custom_prompt))
                )?;
            }
            animate_output(&mut self.output, &output)?;

            // Display the summary if the show_summary flag is set
            if show_summary {
                // Add a border around the summary for better visual separation
                let terminal_width = self.terminal_width();
                let border = "═".repeat(terminal_width.min(80));
                execute!(
                    self.output,
                    style::Print("\n"),
                    style::SetForegroundColor(Color::Cyan),
                    style::Print(&border),
                    style::Print("\n"),
                    style::SetAttribute(Attribute::Bold),
                    style::Print("                       CONVERSATION SUMMARY"),
                    style::Print("\n"),
                    style::Print(&border),
                    style::SetAttribute(Attribute::Reset),
                    style::Print("\n\n"),
                )?;

                execute!(
                    output,
                    style::Print(&summary),
                    style::Print("\n\n"),
                    style::SetForegroundColor(Color::Cyan),
                    style::Print("The conversation history has been replaced with this summary.\n"),
                    style::Print("It contains all important details from previous interactions.\n"),
                )?;
                animate_output(&mut self.output, &output)?;

                execute!(
                    self.output,
                    style::Print(&border),
                    style::Print("\n\n"),
                    style::SetForegroundColor(Color::Reset)
                )?;
            }
        }

        // If a next message is set, then retry the request.
        if self.conversation_state.next_user_message().is_some() {
            Ok(ChatState::HandleResponseStream(
                self.client
                    .send_message(self.conversation_state.as_sendable_conversation_state(false).await)
                    .await?,
            ))
        } else {
            // Otherwise, return back to the prompt for any pending tool uses.
            Ok(ChatState::PromptUser {
                tool_uses,
                pending_tool_index,
                skip_printing_tools: true,
            })
        }
    }

    /// Read input from the user.
    async fn prompt_user(
        &mut self,
        mut tool_uses: Option<Vec<QueuedTool>>,
        pending_tool_index: Option<usize>,
        skip_printing_tools: bool,
    ) -> Result<ChatState, ChatError> {
        execute!(self.output, cursor::Show)?;
        let tool_uses = tool_uses.take().unwrap_or_default();

        // Check token usage and display warnings if needed
        if pending_tool_index.is_none() {
            // Only display warnings when not waiting for tool approval
            if let Err(e) = self.display_char_warnings().await {
                warn!("Failed to display character limit warnings: {}", e);
            }
        }

        let show_tool_use_confirmation_dialog = !skip_printing_tools && pending_tool_index.is_some();
        if show_tool_use_confirmation_dialog {
            execute!(
                self.output,
                style::SetForegroundColor(Color::DarkGrey),
                style::Print("\nAllow this action? Use '"),
                style::SetForegroundColor(Color::Green),
                style::Print("t"),
                style::SetForegroundColor(Color::DarkGrey),
                style::Print("' to trust (always allow) this tool for the session. ["),
                style::SetForegroundColor(Color::Green),
                style::Print("y"),
                style::SetForegroundColor(Color::DarkGrey),
                style::Print("/"),
                style::SetForegroundColor(Color::Green),
                style::Print("n"),
                style::SetForegroundColor(Color::DarkGrey),
                style::Print("/"),
                style::SetForegroundColor(Color::Green),
                style::Print("t"),
                style::SetForegroundColor(Color::DarkGrey),
                style::Print("]:\n\n"),
                style::SetForegroundColor(Color::Reset),
            )?;
        }

        // Do this here so that the skim integration sees an updated view of the context *during the current
        // q session*. (e.g., if I add files to context, that won't show up for skim for the current
        // q session unless we do this in prompt_user... unless you can find a better way)
        if let Some(ref context_manager) = self.conversation_state.context_manager {
            let tool_names = self.tool_manager.tn_map.keys().cloned().collect::<Vec<_>>();
            self.input_source
                .put_skim_command_selector(Arc::new(context_manager.clone()), tool_names);
        }
        execute!(
            self.output,
            style::SetForegroundColor(Color::Reset),
            style::SetAttribute(Attribute::Reset)
        )?;
        let user_input = match self.read_user_input(&self.generate_tool_trust_prompt(), false) {
            Some(input) => input,
            None => return Ok(ChatState::Exit),
        };

        self.conversation_state.append_user_transcript(&user_input);
        Ok(ChatState::HandleInput {
            input: user_input,
            tool_uses: Some(tool_uses),
            pending_tool_index,
        })
    }

    async fn handle_input(
        &mut self,
        mut user_input: String,
        tool_uses: Option<Vec<QueuedTool>>,
        pending_tool_index: Option<usize>,
    ) -> Result<ChatState, ChatError> {
        let command_result = Command::parse(&user_input, &mut self.output);

        if let Err(error_message) = &command_result {
            // Display error message for command parsing errors
            execute!(
                self.output,
                style::SetForegroundColor(Color::Red),
                style::Print(format!("\nError: {}\n\n", error_message)),
                style::SetForegroundColor(Color::Reset)
            )?;

            return Ok(ChatState::PromptUser {
                tool_uses,
                pending_tool_index,
                skip_printing_tools: true,
            });
        }

        let command = command_result.unwrap();

        // For Ask commands, handle them directly
        if let Command::Ask { prompt } = &command {
            // Handle Ask command logic here
            let mut tool_uses = tool_uses.unwrap_or_default();

            // Check for a pending tool approval
            if let Some(index) = pending_tool_index {
                let tool_use = &mut tool_uses[index];

                let is_trust = ["t", "T"].contains(&prompt.as_str());
                if ["y", "Y"].contains(&prompt.as_str()) || is_trust {
                    if is_trust {
                        self.tool_permissions.trust_tool(&tool_use.name);
                    }
<<<<<<< HEAD
                    tool_use.accepted = true;

                    return Ok(ChatState::ExecuteTools(tool_uses));
=======
                } else if !self.pending_prompts.is_empty() {
                    let prompts = self.pending_prompts.drain(0..).collect();
                    user_input = self
                        .conversation_state
                        .append_prompts(prompts)
                        .ok_or(ChatError::Custom("Prompt append failed".into()))?;
>>>>>>> 03173158
                }
            } else if !self.pending_prompts.is_empty() {
                let prompts = self.pending_prompts.drain(0..).collect();
                user_input = self
                    .conversation_state
                    .append_prompts(prompts)
                    .ok_or(ChatError::Custom("Prompt append failed".into()))?;
            }

            // Otherwise continue with normal chat on 'n' or other responses
            self.tool_use_status = ToolUseStatus::Idle;

            if pending_tool_index.is_some() {
                self.conversation_state.abandon_tool_use(tool_uses, user_input);
            } else {
                self.conversation_state.set_next_user_message(user_input).await;
            }

            let conv_state = self.conversation_state.as_sendable_conversation_state(true).await;

            if self.interactive {
                queue!(self.output, style::SetForegroundColor(Color::Magenta))?;
                queue!(self.output, style::SetForegroundColor(Color::Reset))?;
                queue!(self.output, cursor::Hide)?;
                execute!(self.output, style::Print("\n"))?;
                self.spinner = Some(Spinner::new(Spinners::Dots, "Thinking...".to_owned()));
            }

            self.send_tool_use_telemetry().await;

            Ok(ChatState::HandleResponseStream(
                self.client.send_message(conv_state).await?,
            ))
        } else {
            // For all other commands, return ExecuteCommand state
            Ok(ChatState::ExecuteCommand {
                command,
                tool_uses,
                pending_tool_index,
            })
        }
    }

    async fn execute_command(
        &mut self,
        command: Command,
        tool_uses: Option<Vec<QueuedTool>>,
        pending_tool_index: Option<usize>,
    ) -> Result<ChatState, ChatError> {
        let tool_uses: Vec<QueuedTool> = tool_uses.unwrap_or_default();

        Ok(match command {
            Command::Ask { .. } => {
                // We should never get here.
                // Ask is handled in handle_input
                return Err(ChatError::Custom("Command state is not in a valid state.".into()));
            },
            Command::Execute { command } => {
                queue!(self.output, style::Print('\n'))?;
                std::process::Command::new("bash").args(["-c", &command]).status().ok();
                queue!(self.output, style::Print('\n'))?;
                ChatState::PromptUser {
                    tool_uses: None,
                    pending_tool_index: None,
                    skip_printing_tools: false,
                }
            },
            Command::Clear => {
                execute!(self.output, cursor::Show)?;
                execute!(
                    self.output,
                    style::SetForegroundColor(Color::DarkGrey),
                    style::Print(
                        "\nAre you sure? This will erase the conversation history and context from hooks for the current session. "
                    ),
                    style::Print("["),
                    style::SetForegroundColor(Color::Green),
                    style::Print("y"),
                    style::SetForegroundColor(Color::DarkGrey),
                    style::Print("/"),
                    style::SetForegroundColor(Color::Green),
                    style::Print("n"),
                    style::SetForegroundColor(Color::DarkGrey),
                    style::Print("]:\n\n"),
                    style::SetForegroundColor(Color::Reset),
                )?;

                // Setting `exit_on_single_ctrl_c` for better ux: exit the confirmation dialog rather than the CLI
                let user_input = match self.read_user_input("> ".yellow().to_string().as_str(), true) {
                    Some(input) => input,
                    None => "".to_string(),
                };

                if ["y", "Y"].contains(&user_input.as_str()) {
                    self.conversation_state.clear(true);
                    if let Some(cm) = self.conversation_state.context_manager.as_mut() {
                        cm.hook_executor.global_cache.clear();
                        cm.hook_executor.profile_cache.clear();
                    }
                    execute!(
                        self.output,
                        style::SetForegroundColor(Color::Green),
                        style::Print("\nConversation history cleared.\n\n"),
                        style::SetForegroundColor(Color::Reset)
                    )?;
                }

                ChatState::PromptUser {
                    tool_uses: None,
                    pending_tool_index: None,
                    skip_printing_tools: true,
                }
            },
            Command::Compact {
                prompt,
                show_summary,
                help,
            } => {
                self.compact_history(Some(tool_uses), pending_tool_index, prompt, show_summary, help)
                    .await?
            },
            Command::Help { help_text } => {
                if let Some(help_text) = help_text {
                    execute!(self.output, style::Print(help_text))?;
                } else {
                    execute!(self.output, style::Print(HELP_TEXT))?;
                }

                ChatState::PromptUser {
                    tool_uses: Some(tool_uses),
                    pending_tool_index,
                    skip_printing_tools: true,
                }
            },
            Command::Issue { prompt } => {
                let input = "I would like to report an issue or make a feature request";
                ChatState::HandleInput {
                    input: if let Some(prompt) = prompt {
                        format!("{input}: {prompt}")
                    } else {
                        input.to_string()
                    },
                    tool_uses: Some(tool_uses),
                    pending_tool_index,
                }
            },
            Command::PromptEditor { initial_text } => {
                match Self::open_editor(initial_text) {
                    Ok(content) => {
                        if content.trim().is_empty() {
                            execute!(
                                self.output,
                                style::SetForegroundColor(Color::Yellow),
                                style::Print("\nEmpty content from editor, not submitting.\n\n"),
                                style::SetForegroundColor(Color::Reset)
                            )?;

                            ChatState::PromptUser {
                                tool_uses: Some(tool_uses),
                                pending_tool_index,
                                skip_printing_tools: true,
                            }
                        } else {
                            execute!(
                                self.output,
                                style::SetForegroundColor(Color::Green),
                                style::Print("\nContent loaded from editor. Submitting prompt...\n\n"),
                                style::SetForegroundColor(Color::Reset)
                            )?;

                            // Display the content as if the user typed it
                            execute!(
                                self.output,
                                style::SetAttribute(Attribute::Reset),
                                style::SetForegroundColor(Color::Magenta),
                                style::Print("> "),
                                style::SetAttribute(Attribute::Reset),
                                style::Print(&content),
                                style::Print("\n")
                            )?;

                            // Process the content as user input
                            ChatState::HandleInput {
                                input: content,
                                tool_uses: Some(tool_uses),
                                pending_tool_index,
                            }
                        }
                    },
                    Err(e) => {
                        execute!(
                            self.output,
                            style::SetForegroundColor(Color::Red),
                            style::Print(format!("\nError opening editor: {}\n\n", e)),
                            style::SetForegroundColor(Color::Reset)
                        )?;

                        ChatState::PromptUser {
                            tool_uses: Some(tool_uses),
                            pending_tool_index,
                            skip_printing_tools: true,
                        }
                    },
                }
            },
            Command::Quit => ChatState::Exit,
            Command::Profile { subcommand } => {
                if let Some(context_manager) = &mut self.conversation_state.context_manager {
                    macro_rules! print_err {
                        ($err:expr) => {
                            execute!(
                                self.output,
                                style::SetForegroundColor(Color::Red),
                                style::Print(format!("\nError: {}\n\n", $err)),
                                style::SetForegroundColor(Color::Reset)
                            )?
                        };
                    }

                    match subcommand {
                        command::ProfileSubcommand::List => {
                            let profiles = match context_manager.list_profiles().await {
                                Ok(profiles) => profiles,
                                Err(e) => {
                                    execute!(
                                        self.output,
                                        style::SetForegroundColor(Color::Red),
                                        style::Print(format!("\nError listing profiles: {}\n\n", e)),
                                        style::SetForegroundColor(Color::Reset)
                                    )?;
                                    vec![]
                                },
                            };

                            execute!(self.output, style::Print("\n"))?;
                            for profile in profiles {
                                if profile == context_manager.current_profile {
                                    execute!(
                                        self.output,
                                        style::SetForegroundColor(Color::Green),
                                        style::Print("* "),
                                        style::Print(&profile),
                                        style::SetForegroundColor(Color::Reset),
                                        style::Print("\n")
                                    )?;
                                } else {
                                    execute!(
                                        self.output,
                                        style::Print("  "),
                                        style::Print(&profile),
                                        style::Print("\n")
                                    )?;
                                }
                            }
                            execute!(self.output, style::Print("\n"))?;
                        },
                        command::ProfileSubcommand::Create { name } => {
                            match context_manager.create_profile(&name).await {
                                Ok(_) => {
                                    execute!(
                                        self.output,
                                        style::SetForegroundColor(Color::Green),
                                        style::Print(format!("\nCreated profile: {}\n\n", name)),
                                        style::SetForegroundColor(Color::Reset)
                                    )?;
                                    context_manager
                                        .switch_profile(&name)
                                        .await
                                        .map_err(|e| warn!(?e, "failed to switch to newly created profile"))
                                        .ok();
                                },
                                Err(e) => print_err!(e),
                            }
                        },
                        command::ProfileSubcommand::Delete { name } => {
                            match context_manager.delete_profile(&name).await {
                                Ok(_) => {
                                    execute!(
                                        self.output,
                                        style::SetForegroundColor(Color::Green),
                                        style::Print(format!("\nDeleted profile: {}\n\n", name)),
                                        style::SetForegroundColor(Color::Reset)
                                    )?;
                                },
                                Err(e) => print_err!(e),
                            }
                        },
                        command::ProfileSubcommand::Set { name } => match context_manager.switch_profile(&name).await {
                            Ok(_) => {
                                execute!(
                                    self.output,
                                    style::SetForegroundColor(Color::Green),
                                    style::Print(format!("\nSwitched to profile: {}\n\n", name)),
                                    style::SetForegroundColor(Color::Reset)
                                )?;
                            },
                            Err(e) => print_err!(e),
                        },
                        command::ProfileSubcommand::Rename { old_name, new_name } => {
                            match context_manager.rename_profile(&old_name, &new_name).await {
                                Ok(_) => {
                                    execute!(
                                        self.output,
                                        style::SetForegroundColor(Color::Green),
                                        style::Print(format!("\nRenamed profile: {} -> {}\n\n", old_name, new_name)),
                                        style::SetForegroundColor(Color::Reset)
                                    )?;
                                },
                                Err(e) => print_err!(e),
                            }
                        },
                        command::ProfileSubcommand::Help => {
                            execute!(
                                self.output,
                                style::Print("\n"),
                                style::Print(command::ProfileSubcommand::help_text()),
                                style::Print("\n")
                            )?;
                        },
                    }
                }
                ChatState::PromptUser {
                    tool_uses: Some(tool_uses),
                    pending_tool_index,
                    skip_printing_tools: true,
                }
            },
            Command::Context { subcommand } => {
                if let Some(context_manager) = &mut self.conversation_state.context_manager {
                    match subcommand {
                        command::ContextSubcommand::Show { expand } => {
                            // Display global context
                            execute!(
                                self.output,
                                style::SetAttribute(Attribute::Bold),
                                style::SetForegroundColor(Color::Magenta),
                                style::Print("\n🌍 global:\n"),
                                style::SetAttribute(Attribute::Reset),
                            )?;
                            let mut global_context_files = HashSet::new();
                            let mut profile_context_files = HashSet::new();
                            if context_manager.global_config.paths.is_empty() {
                                execute!(
                                    self.output,
                                    style::SetForegroundColor(Color::DarkGrey),
                                    style::Print("    <none>\n"),
                                    style::SetForegroundColor(Color::Reset)
                                )?;
                            } else {
                                for path in &context_manager.global_config.paths {
                                    execute!(self.output, style::Print(format!("    {} ", path)))?;
                                    if let Ok(context_files) =
                                        context_manager.get_context_files_by_path(false, path).await
                                    {
                                        execute!(
                                            self.output,
                                            style::SetForegroundColor(Color::Green),
                                            style::Print(format!(
                                                "({} match{})",
                                                context_files.len(),
                                                if context_files.len() == 1 { "" } else { "es" }
                                            )),
                                            style::SetForegroundColor(Color::Reset)
                                        )?;
                                        global_context_files.extend(context_files);
                                    }
                                    execute!(self.output, style::Print("\n"))?;
                                }
                            }

                            // Display profile context
                            execute!(
                                self.output,
                                style::SetAttribute(Attribute::Bold),
                                style::SetForegroundColor(Color::Magenta),
                                style::Print(format!("\n👤 profile ({}):\n", context_manager.current_profile)),
                                style::SetAttribute(Attribute::Reset),
                            )?;

                            if context_manager.profile_config.paths.is_empty() {
                                execute!(
                                    self.output,
                                    style::SetForegroundColor(Color::DarkGrey),
                                    style::Print("    <none>\n\n"),
                                    style::SetForegroundColor(Color::Reset)
                                )?;
                            } else {
                                for path in &context_manager.profile_config.paths {
                                    execute!(self.output, style::Print(format!("    {} ", path)))?;
                                    if let Ok(context_files) =
                                        context_manager.get_context_files_by_path(false, path).await
                                    {
                                        execute!(
                                            self.output,
                                            style::SetForegroundColor(Color::Green),
                                            style::Print(format!(
                                                "({} match{})",
                                                context_files.len(),
                                                if context_files.len() == 1 { "" } else { "es" }
                                            )),
                                            style::SetForegroundColor(Color::Reset)
                                        )?;
                                        profile_context_files.extend(context_files);
                                    }
                                    execute!(self.output, style::Print("\n"))?;
                                }
                                execute!(self.output, style::Print("\n"))?;
                            }

                            if global_context_files.is_empty() && profile_context_files.is_empty() {
                                execute!(
                                    self.output,
                                    style::SetForegroundColor(Color::DarkGrey),
                                    style::Print("No files in the current directory matched the rules above.\n\n"),
                                    style::SetForegroundColor(Color::Reset)
                                )?;
                            } else {
                                let total = global_context_files.len() + profile_context_files.len();
                                let total_tokens = global_context_files
                                    .iter()
                                    .map(|(_, content)| TokenCounter::count_tokens(content))
                                    .sum::<usize>()
                                    + profile_context_files
                                        .iter()
                                        .map(|(_, content)| TokenCounter::count_tokens(content))
                                        .sum::<usize>();
                                execute!(
                                    self.output,
                                    style::SetForegroundColor(Color::Green),
                                    style::SetAttribute(Attribute::Bold),
                                    style::Print(format!(
                                        "{} matched file{} in use:\n",
                                        total,
                                        if total == 1 { "" } else { "s" }
                                    )),
                                    style::SetForegroundColor(Color::Reset),
                                    style::SetAttribute(Attribute::Reset)
                                )?;

                                for (filename, content) in global_context_files {
                                    let est_tokens = TokenCounter::count_tokens(&content);
                                    execute!(
                                        self.output,
                                        style::Print(format!("🌍 {} ", filename)),
                                        style::SetForegroundColor(Color::DarkGrey),
                                        style::Print(format!("(~{} tkns)\n", est_tokens)),
                                        style::SetForegroundColor(Color::Reset),
                                    )?;
                                    if expand {
                                        execute!(
                                            self.output,
                                            style::SetForegroundColor(Color::DarkGrey),
                                            style::Print(format!("{}\n\n", content)),
                                            style::SetForegroundColor(Color::Reset)
                                        )?;
                                    }
                                }

                                for (filename, content) in profile_context_files {
                                    let est_tokens = TokenCounter::count_tokens(&content);
                                    execute!(
                                        self.output,
                                        style::Print(format!("👤 {} ", filename)),
                                        style::SetForegroundColor(Color::DarkGrey),
                                        style::Print(format!("(~{} tkns)\n", est_tokens)),
                                        style::SetForegroundColor(Color::Reset),
                                    )?;
                                    if expand {
                                        execute!(
                                            self.output,
                                            style::SetForegroundColor(Color::DarkGrey),
                                            style::Print(format!("{}\n\n", content)),
                                            style::SetForegroundColor(Color::Reset)
                                        )?;
                                    }
                                }

                                if expand {
                                    execute!(self.output, style::Print(format!("{}\n\n", "▔".repeat(3))),)?;
                                }

                                execute!(
                                    self.output,
                                    style::Print(format!("\nTotal: ~{} tokens\n\n", total_tokens)),
                                )?;

                                execute!(self.output, style::Print("\n"))?;
                            }
                        },
                        command::ContextSubcommand::Add { global, force, paths } => {
                            match context_manager.add_paths(paths.clone(), global, force).await {
                                Ok(_) => {
                                    let target = if global { "global" } else { "profile" };
                                    execute!(
                                        self.output,
                                        style::SetForegroundColor(Color::Green),
                                        style::Print(format!(
                                            "\nAdded {} path(s) to {} context.\n\n",
                                            paths.len(),
                                            target
                                        )),
                                        style::SetForegroundColor(Color::Reset)
                                    )?;
                                },
                                Err(e) => {
                                    execute!(
                                        self.output,
                                        style::SetForegroundColor(Color::Red),
                                        style::Print(format!("\nError: {}\n\n", e)),
                                        style::SetForegroundColor(Color::Reset)
                                    )?;
                                },
                            }
                        },
                        command::ContextSubcommand::Remove { global, paths } => {
                            match context_manager.remove_paths(paths.clone(), global).await {
                                Ok(_) => {
                                    let target = if global { "global" } else { "profile" };
                                    execute!(
                                        self.output,
                                        style::SetForegroundColor(Color::Green),
                                        style::Print(format!(
                                            "\nRemoved {} path(s) from {} context.\n\n",
                                            paths.len(),
                                            target
                                        )),
                                        style::SetForegroundColor(Color::Reset)
                                    )?;
                                },
                                Err(e) => {
                                    execute!(
                                        self.output,
                                        style::SetForegroundColor(Color::Red),
                                        style::Print(format!("\nError: {}\n\n", e)),
                                        style::SetForegroundColor(Color::Reset)
                                    )?;
                                },
                            }
                        },
                        command::ContextSubcommand::Clear { global } => match context_manager.clear(global).await {
                            Ok(_) => {
                                let target = if global {
                                    "global".to_string()
                                } else {
                                    format!("profile '{}'", context_manager.current_profile)
                                };
                                execute!(
                                    self.output,
                                    style::SetForegroundColor(Color::Green),
                                    style::Print(format!("\nCleared context for {}\n\n", target)),
                                    style::SetForegroundColor(Color::Reset)
                                )?;
                            },
                            Err(e) => {
                                execute!(
                                    self.output,
                                    style::SetForegroundColor(Color::Red),
                                    style::Print(format!("\nError: {}\n\n", e)),
                                    style::SetForegroundColor(Color::Reset)
                                )?;
                            },
                        },
                        command::ContextSubcommand::Help => {
                            execute!(
                                self.output,
                                style::Print("\n"),
                                style::Print(command::ContextSubcommand::help_text()),
                                style::Print("\n")
                            )?;
                        },
                        command::ContextSubcommand::Hooks { subcommand } => {
                            fn map_chat_error(e: ErrReport) -> ChatError {
                                ChatError::Custom(e.to_string().into())
                            }

                            let scope = |g: bool| if g { "global" } else { "profile" };
                            if let Some(subcommand) = subcommand {
                                match subcommand {
                                    command::HooksSubcommand::Add {
                                        name,
                                        trigger,
                                        command,
                                        global,
                                    } => {
                                        let trigger = if trigger == "conversation_start" {
                                            HookTrigger::ConversationStart
                                        } else {
                                            HookTrigger::PerPrompt
                                        };

                                        let result = context_manager
                                            .add_hook(name.clone(), Hook::new_inline_hook(trigger, command), global)
                                            .await;
                                        match result {
                                            Ok(_) => {
                                                execute!(
                                                    self.output,
                                                    style::SetForegroundColor(Color::Green),
                                                    style::Print(format!(
                                                        "\nAdded {} hook '{name}'.\n\n",
                                                        scope(global)
                                                    )),
                                                    style::SetForegroundColor(Color::Reset)
                                                )?;
                                            },
                                            Err(e) => {
                                                execute!(
                                                    self.output,
                                                    style::SetForegroundColor(Color::Red),
                                                    style::Print(format!(
                                                        "\nCannot add {} hook '{name}': {}\n\n",
                                                        scope(global),
                                                        e
                                                    )),
                                                    style::SetForegroundColor(Color::Reset)
                                                )?;
                                            },
                                        }
                                    },
                                    command::HooksSubcommand::Remove { name, global } => {
                                        let result = context_manager.remove_hook(&name, global).await;
                                        match result {
                                            Ok(_) => {
                                                execute!(
                                                    self.output,
                                                    style::SetForegroundColor(Color::Green),
                                                    style::Print(format!(
                                                        "\nRemoved {} hook '{name}'.\n\n",
                                                        scope(global)
                                                    )),
                                                    style::SetForegroundColor(Color::Reset)
                                                )?;
                                            },
                                            Err(e) => {
                                                execute!(
                                                    self.output,
                                                    style::SetForegroundColor(Color::Red),
                                                    style::Print(format!(
                                                        "\nCannot remove {} hook '{name}': {}\n\n",
                                                        scope(global),
                                                        e
                                                    )),
                                                    style::SetForegroundColor(Color::Reset)
                                                )?;
                                            },
                                        }
                                    },
                                    command::HooksSubcommand::Enable { name, global } => {
                                        let result = context_manager.set_hook_disabled(&name, global, false).await;
                                        match result {
                                            Ok(_) => {
                                                execute!(
                                                    self.output,
                                                    style::SetForegroundColor(Color::Green),
                                                    style::Print(format!(
                                                        "\nEnabled {} hook '{name}'.\n\n",
                                                        scope(global)
                                                    )),
                                                    style::SetForegroundColor(Color::Reset)
                                                )?;
                                            },
                                            Err(e) => {
                                                execute!(
                                                    self.output,
                                                    style::SetForegroundColor(Color::Red),
                                                    style::Print(format!(
                                                        "\nCannot enable {} hook '{name}': {}\n\n",
                                                        scope(global),
                                                        e
                                                    )),
                                                    style::SetForegroundColor(Color::Reset)
                                                )?;
                                            },
                                        }
                                    },
                                    command::HooksSubcommand::Disable { name, global } => {
                                        let result = context_manager.set_hook_disabled(&name, global, true).await;
                                        match result {
                                            Ok(_) => {
                                                execute!(
                                                    self.output,
                                                    style::SetForegroundColor(Color::Green),
                                                    style::Print(format!(
                                                        "\nDisabled {} hook '{name}'.\n\n",
                                                        scope(global)
                                                    )),
                                                    style::SetForegroundColor(Color::Reset)
                                                )?;
                                            },
                                            Err(e) => {
                                                execute!(
                                                    self.output,
                                                    style::SetForegroundColor(Color::Red),
                                                    style::Print(format!(
                                                        "\nCannot disable {} hook '{name}': {}\n\n",
                                                        scope(global),
                                                        e
                                                    )),
                                                    style::SetForegroundColor(Color::Reset)
                                                )?;
                                            },
                                        }
                                    },
                                    command::HooksSubcommand::EnableAll { global } => {
                                        context_manager
                                            .set_all_hooks_disabled(global, false)
                                            .await
                                            .map_err(map_chat_error)?;
                                        execute!(
                                            self.output,
                                            style::SetForegroundColor(Color::Green),
                                            style::Print(format!("\nEnabled all {} hooks.\n\n", scope(global))),
                                            style::SetForegroundColor(Color::Reset)
                                        )?;
                                    },
                                    command::HooksSubcommand::DisableAll { global } => {
                                        context_manager
                                            .set_all_hooks_disabled(global, true)
                                            .await
                                            .map_err(map_chat_error)?;
                                        execute!(
                                            self.output,
                                            style::SetForegroundColor(Color::Green),
                                            style::Print(format!("\nDisabled all {} hooks.\n\n", scope(global))),
                                            style::SetForegroundColor(Color::Reset)
                                        )?;
                                    },
                                    command::HooksSubcommand::Help => {
                                        execute!(
                                            self.output,
                                            style::Print("\n"),
                                            style::Print(command::ContextSubcommand::hooks_help_text()),
                                            style::Print("\n")
                                        )?;
                                    },
                                }
                            } else {
                                fn print_hook_section(
                                    output: &mut impl Write,
                                    hooks: &HashMap<String, Hook>,
                                    trigger: HookTrigger,
                                ) -> Result<()> {
                                    let section = match trigger {
                                        HookTrigger::ConversationStart => "Conversation Start",
                                        HookTrigger::PerPrompt => "Per Prompt",
                                    };
                                    let hooks: Vec<(&String, &Hook)> =
                                        hooks.iter().filter(|(_, h)| h.trigger == trigger).collect();

                                    queue!(
                                        output,
                                        style::SetForegroundColor(Color::Cyan),
                                        style::Print(format!("    {section}:\n")),
                                        style::SetForegroundColor(Color::Reset),
                                    )?;

                                    if hooks.is_empty() {
                                        queue!(
                                            output,
                                            style::SetForegroundColor(Color::DarkGrey),
                                            style::Print("      <none>\n"),
                                            style::SetForegroundColor(Color::Reset)
                                        )?;
                                    } else {
                                        for (name, hook) in hooks {
                                            if hook.disabled {
                                                queue!(
                                                    output,
                                                    style::SetForegroundColor(Color::DarkGrey),
                                                    style::Print(format!("      {} (disabled)\n", name)),
                                                    style::SetForegroundColor(Color::Reset)
                                                )?;
                                            } else {
                                                queue!(output, style::Print(format!("      {}\n", name)),)?;
                                            }
                                        }
                                    }
                                    Ok(())
                                }
                                queue!(
                                    self.output,
                                    style::SetAttribute(Attribute::Bold),
                                    style::SetForegroundColor(Color::Magenta),
                                    style::Print("\n🌍 global:\n"),
                                    style::SetAttribute(Attribute::Reset),
                                )?;

                                print_hook_section(
                                    &mut self.output,
                                    &context_manager.global_config.hooks,
                                    HookTrigger::ConversationStart,
                                )
                                .map_err(map_chat_error)?;
                                print_hook_section(
                                    &mut self.output,
                                    &context_manager.global_config.hooks,
                                    HookTrigger::PerPrompt,
                                )
                                .map_err(map_chat_error)?;

                                queue!(
                                    self.output,
                                    style::SetAttribute(Attribute::Bold),
                                    style::SetForegroundColor(Color::Magenta),
                                    style::Print(format!("\n👤 profile ({}):\n", &context_manager.current_profile)),
                                    style::SetAttribute(Attribute::Reset),
                                )?;

                                print_hook_section(
                                    &mut self.output,
                                    &context_manager.profile_config.hooks,
                                    HookTrigger::ConversationStart,
                                )
                                .map_err(map_chat_error)?;
                                print_hook_section(
                                    &mut self.output,
                                    &context_manager.profile_config.hooks,
                                    HookTrigger::PerPrompt,
                                )
                                .map_err(map_chat_error)?;

                                execute!(
                                    self.output,
                                    style::Print(format!(
                                        "\nUse {} to manage hooks.\n\n",
                                        "/context hooks help".to_string().dark_green()
                                    )),
                                )?;
                            }
                        },
                    }
                    // fig_telemetry::send_context_command_executed
                } else {
                    execute!(
                        self.output,
                        style::SetForegroundColor(Color::Red),
                        style::Print("\nContext management is not available.\n\n"),
                        style::SetForegroundColor(Color::Reset)
                    )?;
                }

                ChatState::PromptUser {
                    tool_uses: Some(tool_uses),
                    pending_tool_index,
                    skip_printing_tools: true,
                }
            },
            Command::Tools { subcommand } => {
                let existing_tools: HashSet<&String> = self
                    .conversation_state
                    .tools
                    .values()
                    .flatten()
                    .map(|FigTool::ToolSpecification(spec)| &spec.name)
                    .collect();

                match subcommand {
                    Some(ToolsSubcommand::Schema) => {
                        let schema_json = serde_json::to_string_pretty(&self.tool_manager.schema).map_err(|e| {
                            ChatError::Custom(format!("Error converting tool schema to string: {e}").into())
                        })?;
                        queue!(self.output, style::Print(schema_json), style::Print("\n"))?;
                    },
                    Some(ToolsSubcommand::Trust { tool_names }) => {
                        let (valid_tools, invalid_tools): (Vec<String>, Vec<String>) = tool_names
                            .into_iter()
                            .partition(|tool_name| existing_tools.contains(tool_name));

                        if !invalid_tools.is_empty() {
                            queue!(
                                self.output,
                                style::SetForegroundColor(Color::Red),
                                style::Print(format!("\nCannot trust '{}', ", invalid_tools.join("', '"))),
                                if invalid_tools.len() > 1 {
                                    style::Print("they do not exist.")
                                } else {
                                    style::Print("it does not exist.")
                                },
                                style::SetForegroundColor(Color::Reset),
                            )?;
                        }
                        if !valid_tools.is_empty() {
                            valid_tools.iter().for_each(|t| self.tool_permissions.trust_tool(t));
                            queue!(
                                self.output,
                                style::SetForegroundColor(Color::Green),
                                if valid_tools.len() > 1 {
                                    style::Print(format!("\nTools '{}' are ", valid_tools.join("', '")))
                                } else {
                                    style::Print(format!("\nTool '{}' is ", valid_tools[0]))
                                },
                                style::Print("now trusted. I will "),
                                style::SetAttribute(Attribute::Bold),
                                style::Print("not"),
                                style::SetAttribute(Attribute::Reset),
                                style::SetForegroundColor(Color::Green),
                                style::Print(format!(
                                    " ask for confirmation before running {}.",
                                    if valid_tools.len() > 1 {
                                        "these tools"
                                    } else {
                                        "this tool"
                                    }
                                )),
                                style::SetForegroundColor(Color::Reset),
                            )?;
                        }
                    },
                    Some(ToolsSubcommand::Untrust { tool_names }) => {
                        let (valid_tools, invalid_tools): (Vec<String>, Vec<String>) = tool_names
                            .into_iter()
                            .partition(|tool_name| existing_tools.contains(tool_name));

                        if !invalid_tools.is_empty() {
                            queue!(
                                self.output,
                                style::SetForegroundColor(Color::Red),
                                style::Print(format!("\nCannot untrust '{}', ", invalid_tools.join("', '"))),
                                if invalid_tools.len() > 1 {
                                    style::Print("they do not exist.")
                                } else {
                                    style::Print("it does not exist.")
                                },
                                style::SetForegroundColor(Color::Reset),
                            )?;
                        }
                        if !valid_tools.is_empty() {
                            valid_tools.iter().for_each(|t| self.tool_permissions.untrust_tool(t));
                            queue!(
                                self.output,
                                style::SetForegroundColor(Color::Green),
                                if valid_tools.len() > 1 {
                                    style::Print(format!("\nTools '{}' are ", valid_tools.join("', '")))
                                } else {
                                    style::Print(format!("\nTool '{}' is ", valid_tools[0]))
                                },
                                style::Print("set to per-request confirmation."),
                                style::SetForegroundColor(Color::Reset),
                            )?;
                        }
                    },
                    Some(ToolsSubcommand::TrustAll) => {
                        self.conversation_state.tools.values().flatten().for_each(
                            |FigTool::ToolSpecification(spec)| {
                                self.tool_permissions.trust_tool(spec.name.as_str());
                            },
                        );
                        queue!(self.output, style::Print(TRUST_ALL_TEXT),)?;
                    },
                    Some(ToolsSubcommand::Reset) => {
                        self.tool_permissions.reset();
                        queue!(
                            self.output,
                            style::SetForegroundColor(Color::Green),
                            style::Print("\nReset all tools to the default permission levels."),
                            style::SetForegroundColor(Color::Reset),
                        )?;
                    },
                    Some(ToolsSubcommand::ResetSingle { tool_name }) => {
                        if self.tool_permissions.has(&tool_name) {
                            self.tool_permissions.reset_tool(&tool_name);
                            queue!(
                                self.output,
                                style::SetForegroundColor(Color::Green),
                                style::Print(format!("\nReset tool '{}' to the default permission level.", tool_name)),
                                style::SetForegroundColor(Color::Reset),
                            )?;
                        } else {
                            queue!(
                                self.output,
                                style::SetForegroundColor(Color::Red),
                                style::Print(format!(
                                    "\nTool '{}' does not exist or is already in default settings.",
                                    tool_name
                                )),
                                style::SetForegroundColor(Color::Reset),
                            )?;
                        }
                    },
                    Some(ToolsSubcommand::Help) => {
                        queue!(
                            self.output,
                            style::Print("\n"),
                            style::Print(command::ToolsSubcommand::help_text()),
                        )?;
                    },
                    None => {
                        // No subcommand - print the current tools and their permissions.
                        // Determine how to format the output nicely.
                        let terminal_width = self.terminal_width();
                        let longest = self
                            .conversation_state
                            .tools
                            .values()
                            .flatten()
                            .map(|FigTool::ToolSpecification(spec)| spec.name.len())
                            .max()
                            .unwrap_or(0);

                        queue!(
                            self.output,
                            style::Print("\n"),
                            style::SetAttribute(Attribute::Bold),
                            style::Print({
                                // Adding 2 because of "- " preceding every tool name
                                let width = longest + 2 - "Tool".len() + 4;
                                format!("Tool{:>width$}Permission", "", width = width)
                            }),
                            style::SetAttribute(Attribute::Reset),
                            style::Print("\n"),
                            style::Print("▔".repeat(terminal_width)),
                        )?;

                        self.conversation_state.tools.iter().for_each(|(origin, tools)| {
                            let to_display =
                                tools
                                    .iter()
                                    .fold(String::new(), |mut acc, FigTool::ToolSpecification(spec)| {
                                        let width = longest - spec.name.len() + 4;
                                        acc.push_str(
                                            format!(
                                                "- {}{:>width$}{}\n",
                                                spec.name,
                                                "",
                                                self.tool_permissions.display_label(&spec.name),
                                                width = width
                                            )
                                            .as_str(),
                                        );
                                        acc
                                    });
                            let _ = queue!(
                                self.output,
                                style::SetAttribute(Attribute::Bold),
<<<<<<< HEAD
                                style::Print(format!("{:?}:\n", origin)),
=======
                                style::Print(format!("{}:\n", origin)),
>>>>>>> 03173158
                                style::SetAttribute(Attribute::Reset),
                                style::Print(to_display),
                                style::Print("\n")
                            );
                        });

                        queue!(
                            self.output,
                            style::Print("\nTrusted tools can be run without confirmation\n"),
                            style::SetForegroundColor(Color::DarkGrey),
                            style::Print(format!("\n{}\n", "* Default settings")),
                            style::Print("\n💡 Use "),
                            style::SetForegroundColor(Color::Green),
                            style::Print("/tools help"),
                            style::SetForegroundColor(Color::Reset),
                            style::SetForegroundColor(Color::DarkGrey),
                            style::Print(" to edit permissions."),
                            style::SetForegroundColor(Color::Reset),
                        )?;
                    },
                };

                // Put spacing between previous output as to not be overwritten by
                // during PromptUser.
                self.output.flush()?;

                ChatState::PromptUser {
                    tool_uses: Some(tool_uses),
                    pending_tool_index,
                    skip_printing_tools: true,
                }
            },
            Command::Prompts { subcommand } => {
                match subcommand {
                    Some(PromptsSubcommand::Help) => {
                        queue!(self.output, style::Print(command::PromptsSubcommand::help_text()))?;
                    },
                    Some(PromptsSubcommand::Get { mut get_command }) => {
                        let orig_input = get_command.orig_input.take();
                        let prompts = match self.tool_manager.get_prompt(get_command).await {
                            Ok(resp) => resp,
                            Err(e) => {
                                match e {
                                    GetPromptError::AmbiguousPrompt(prompt_name, alt_msg) => {
                                        queue!(
                                            self.output,
                                            style::Print("\n"),
                                            style::SetForegroundColor(Color::Yellow),
                                            style::Print("Prompt "),
                                            style::SetForegroundColor(Color::Cyan),
                                            style::Print(prompt_name),
                                            style::SetForegroundColor(Color::Yellow),
                                            style::Print(" is ambiguous. Use one of the following "),
                                            style::SetForegroundColor(Color::Cyan),
                                            style::Print(alt_msg),
                                            style::SetForegroundColor(Color::Reset),
                                        )?;
                                    },
                                    GetPromptError::PromptNotFound(prompt_name) => {
                                        queue!(
                                            self.output,
                                            style::Print("\n"),
                                            style::SetForegroundColor(Color::Yellow),
                                            style::Print("Prompt "),
                                            style::SetForegroundColor(Color::Cyan),
                                            style::Print(prompt_name),
                                            style::SetForegroundColor(Color::Yellow),
                                            style::Print(" not found. Use "),
                                            style::SetForegroundColor(Color::Cyan),
                                            style::Print("/prompts list"),
                                            style::SetForegroundColor(Color::Yellow),
                                            style::Print(" to see available prompts.\n"),
                                            style::SetForegroundColor(Color::Reset),
                                        )?;
                                    },
                                    _ => return Err(ChatError::Custom(e.to_string().into())),
                                }
                                execute!(self.output, style::Print("\n"))?;
                                return Ok(ChatState::PromptUser {
                                    tool_uses: Some(tool_uses),
                                    pending_tool_index,
                                    skip_printing_tools: true,
                                });
                            },
                        };
                        if let Some(err) = prompts.error {
                            // If we are running into error we should just display the error
                            // and abort.
                            let to_display = serde_json::json!(err);
                            queue!(
                                self.output,
                                style::Print("\n"),
                                style::SetAttribute(Attribute::Bold),
                                style::Print("Error encountered while retrieving prompt:"),
                                style::SetAttribute(Attribute::Reset),
                                style::Print("\n"),
                                style::SetForegroundColor(Color::Red),
                                style::Print(
                                    serde_json::to_string_pretty(&to_display)
                                        .unwrap_or_else(|_| format!("{:?}", &to_display))
                                ),
                                style::SetForegroundColor(Color::Reset),
                                style::Print("\n"),
                            )?;
                        } else {
                            let prompts = prompts
                                .result
                                .ok_or(ChatError::Custom("Result field missing from prompt/get request".into()))?;
                            let prompts = serde_json::from_value::<PromptGetResult>(prompts).map_err(|e| {
                                ChatError::Custom(format!("Failed to deserialize prompt/get result: {:?}", e).into())
                            })?;
                            self.pending_prompts.clear();
                            self.pending_prompts.append(&mut VecDeque::from(prompts.messages));
                            return Ok(ChatState::HandleInput {
                                input: orig_input.unwrap_or_default(),
                                tool_uses: Some(tool_uses),
                                pending_tool_index,
                            });
                        }
                    },
                    subcommand => {
                        let search_word = match subcommand {
                            Some(PromptsSubcommand::List { search_word }) => search_word,
                            _ => None,
                        };
                        let terminal_width = self.terminal_width();
                        let mut prompts_wl = self.tool_manager.prompts.write().map_err(|e| {
                            ChatError::Custom(
                                format!("Poison error encountered while retrieving prompts: {}", e).into(),
                            )
                        })?;
                        self.tool_manager.refresh_prompts(&mut prompts_wl)?;
                        let mut longest_name = "";
                        let arg_pos = {
                            let optimal_case = UnicodeWidthStr::width(longest_name) + terminal_width / 4;
                            if optimal_case > terminal_width {
                                terminal_width / 3
                            } else {
                                optimal_case
                            }
                        };
                        queue!(
                            self.output,
                            style::Print("\n"),
                            style::SetAttribute(Attribute::Bold),
                            style::Print("Prompt"),
                            style::SetAttribute(Attribute::Reset),
                            style::Print({
                                let name_width = UnicodeWidthStr::width("Prompt");
                                let padding = arg_pos.saturating_sub(name_width);
                                " ".repeat(padding)
                            }),
                            style::SetAttribute(Attribute::Bold),
                            style::Print("Arguments (* = required)"),
                            style::SetAttribute(Attribute::Reset),
                            style::Print("\n"),
                            style::Print(format!("{}\n", "▔".repeat(terminal_width))),
                        )?;
                        let prompts_by_server = prompts_wl.iter().fold(
                            HashMap::<&String, Vec<&PromptBundle>>::new(),
                            |mut acc, (prompt_name, bundles)| {
                                if prompt_name.contains(search_word.as_deref().unwrap_or("")) {
                                    if prompt_name.len() > longest_name.len() {
                                        longest_name = prompt_name.as_str();
                                    }
                                    for bundle in bundles {
                                        acc.entry(&bundle.server_name)
                                            .and_modify(|b| b.push(bundle))
                                            .or_insert(vec![bundle]);
                                    }
                                }
                                acc
                            },
                        );
                        for (i, (server_name, bundles)) in prompts_by_server.iter().enumerate() {
                            if i > 0 {
                                queue!(self.output, style::Print("\n"))?;
                            }
                            queue!(
                                self.output,
                                style::SetAttribute(Attribute::Bold),
                                style::Print(server_name),
                                style::Print(" (MCP):"),
                                style::SetAttribute(Attribute::Reset),
                                style::Print("\n"),
                            )?;
                            for bundle in bundles {
                                queue!(
                                    self.output,
                                    style::Print("- "),
                                    style::Print(&bundle.prompt_get.name),
                                    style::Print({
                                        if bundle
                                            .prompt_get
                                            .arguments
                                            .as_ref()
                                            .is_some_and(|args| !args.is_empty())
                                        {
                                            let name_width = UnicodeWidthStr::width(bundle.prompt_get.name.as_str());
                                            let padding =
                                                arg_pos.saturating_sub(name_width) - UnicodeWidthStr::width("- ");
                                            " ".repeat(padding)
                                        } else {
                                            "\n".to_owned()
                                        }
                                    })
                                )?;
                                if let Some(args) = bundle.prompt_get.arguments.as_ref() {
                                    for (i, arg) in args.iter().enumerate() {
                                        queue!(
                                            self.output,
                                            style::SetForegroundColor(Color::DarkGrey),
                                            style::Print(match arg.required {
                                                Some(true) => format!("{}*", arg.name),
                                                _ => arg.name.clone(),
                                            }),
                                            style::SetForegroundColor(Color::Reset),
                                            style::Print(if i < args.len() - 1 { ", " } else { "\n" }),
                                        )?;
                                    }
                                }
                            }
                        }
                    },
                }
                execute!(self.output, style::Print("\n"))?;
                ChatState::PromptUser {
                    tool_uses: Some(tool_uses),
                    pending_tool_index,
                    skip_printing_tools: true,
                }
            },
            Command::Usage => {
                let state = self.conversation_state.backend_conversation_state(true, true).await;
                let data = state.calculate_conversation_size();

                let context_token_count: TokenCount = data.context_messages.into();
                let assistant_token_count: TokenCount = data.assistant_messages.into();
                let user_token_count: TokenCount = data.user_messages.into();
                let total_token_used: TokenCount =
                    (data.context_messages + data.user_messages + data.assistant_messages).into();

                let window_width = self.terminal_width();
                // set a max width for the progress bar for better aesthetic
                let progress_bar_width = std::cmp::min(window_width, 80);

                let context_width = ((context_token_count.value() as f64 / CONTEXT_WINDOW_SIZE as f64)
                    * progress_bar_width as f64) as usize;
                let assistant_width = ((assistant_token_count.value() as f64 / CONTEXT_WINDOW_SIZE as f64)
                    * progress_bar_width as f64) as usize;
                let user_width = ((user_token_count.value() as f64 / CONTEXT_WINDOW_SIZE as f64)
                    * progress_bar_width as f64) as usize;

                let left_over_width = progress_bar_width
                    - std::cmp::min(context_width + assistant_width + user_width, progress_bar_width);

                queue!(
                    self.output,
                    style::Print(format!(
                        "\nCurrent context window ({} of {}k tokens used)\n",
                        total_token_used,
                        CONTEXT_WINDOW_SIZE / 1000
                    )),
                    style::SetForegroundColor(Color::DarkCyan),
                    // add a nice visual to mimic "tiny" progress, so the overral progress bar doesn't look too
                    // empty
                    style::Print("|".repeat(if context_width == 0 && *context_token_count > 0 {
                        1
                    } else {
                        0
                    })),
                    style::Print("█".repeat(context_width)),
                    style::SetForegroundColor(Color::Blue),
                    style::Print("|".repeat(if assistant_width == 0 && *assistant_token_count > 0 {
                        1
                    } else {
                        0
                    })),
                    style::Print("█".repeat(assistant_width)),
                    style::SetForegroundColor(Color::Magenta),
                    style::Print("|".repeat(if user_width == 0 && *user_token_count > 0 { 1 } else { 0 })),
                    style::Print("█".repeat(user_width)),
                    style::SetForegroundColor(Color::DarkGrey),
                    style::Print("█".repeat(left_over_width)),
                    style::Print(" "),
                    style::SetForegroundColor(Color::Reset),
                    style::Print(format!(
                        "{:.2}%",
                        (total_token_used.value() as f32 / CONTEXT_WINDOW_SIZE as f32) * 100.0
                    )),
                )?;

                queue!(self.output, style::Print("\n\n"))?;
                self.output.flush()?;

                queue!(
                    self.output,
                    style::SetForegroundColor(Color::DarkCyan),
                    style::Print("█ Context files: "),
                    style::SetForegroundColor(Color::Reset),
                    style::Print(format!(
                        "~{} tokens ({:.2}%)\n",
                        context_token_count,
                        (context_token_count.value() as f32 / CONTEXT_WINDOW_SIZE as f32) * 100.0
                    )),
                    style::SetForegroundColor(Color::Blue),
                    style::Print("█ Q responses: "),
                    style::SetForegroundColor(Color::Reset),
                    style::Print(format!(
                        "  ~{} tokens ({:.2}%)\n",
                        assistant_token_count,
                        (assistant_token_count.value() as f32 / CONTEXT_WINDOW_SIZE as f32) * 100.0
                    )),
                    style::SetForegroundColor(Color::Magenta),
                    style::Print("█ Your prompts: "),
                    style::SetForegroundColor(Color::Reset),
                    style::Print(format!(
                        " ~{} tokens ({:.2}%)\n\n",
                        user_token_count,
                        (user_token_count.value() as f32 / CONTEXT_WINDOW_SIZE as f32) * 100.0
                    )),
                )?;

                queue!(
                    self.output,
                    style::SetAttribute(Attribute::Bold),
                    style::Print("\n💡 Pro Tips:\n"),
                    style::SetAttribute(Attribute::Reset),
                    style::SetForegroundColor(Color::DarkGrey),
                    style::Print("Run "),
                    style::SetForegroundColor(Color::DarkGreen),
                    style::Print("/compact"),
                    style::SetForegroundColor(Color::DarkGrey),
                    style::Print(" to replace the conversation history with its summary\n"),
                    style::Print("Run "),
                    style::SetForegroundColor(Color::DarkGreen),
                    style::Print("/clear"),
                    style::SetForegroundColor(Color::DarkGrey),
                    style::Print(" to erase the entire chat history\n"),
                    style::Print("Run "),
                    style::SetForegroundColor(Color::DarkGreen),
                    style::Print("/context show"),
                    style::SetForegroundColor(Color::DarkGrey),
                    style::Print(" to see tokens per context file\n\n"),
                    style::SetForegroundColor(Color::Reset),
                )?;

                ChatState::PromptUser {
                    tool_uses: Some(tool_uses),
                    pending_tool_index,
                    skip_printing_tools: true,
                }
            },
        })
    }

    async fn tool_use_execute(&mut self, mut tool_uses: Vec<QueuedTool>) -> Result<ChatState, ChatError> {
        // Verify tools have permissions.
        for (index, tool) in tool_uses.iter_mut().enumerate() {
            // Manually accepted by the user or otherwise verified already.
            if tool.accepted {
                continue;
            }

            // If there is an override, we will use it. Otherwise fall back to Tool's default.
            let allowed = if self.tool_permissions.has(&tool.name) {
                self.tool_permissions.is_trusted(&tool.name)
            } else {
                !tool.tool.requires_acceptance(&self.ctx)
            };

            if self.settings.get_bool_or("chat.enableNotifications", false) {
                play_notification_bell(!allowed);
            }

            self.print_tool_descriptions(tool, allowed).await?;

            if allowed {
                tool.accepted = true;
                continue;
            }

            let pending_tool_index = Some(index);
            if !self.interactive {
                // Cannot request in non-interactive, so fail.
                return Err(ChatError::NonInteractiveToolApproval);
            }

            return Ok(ChatState::PromptUser {
                tool_uses: Some(tool_uses),
                pending_tool_index,
                skip_printing_tools: false,
            });
        }

        // Execute the requested tools.
        let mut tool_results = vec![];

        for tool in tool_uses {
            let mut tool_telemetry = self.tool_use_telemetry_events.entry(tool.id.clone());
            tool_telemetry = tool_telemetry.and_modify(|ev| ev.is_accepted = true);

            let tool_start = std::time::Instant::now();
            let invoke_result = tool.tool.invoke(&self.ctx, &mut self.output).await;

            if self.interactive && self.spinner.is_some() {
                queue!(
                    self.output,
                    terminal::Clear(terminal::ClearType::CurrentLine),
                    cursor::MoveToColumn(0),
                    cursor::Show
                )?;
            }
            execute!(self.output, style::Print("\n"))?;

            let tool_time = std::time::Instant::now().duration_since(tool_start);
            if let Tool::Custom(ct) = &tool.tool {
                tool_telemetry = tool_telemetry.and_modify(|ev| {
                    ev.custom_tool_call_latency = Some(tool_time.as_secs() as usize);
<<<<<<< HEAD
                    let input_size = ct.get_input_token_size();
                    ev.input_token_size = Some(input_size);
=======
                    ev.input_token_size = Some(ct.get_input_token_size());
>>>>>>> 03173158
                    ev.is_custom_tool = true;
                });
            }
            let tool_time = format!("{}.{}", tool_time.as_secs(), tool_time.subsec_millis());

            match invoke_result {
                Ok(result) => {
                    debug!("tool result output: {:#?}", result);
                    execute!(
                        self.output,
                        style::Print(CONTINUATION_LINE),
                        style::Print("\n"),
                        style::SetForegroundColor(Color::Green),
                        style::SetAttribute(Attribute::Bold),
                        style::Print(format!(" ● Completed in {}s", tool_time)),
                        style::SetForegroundColor(Color::Reset),
                        style::Print("\n"),
                    )?;

<<<<<<< HEAD
                    // Check if the tool result has a next_state
                    if let Some(next_state) = result.next_state {
                        return Ok(next_state);
                    }

                    tool_telemetry = tool_telemetry.and_modify(|ev| ev.is_success = Some(true));
                    if let Tool::Custom(_) = &tool.tool {
                        tool_telemetry.and_modify(|ev| {
                            ev.output_token_size = Some(TokenCounter::count_tokens(&result.content()));
                        });
=======
                    tool_telemetry = tool_telemetry.and_modify(|ev| ev.is_success = Some(true));
                    if let Tool::Custom(_) = &tool.tool {
                        tool_telemetry
                            .and_modify(|ev| ev.output_token_size = Some(TokenCounter::count_tokens(result.as_str())));
>>>>>>> 03173158
                    }
                    tool_results.push(ToolUseResult {
                        tool_use_id: tool.id,
                        content: vec![result.into()],
                        status: ToolResultStatus::Success,
                    });
                },
                Err(err) => {
                    error!(?err, "An error occurred processing the tool");
                    execute!(
                        self.output,
                        style::Print(CONTINUATION_LINE),
                        style::Print("\n"),
                        style::SetAttribute(Attribute::Bold),
                        style::SetForegroundColor(Color::Red),
                        style::Print(format!(" ● Execution failed after {}s:\n", tool_time)),
                        style::SetAttribute(Attribute::Reset),
                        style::SetForegroundColor(Color::Red),
                        style::Print(&err),
                        style::SetAttribute(Attribute::Reset),
                        style::Print("\n\n"),
                    )?;

                    tool_telemetry.and_modify(|ev| ev.is_success = Some(false));
                    tool_results.push(ToolUseResult {
                        tool_use_id: tool.id,
                        content: vec![ToolUseResultBlock::Text(format!(
                            "An error occurred processing the tool: \n{}",
                            &err
                        ))],
                        status: ToolResultStatus::Error,
                    });
                    if let ToolUseStatus::Idle = self.tool_use_status {
                        self.tool_use_status = ToolUseStatus::RetryInProgress(
                            self.conversation_state
                                .message_id()
                                .map_or("No utterance id found".to_string(), |v| v.to_string()),
                        );
                    }
                },
            }
        }

        self.conversation_state.add_tool_results(tool_results);

        self.send_tool_use_telemetry().await;
        return Ok(ChatState::HandleResponseStream(
            self.client
                .send_message(self.conversation_state.as_sendable_conversation_state(false).await)
                .await?,
        ));
    }

    async fn handle_response(&mut self, response: SendMessageOutput) -> Result<ChatState, ChatError> {
        let request_id = response.request_id().map(|s| s.to_string());
        let mut buf = String::new();
        let mut offset = 0;
        let mut ended = false;
        let mut parser = ResponseParser::new(response);
        let mut state = ParseState::new(Some(self.terminal_width()));

        let mut tool_uses = Vec::new();
        let mut tool_name_being_recvd: Option<String> = None;

        loop {
            match parser.recv().await {
                Ok(msg_event) => {
                    trace!("Consumed: {:?}", msg_event);
                    match msg_event {
                        parser::ResponseEvent::ToolUseStart { name } => {
                            // We need to flush the buffer here, otherwise text will not be
                            // printed while we are receiving tool use events.
                            buf.push('\n');
                            tool_name_being_recvd = Some(name);
                        },
                        parser::ResponseEvent::AssistantText(text) => {
                            buf.push_str(&text);
                        },
                        parser::ResponseEvent::ToolUse(tool_use) => {
                            if self.interactive && self.spinner.is_some() {
                                drop(self.spinner.take());
                                queue!(
                                    self.output,
                                    terminal::Clear(terminal::ClearType::CurrentLine),
                                    cursor::MoveToColumn(0),
                                    cursor::Show
                                )?;
                            }
                            tool_uses.push(tool_use);
                            tool_name_being_recvd = None;
                        },
                        parser::ResponseEvent::EndStream { message } => {
                            // This log is attempting to help debug instances where users encounter
                            // the response timeout message.
                            if message.content() == RESPONSE_TIMEOUT_CONTENT {
                                error!(?request_id, ?message, "Encountered an unexpected model response");
                            }
                            self.conversation_state.push_assistant_message(message);
                            ended = true;
                        },
                    }
                },
                Err(recv_error) => {
                    if let Some(request_id) = &recv_error.request_id {
                        self.failed_request_ids.push(request_id.clone());
                    };

                    match recv_error.source {
                        RecvErrorKind::StreamTimeout { source, duration } => {
                            error!(
                                recv_error.request_id,
                                ?source,
                                "Encountered a stream timeout after waiting for {}s",
                                duration.as_secs()
                            );
                            if self.interactive {
                                execute!(self.output, cursor::Hide)?;
                                self.spinner =
                                    Some(Spinner::new(Spinners::Dots, "Dividing up the work...".to_string()));
                            }
                            // For stream timeouts, we'll tell the model to try and split its response into
                            // smaller chunks.
                            self.conversation_state
                                .push_assistant_message(AssistantMessage::new_response(
                                    None,
                                    RESPONSE_TIMEOUT_CONTENT.to_string(),
                                ));
                            self.conversation_state
                                .set_next_user_message(
                                    "You took too long to respond - try to split up the work into smaller steps."
                                        .to_string(),
                                )
                                .await;
                            self.send_tool_use_telemetry().await;
                            return Ok(ChatState::HandleResponseStream(
                                self.client
                                    .send_message(self.conversation_state.as_sendable_conversation_state(false).await)
                                    .await?,
                            ));
                        },
                        RecvErrorKind::UnexpectedToolUseEos {
                            tool_use_id,
                            name,
                            message,
                            time_elapsed,
                        } => {
                            error!(
                                recv_error.request_id,
                                tool_use_id, name, "The response stream ended before the entire tool use was received"
                            );
                            if self.interactive {
                                drop(self.spinner.take());
                                queue!(
                                    self.output,
                                    terminal::Clear(terminal::ClearType::CurrentLine),
                                    cursor::MoveToColumn(0),
                                    style::SetForegroundColor(Color::Yellow),
                                    style::SetAttribute(Attribute::Bold),
                                    style::Print(format!(
                                        "Warning: received an unexpected error from the model after {:.2}s",
                                        time_elapsed.as_secs_f64()
                                    )),
                                )?;
                                if let Some(request_id) = recv_error.request_id {
                                    queue!(
                                        self.output,
                                        style::Print(format!("\n         request_id: {}", request_id))
                                    )?;
                                }
                                execute!(self.output, style::Print("\n\n"), style::SetAttribute(Attribute::Reset))?;
                                self.spinner = Some(Spinner::new(
                                    Spinners::Dots,
                                    "Trying to divide up the work...".to_string(),
                                ));
                            }

                            self.conversation_state.push_assistant_message(*message);
                            let tool_results = vec![ToolUseResult {
                                    tool_use_id,
                                    content: vec![ToolUseResultBlock::Text(
                                        "The generated tool was too large, try again but this time split up the work between multiple tool uses".to_string(),
                                    )],
                                    status: ToolResultStatus::Error,
                                }];
                            self.conversation_state.add_tool_results(tool_results);
                            self.send_tool_use_telemetry().await;
                            return Ok(ChatState::HandleResponseStream(
                                self.client
                                    .send_message(self.conversation_state.as_sendable_conversation_state(false).await)
                                    .await?,
                            ));
                        },
                        _ => return Err(recv_error.into()),
                    }
                },
            }

            // Fix for the markdown parser copied over from q chat:
            // this is a hack since otherwise the parser might report Incomplete with useful data
            // still left in the buffer. I'm not sure how this is intended to be handled.
            if ended {
                buf.push('\n');
            }

            if tool_name_being_recvd.is_none() && !buf.is_empty() && self.interactive && self.spinner.is_some() {
                drop(self.spinner.take());
                queue!(
                    self.output,
                    terminal::Clear(terminal::ClearType::CurrentLine),
                    cursor::MoveToColumn(0),
                    cursor::Show
                )?;
            }

            // Print the response for normal cases
            loop {
                let input = Partial::new(&buf[offset..]);
                match interpret_markdown(input, &mut self.output, &mut state) {
                    Ok(parsed) => {
                        offset += parsed.offset_from(&input);
                        self.output.flush()?;
                        state.newline = state.set_newline;
                        state.set_newline = false;
                    },
                    Err(err) => match err.into_inner() {
                        Some(err) => return Err(ChatError::Custom(err.to_string().into())),
                        None => break, // Data was incomplete
                    },
                }

                // TODO: We should buffer output based on how much we have to parse, not as a constant
                // Do not remove unless you are nabochay :)
                std::thread::sleep(Duration::from_millis(8));
            }

            // Set spinner after showing all of the assistant text content so far.
            if let (Some(_name), true) = (&tool_name_being_recvd, self.interactive) {
                queue!(self.output, cursor::Hide)?;
                self.spinner = Some(Spinner::new(Spinners::Dots, "Thinking...".to_string()));
            }

            if ended {
                if let Some(message_id) = self.conversation_state.message_id() {
                    fig_telemetry::send_chat_added_message(
                        self.conversation_state.conversation_id().to_owned(),
                        message_id.to_owned(),
                        self.conversation_state.context_message_length(),
                    )
                    .await;
                }

                if self.interactive && self.settings.get_bool_or("chat.enableNotifications", false) {
                    // For final responses (no tools suggested), always play the bell
                    play_notification_bell(tool_uses.is_empty());
                }

                if self.interactive {
                    queue!(self.output, style::ResetColor, style::SetAttribute(Attribute::Reset))?;
                    execute!(self.output, style::Print("\n"))?;

                    for (i, citation) in &state.citations {
                        queue!(
                            self.output,
                            style::Print("\n"),
                            style::SetForegroundColor(Color::Blue),
                            style::Print(format!("[^{i}]: ")),
                            style::SetForegroundColor(Color::DarkGrey),
                            style::Print(format!("{citation}\n")),
                            style::SetForegroundColor(Color::Reset)
                        )?;
                    }
                }

                break;
            }
        }

        if !tool_uses.is_empty() {
            Ok(ChatState::ValidateTools(tool_uses))
        } else {
            Ok(ChatState::PromptUser {
                tool_uses: None,
                pending_tool_index: None,
                skip_printing_tools: false,
            })
        }
    }

    async fn validate_tools(&mut self, tool_uses: Vec<AssistantToolUse>) -> Result<ChatState, ChatError> {
        let conv_id = self.conversation_state.conversation_id().to_owned();
        debug!(?tool_uses, "Validating tool uses");
        let mut queued_tools: Vec<QueuedTool> = Vec::new();
        let mut tool_results: Vec<ToolUseResult> = Vec::new();

        for tool_use in tool_uses {
            let tool_use_id = tool_use.id.clone();
            let tool_use_name = tool_use.name.clone();
            let mut tool_telemetry = ToolUseEventBuilder::new(conv_id.clone(), tool_use.id.clone())
                .set_tool_use_id(tool_use_id.clone())
                .set_tool_name(tool_use.name.clone())
                .utterance_id(self.conversation_state.message_id().map(|s| s.to_string()));
            match self.tool_manager.get_tool_from_tool_use(tool_use) {
                Ok(mut tool) => {
                    // Apply non-Q-generated context to tools
                    self.contextualize_tool(&mut tool);

                    match tool.validate(&self.ctx).await {
                        Ok(()) => {
                            tool_telemetry.is_valid = Some(true);
                            queued_tools.push(QueuedTool {
                                id: tool_use_id.clone(),
                                name: tool_use_name,
                                tool,
                                accepted: false,
                            });
                        },
                        Err(err) => {
                            tool_telemetry.is_valid = Some(false);
                            tool_results.push(ToolUseResult {
                                tool_use_id: tool_use_id.clone(),
                                content: vec![ToolUseResultBlock::Text(format!(
                                    "Failed to validate tool parameters: {err}"
                                ))],
                                status: ToolResultStatus::Error,
                            });
                        },
                    };
                },
                Err(err) => {
                    tool_telemetry.is_valid = Some(false);
                    tool_results.push(err.into());
                },
            }
            self.tool_use_telemetry_events.insert(tool_use_id, tool_telemetry);
        }

        // If we have any validation errors, then return them immediately to the model.
        if !tool_results.is_empty() {
            debug!(?tool_results, "Error found in the model tools");
            queue!(
                self.output,
                style::SetAttribute(Attribute::Bold),
                style::Print("Tool validation failed: "),
                style::SetAttribute(Attribute::Reset),
            )?;
            for tool_result in &tool_results {
                for block in &tool_result.content {
                    let content: Option<Cow<'_, str>> = match block {
                        ToolUseResultBlock::Text(t) => Some(t.as_str().into()),
                        ToolUseResultBlock::Json(d) => serde_json::to_string(d)
                            .map_err(|err| error!(?err, "failed to serialize tool result content"))
                            .map(Into::into)
                            .ok(),
                    };
                    if let Some(content) = content {
                        queue!(
                            self.output,
                            style::Print("\n"),
                            style::SetForegroundColor(Color::Red),
                            style::Print(format!("{}\n", content)),
                            style::SetForegroundColor(Color::Reset),
                        )?;
                    }
                }
            }
            self.conversation_state.add_tool_results(tool_results);
            self.send_tool_use_telemetry().await;
            if let ToolUseStatus::Idle = self.tool_use_status {
                self.tool_use_status = ToolUseStatus::RetryInProgress(
                    self.conversation_state
                        .message_id()
                        .map_or("No utterance id found".to_string(), |v| v.to_string()),
                );
            }

            let response = self
                .client
                .send_message(self.conversation_state.as_sendable_conversation_state(false).await)
                .await?;
            return Ok(ChatState::HandleResponseStream(response));
        }

        Ok(ChatState::ExecuteTools(queued_tools))
    }

    /// Apply program context to tools that Q may not have.
    // We cannot attach this any other way because Tools are constructed by deserializing
    // output from Amazon Q.
    // TODO: Is there a better way?
    fn contextualize_tool(&self, tool: &mut Tool) {
        #[allow(clippy::single_match)]
        match tool {
            Tool::GhIssue(gh_issue) => {
                gh_issue.set_context(GhIssueContext {
                    // Ideally we avoid cloning, but this function is not called very often.
                    // Using references with lifetimes requires a large refactor, and Arc<Mutex<T>>
                    // seems like overkill and may incur some performance cost anyway.
                    context_manager: self.conversation_state.context_manager.clone(),
                    transcript: self.conversation_state.transcript.clone(),
                    failed_request_ids: self.failed_request_ids.clone(),
                    tool_permissions: self.tool_permissions.permissions.clone(),
                    interactive: self.interactive,
                });
            },
            _ => (),
        };
    }

    async fn print_tool_descriptions(&mut self, tool_use: &QueuedTool, trusted: bool) -> Result<(), ChatError> {
        queue!(
            self.output,
            style::SetForegroundColor(Color::Magenta),
            style::Print(format!(
                "🛠️  Using tool: {}{}",
                tool_use.tool.display_name(),
                if trusted { " (trusted)".dark_green() } else { "".reset() }
            )),
            style::SetForegroundColor(Color::Reset)
        )?;
        if let Tool::Custom(ref tool) = tool_use.tool {
            queue!(
                self.output,
                style::SetForegroundColor(Color::Reset),
                style::Print(" from mcp server "),
                style::SetForegroundColor(Color::Magenta),
                style::Print(tool.client.get_server_name()),
                style::SetForegroundColor(Color::Reset),
            )?;
        }
        queue!(self.output, style::Print("\n"), style::Print(CONTINUATION_LINE))?;
        queue!(self.output, style::Print("\n"))?;
        queue!(self.output, style::Print(TOOL_BULLET))?;

        self.output.flush()?;

        tool_use
            .tool
            .queue_description(&self.ctx, &mut self.output)
            .await
            .map_err(|e| ChatError::Custom(format!("failed to print tool, `{}`: {}", tool_use.name, e).into()))?;

        Ok(())
    }

    /// Helper function to read user input with a prompt and Ctrl+C handling
    fn read_user_input(&mut self, prompt: &str, exit_on_single_ctrl_c: bool) -> Option<String> {
        let mut ctrl_c = false;
        loop {
            match (self.input_source.read_line(Some(prompt)), ctrl_c) {
                (Ok(Some(line)), _) => {
                    if line.trim().is_empty() {
                        continue; // Reprompt if the input is empty
                    }
                    return Some(line);
                },
                (Ok(None), false) => {
                    if exit_on_single_ctrl_c {
                        return None;
                    }
                    execute!(
                        self.output,
                        style::Print(format!(
                            "\n(To exit the CLI, press Ctrl+C or Ctrl+D again or type {})\n\n",
                            "/quit".green()
                        ))
                    )
                    .unwrap_or_default();
                    ctrl_c = true;
                },
                (Ok(None), true) => return None, // Exit if Ctrl+C was pressed twice
                (Err(_), _) => return None,
            }
        }
    }

    /// Helper function to generate a prompt based on the current context
    fn generate_tool_trust_prompt(&self) -> String {
        prompt::generate_prompt(self.conversation_state.current_profile(), self.all_tools_trusted())
    }

    async fn send_tool_use_telemetry(&mut self) {
        for (_, mut event) in self.tool_use_telemetry_events.drain() {
            event.user_input_id = match self.tool_use_status {
                ToolUseStatus::Idle => self.conversation_state.message_id(),
                ToolUseStatus::RetryInProgress(ref id) => Some(id.as_str()),
            }
            .map(|v| v.to_string());
            let event: fig_telemetry::EventType = event.into();
            let app_event = fig_telemetry::AppTelemetryEvent::new(event).await;
            fig_telemetry::dispatch_or_send_event(app_event).await;
        }
    }

    fn terminal_width(&self) -> usize {
        (self.terminal_width_provider)().unwrap_or(80)
    }

    fn all_tools_trusted(&self) -> bool {
        self.conversation_state.tools.values().flatten().all(|t| match t {
            FigTool::ToolSpecification(t) => self.tool_permissions.is_trusted(&t.name),
        })
    }

    /// Display character limit warnings based on current conversation size
    async fn display_char_warnings(&mut self) -> Result<(), std::io::Error> {
        let warning_level = self.conversation_state.get_token_warning_level().await;

        match warning_level {
            TokenWarningLevel::Critical => {
                // Memory constraint warning with gentler wording
                execute!(
                    self.output,
                    style::SetForegroundColor(Color::Yellow),
                    style::SetAttribute(Attribute::Bold),
                    style::Print("\n⚠️ This conversation is getting lengthy.\n"),
                    style::SetAttribute(Attribute::Reset),
                    style::Print(
                        "To ensure continued smooth operation, please use /compact to summarize the conversation.\n\n"
                    ),
                    style::SetForegroundColor(Color::Reset)
                )?;
            },
            TokenWarningLevel::None => {
                // No warning needed
            },
        }

        Ok(())
    }
}

#[derive(Debug)]
struct ToolUseEventBuilder {
    pub conversation_id: String,
    pub utterance_id: Option<String>,
    pub user_input_id: Option<String>,
    pub tool_use_id: Option<String>,
    pub tool_name: Option<String>,
    pub is_accepted: bool,
    pub is_success: Option<bool>,
    pub is_valid: Option<bool>,
    pub is_custom_tool: bool,
    pub input_token_size: Option<usize>,
    pub output_token_size: Option<usize>,
    pub custom_tool_call_latency: Option<usize>,
}

impl ToolUseEventBuilder {
    pub fn new(conv_id: String, tool_use_id: String) -> Self {
        Self {
            conversation_id: conv_id,
            utterance_id: None,
            user_input_id: None,
            tool_use_id: Some(tool_use_id),
            tool_name: None,
            is_accepted: false,
            is_success: None,
            is_valid: None,
            is_custom_tool: false,
            input_token_size: None,
            output_token_size: None,
            custom_tool_call_latency: None,
        }
    }

    pub fn utterance_id(mut self, id: Option<String>) -> Self {
        self.utterance_id = id;
        self
    }

    pub fn set_tool_use_id(mut self, id: String) -> Self {
        self.tool_use_id.replace(id);
        self
    }

    pub fn set_tool_name(mut self, name: String) -> Self {
        self.tool_name.replace(name);
        self
    }
}

impl From<ToolUseEventBuilder> for fig_telemetry::EventType {
    fn from(val: ToolUseEventBuilder) -> Self {
        fig_telemetry::EventType::ToolUseSuggested {
            conversation_id: val.conversation_id,
            utterance_id: val.utterance_id,
            user_input_id: val.user_input_id,
            tool_use_id: val.tool_use_id,
            tool_name: val.tool_name,
            is_accepted: val.is_accepted,
            is_success: val.is_success,
            is_valid: val.is_valid,
            is_custom_tool: val.is_custom_tool,
            input_token_size: val.input_token_size,
            output_token_size: val.output_token_size,
            custom_tool_call_latency: val.custom_tool_call_latency,
        }
    }
}

/// Testing helper
fn split_tool_use_event(value: &Map<String, serde_json::Value>) -> Vec<ChatResponseStream> {
    let tool_use_id = value.get("tool_use_id").unwrap().as_str().unwrap().to_string();
    let name = value.get("name").unwrap().as_str().unwrap().to_string();
    let args_str = value.get("args").unwrap().to_string();
    let split_point = args_str.len() / 2;
    vec![
        ChatResponseStream::ToolUseEvent {
            tool_use_id: tool_use_id.clone(),
            name: name.clone(),
            input: None,
            stop: None,
        },
        ChatResponseStream::ToolUseEvent {
            tool_use_id: tool_use_id.clone(),
            name: name.clone(),
            input: Some(args_str.split_at(split_point).0.to_string()),
            stop: None,
        },
        ChatResponseStream::ToolUseEvent {
            tool_use_id: tool_use_id.clone(),
            name: name.clone(),
            input: Some(args_str.split_at(split_point).1.to_string()),
            stop: None,
        },
        ChatResponseStream::ToolUseEvent {
            tool_use_id: tool_use_id.clone(),
            name: name.clone(),
            input: None,
            stop: Some(true),
        },
    ]
}

/// Testing helper
fn create_stream(model_responses: serde_json::Value) -> StreamingClient {
    let mut mock = Vec::new();
    for response in model_responses.as_array().unwrap() {
        let mut stream = Vec::new();
        for event in response.as_array().unwrap() {
            match event {
                serde_json::Value::String(assistant_text) => {
                    stream.push(ChatResponseStream::AssistantResponseEvent {
                        content: assistant_text.to_string(),
                    });
                },
                serde_json::Value::Object(tool_use) => {
                    stream.append(&mut split_tool_use_event(tool_use));
                },
                other => panic!("Unexpected value: {:?}", other),
            }
        }
        mock.push(stream);
    }
    StreamingClient::mock(mock)
}

#[cfg(test)]
mod tests {
    use bstr::ByteSlice;
    use shared_writer::TestWriterWithSink;

    use super::*;

    #[tokio::test]
    async fn test_flow() {
        let _ = tracing_subscriber::fmt::try_init();
        let ctx = Context::builder().with_test_home().await.unwrap().build_fake();
        let test_client = create_stream(serde_json::json!([
            [
                "Sure, I'll create a file for you",
                {
                    "tool_use_id": "1",
                    "name": "fs_write",
                    "args": {
                        "command": "create",
                        "file_text": "Hello, world!",
                        "path": "/file.txt",
                    }
                }
            ],
            [
                "Hope that looks good to you!",
            ],
        ]));

        let tool_manager = ToolManager::default();
        let tool_config = serde_json::from_str::<HashMap<String, ToolSpec>>(include_str!("tools/tool_index.json"))
            .expect("Tools failed to load");
        ChatContext::new(
            Arc::clone(&ctx),
            "fake_conv_id",
            Settings::new_fake(),
            State::new_fake(),
            SharedWriter::stdout(),
            None,
            InputSource::new_mock(vec![
                "create a new file".to_string(),
                "y".to_string(),
                "exit".to_string(),
            ]),
            true,
            test_client,
            || Some(80),
            tool_manager,
            None,
            tool_config,
            ToolPermissions::new(0),
        )
        .await
        .unwrap()
        .try_chat()
        .await
        .unwrap();

        assert_eq!(ctx.fs().read_to_string("/file.txt").await.unwrap(), "Hello, world!\n");
    }

    #[tokio::test]
    async fn test_flow_tool_permissions() {
        let _ = tracing_subscriber::fmt::try_init();
        let ctx = Context::builder().with_test_home().await.unwrap().build_fake();
        let test_client = create_stream(serde_json::json!([
            [
                "Ok",
                {
                    "tool_use_id": "1",
                    "name": "fs_write",
                    "args": {
                        "command": "create",
                        "file_text": "Hello, world!",
                        "path": "/file1.txt",
                    }
                }
            ],
            [
                "Done",
            ],
            [
                "Ok",
                {
                    "tool_use_id": "1",
                    "name": "fs_write",
                    "args": {
                        "command": "create",
                        "file_text": "Hello, world!",
                        "path": "/file2.txt",
                    }
                }
            ],
            [
                "Done",
            ],
            [
                "Ok",
                {
                    "tool_use_id": "1",
                    "name": "fs_write",
                    "args": {
                        "command": "create",
                        "file_text": "Hello, world!",
                        "path": "/file3.txt",
                    }
                }
            ],
            [
                "Done",
            ],
            [
                "Ok",
                {
                    "tool_use_id": "1",
                    "name": "fs_write",
                    "args": {
                        "command": "create",
                        "file_text": "Hello, world!",
                        "path": "/file4.txt",
                    }
                }
            ],
            [
                "Ok, I won't make it.",
            ],
            [
                "Ok",
                {
                    "tool_use_id": "1",
                    "name": "fs_write",
                    "args": {
                        "command": "create",
                        "file_text": "Hello, world!",
                        "path": "/file5.txt",
                    }
                }
            ],
            [
                "Done",
            ],
            [
                "Ok",
                {
                    "tool_use_id": "1",
                    "name": "fs_write",
                    "args": {
                        "command": "create",
                        "file_text": "Hello, world!",
                        "path": "/file6.txt",
                    }
                }
            ],
            [
                "Ok, I won't make it.",
            ],
        ]));

        let tool_manager = ToolManager::default();
        let tool_config = serde_json::from_str::<HashMap<String, ToolSpec>>(include_str!("tools/tool_index.json"))
            .expect("Tools failed to load");
        ChatContext::new(
            Arc::clone(&ctx),
            "fake_conv_id",
            Settings::new_fake(),
            State::new_fake(),
            SharedWriter::stdout(),
            None,
            InputSource::new_mock(vec![
                "/tools".to_string(),
                "/tools help".to_string(),
                "create a new file".to_string(),
                "y".to_string(),
                "create a new file".to_string(),
                "t".to_string(),
                "create a new file".to_string(), // should make without prompting due to 't'
                "/tools untrust fs_write".to_string(),
                "create a file".to_string(), // prompt again due to untrust
                "n".to_string(),             // cancel
                "/tools trust fs_write".to_string(),
                "create a file".to_string(), // again without prompting due to '/tools trust'
                "/tools reset".to_string(),
                "create a file".to_string(), // prompt again due to reset
                "n".to_string(),             // cancel
                "exit".to_string(),
            ]),
            true,
            test_client,
            || Some(80),
            tool_manager,
            None,
            tool_config,
            ToolPermissions::new(0),
        )
        .await
        .unwrap()
        .try_chat()
        .await
        .unwrap();

        assert_eq!(ctx.fs().read_to_string("/file2.txt").await.unwrap(), "Hello, world!\n");
        assert_eq!(ctx.fs().read_to_string("/file3.txt").await.unwrap(), "Hello, world!\n");
        assert!(!ctx.fs().exists("/file4.txt"));
        assert_eq!(ctx.fs().read_to_string("/file5.txt").await.unwrap(), "Hello, world!\n");
        assert!(!ctx.fs().exists("/file6.txt"));
    }

    #[tokio::test]
    async fn test_flow_multiple_tools() {
        let _ = tracing_subscriber::fmt::try_init();
        let ctx = Context::builder().with_test_home().await.unwrap().build_fake();
        let test_client = create_stream(serde_json::json!([
            [
                "Sure, I'll create a file for you",
                {
                    "tool_use_id": "1",
                    "name": "fs_write",
                    "args": {
                        "command": "create",
                        "file_text": "Hello, world!",
                        "path": "/file1.txt",
                    }
                },
                {
                    "tool_use_id": "2",
                    "name": "fs_write",
                    "args": {
                        "command": "create",
                        "file_text": "Hello, world!",
                        "path": "/file2.txt",
                    }
                }
            ],
            [
                "Done",
            ],
            [
                "Sure, I'll create a file for you",
                {
                    "tool_use_id": "1",
                    "name": "fs_write",
                    "args": {
                        "command": "create",
                        "file_text": "Hello, world!",
                        "path": "/file3.txt",
                    }
                },
                {
                    "tool_use_id": "2",
                    "name": "fs_write",
                    "args": {
                        "command": "create",
                        "file_text": "Hello, world!",
                        "path": "/file4.txt",
                    }
                }
            ],
            [
                "Done",
            ],
        ]));

        let tool_manager = ToolManager::default();
        let tool_config = serde_json::from_str::<HashMap<String, ToolSpec>>(include_str!("tools/tool_index.json"))
            .expect("Tools failed to load");
        ChatContext::new(
            Arc::clone(&ctx),
            "fake_conv_id",
            Settings::new_fake(),
            State::new_fake(),
            SharedWriter::stdout(),
            None,
            InputSource::new_mock(vec![
                "create 2 new files parallel".to_string(),
                "t".to_string(),
                "/tools reset".to_string(),
                "create 2 new files parallel".to_string(),
                "y".to_string(),
                "y".to_string(),
                "exit".to_string(),
            ]),
            true,
            test_client,
            || Some(80),
            tool_manager,
            None,
            tool_config,
            ToolPermissions::new(0),
        )
        .await
        .unwrap()
        .try_chat()
        .await
        .unwrap();

        assert_eq!(ctx.fs().read_to_string("/file1.txt").await.unwrap(), "Hello, world!\n");
        assert_eq!(ctx.fs().read_to_string("/file2.txt").await.unwrap(), "Hello, world!\n");
        assert_eq!(ctx.fs().read_to_string("/file3.txt").await.unwrap(), "Hello, world!\n");
        assert_eq!(ctx.fs().read_to_string("/file4.txt").await.unwrap(), "Hello, world!\n");
    }

    #[tokio::test]
    async fn test_flow_tools_trust_all() {
        let _ = tracing_subscriber::fmt::try_init();
        let ctx = Context::builder().with_test_home().await.unwrap().build_fake();
        let test_client = create_stream(serde_json::json!([
            [
                "Sure, I'll create a file for you",
                {
                    "tool_use_id": "1",
                    "name": "fs_write",
                    "args": {
                        "command": "create",
                        "file_text": "Hello, world!",
                        "path": "/file1.txt",
                    }
                }
            ],
            [
                "Done",
            ],
            [
                "Sure, I'll create a file for you",
                {
                    "tool_use_id": "1",
                    "name": "fs_write",
                    "args": {
                        "command": "create",
                        "file_text": "Hello, world!",
                        "path": "/file3.txt",
                    }
                }
            ],
            [
                "Ok I won't.",
            ],
        ]));

        let tool_manager = ToolManager::default();
        let tool_config = serde_json::from_str::<HashMap<String, ToolSpec>>(include_str!("tools/tool_index.json"))
            .expect("Tools failed to load");
        ChatContext::new(
            Arc::clone(&ctx),
            "fake_conv_id",
            Settings::new_fake(),
            State::new_fake(),
            SharedWriter::stdout(),
            None,
            InputSource::new_mock(vec![
                "/tools trustall".to_string(),
                "create a new file".to_string(),
                "/tools reset".to_string(),
                "create a new file".to_string(),
                "exit".to_string(),
            ]),
            true,
            test_client,
            || Some(80),
            tool_manager,
            None,
            tool_config,
            ToolPermissions::new(0),
        )
        .await
        .unwrap()
        .try_chat()
        .await
        .unwrap();

        assert_eq!(ctx.fs().read_to_string("/file1.txt").await.unwrap(), "Hello, world!\n");
        assert!(!ctx.fs().exists("/file2.txt"));
    }

    #[test]
    fn test_editor_content_processing() {
        // Since we no longer have template replacement, this test is simplified
        let cases = vec![
            ("My content", "My content"),
            ("My content with newline\n", "My content with newline"),
            ("", ""),
        ];

        for (input, expected) in cases {
            let processed = input.trim().to_string();
            assert_eq!(processed, expected.trim().to_string(), "Failed for input: {}", input);
        }
    }

    #[tokio::test]
    async fn test_draw_tip_box() {
        let ctx = Context::builder().with_test_home().await.unwrap().build_fake();
        let buf = Arc::new(std::sync::Mutex::new(Vec::<u8>::new()));
        let test_writer = TestWriterWithSink { sink: buf.clone() };
        let output = SharedWriter::new(test_writer.clone());
        let tool_manager = ToolManager::default();
        let tool_config = serde_json::from_str::<HashMap<String, ToolSpec>>(include_str!("tools/tool_index.json"))
            .expect("Tools failed to load");
        let test_client = create_stream(serde_json::json!([]));

        let mut chat_context = ChatContext::new(
            Arc::clone(&ctx),
            "fake_conv_id",
            Settings::new_fake(),
            State::new_fake(),
            output,
            None,
            InputSource::new_mock(vec![]),
            true,
            test_client,
            || Some(80),
            tool_manager,
            None,
            tool_config,
            ToolPermissions::new(0),
        )
        .await
        .unwrap();

        // Test with a short tip
        let short_tip = "This is a short tip";
        chat_context.draw_tip_box(short_tip).expect("Failed to draw tip box");

        // Test with a longer tip that should wrap
        let long_tip = "This is a much longer tip that should wrap to multiple lines because it exceeds the inner width of the tip box which is calculated based on the GREETING_BREAK_POINT constant";
        chat_context.draw_tip_box(long_tip).expect("Failed to draw tip box");

        // Test with a long tip with two long words that should wrap
        let long_tip_with_one_long_word = {
            let mut s = "a".repeat(200);
            s.push(' ');
            s.push_str(&"a".repeat(200));
            s
        };
        chat_context
            .draw_tip_box(long_tip_with_one_long_word.as_str())
            .expect("Failed to draw tip box");

        // Test with a long tip with two long words that should wrap
        let long_tip_with_two_long_words = "a".repeat(200);
        chat_context
            .draw_tip_box(long_tip_with_two_long_words.as_str())
            .expect("Failed to draw tip box");

        // Get the output and verify it contains expected formatting elements
        let content = test_writer.get_content();
        let output_str = content.to_str_lossy();

        // Check for box drawing characters
        assert!(output_str.contains("╭"), "Output should contain top-left corner");
        assert!(output_str.contains("╮"), "Output should contain top-right corner");
        assert!(output_str.contains("│"), "Output should contain vertical lines");
        assert!(output_str.contains("╰"), "Output should contain bottom-left corner");
        assert!(output_str.contains("╯"), "Output should contain bottom-right corner");

        // Check for the label
        assert!(
            output_str.contains("Did you know?"),
            "Output should contain the 'Did you know?' label"
        );

        // Check that both tips are present
        assert!(output_str.contains(short_tip), "Output should contain the short tip");

        // For the long tip, we check for substrings since it will be wrapped
        let long_tip_parts: Vec<&str> = long_tip.split_whitespace().collect();
        for part in long_tip_parts.iter().take(3) {
            assert!(output_str.contains(part), "Output should contain parts of the long tip");
        }
    }
}<|MERGE_RESOLUTION|>--- conflicted
+++ resolved
@@ -200,12 +200,8 @@
 <em>Welcome to <cyan!>Amazon Q</cyan!>!</em>
 "};
 
-<<<<<<< HEAD
-const ROTATING_TIPS: [&str; 8] = [
-=======
 const ROTATING_TIPS: [&str; 9] = [
     color_print::cstr! {"Get notified whenever Q CLI finishes responding. Just run <green!>q settings chat.enableNotifications true</green!>"},
->>>>>>> 03173158
     color_print::cstr! {"You can use <green!>/editor</green!> to edit your prompt with a vim-like experience"},
     color_print::cstr! {"You can execute bash commands by typing <green!>!</green!> followed by the command"},
     color_print::cstr! {"Q can use tools without asking for confirmation every time. Give <green!>/tools trust</green!> a try"},
@@ -260,10 +256,6 @@
   <em>help</em>        <black!>Show prompts help</black!>
   <em>list</em>        <black!>List or search available prompts</black!>
   <em>get</em>         <black!>Retrieve and send a prompt</black!>
-<<<<<<< HEAD
-<em>/context</em>      <black!>Manage context files for the chat session</black!>
-=======
->>>>>>> 03173158
 <em>/context</em>      <black!>Manage context files and hooks for the chat session</black!>
   <em>help</em>        <black!>Show context help</black!>
   <em>show</em>        <black!>Display current context rules configuration [--expand]</black!>
@@ -1377,18 +1369,9 @@
                     if is_trust {
                         self.tool_permissions.trust_tool(&tool_use.name);
                     }
-<<<<<<< HEAD
                     tool_use.accepted = true;
 
                     return Ok(ChatState::ExecuteTools(tool_uses));
-=======
-                } else if !self.pending_prompts.is_empty() {
-                    let prompts = self.pending_prompts.drain(0..).collect();
-                    user_input = self
-                        .conversation_state
-                        .append_prompts(prompts)
-                        .ok_or(ChatError::Custom("Prompt append failed".into()))?;
->>>>>>> 03173158
                 }
             } else if !self.pending_prompts.is_empty() {
                 let prompts = self.pending_prompts.drain(0..).collect();
@@ -2423,11 +2406,7 @@
                             let _ = queue!(
                                 self.output,
                                 style::SetAttribute(Attribute::Bold),
-<<<<<<< HEAD
-                                style::Print(format!("{:?}:\n", origin)),
-=======
                                 style::Print(format!("{}:\n", origin)),
->>>>>>> 03173158
                                 style::SetAttribute(Attribute::Reset),
                                 style::Print(to_display),
                                 style::Print("\n")
@@ -2847,12 +2826,7 @@
             if let Tool::Custom(ct) = &tool.tool {
                 tool_telemetry = tool_telemetry.and_modify(|ev| {
                     ev.custom_tool_call_latency = Some(tool_time.as_secs() as usize);
-<<<<<<< HEAD
-                    let input_size = ct.get_input_token_size();
-                    ev.input_token_size = Some(input_size);
-=======
                     ev.input_token_size = Some(ct.get_input_token_size());
->>>>>>> 03173158
                     ev.is_custom_tool = true;
                 });
             }
@@ -2872,7 +2846,6 @@
                         style::Print("\n"),
                     )?;
 
-<<<<<<< HEAD
                     // Check if the tool result has a next_state
                     if let Some(next_state) = result.next_state {
                         return Ok(next_state);
@@ -2880,15 +2853,8 @@
 
                     tool_telemetry = tool_telemetry.and_modify(|ev| ev.is_success = Some(true));
                     if let Tool::Custom(_) = &tool.tool {
-                        tool_telemetry.and_modify(|ev| {
-                            ev.output_token_size = Some(TokenCounter::count_tokens(&result.content()));
-                        });
-=======
-                    tool_telemetry = tool_telemetry.and_modify(|ev| ev.is_success = Some(true));
-                    if let Tool::Custom(_) = &tool.tool {
                         tool_telemetry
                             .and_modify(|ev| ev.output_token_size = Some(TokenCounter::count_tokens(result.as_str())));
->>>>>>> 03173158
                     }
                     tool_results.push(ToolUseResult {
                         tool_use_id: tool.id,
