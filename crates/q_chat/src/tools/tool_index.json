{
  "execute_bash": {
    "name": "execute_bash",
    "description": "Execute the specified bash command.",
    "input_schema": {
      "type": "object",
      "properties": {
        "command": {
          "type": "string",
          "description": "Bash command to execute"
        },
        "summary": {
          "type": "string",
          "description": "A brief explanation of what the command does"
        }
      },
      "required": [
        "command"
      ]
    }
  },
  "fs_read": {
    "name": "fs_read",
    "description": "Tool for reading files (for example, `cat -n`) and directories (for example, `ls -la`). The behavior of this tool is determined by the `mode` parameter. The available modes are:\n- line: Show lines in a file, given by an optional `start_line` and optional `end_line`.\n- directory: List directory contents. Content is returned in the \"long format\" of ls (that is, `ls -la`).\n- search: Search for a pattern in a file. The pattern is a string. The matching is case insensitive.\n\nExample Usage:\n1. Read all lines from a file: command=\"line\", path=\"/path/to/file.txt\"\n2. Read the last 5 lines from a file: command=\"line\", path=\"/path/to/file.txt\", start_line=-5\n3. List the files in the home directory: command=\"line\", path=\"~\"\n4. Recursively list files in a directory to a max depth of 2: command=\"line\", path=\"/path/to/directory\", depth=2\n5. Search for all instances of \"test\" in a file: command=\"search\", path=\"/path/to/file.txt\", pattern=\"test\"\n",
    "input_schema": {
      "type": "object",
      "properties": {
        "path": {
          "description": "Path to the file or directory. The path should be absolute, or otherwise start with ~ for the user's home.",
          "type": "string"
        },
        "mode": {
          "type": "string",
          "enum": [
            "Line",
            "Directory",
            "Search"
          ],
          "description": "The mode to run in: `Line`, `Directory`, `Search`. `Line` and `Search` are only for text files, and `Directory` is only for directories."
        },
        "start_line": {
          "type": "integer",
          "description": "Starting line number (optional, for Line mode). A negative index represents a line number starting from the end of the file.",
          "default": 1
        },
        "end_line": {
          "type": "integer",
          "description": "Ending line number (optional, for Line mode). A negative index represents a line number starting from the end of the file.",
          "default": -1
        },
        "pattern": {
          "type": "string",
          "description": "Pattern to search for (required, for Search mode). Case insensitive. The pattern matching is performed per line."
        },
        "context_lines": {
          "type": "integer",
          "description": "Number of context lines around search results (optional, for Search mode)",
          "default": 2
        },
        "depth": {
          "type": "integer",
          "description": "Depth of a recursive directory listing (optional, for Directory mode)",
          "default": 0
        }
      },
      "required": [
        "path",
        "mode"
      ]
    }
  },
  "fs_write": {
    "name": "fs_write",
    "description": "A tool for creating and editing files\n * The `create` command will override the file at `path` if it already exists as a file, and otherwise create a new file\n * The `append` command will add content to the end of an existing file, automatically adding a newline if the file doesn't end with one. The file must exist.\n Notes for using the `str_replace` command:\n * The `old_str` parameter should match EXACTLY one or more consecutive lines from the original file. Be mindful of whitespaces!\n * If the `old_str` parameter is not unique in the file, the replacement will not be performed. Make sure to include enough context in `old_str` to make it unique\n * The `new_str` parameter should contain the edited lines that should replace the `old_str`.",
    "input_schema": {
      "type": "object",
      "properties": {
        "command": {
          "type": "string",
          "enum": [
            "create",
            "str_replace",
            "insert",
            "append"
          ],
          "description": "The commands to run. Allowed options are: `create`, `str_replace`, `insert`, `append`."
        },
        "file_text": {
          "description": "Required parameter of `create` command, with the content of the file to be created.",
          "type": "string"
        },
        "insert_line": {
          "description": "Required parameter of `insert` command. The `new_str` will be inserted AFTER the line `insert_line` of `path`.",
          "type": "integer"
        },
        "new_str": {
          "description": "Required parameter of `str_replace` command containing the new string. Required parameter of `insert` command containing the string to insert. Required parameter of `append` command containing the content to append to the file.",
          "type": "string"
        },
        "old_str": {
          "description": "Required parameter of `str_replace` command containing the string in `path` to replace.",
          "type": "string"
        },
        "path": {
          "description": "Absolute path to file or directory, e.g. `/repo/file.py` or `/repo`.",
          "type": "string"
        }
      },
      "required": [
        "command",
        "path"
      ]
    }
  },
  "use_aws": {
    "name": "use_aws",
    "description": "Make an AWS CLI api call with the specified service, operation, and parameters. All arguments MUST conform to the AWS CLI specification. Should the output of the invocation indicate a malformed command, invoke help to obtain the the correct command.",
    "input_schema": {
      "type": "object",
      "properties": {
        "service_name": {
          "type": "string",
          "description": "The name of the AWS service. If you want to query s3, you should use s3api if possible."
        },
        "operation_name": {
          "type": "string",
          "description": "The name of the operation to perform."
        },
        "parameters": {
          "type": "object",
          "description": "The parameters for the operation. The parameter keys MUST conform to the AWS CLI specification. You should prefer to use JSON Syntax over shorthand syntax wherever possible. For parameters that are booleans, prioritize using flags with no value. Denote these flags with flag names as key and an empty string as their value. You should also prefer kebab case."
        },
        "region": {
          "type": "string",
          "description": "Region name for calling the operation on AWS."
        },
        "profile_name": {
          "type": "string",
          "description": "Optional: AWS profile name to use from ~/.aws/credentials. Defaults to default profile if not specified."
        },
        "label": {
          "type": "string",
          "description": "Human readable description of the api that is being called."
        }
      },
      "required": [
        "region",
        "service_name",
        "operation_name",
        "label"
      ]
    }
  },
  "gh_issue": {
    "name": "report_issue",
    "description": "Opens the browser to a pre-filled gh (GitHub) issue template to report chat issues, bugs, or feature requests. Pre-filled information includes the conversation transcript, chat context, and chat request IDs from the service.",
    "input_schema": {
      "type": "object",
      "properties": {
        "title": {
          "type": "string",
          "description": "The title of the GitHub issue."
        },
        "expected_behavior": {
          "type": "string",
          "description": "Optional: The expected chat behavior or action that did not happen."
        },
        "actual_behavior": {
          "type": "string",
          "description": "Optional: The actual chat behavior that happened and demonstrates the issue or lack of a feature."
        },
        "steps_to_reproduce": {
          "type": "string",
          "description": "Optional: Previous user chat requests or steps that were taken that may have resulted in the issue or error response."
        }
      },
      "required": ["title"]
    }
  },
<<<<<<< HEAD
  "memory": {
    "name": "memory",
    "description": "Store and retrieve information in memory across chat sessions",
    "input_schema": {
      "type": "object",
      "properties": {
        "command": {
          "type": "string",
          "enum": ["Add", "Remove", "Clear", "Search", "Show"],
          "description": "The memory operation to perform"
        },
        "name": {
          "type": "string",
          "description": "A descriptive name for the memory context (for add and remove operations)"
        },
        "value": {
          "type": "string",
          "description": "The value to store in memory (for add operation) - can be text or a file/directory path"
        },
        "context_id": {
          "type": "string",
          "description": "The context identifier of the memory bank for a targetted change. Obtained from Show command."
        },
        "path": {
          "type": "string",
          "description": "The absolute path of an entry to be removed. Used in remove operations."
        },
        "query": {
          "type": "string",
          "description": "The search query to find entries in memory (for search operation)"
        },
        "confirm": {
          "type": "boolean",
          "description": "Confirmation flag for destructive operations like clear"
        }
      },
      "required": ["command"]
=======
  "q_think_tool":{
    "name": "q_think_tool",
    "description": "The Think Tool is an internal reasoning mechanism enabling the model to systematically approach complex tasks by logically breaking them down before responding or acting; use it specifically for multi-step problems requiring step-by-step dependencies, reasoning through multiple constraints, synthesizing results from previous tool calls, planning intricate sequences of actions, troubleshooting complex errors, or making decisions involving multiple trade-offs. Avoid using it for straightforward tasks, basic information retrieval, summaries, always clearly define the reasoning challenge, structure thoughts explicitly, consider multiple perspectives, and summarize key insights before important decisions or complex tool interactions.",
    "input_schema": {
      "type": "object",
      "properties": {
        "thought": {
          "type": "string",
          "description": "A reflective note or intermediate reasoning step."
        }
      },
      "required": ["thought"]
>>>>>>> 80994464
    }
  }
}<|MERGE_RESOLUTION|>--- conflicted
+++ resolved
@@ -177,7 +177,6 @@
       "required": ["title"]
     }
   },
-<<<<<<< HEAD
   "memory": {
     "name": "memory",
     "description": "Store and retrieve information in memory across chat sessions",
@@ -215,7 +214,7 @@
         }
       },
       "required": ["command"]
-=======
+  },
   "q_think_tool":{
     "name": "q_think_tool",
     "description": "The Think Tool is an internal reasoning mechanism enabling the model to systematically approach complex tasks by logically breaking them down before responding or acting; use it specifically for multi-step problems requiring step-by-step dependencies, reasoning through multiple constraints, synthesizing results from previous tool calls, planning intricate sequences of actions, troubleshooting complex errors, or making decisions involving multiple trade-offs. Avoid using it for straightforward tasks, basic information retrieval, summaries, always clearly define the reasoning challenge, structure thoughts explicitly, consider multiple perspectives, and summarize key insights before important decisions or complex tool interactions.",
@@ -228,7 +227,5 @@
         }
       },
       "required": ["thought"]
->>>>>>> 80994464
-    }
-  }
+    }
 }