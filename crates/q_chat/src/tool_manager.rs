--- conflicted
+++ resolved
@@ -690,13 +690,10 @@
             "execute_bash" => Tool::ExecuteBash(serde_json::from_value::<ExecuteBash>(value.args).map_err(map_err)?),
             "use_aws" => Tool::UseAws(serde_json::from_value::<UseAws>(value.args).map_err(map_err)?),
             "report_issue" => Tool::GhIssue(serde_json::from_value::<GhIssue>(value.args).map_err(map_err)?),
-<<<<<<< HEAD
             "memory" => Tool::Memory(serde_json::from_value::<Memory>(value.args).map_err(map_err)?),
-=======
             "q_think_tool" => {
                 Tool::Think(serde_json::from_value::<crate::tools::think::Think>(value.args).map_err(map_err)?)
             },
->>>>>>> 80994464
             // Note that this name is namespaced with server_name{DELIMITER}tool_name
             name => {
                 let name = self.tn_map.get(name).map_or(name, String::as_str);
