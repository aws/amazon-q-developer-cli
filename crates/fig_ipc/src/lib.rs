pub mod local;

mod error;

mod buffered_reader;
mod codec;
mod recv_message;
mod send_message;
mod send_recv_message;
mod unix_socket;

pub use buffered_reader::BufferedReader;
<<<<<<< HEAD
pub use codec::{
    Base64LineCodec,
    FigCodec,
};
=======
pub use codec::Base64LineCodec;
>>>>>>> 2b01e236
pub use error::{
    ConnectError,
    Error,
    RecvError,
    SendError,
};
pub use recv_message::RecvMessage;
pub use send_message::SendMessage;
pub use send_recv_message::SendRecvMessage;
pub use unix_socket::{
    BufferedUnixStream,
    socket_connect,
    socket_connect_timeout,
    validate_socket,
};<|MERGE_RESOLUTION|>--- conflicted
+++ resolved
@@ -10,14 +10,7 @@
 mod unix_socket;
 
 pub use buffered_reader::BufferedReader;
-<<<<<<< HEAD
-pub use codec::{
-    Base64LineCodec,
-    FigCodec,
-};
-=======
 pub use codec::Base64LineCodec;
->>>>>>> 2b01e236
 pub use error::{
     ConnectError,
     Error,
