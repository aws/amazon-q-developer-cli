--- conflicted
+++ resolved
@@ -379,11 +379,7 @@
         { "type": "codewhispererterminal_toolUseId" },
         { "type": "codewhispererterminal_toolName" },
         { "type": "codewhispererterminal_isToolUseAccepted" },
-<<<<<<< HEAD
         { "type": "codewhispererterminal_isToolValid" },
-        { "type": "codewhispererterminal_toolUseIsSuccess", "required": false }
-=======
-        { "type": "codewhispererterminal_isToolValid"},
         { "type": "codewhispererterminal_toolUseIsSuccess", "required": false },
         { "type": "codewhispererterminal_isCustomTool" },
         { "type": "codewhispererterminal_customToolInputTokenSize", "required": false },
@@ -399,7 +395,6 @@
         { "type": "amazonqConversationId" },
         { "type": "codewhispererterminal_mcpServerInitFailureReason", "required": false },
         { "type": "codewhispererterminal_toolsPerMcpServer" }
->>>>>>> 3ab329f3
       ]
     },
     {
