--- conflicted
+++ resolved
@@ -12,8 +12,6 @@
     },
     {
       "type": "release",
-<<<<<<< HEAD
-=======
       "date": "2025-04-28",
       "version": "1.9.1",
       "title": "Version 1.9.1",
@@ -114,7 +112,6 @@
     },
     {
       "type": "release",
->>>>>>> 5d2c2807
       "date": "2025-04-10",
       "version": "1.7.3",
       "title": "Version 1.7.3",
