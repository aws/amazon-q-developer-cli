--- conflicted
+++ resolved
@@ -1,14 +1,11 @@
-<<<<<<< HEAD
 # Source Mission Control Dotfiles
 if [ -f ~/.fig/user/dotfiles/managed.bash ]; then
   source ~/.fig/user/dotfiles/managed.bash
 fi
 
 # Add preexec, but override __bp_adjust_histcontrol to preserve histcontrol.
-=======
 # Should have already been sourced in pre.sh but just make sure since we depend
 # on it here
->>>>>>> 95f57c1d
 source ~/.fig/shell/bash-preexec.sh
 function __bp_adjust_histcontrol() { :; }
 
