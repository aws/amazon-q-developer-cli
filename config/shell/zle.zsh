mkdir -p ~/.fig/logs/
# Check if running under emulation to avoid running zsh specific code
# fixes https://github.com/withfig/fig/issues/291
EMULATION="$(emulate 2>>"$HOME"/.fig/logs/zsh.log)"
if [[ "${EMULATION}" != "zsh" ]]; then
  return
fi 

zmodload zsh/system

# Integrate with ZSH line editor
autoload -U +X add-zle-hook-widget
function fig_zsh_keybuffer() { 
  if (( PENDING || KEYS_QUEUED_COUNT )); then
    if (( ! ${+_fig_redraw_fd} )); then
    typeset -gi _fig_redraw_fd
    if sysopen -o cloexec -ru _fig_redraw_fd /dev/null; then
      zle -F $_fig_redraw_fd fig_zsh_redraw
    else
      unset _fig_redraw_fd
    fi
    fi
  else
    fig_zsh_redraw
  fi
 }

function fig_zsh_redraw() {
  if (( ${+_fig_redraw_fd} )); then
    zle -F "$_fig_redraw_fd"
    exec {_fig_redraw_fd}>&-
    unset _fig_redraw_fd
  fi

<<<<<<< HEAD
  # Redirect to /dev/null to avoid printing escape sequences
  fig bg:zsh-keybuffer "${TERM_SESSION_ID}" "${FIG_INTEGRATION_VERSION}" "${TTY}" "$$" "${HISTNO}" "${CURSOR}" "$BUFFER" 2>&1 >/dev/null
}

function fig_hide() { 
  command -v fig 2>"$HOME"/.fig/logs/zsh.log 1>/dev/null && fig bg:hide
=======

  (echo fig bg:zsh-keybuffer "${TERM_SESSION_ID}" "${FIG_INTEGRATION_VERSION}" "${TTY}" "$$" "${HISTNO}" "${CURSOR}" \""$BUFFER"\" | /usr/bin/base64 | /usr/bin/nc -U /tmp/fig.socket 2>> /dev/null &)
}

function fig_hide() { 
  command -v fig 2>>/dev/null 1>/dev/null && fig bg:hide &!
>>>>>>> 8765af55
}

# Hint: to list all special widgets, run `add-zle-hook-widget -L`

# Delete any widget, if it already exists
add-zle-hook-widget line-pre-redraw fig_zsh_keybuffer

add-zle-hook-widget line-init fig_zsh_keybuffer

# Hide when going through history (see also: histno logic in ShellHooksManager.updateKeybuffer)
add-zle-hook-widget history-line-set fig_hide

# Hide when searching
add-zle-hook-widget isearch-update fig_hide

# Create insertion facility
function fig_insert () {
  immediate=$(< ~/.fig/zle/immediate)
  insertion=$(< ~/.fig/zle/insert)
  deletion=$(< ~/.fig/zle/delete)
  offset=$(< ~/.fig/zle/offset)

  if [ ! $deletion = "0" ]; then
    LBUFFER=${LBUFFER:0:-deletion}
  fi

  RBUFFER=${insertion}${RBUFFER}
  CURSOR=$CURSOR+${#insertion}-$offset

  if [ $immediate = "1" ]; then
    zle accept-line
  fi

}

zle -N fig_insert

# Used to force z-asug to clear suggestion
# This function will by used when inserting immediately
function fig_insert_and_clear_autosuggestion () {
  zle fig_insert
}

zle -N fig_insert_and_clear_autosuggestion


# Store bindkey command to reset original 'main' keymap
RESET_KEYMAP=$(bindkey -lL main)
# Note: ‘bindkey -lL main’ shows which keymap is linked to ‘main’, if any,
# and hence if the standard emacs or vi emulation is in effect.
# https://zsh.sourceforge.io/Doc/Release/Zsh-Line-Editor.html#index-bindkey

# Bind to arbitrary unicode character
# If this changes, make sure to update coresponding keycode in ZLEIntegration.insert
# And increment $FIG_INTEGRATION_VERSION

# bind to viins keymap
bindkey -v '◧' fig_insert
bindkey -v '◨' fig_insert_and_clear_autosuggestion

# bind to emacs keymap
bindkey -e '◧' fig_insert
bindkey -e '◨' fig_insert_and_clear_autosuggestion

# Restore original keymapm (the -v and -e flags override the main keymap)
eval $RESET_KEYMAP

# Ensure compatibility w/ z-asug -- resolves https://github.com/withfig/fig/issues/62
# Add `fig_insert_and_clear_autosuggestion` to list of widgets that clear suggestions, if not already included
if ! command test -z "$ZSH_AUTOSUGGEST_CLEAR_WIDGETS" && ! (($ZSH_AUTOSUGGEST_CLEAR_WIDGETS[(Ie)fig_insert_and_clear_autosuggestion])); then
  ZSH_AUTOSUGGEST_CLEAR_WIDGETS=(${(@)ZSH_AUTOSUGGEST_CLEAR_WIDGETS} fig_insert_and_clear_autosuggestion)
fi
<|MERGE_RESOLUTION|>--- conflicted
+++ resolved
@@ -32,21 +32,12 @@
     unset _fig_redraw_fd
   fi
 
-<<<<<<< HEAD
   # Redirect to /dev/null to avoid printing escape sequences
   fig bg:zsh-keybuffer "${TERM_SESSION_ID}" "${FIG_INTEGRATION_VERSION}" "${TTY}" "$$" "${HISTNO}" "${CURSOR}" "$BUFFER" 2>&1 >/dev/null
 }
 
 function fig_hide() { 
   command -v fig 2>"$HOME"/.fig/logs/zsh.log 1>/dev/null && fig bg:hide
-=======
-
-  (echo fig bg:zsh-keybuffer "${TERM_SESSION_ID}" "${FIG_INTEGRATION_VERSION}" "${TTY}" "$$" "${HISTNO}" "${CURSOR}" \""$BUFFER"\" | /usr/bin/base64 | /usr/bin/nc -U /tmp/fig.socket 2>> /dev/null &)
-}
-
-function fig_hide() { 
-  command -v fig 2>>/dev/null 1>/dev/null && fig bg:hide &!
->>>>>>> 8765af55
 }
 
 # Hint: to list all special widgets, run `add-zle-hook-widget -L`
