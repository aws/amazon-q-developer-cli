--- conflicted
+++ resolved
@@ -356,7 +356,6 @@
     "default": false
   },
   {
-<<<<<<< HEAD
     "settingName": "dotfiles.syncImmediately",
     "title": "Download dotfiles immediately",
     "description": "Download dotfiles immediately when they are updated.",
@@ -376,13 +375,13 @@
       "ask" 
     ],
     "default": "ask"
-=======
+  },
+  {
     "settingName": "dotfiles.beta",
     "title": "Enable dotfiles beta",
     "description": "Enable dotfiles beta. This is an upcoming feature that allows you to manage your dotfiles with Fig.",
     "type": "boolean",
     "category": "Dotfiles",
     "default": false
->>>>>>> 4b672f01
   }
 ]