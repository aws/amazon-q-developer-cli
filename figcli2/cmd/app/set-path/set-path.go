--- conflicted
+++ resolved
@@ -34,12 +34,6 @@
 			settings.Set("pty.path", path)
 
 			if err := settings.Save(); err != nil {
-<<<<<<< HEAD
-				fmt.Println("Error: ", err)
-				return
-			}
-
-=======
 				fmt.Println(lipgloss.NewStyle().Foreground(lipgloss.Color("1")).Render("Error:"), "Unable to save settings file")
 				logging.Log("fig app set-path", err.Error())
 				return
@@ -49,7 +43,6 @@
 				lipgloss.NewStyle().Foreground(lipgloss.Color("5")).Render(path) +
 				"\n\n")
 
->>>>>>> fae976ee
 			// Trigger update of ENV in PTY
 			pty, err := diagnostics.GetTty()
 			if err != nil {
