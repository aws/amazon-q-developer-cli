--- conflicted
+++ resolved
@@ -63,11 +63,7 @@
 		return err
 	}
 
-<<<<<<< HEAD
-	err = os.WriteFile(usr.HomeDir+"/.fig/settings.json", data, 0644)
-=======
 	err = os.WriteFile(usr.HomeDir + "/.fig/settings.json", data, 0644)
->>>>>>> 4988f867
 	if err != nil {
 		fmt.Println("Settings: error writing settings file")
 		return err
