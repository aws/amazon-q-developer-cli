--- conflicted
+++ resolved
@@ -45,11 +45,7 @@
 # Ensure $ARTIFACTS directory exists
 $(shell mkdir -p $(ARTIFACTS))
 
-<<<<<<< HEAD
-all: api local figterm
-=======
-all: create-destinations api local
->>>>>>> 0dd119f1
+all: create-destinations api local figterm
 ifndef PROTOC
     $(error "protoc is not in PATH")
 endif
