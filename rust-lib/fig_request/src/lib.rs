use std::path::Path;
use std::time::Duration;

use fig_auth::get_token;
use fig_settings::api_host;
use once_cell::sync::Lazy;
use reqwest::cookie::Cookie;
use reqwest::header::HeaderMap;
pub use reqwest::Method;
<<<<<<< HEAD
use reqwest::{Client, RequestBuilder, StatusCode};
=======
use reqwest::{
    Certificate,
    Client,
    RequestBuilder,
    StatusCode,
};
>>>>>>> 55b7fb83
use serde::de::DeserializeOwned;
use serde::{Deserialize, Serialize};
use serde_json::Value;
use thiserror::Error;

pub use reqwest;

static CLIENT: Lazy<Option<Client>> = Lazy::new(|| {
    let danger_accept_invalid_certs = std::env::var_os("FIG_DANGER_ACCEPT_INVALID_CERTS").is_some();
    let custom_cert = std::env::var_os("FIG_CUSTOM_CERT");

    let mut client = Client::builder()
        .danger_accept_invalid_certs(danger_accept_invalid_certs)
        .user_agent(concat!(env!("CARGO_PKG_NAME"), "/", env!("CARGO_PKG_VERSION")))
        .cookie_store(true)
        .timeout(Duration::from_secs(20));

    if let Some(custom_cert) = custom_cert {
        let path = Path::new(&custom_cert);
        if path.exists() {
            match std::fs::read(path) {
                Ok(file) => {
                    let cert = match path.extension().and_then(|e| e.to_str()) {
                        Some("pem") => match Certificate::from_pem(&file) {
                            Ok(cert) => Some(cert),
                            Err(err) => {
                                tracing::error!(%err, "Failed to deser pem file");
                                None
                            },
                        },
                        Some("der") => match Certificate::from_der(&file) {
                            Ok(cert) => Some(cert),
                            Err(err) => {
                                tracing::error!(%err, "Failed to deser der file");
                                None
                            },
                        },
                        _ => None,
                    };

                    match cert {
                        Some(cert) => {
                            client = client.add_root_certificate(cert);
                        },
                        None => tracing::error!(?path, "Failed to deser cert"),
                    }
                },
                Err(err) => tracing::error!(%err, ?path, "Failed to read cert file"),
            }
        } else {
            tracing::error!(?path, "Cert path does not exist");
        }
    }

    client.build().ok()
});

pub fn client() -> Option<&'static Client> {
    CLIENT.as_ref()
}

pub type Result<T, E = Error> = std::result::Result<T, E>;

#[derive(Debug, Error)]
pub enum Error {
    #[error("{error}")]
    Fig {
        error: String,
        status: StatusCode,
        sentry_id: Option<String>,
    },
    #[error(transparent)]
    Graphql(#[from] GraphqlError),
    #[error(transparent)]
    Reqwest(#[from] reqwest::Error),
    #[error(transparent)]
    Auth(#[from] fig_auth::Error),
    #[error("Status {0}")]
    Status(StatusCode),
    #[error("No client")]
    NoClient,
}

#[derive(Debug, Clone, Serialize, Deserialize)]
#[serde(transparent)]
pub struct GraphqlError(Vec<serde_json::Map<String, serde_json::Value>>);

impl std::fmt::Display for GraphqlError {
    fn fmt(&self, f: &mut std::fmt::Formatter<'_>) -> std::fmt::Result {
        for error in &self.0 {
            if let Some(message) = error.get("message") {
                match message.as_str() {
                    Some(message) => write!(f, "{message}")?,
                    None => write!(f, "{message}")?,
                }
            } else {
                write!(f, "Unknown error")?;
            }
        }
        Ok(())
    }
}

impl std::error::Error for GraphqlError {}

#[derive(Debug, Clone, Serialize, Deserialize)]
#[serde(rename_all = "camelCase")]
pub enum GraphqlResponse<T> {
    Data(T),
    Errors(GraphqlError),
}

pub struct Request {
    builder: Option<RequestBuilder>,
    auth: bool,
}

impl Request {
    pub fn new(method: Method, endpoint: impl AsRef<str>) -> Self {
        let mut url = api_host();
        url.set_path(endpoint.as_ref());

        Self {
            builder: CLIENT
                .as_ref()
                .map(|client| client.request(method, url).header("Accept", "application/json")),
            auth: false,
        }
    }

    pub fn get(endpoint: impl AsRef<str>) -> Self {
        Self::new(Method::GET, endpoint)
    }

    pub fn post(endpoint: impl AsRef<str>) -> Self {
        Self::new(Method::POST, endpoint)
    }

    pub fn delete(endpoint: impl AsRef<str>) -> Self {
        Self::new(Method::DELETE, endpoint)
    }

    pub fn body(self, body: impl Serialize) -> Self {
        Self {
            builder: self.builder.map(|builder| builder.json(&body)),
            ..self
        }
    }

    pub fn query<Q: Serialize + ?Sized>(self, query: &Q) -> Self {
        Self {
            builder: self.builder.map(|builder| builder.query(query)),
            ..self
        }
    }

    /// Adds fig auth to the request, this can be expensive if the token needs to be
    /// refreshed so only use when needed.
    pub fn auth(self) -> Self {
        Self { auth: true, ..self }
    }

    /// Adds namespace to request. Pass `None` to use the user namespace
    pub fn namespace(self, namespace: Option<impl AsRef<str>>) -> Self {
        if let Some(namespace) = namespace {
            return self.query(&[("namespace", namespace.as_ref())]);
        }
        self
    }

    pub async fn send(self) -> Result<Response> {
        match self.builder {
            Some(builder) => {
                let builder = match self.auth {
                    true => {
                        let token = match std::env::var("FIG_TOKEN") {
                            Ok(token) => token,
                            Err(_) => get_token().await?,
                        };
                        builder.bearer_auth(token)
                    },
                    false => builder,
                };
                Ok(Response {
                    inner: builder.send().await?,
                })
            },
            None => Err(Error::NoClient),
        }
    }

    /// Deserialize json to `T: [DeserializeOwned]`
    pub async fn deser_json<T: DeserializeOwned + ?Sized>(self) -> Result<T> {
        let response = self.send().await?;
        let json = response.handle_fig_response().await?.json().await?;
        Ok(json)
    }

    /// Deserialize json to a [`serde_json::Value`]
    pub async fn json(self) -> Result<Value> {
        self.deser_json().await
    }

    /// Raw body text
    pub async fn text(self) -> Result<String> {
        let response = self.send().await?;
        let text = response.handle_fig_response().await?.text().await?;
        Ok(text)
    }

    /// Raw body bytes
    pub async fn bytes(self) -> Result<bytes::Bytes> {
        let response = self.send().await?;
        let bytes = response.handle_fig_response().await?.bytes().await?;
        Ok(bytes)
    }

    pub async fn graphql<T: DeserializeOwned + ?Sized>(self) -> Result<T> {
        let response = self.send().await?;
        match response.json::<GraphqlResponse<T>>().await {
            Ok(GraphqlResponse::Data(data)) => Ok(data),
            Ok(GraphqlResponse::Errors(err)) => Err(err.into()),
            Err(err) => Err(err.into()),
        }
    }

    pub async fn response(self) -> Result<Response> {
        self.send().await
    }
}

pub struct Response {
    inner: reqwest::Response,
}

#[derive(Debug, Clone, Serialize, Deserialize)]
#[serde(rename_all = "camelCase")]
struct ErrorResponse {
    error: String,
    sentry_id: Option<String>,
}

impl Response {
    pub fn status(&self) -> StatusCode {
        self.inner.status()
    }

    pub fn cookies(&self) -> impl Iterator<Item = Cookie> {
        self.inner.cookies()
    }

    pub fn headers(&self) -> &HeaderMap {
        self.inner.headers()
    }

    pub async fn text(self) -> Result<String, reqwest::Error> {
        self.inner.text().await
    }

    pub async fn json<T: DeserializeOwned>(self) -> Result<T, reqwest::Error> {
        self.inner.json().await
    }

    pub async fn bytes(self) -> Result<bytes::Bytes, reqwest::Error> {
        self.inner.bytes().await
    }

    pub async fn handle_fig_response(self) -> Result<Response> {
        if self.inner.status().is_success() {
            Ok(self)
        } else {
            let err = self.inner.error_for_status_ref().err();
            let status = self.inner.status();

            macro_rules! status_err {
                () => {{
                    match err {
                        Some(err) => return Err(err.into()),
                        None => return Err(Error::Status(status)),
                    }
                }};
            }

            match self.inner.text().await {
                Ok(text) => match serde_json::from_str::<ErrorResponse>(&text) {
                    Ok(ErrorResponse { error, sentry_id }) => Err(Error::Fig {
                        error,
                        status,
                        sentry_id,
                    }),
                    Err(_) => {
                        if !text.is_empty() {
                            Err(Error::Fig {
                                error: text,
                                status,
                                sentry_id: None,
                            })
                        } else {
                            status_err!()
                        }
                    },
                },
                Err(_) => status_err!(),
            }
        }
    }
}

#[cfg(test)]
mod test {
    use super::*;

    #[tokio::test]
    async fn text() {
        let text = Request::get("/health").text().await.unwrap();
        assert_eq!(&text, "OK");
    }

    #[ignore]
    #[tokio::test]
    async fn auth() {
        let value = Request::get("/user/account").auth().json().await.unwrap();
        assert!(value.get("email").is_some());
        assert!(value.get("username").is_some());
    }
}<|MERGE_RESOLUTION|>--- conflicted
+++ resolved
@@ -7,16 +7,12 @@
 use reqwest::cookie::Cookie;
 use reqwest::header::HeaderMap;
 pub use reqwest::Method;
-<<<<<<< HEAD
-use reqwest::{Client, RequestBuilder, StatusCode};
-=======
 use reqwest::{
     Certificate,
     Client,
     RequestBuilder,
     StatusCode,
 };
->>>>>>> 55b7fb83
 use serde::de::DeserializeOwned;
 use serde::{Deserialize, Serialize};
 use serde_json::Value;
