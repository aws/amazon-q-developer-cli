--- conflicted
+++ resolved
@@ -144,29 +144,6 @@
                 }
             },
             Event::KeyPressed { code, .. } => {
-<<<<<<< HEAD
-                match code {
-                    KeyCode::Up | KeyCode::Down => {
-                        self.picker.update(renderer, style_sheet, control_flow, focused, event);
-                    },
-                    _ => {
-                        self.input.update(renderer, style_sheet, control_flow, focused, event);
-
-                        let filtered = self
-                            .picker
-                            .options()
-                            .iter()
-                            .filter(|str| str.contains(&self.input.text))
-                            .cloned()
-                            .collect::<Vec<String>>();
-
-                        if !self.input.text.is_empty() {
-                            self.picker.set_options(filtered);
-                        } else {
-                            self.picker.set_options(self.options.clone());
-                        }
-                    },
-=======
                 if focused {
                     match code {
                         KeyCode::Up | KeyCode::Down => {
@@ -182,15 +159,8 @@
                                     .cloned()
                                     .collect::<Vec<String>>(),
                             );
-
-                            // ensure selection persists after filtering
-                            match (self.picker.selected(), self.picker.options().len()) {
-                                (None, _) | (_, 0) => self.picker.selected = 0,
-                                (Some(_index), _) => self.picker.selected = self.picker.options().len() - 1,
-                            }
                         },
                     }
->>>>>>> 53d3bd75
                 }
             },
             _ => (),
