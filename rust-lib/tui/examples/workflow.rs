--- conflicted
+++ resolved
@@ -175,21 +175,6 @@
     let mut verbose = CheckBox::new(false).with_text("Enable verbose logging");
     let mut vebose_element = Frame::new(&mut verbose).with_title("Verbosity");
 
-<<<<<<< HEAD
-    EventLoop::new().with_style_sheet(&stylesheet).run(
-        ControlFlow::Wait,
-        DisplayMode::AlternateScreen,
-        &mut Form::new(vec![
-            &mut commit,
-            &mut branch_picker,
-            &mut remote_picker,
-            &mut git_author_picker,
-            &mut vebose_element,
-        ])
-        .with_margin_top(1)
-        .with_margin_left(2),
-    )
-=======
     EventLoop::new()
         .with_style_sheet(&stylesheet)
         .run::<std::io::Error, _>(
@@ -207,5 +192,4 @@
         )?;
 
     Ok(())
->>>>>>> 53d3bd75
 }