use std::fmt::Debug;
use std::io;
<<<<<<< HEAD
=======
use std::io::Write;
>>>>>>> 27fb7172
use std::path::Path;
use std::pin::Pin;
use std::task::{
    Context,
    Poll,
};

use pin_project::pin_project;
use tokio::io::{
    AsyncRead,
    AsyncWrite,
};
#[cfg(unix)]
use tokio::net::UnixListener;
#[cfg(unix)]
use tokio::net::UnixStream;
#[cfg(windows)]
use uds_windows::UnixListener;
#[cfg(windows)]
use uds_windows::UnixStream;

#[derive(Debug)]
#[pin_project]
pub struct SystemListener(#[pin] UnixListener);

impl SystemListener {
    /// Creates a new `SystemListener` bound to the specified path.
    ///
    /// # Panics
    ///
    /// This function panics if thread-local runtime is not set.
    #[allow(unused_variables)]
    pub fn bind<P: AsRef<Path>>(path: P) -> io::Result<Self> {
        Ok(Self(UnixListener::bind(path.as_ref())?))
    }

    /// Accepts a client and spawns a task that runs the given handler for it.
    pub async fn accept(&self) -> io::Result<SystemStream> {
        #[cfg(unix)]
        let (stream, _) = self.0.accept().await?;
        #[cfg(windows)]
        let (stream, _) = tokio::task::block_in_place(|| self.0.accept())?;
        Ok(SystemStream::from(stream))
    }
}

#[derive(Debug)]
#[pin_project]
pub struct SystemStream(#[pin] UnixStream);

impl SystemStream {
    /// Connects to the socket named by `path`.
    ///
    /// This function will create a new system socket and connect to the path
    /// specified, associating the returned stream with the default event loop's
    pub async fn connect<P: AsRef<Path>>(path: P) -> io::Result<Self> {
        #[cfg(unix)]
        let stream = UnixStream::connect(path.as_ref()).await?;
        #[cfg(windows)]
        let stream = tokio::task::block_in_place(|| UnixStream::connect(path.as_ref()))?;
        Ok(Self(stream))
    }

    /// Waits for the socket to become writable.
    ///
    /// This function is equivalent to `ready(Interest::WRITABLE)` and is usually
    /// paired with `try_write()`.
    pub async fn writable(&self) -> io::Result<()> {
        #[cfg(unix)]
        return self.0.writable().await;
        #[cfg(windows)]
        return Ok(());
    }
}

impl From<UnixStream> for SystemStream {
    fn from(from: UnixStream) -> Self {
        Self(from)
    }
}

#[allow(unused_variables)]
impl AsyncRead for SystemStream {
    #[cfg(unix)]
    fn poll_read(
        self: Pin<&mut Self>,
        cx: &mut std::task::Context<'_>,
        buf: &mut tokio::io::ReadBuf<'_>,
    ) -> Poll<std::io::Result<()>> {
        self.project().0.poll_read(cx, buf)
    }

    #[cfg(windows)]
    fn poll_read(
        self: Pin<&mut Self>,
        cx: &mut std::task::Context<'_>,
        buf: &mut tokio::io::ReadBuf<'_>,
    ) -> Poll<std::io::Result<()>> {
        use std::io::Read;

        let mut read = vec![];
        let len = tokio::task::block_in_place(|| self.project().0.read(&mut read))?;
        buf.set_filled(len);

        Poll::Ready(Ok(()))
    }
}

#[allow(unused_variables)]
impl AsyncWrite for SystemStream {
    fn poll_write(self: Pin<&mut Self>, cx: &mut Context<'_>, buf: &[u8]) -> Poll<Result<usize, std::io::Error>> {
        #[cfg(unix)]
        return self.project().0.poll_write(cx, buf);
        #[cfg(windows)]
        return Poll::Ready(tokio::task::block_in_place(|| self.project().0.write(buf)));
    }

    fn poll_flush(self: Pin<&mut Self>, cx: &mut Context<'_>) -> Poll<Result<(), std::io::Error>> {
        #[cfg(unix)]
        return self.project().0.poll_flush(cx);
        #[cfg(windows)]
        return Poll::Ready(tokio::task::block_in_place(|| self.project().0.flush()));
    }

    fn poll_shutdown(self: Pin<&mut Self>, cx: &mut Context<'_>) -> Poll<Result<(), std::io::Error>> {
        #[cfg(unix)]
        return self.project().0.poll_shutdown(cx);
        #[cfg(windows)]
        return Poll::Ready(tokio::task::block_in_place(|| {
            self.0.shutdown(std::net::Shutdown::Both)
        }));
    }
}<|MERGE_RESOLUTION|>--- conflicted
+++ resolved
@@ -1,9 +1,5 @@
 use std::fmt::Debug;
 use std::io;
-<<<<<<< HEAD
-=======
-use std::io::Write;
->>>>>>> 27fb7172
 use std::path::Path;
 use std::pin::Pin;
 use std::task::{
