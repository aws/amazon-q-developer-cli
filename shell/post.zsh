autoload -Uz add-zsh-hook

FIG_HOSTNAME=$(hostname -f 2> /dev/null || hostname)

if [[ -e /proc/1/cgroup ]] && grep -q docker /proc/1/cgroup; then
  FIG_IN_DOCKER=1
else
  FIG_IN_DOCKER=0
fi

__fig() {
<<<<<<< HEAD
  if [[ ! -d /Applications/Fig.app || ! -d ~/Applications/Fig.app ]] && command -v fig 2>&1 1>/dev/null; then
=======
  if [[ -d /Applications/Fig.app || -d ~/Applications/Fig.app ]] && command -v fig 2>&1 1>/dev/null; then
>>>>>>> baa550e7
    fig "$@"
  fi
}

function fig_osc { printf "\033]697;"; printf $@; printf "\007"; }

FIG_HAS_ZSH_PTY_HOOKS=1
FIG_HAS_SET_PROMPT=0

fig_preexec() {
  __fig bg:exec $$ $TTY &!

  # Restore user defined prompt before executing.
  PS1="$FIG_USER_PS1"
  PS2="$FIG_USER_PS2"
  PS3="$FIG_USER_PS3"
  [[ -v RPS1 ]] && RPS1="$FIG_USER_RPS1"
  [[ -v RPROMPT ]] && RPROMPT="$FIG_USER_RPROMPT"

  FIG_HAS_SET_PROMPT=0
  fig_osc PreExec
}

fig_wrap_prompt() {
  # This function expands the prompt if necessary. If not, it sets it
  # as is.
  if [[ "${1: -1}" == '%' ]]; then
    echo "%{$START_PROMPT%}$1{$END_PROMPT%}"
  else
    echo "%{$START_PROMPT%}$1%{$END_PROMPT%}"
  fi
}

fig_precmd() {
  local LAST_STATUS=$?
  __fig bg:prompt $$ $TTY &!

  if [ $FIG_HAS_SET_PROMPT -eq 1 ]; then
    # ^C pressed while entering command, call preexec manually to clear fig prompts.
    fig_preexec
  fi

  fig_osc "Dir=%s" "$PWD"
  fig_osc "Shell=zsh"
  fig_osc "PID=%d" "$$"
  fig_osc "SessionId=%s" "${TERM_SESSION_ID}"
  fig_osc "ExitCode=%s" "${LAST_STATUS}"
  fig_osc "TTY=%s" "${TTY}"
  fig_osc "Log=%s" "${FIG_LOG_LEVEL}"

  if [[ -n "${SSH_TTY}" ]]; then
    fig_osc "SSH=1"
  else
    fig_osc "SSH=0"
  fi

  fig_osc "Docker=%d" "${FIG_IN_DOCKER}"
  fig_osc "Hostname=%s@%s" "${USER:-root}" "${FIG_HOSTNAME}"

  START_PROMPT=$(fig_osc StartPrompt)
  END_PROMPT=$(fig_osc EndPrompt)
  NEW_CMD=$(fig_osc NewCmd)

  # Save user defined prompts.
  FIG_USER_PS1="$PS1"
  FIG_USER_PS2="$PS2"
  FIG_USER_PS3="$PS3"
  FIG_USER_RPS1="$RPS1"
  FIG_USER_RPROMPT="$RPROMPT"

  PS1=$(fig_wrap_prompt $PS1)
  PS2=$(fig_wrap_prompt $PS2)
  PS3=$(fig_wrap_prompt $PS3)
  [[ -v RPS1 ]] && RPS1=$(fig_wrap_prompt $RPS1)
  [[ -v RPROMPT ]] && RPROMPT=$(fig_wrap_prompt $RPROMPT)

  FIG_HAS_SET_PROMPT=1

  # Temporary workaround for bug where istrip is activated when running brew install.
  # When istrip is turned on, input characters are strippped to seven bits.
  # This causes zle insertion to stop due to our reliance on `fig_insert` being bound to a unicode character
  [[ -t 1 ]] && command stty -istrip
}

add-zsh-hook precmd fig_precmd
add-zsh-hook preexec fig_preexec<|MERGE_RESOLUTION|>--- conflicted
+++ resolved
@@ -9,11 +9,7 @@
 fi
 
 __fig() {
-<<<<<<< HEAD
-  if [[ ! -d /Applications/Fig.app || ! -d ~/Applications/Fig.app ]] && command -v fig 2>&1 1>/dev/null; then
-=======
   if [[ -d /Applications/Fig.app || -d ~/Applications/Fig.app ]] && command -v fig 2>&1 1>/dev/null; then
->>>>>>> baa550e7
     fig "$@"
   fi
 }
