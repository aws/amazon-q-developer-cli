//
//  PseudoTerminalService.swift
//  fig
//
//  Created by Matt Schrage on 7/12/20.
//  Copyright © 2020 Matt Schrage. All rights reserved.
//

import Foundation



enum ControlCode : String {
    typealias RawValue = String
    case EOT = "^D"
    case ETX = "^C"
    
}

protocol PseudoTerminalEventDelegate {
    func recievedDataFromPty(_ notification: Notification)
}

protocol PseudoTerminalService {
    
    func start(with env: [String: String])
    func write(command: String, control: ControlCode?)
    func execute(command: String, handlerId:String)
    func stream(command: String, handlerId:String)
    func close()
    
    var delegate: PseudoTerminalEventDelegate? { get set }
}

class PseudoTerminalHelper {
    var executeHandlers: [ String: (String) -> Void ] = [:]
    let queue = DispatchQueue(label: "com.withfig.ptyhelper", attributes: .concurrent)

    let pty = PseudoTerminal()
    let debug = false
    fileprivate let semaphore = DispatchSemaphore(value: 1)

    // Because they ruin your punchline.
    // Why should you never tell multithreaded programming jokes?
    func execute(_ command: String, handler: @escaping (String) -> Void) {
        // timeout prevents deadlocks
        let _ = semaphore.wait(timeout: .now())
        // Move all of this behind the semaphore!
        let id = UUID().uuidString
        queue.async(flags: .barrier) {
          self.executeHandlers[id] = handler
        }
        print("pty: Executing command with PTY Service '\(command)'. Output Id = \(id).")
        pty.execute(command: command, handlerId: id)
    }
    
    func start(with env: [String : String]) {
        pty.start(with: env)
        pty.delegate = self
      if debug {
        let path = "\(NSHomeDirectory())/.fig/\(UUID().uuidString).session"
        pty.write(command:"script -q -t 0 \(path)", control: nil)
        print("pty: Debug mode is on. Writting all logs to \(path). Can be read with tail -f \(path).")
      }
    }
    
    func close() {
        pty.close()
    }
}

extension PseudoTerminalHelper : PseudoTerminalEventDelegate {
    func recievedDataFromPty(_ notification: Notification) {
        if let msg = notification.object as? PtyMessage {
            var handlerOption: ((String) -> Void)?
            queue.sync {
              handlerOption = self.executeHandlers[msg.handleId]
            }
          
            guard let handler = handlerOption else {
                return
            }
          
            print("pty: Finished executing command for id = \(msg.handleId)")
            semaphore.signal()
            handler(msg.output)
          
            queue.async(flags: .barrier) {
              self.executeHandlers.removeValue(forKey: msg.handleId)
            }
        }
    }
    
}

class PseudoTerminal : PseudoTerminalService {
    static let recievedEnvironmentVariablesFromShellNotification = NSNotification.Name("recievedEnvironmentVariablesFromShellNotification")
    static let recievedCallbackNotification = NSNotification.Name("recievedCallbackNotification")
    static func log(_ message: String) {
      Logger.log(message: message, subsystem: .pty)
    }
  
    init() {
//        self.delegate = eventDelegate
      NotificationCenter.default.addObserver(self,
                                             selector: #selector(recievedEnvironmentVariablesFromShell(_:)),
                                             name: PseudoTerminal.recievedEnvironmentVariablesFromShellNotification,
                                             object: nil)
      NotificationCenter.default.addObserver(self,
                                             selector: #selector(recievedCallbackNotification(_:)),
                                             name: PseudoTerminal.recievedCallbackNotification,
                                             object: nil)
    }
  
    deinit {
      NotificationCenter.default.removeObserver(self)
    }
  
    @objc func recievedEnvironmentVariablesFromShell(_ notification: Notification) {
      
      guard let env = notification.object as? [String: Any], self.mirrorsEnvironment else { return }
      // Update environment variables in autocomplete PTY
      let patterns = Settings.shared.getValue(forKey: Settings.ptyEnvKey) as? [String]
      let environmentVariablesToMirror: Set<String> = Set(patterns ?? [ "AWS_" ]).union(["PATH"])
      let variablesToUpdate = env.filter({ (element) -> Bool in
        guard element.value as? String != nil else {
          return false
        }
        
        return environmentVariablesToMirror.reduce(false) { (result, prefix) -> Bool in
          return result || element.key.starts(with: prefix)
        }
      })
      
<<<<<<< HEAD
      let command = variablesToUpdate.keys.map { "export \($0)='\(variablesToUpdate[$0] ?? "")'" }.joined(separator: "\r")
      self.write(command: command + "\r", control: nil)
=======
      let command = variablesToUpdate.keys.map { "export \($0)='\(variablesToUpdate[$0] ?? "")'" }.joined(separator: "\n")
      
      let tmpFile = "\(NSTemporaryDirectory())/fig_source_env"
      Logger.log(message: "Writing new ENV vars to '\(tmpFile)'", subsystem: .pty)

      do {
        
        try command.write(toFile: tmpFile,
                      atomically: true,
                      encoding: .utf8)
        sourceFile(at: tmpFile)
      } catch {
        Logger.log(message: "could not source ENV vars from '\(tmpFile)'", subsystem: .pty)
      }
>>>>>>> 2e75a174
    }
  
    @objc func recievedCallbackNotification(_ notification: Notification) {
      PseudoTerminal.log("recieved callback")
      guard let info = notification.object as? [String: String],
            let handlerId = info["handlerId"],
            let pathToFile = info["filepath"] else {
        return
      }
      
      PseudoTerminal.log("callback for \(handlerId) with output at \(pathToFile)")

      if let delegate = self.delegate,
         let data = FileManager.default.contents(atPath: pathToFile) {
          let output = String(decoding: data, as: UTF8.self)
          let msg = PtyMessage(type: "execute", handleId: handlerId, output: output)
          delegate.recievedDataFromPty(Notification(name: .recievedDataFromPty, object: msg))
      }
      

    }

  
    let pty: HeadlessTerminal = HeadlessTerminal(onEnd: { (code) in
      PseudoTerminal.log("ending session with exit code: \(code ?? -1)")
    })
  
    var rawOutput = ""
    var streamHandlers: Set<String> = []
    var executeHandlers: Set<String> = []
    var delegate: PseudoTerminalEventDelegate?
    var mirrorsEnvironment = false
    func start(with env: [String : String]) {
        PseudoTerminal.log("Starting PTY...")
        let shell = env["SHELL"] ?? "/bin/sh"
        
        // don't add shell hooks to pty
        // Add TERM variable to supress warning for ZSH
        // Set INPUTRC variable to prevent using a misconfigured inputrc file (https://linear.app/fig/issue/ENG-500)
        // Set FIG_PTY so that dotfiles can detect when they are being run in fig.pty
        let lang = NSLocale.current.languageCode ?? "en"
        let region = NSLocale.current.regionCode ?? "US"
        let LANG = lang + "_" + region
        let updatedEnv = env.merging(["FIG_ENV_VAR" : "1",
                                      "FIG_SHELL_VAR" : "1",
                                      "TERM" : "xterm-256color",
                                      "INPUTRC" : "~/.fig/nop",
                                      "FIG_PTY" : "1",
                                      "HISTCONTROL" : "ignoreboth",
                                      "LANG" : "\(LANG).UTF-8"]) { $1 }
        let rawEnv = updatedEnv.reduce([]) { (acc, elm) -> [String] in
            let (key, value) = elm
            return acc + ["\(key)=\(value)"]
        }
        
        pty.process.startProcess(executable: shell, args: [], environment: rawEnv.count == 0 ? nil : rawEnv)
        pty.process.delegate = self

        pty.send(" set +o history\r")
        pty.send(" unset HISTFILE\r")
      
        // Retrieve PATH from settings if it exists
        if let path = Settings.shared.getValue(forKey: Settings.ptyPathKey) as? String {
          pty.send("export PATH='\(path)'\r")
        } else { // export PATH from userShell
          pty.send("export PATH=$(\(Defaults.userShell) -li -c \"/usr/bin/env | /usr/bin/grep '^PATH=' | /bin/cat | /usr/bin/sed 's|PATH=||g'\")\r")
        }
      
        // Source default ptyrc file (if it exists)
        sourceFile(at: "~/.fig/tools/ptyrc")
      
      // Source user-specified ptyrc file (if it exists)
        let filePath = Settings.shared.getValue(forKey: Settings.ptyInitFile) as? String ?? "~/.fig/user/ptyrc"
        sourceFile(at: filePath)
    }
    
    func sourceFile(at path: String) {
      let expandedFilePath = NSString(string: path).expandingTildeInPath

      if FileManager.default.fileExists(atPath: expandedFilePath) {
        PseudoTerminal.log("sourcing \(expandedFilePath)")
        pty.send("source \(expandedFilePath)\r")
      }
    }
  
    func write(command: String, control: ControlCode?) {
        if let code = control {
            PseudoTerminal.log("Write PTY controlCode: \(code.rawValue)")
            switch code {
            case .EOT:
                pty.send(data: [0x4])
            case .ETX:
                pty.send(data: [0x3])
            }
        } else {
            PseudoTerminal.log("Write PTY command: \(command)")
            pty.send("\(command)\r")
        }
    }
  
    func shell(command: String, handlerId: String) {
      pty.send("\(command) | fig_callback \(handlerId) &\r")
      PseudoTerminal.log("Execute PTY command: \(command) \(pty.process.running) \(pty.process.delegate)")
    }
  
    func execute(command: String, handlerId: String) {
      let tmpFilepath = "/tmp/\(handlerId)"
      pty.send("( \(command) )> \(tmpFilepath) && fig_callback \(handlerId) \(tmpFilepath) &\r")
      PseudoTerminal.log("Execute PTY command: \(command) \(pty.process.running) \(pty.process.delegate)")
    }
    
    let streamDelimeter = "================="
    func stream(command: String, handlerId: String) {
        // not sure why this is commented out?
        //        streamHandlers.insert(handlerId)
        let cmd = "printf \"<<<\" ; echo \"\(streamDelimeter)\(handlerId)\(streamDelimeter)\" ; \(command) ; echo \"\(streamDelimeter)\(handlerId)\(streamDelimeter)>>>\"\r"
        pty.send(cmd)
        PseudoTerminal.log("Stream PTY command: \(command)")
    }
    
    func close() {
        PseudoTerminal.log("Close PTY")
        streamHandlers = []
        executeHandlers = []
        if pty.process.running {
            pty.send(data: [0x4])
            kill(pty.process.shellPid, SIGTERM)
        }
    }
}

extension PseudoTerminal : LocalProcessDelegate {
    func processTerminated(_ source: LocalProcess, exitCode: Int32?) {
        PseudoTerminal.log("Exited...\(exitCode ?? 0)")
    }
    
    func dataReceived(slice: ArraySlice<UInt8>) {
        let data = String(bytes: slice, encoding: .utf8) ?? ""
        PseudoTerminal.log(data)
        
        for handle in streamHandlers {
            var ping = ""
            let header = data.components(separatedBy: "<<<\(streamDelimeter)\(handle)\(streamDelimeter)")
            if header.count == 2 {
                ping += header[1]
            } else {
                ping = data
            }
            
            let tail = ping.components(separatedBy: "\(streamDelimeter)\(handle)\(streamDelimeter)>>>")
            
            if tail.count == 2 {
                ping = tail[0]
                streamHandlers.remove(handle)
                rawOutput = ""
            }
            
            if let delegate = self.delegate {
                let msg = PtyMessage(type: "stream", handleId: handle, output: ping)
                delegate.recievedDataFromPty(Notification(name: .recievedDataFromPty, object: msg))
            }

        }
        
        if let streamCandidate = data.groups(for:"<<<\(streamDelimeter)(.*?)\(streamDelimeter)")[safe: 0] {
            streamHandlers.insert(streamCandidate[1])
        }
        
        rawOutput += data

    }
    
    func getWindowSize() -> winsize {
        return winsize(ws_row: UInt16(60), ws_col: UInt16(50), ws_xpixel: UInt16 (16), ws_ypixel: UInt16 (16))
    }
    
}<|MERGE_RESOLUTION|>--- conflicted
+++ resolved
@@ -132,10 +132,6 @@
         }
       })
       
-<<<<<<< HEAD
-      let command = variablesToUpdate.keys.map { "export \($0)='\(variablesToUpdate[$0] ?? "")'" }.joined(separator: "\r")
-      self.write(command: command + "\r", control: nil)
-=======
       let command = variablesToUpdate.keys.map { "export \($0)='\(variablesToUpdate[$0] ?? "")'" }.joined(separator: "\n")
       
       let tmpFile = "\(NSTemporaryDirectory())/fig_source_env"
@@ -150,7 +146,6 @@
       } catch {
         Logger.log(message: "could not source ENV vars from '\(tmpFile)'", subsystem: .pty)
       }
->>>>>>> 2e75a174
     }
   
     @objc func recievedCallbackNotification(_ notification: Notification) {
