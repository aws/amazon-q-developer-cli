--- conflicted
+++ resolved
@@ -101,40 +101,6 @@
     }
   }
 
-<<<<<<< HEAD
-    fileprivate func mergeFigSpecificEnvironmentVariables(with environment: [String : String]) -> [String] {
-        // don't add shell hooks to pty
-        // Add TERM variable to supress warning for ZSH
-        // Set INPUTRC variable to prevent using a misconfigured inputrc file (https://linear.app/fig/issue/ENG-500)
-        // Set FIG_PTY so that dotfiles can detect when they are being run in fig.pty
-        let lang = NSLocale.current.languageCode ?? "en"
-        let region = NSLocale.current.regionCode ?? "US"
-        let LANG = lang + "_" + region
-        let updatedEnv = environment.merging(["FIG_ENV_VAR" : "1",
-                                              "FIG_SHELL_VAR" : "1",
-                                              "FIG_TERM": "1",
-                                              "FIG_SOCKET": FileManager.default.temporaryDirectory.path,
-                                              "TERM" : "xterm-256color",
-                                              "INPUTRC" : "~/.fig/nop",
-                                              "FIG_PTY" : "1",
-                                              "HISTFILE" : "",
-                                              "HISTCONTROL" : "ignoreboth",
-                                              "HOME" : NSHomeDirectory(),
-                                              "LANG" : "\(LANG).UTF-8"]) { $1 }
-        
-        return updatedEnv.reduce([]) { (acc, elm) -> [String] in
-            let (key, value) = elm
-            return acc + ["\(key)=\(value)"]
-        }
-    }
-    func sourceFile(at path: String) {
-        let expandedFilePath = NSString(string: path).expandingTildeInPath
-        
-        if FileManager.default.fileExists(atPath: expandedFilePath) {
-            PseudoTerminal.log("sourcing \(expandedFilePath)")
-            self.write("source \(expandedFilePath)")
-        }
-=======
   fileprivate func mergeFigSpecificEnvironmentVariables(with environment: [String: String]) -> [String] {
     // don't add shell hooks to pty
     // Add TERM variable to supress warning for ZSH
@@ -146,6 +112,7 @@
     let updatedEnv = environment.merging(["FIG_ENV_VAR": "1",
                                           "FIG_SHELL_VAR": "1",
                                           "FIG_TERM": "1",
+                                          "FIG_SOCKET": FileManager.default.temporaryDirectory.path,
                                           "TERM": "xterm-256color",
                                           "INPUTRC": "~/.fig/nop",
                                           "FIG_PTY": "1",
@@ -157,9 +124,9 @@
     return updatedEnv.reduce([]) { (acc, elm) -> [String] in
       let (key, value) = elm
       return acc + ["\(key)=\(value)"]
->>>>>>> a9cbd752
-    }
-  }
+    }
+  }
+  
   func sourceFile(at path: String) {
     let expandedFilePath = NSString(string: path).expandingTildeInPath
 
@@ -218,7 +185,7 @@
     static let pipelined = ExecutionOptions(rawValue: 1 << 1)
   }
 
-  static let callbackExecutable = Bundle.main.path(forAuxiliaryExecutable: "fig_callback")!
+  static let callbackExecutable = Bundle.main.path(forAuxiliaryExecutable: "fig_callback")! + " hook callback"
   func execute(_ command: String,
                handlerId: HandlerId = UUID().uuidString,
                options: ExecutionOptions = [.backgroundJob],
@@ -241,45 +208,9 @@
       commandToRun = "{ ( \(command) ) 1> \(tmpFilepath).stdout 2> \(tmpFilepath).stderr; " +
         "\(PseudoTerminal.callbackExecutable) \(handlerId) \(tmpFilepath) $? ; }"
     }
-<<<<<<< HEAD
-    
-    static let cliExecutable = Bundle.main.path(forAuxiliaryExecutable: "figcli")!
-    func execute(_ command: String,
-                 handlerId: HandlerId = UUID().uuidString,
-                 options: ExecutionOptions = [.backgroundJob],
-                 handler: @escaping CallbackHandler) {
-        var cappedHandlerId = handlerId
-        // note: magic number comes from fig_callback implementation
-        if handlerId.count > 5 {
-            PseudoTerminal.log("handlerId must be 5 characters or less. '\(handlerId)' is too long and will be truncated.")
-            let index = handlerId.index(handlerId.startIndex, offsetBy: 5)
-            cappedHandlerId = String(handlerId.prefix(upTo: index))
-        }
-        
-        var commandToRun: String
-        
-        // note: pipelined commands currently do not provide stderr or exit code!
-        if options.contains(.pipelined) {
-            commandToRun = "\(command) | \(PseudoTerminal.cliExecutable) hook callback \(cappedHandlerId)"
-        } else {
-            let tmpFilepath = "/tmp/\(cappedHandlerId)"
-            commandToRun = "{ ( \(command) ) 1> \(tmpFilepath).stdout 2> \(tmpFilepath).stderr; \(PseudoTerminal.cliExecutable) hook callback \(handlerId) \(tmpFilepath) $?; }"
-        }
-      
-        if options.contains(.backgroundJob) {
-            commandToRun.append(" &")
-        }
-      
-        self.handlers[cappedHandlerId] = handler
-        
-        self.write(commandToRun, handlerId: cappedHandlerId)
-
-        PseudoTerminal.log("Running '\(command)' \(options.contains(.pipelined) ? "as pipeline" : "")\(options.contains(.backgroundJob) ? " in background" : "") with id \(cappedHandlerId)")
-=======
 
     if options.contains(.backgroundJob) {
       commandToRun.append(" &")
->>>>>>> a9cbd752
     }
 
     self.handlers[cappedHandlerId] = handler
