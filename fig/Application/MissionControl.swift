--- conflicted
+++ resolved
@@ -35,14 +35,14 @@
     }
   }
 
-<<<<<<< HEAD
   static func launchOnboarding() {
     MissionControl.openUI(.onboarding)
 
     self.shared.window?.setFrame(NSRect(x: 0, y: 0, width: 590, height: 480), display: true, animate: false)
     self.shared.window?.center()
     self.shared.window?.behaviorOnClose = .terminateApplicationWhenClosed
-=======
+  }
+
   init() {
     NotificationCenter.default.addObserver(self, selector: #selector(windowDidChange(_:)),
                                            name: AXWindowServer.windowDidChangeNotification,
@@ -62,7 +62,6 @@
 
   @objc static func openDashboard() {
     MissionControl.openUI(.home)
->>>>>>> 4d9111af
   }
 
   @objc class func openUI(_ tab: Tab = .home, additionalPathComponent: String? = nil) {
