--- conflicted
+++ resolved
@@ -246,11 +246,8 @@
       VSCode Integration: \(VSCodeIntegration.isInstalled)
       Docker Integration: \(DockerEventStream.shared.socket.isConnected)
       Only insert on tab: \(Defaults.onlyInsertOnTab)
-<<<<<<< HEAD
       Installation Script: \(Diagnostic.installationScriptRan)
-=======
       PseudoTerminal Path: \(Diagnostic.pseudoTerminalPath ?? "<generated dynamically>")
->>>>>>> 17b211ad
       SecureKeyboardInput: \(Diagnostic.secureKeyboardInput)
       SecureKeyboardProcess: \(Diagnostic.blockingProcess ?? "<none>")
       Current active process: \(Diagnostic.processForTopmostWindow) (\(Diagnostic.processIdForTopmostWindow)) - \(Diagnostic.ttyDescriptorForTopmostWindow)
