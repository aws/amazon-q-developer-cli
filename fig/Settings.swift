//
//  Settings.swift
//  fig
//
//  Created by Matt Schrage on 3/15/21.
//  Copyright © 2021 Matt Schrage. All rights reserved.
//

import Foundation
import Cocoa

class Settings {
  static let ptyInitFile = "pty.rc"
  static let ptyPathKey = "pty.path"
  static let ptyEnvKey = "pty.env"
  static let developerModeKey = "autocomplete.developerMode"
  static let developerModeNPMKey = "autocomplete.developerModeNPM"
  static let sshCommand = "ssh.commandPrefix"
  static let sshRemoteDirectoryScript = "ssh.remoteDirectoryScript"
  static let launchOnStartupKey = "app.launchOnStartup"
  static let legacyTelemetryDisabledKey = "app.disableTelemetry"
  static let telemetryDisabledKey = "telemetry.disabled"
  static let autocompleteWidth = "autocomplete.width"
  static let autocompleteHeight = "autocomplete.height"
  static let enterKeyBehavior = "autocomplete.enter"
  static let rightArrowKeyBehavior = "autocomplete.right-arrow"
  static let hyperDisabledKey = "integrations.hyper.disabled"
  static let vscodeDisabledKey = "integrations.vscode.disabled"
  static let iTermDisabledKey = "integrations.iterm.disabled"
  static let terminalDisabledKey = "integrations.terminal.disabled"
  static let additionalElectronTerminalsKey = "integrations.additionalElectronTerminals"
  static let additionalTerminalsKey = "integrations.additionalTerminals"
  static let hyperDelayKey = "integrations.hyper.delay"
  static let vscodeDelayKey = "integrations.vscode.delay"
  static let eventTapLocation = "developer.eventTapLocation"
  static let addStatusToTerminalTitle = "autocomplete.addStatusToTerminalTitle"
  static let disableAutocomplete = "autocomplete.disable"
  static let escapeKeyBehaviorKey = "autocomplete.escape"
  static let hideMenubarIcon = "app.hideMenubarIcon"
  static let debugModeKey = "developer.debugMode"
  static let onlyShowOnTabKey = "autocomplete.onlyShowOnTab"
  static let allowAlternateNavigationKeys = "autocomplete.allowAlternateNavigationKeys"
  static let disablePopoutDescriptions = "autocomplete.disablePopoutDescriptions"
  static let logging = "developer.logging"
  static let loggingEnabledInternally = "developer.logging.internal"
  static let colorfulLogging = "developer.logging.color"
  static let beta = "app.beta"
  static let shellIntegrationIsManagedByUser = "integrations.shell.managedByUser"
  static let theme = "autocomplete.theme"
  static let disableWebviewTransparency = "developer.disableWebviewTransparency"
  static let useControlRForHistoryBeta = "beta.history.ctrl-r"
  static let useControlRForHistory = "history.ctrl-r"
  static let shouldInterceptCommandI = "autocomplete.alwaysInterceptCommandI"
<<<<<<< HEAD
  
  static let keyAliases = [
    "super": "command",
    "cmd": "command",
    "alt": "option",
    "opt": "option",
    "ctrl": "control",
    "shft": "shift",
    "return": "enter",
  ]

=======
  static let inputMethodShouldPollForActivation = "integrations.input-method.shouldPollForActivation"
    
>>>>>>> 4dbd67cb
  static let filePath = NSHomeDirectory() + "/.fig/settings.json"
  static let defaultSettingsPath = NSHomeDirectory() + "/.fig/tools/all-settings.json"

  static let shared = Settings()
  //Note: app will crash if anything is logged before Settings.shared is initted
  static var canLogWithoutCrash = false
  
  // Unmodified settings read from/written to disk + updated by user.
  fileprivate var rawSettings: [String: Any]
  fileprivate var currentSettings: [String: Any]
  
  // Default settings, read from ~/.fig/tools/all-settings.json list
  fileprivate var defaultSettings: [String: Any]
  
  // Mapping from standardized key strings like control+r to app actions,
  // e.g. { "control+r": {"autocomplete": "toggleHistory"} }
  fileprivate var keybindings: [String: [String: String]]
  
  func keys() -> [String] {
    return Array(currentSettings.keys)
  }
  
  func jsonRepresentation(ofDefaultSettings: Bool = false) -> String? {
    guard let data = try? JSONSerialization.data(withJSONObject: ofDefaultSettings ? defaultSettings : currentSettings,
                                                 options: .prettyPrinted) else {
      return nil
    }
    
    return String(decoding: data, as: UTF8.self)

  }
  
  static func log(_ message: String) {
    guard canLogWithoutCrash else {
      print("Unable to log follow message since Settings.shared hasn't been inited yet.")
      print(message)
      return
    }
    Logger.log(message: message, subsystem: .settings)
  }
  
  init() {
    defaultSettings = [:]
    rawSettings = [:]
    currentSettings = [:]
    keybindings = [:]
    
    if let settings = Settings.loadDefaultSettings() {
      defaultSettings = settings
    } else {
      print("Settings: could not load default settings!")
    }
    
    // load contents of file into memory
    if let settings = Settings.loadFromFile() {
      rawSettings = settings
    } else {
      print("Settings: could not load settings!")
      serialize()
    }
    
    recomputeSettingsFromRaw()
    
    setUpFileSystemListeners()
    Settings.canLogWithoutCrash = true
  }
  
  fileprivate var settingsWindow: WebViewWindow?
  @objc class func openUI() {
    Settings.log("Open Settings UI")
    
    TelemetryProvider.track(event: .openedSettingsPage, with: [:])
    
    if let settingsWindow = Settings.shared.settingsWindow {
      
      if (settingsWindow.contentViewController != nil) {
        settingsWindow.makeKeyAndOrderFront(nil)
        settingsWindow.orderFrontRegardless()
        NSApp.activate(ignoringOtherApps: true)
        
        return
      } else {
        Settings.shared.settingsWindow?.contentViewController = nil
        Settings.shared.settingsWindow = nil
      }
    }
    
    let settingsViewController = WebViewController()
    settingsViewController.webView?.defaultURL = nil
    settingsViewController.webView?.loadBundleApp("settings/index")
    settingsViewController.webView?.dragShouldRepositionWindow = true

    let settings = WebViewWindow(viewController: settingsViewController, shouldQuitAppOnClose: false)
    settings.setFrame(NSRect(x: 0, y: 0, width: 770, height: 520), display: true, animate: false)
    settings.center()
    settings.makeKeyAndOrderFront(self)
    
    settings.delegate = settings
    settings.isReleasedWhenClosed = false
    settings.level = .normal
    
    Settings.shared.settingsWindow = settings
  }
  
  func update(_ keyValues: Dictionary<String, Any>) {
    let prev = rawSettings
    rawSettings.merge(keyValues) { $1 }
    processDiffs(prev: prev, curr: rawSettings)
    recomputeSettingsFromRaw()
    serialize()
  }
  
  func set(value: Any?, forKey key: String) {
    let prev = rawSettings
    
    if let value = value {
      updateKey(key: key, value: value)
    } else {
      rawSettings.removeValue(forKey: key)
      if Settings.getKeybinding(settingKey: key) != nil {
        // If keybinding is removed we need to recompute everything to determine new binding.
        recomputeSettingsFromRaw()
      }
    }
    
    processDiffs(prev: prev, curr: rawSettings)
    serialize()
  }
  
  func getValue(forKey key: String) -> Any? {
    return rawSettings[key] ?? currentSettings[key] ?? defaultSettings[key]
  }
  
  func getKeybindings(forKey key: String) -> [String : String]? {
    return keybindings[key]
  }
  
  fileprivate func serialize() {
    do {
      let data = try JSONSerialization.data(withJSONObject: rawSettings, options: [.prettyPrinted, .sortedKeys])
      try data.write(to: URL(fileURLWithPath: Settings.filePath), options: .atomic)
    } catch {
      Settings.log("failed to serialize data")
    }
  }
  
  static func loadFileString(path: String) -> String? {
    guard FileManager.default.fileExists(atPath: path) else {
      Settings.log("file \(path) does not exist")
      return nil
    }
    
    guard let settings = try? String(contentsOfFile: path) else {
      Settings.log("file \(path) is empty")
      return nil
    }
    
    guard settings.count > 0 else {
      return nil
    }
    
    return settings
  }
  
  static func loadDefaultSettings() -> [String: Any]? {
    guard let fileString = loadFileString(path: Settings.defaultSettingsPath) else {
      return nil
    }
    
    if let jsonStream = fileString.data(using: .utf8) {
      do {
        guard let defaultSettings = try JSONSerialization.jsonObject(with: jsonStream, options: .fragmentsAllowed) as? [[String: Any]] else {
          return nil;
        }
        let keys = defaultSettings.map { $0["settingName"] as! String }
        let values = defaultSettings.map { $0["default"] as Any }
        return Dictionary(uniqueKeysWithValues: zip(keys, values))
      } catch {
        print(error.localizedDescription)
      }
    }
    return nil
  }
  
  func updateKey(key: String, value: Any) {
    rawSettings[key] = value
    
    if let (app, keyString) = Settings.getKeybinding(settingKey: key) {
      let standardizedKey = Settings.standardizeKeyString(keyString: keyString)
      let prefix = app == "global" ? "" : "\(app)."
      currentSettings["\(prefix)keybindings.\(standardizedKey)"] = value
      keybindings[standardizedKey, default: [:]][app] = value as? String
    } else {
      currentSettings[key] = value
    }
  }
  
  func recomputeSettingsFromRaw() {
    currentSettings = [:]
    keybindings = [:]
    
    for (setting, value) in defaultSettings {
      if let (app, keyString) = Settings.getKeybinding(settingKey: setting) {
        let key = Settings.standardizeKeyString(keyString: keyString)
        keybindings[key, default: [:]][app] = value as? String
      }
    }
    
    for (key, value) in rawSettings {
      updateKey(key: key, value: value)
    }
  }
  
  static func loadFromFile() -> [String: Any]? {
    guard let fileString = loadFileString(path: Settings.filePath) else {
      return nil
    }
    
    guard let settings = fileString.jsonStringToDict() else {
      return nil
    }
    
    return settings
  }
  
  static func standardizeKeyString(keyString: String) -> String {
    let keys = keyString.components(separatedBy: "+").map { keyAliases[$0] ?? $0 }
    var standardKeys = keys.prefix(keys.count - 1).sorted { $0 < $1 }
    standardKeys.append(keys[keys.count - 1])
    return standardKeys.joined(separator: "+")
  }
  
  static func getKeybinding(settingKey: String) -> (String, String)? {
    // From a setting string like autocomplete.keybindings.control+r extract tuple of (app, keyString) if
    // setting is a keybinding.
    let components = settingKey.components(separatedBy: ".")
    if components.count > 2, components[1] == "keybindings" {
      let keyString = Settings.standardizeKeyString(keyString: components[2...].joined(separator: "."))
      return (components[0], keyString)
    } else if components.count > 1, components[0] == "keybindings" {
      let keyString = Settings.standardizeKeyString(keyString: components[1...].joined(separator: "."))
      return ("global", keyString)
    }
    return nil
  }

  func restartListener() {
    self.eventSource?.cancel()
    self.setUpFileSystemListeners()
    self.settingsUpdated()
  }
  
  static var haveValidFormat: Bool {
    return Settings.loadFromFile() != nil
  }
  
  fileprivate func processSettingsUpdatesToLegacyDefaults() {
    if let disabled = currentSettings[Settings.disableAutocomplete] as? Bool {
      Defaults.useAutocomplete = !disabled
    }
    
    if let debugMode = currentSettings[Settings.debugModeKey] as? Bool {
      Defaults.debugAutocomplete = debugMode
    }
  }
  
  fileprivate func processDiffs(prev: [String: Any], curr: [String: Any]) {
    let priorTelemetryStatus = prev[Settings.legacyTelemetryDisabledKey] as? Bool ??
                               prev[Settings.telemetryDisabledKey] as? Bool ?? false
    let currentTelemetryStatus = curr[Settings.legacyTelemetryDisabledKey] as? Bool ??
                                 curr[Settings.telemetryDisabledKey] as? Bool ?? false
    if priorTelemetryStatus != currentTelemetryStatus {
      TelemetryProvider.identify(with:
                                  ["telemetry": currentTelemetryStatus ? "off" : "on"],
                                 shouldIgnoreTelemetryPreferences: true)
    }
    
    let priorLaunchAtLoginPreference = prev[Settings.launchOnStartupKey] as? Bool ?? true
    let currentLaunchAtLoginPreference = curr[Settings.launchOnStartupKey] as? Bool ?? true

    if priorLaunchAtLoginPreference != currentLaunchAtLoginPreference {
        LoginItems.shared.currentApplicationShouldLaunchOnStartup = currentLaunchAtLoginPreference
    }
  }
  
  static let settingsUpdatedNotification = Notification.Name("settingsUpdated")
  func settingsUpdated() {
    if let settings = Settings.loadFromFile() {
      processDiffs(prev: rawSettings, curr: settings)
      rawSettings = settings
      recomputeSettingsFromRaw()
      processSettingsUpdatesToLegacyDefaults()
      NotificationCenter.default.post(Notification(name: Settings.settingsUpdatedNotification))
    } else {
      
      // Don't show prompt if file is deleted, mainly because it is confusing in the uninstall flow
      guard FileManager.default.fileExists(atPath: Settings.filePath) else { return }
      DispatchQueue.main.async {
          let _ = Alert.show(title: "Fig's settings can not be parsed.",
                             message: "An error occured while reading the Fig settings file stored at ~/.fig/settings.json\n\nPlease make sure this file is valid JSON.",
                             icon: Alert.appIcon)

      }
    }
  }
  
  var eventSource: DispatchSourceFileSystemObject?
  fileprivate func setUpFileSystemListeners() {
    // set up file observers
    guard FileManager.default.fileExists(atPath: Settings.filePath) else {
      Settings.log("file does not exist. Not setting up listeners")
      return
    }

    let descriptor = open(Settings.filePath, O_EVTONLY)
    if descriptor == -1 {
      return
    }

    self.eventSource = DispatchSource.makeFileSystemObjectSource(fileDescriptor: descriptor,
                                                                 eventMask: [.all],
                                                                 queue: DispatchQueue.main)
    self.eventSource?.setEventHandler {
      [weak self] in
      Settings.log(String(describing: self?.eventSource?.dataStrings ?? []))
      if ( [.write, .attrib].contains(self?.eventSource?.data) ) {
        self?.settingsUpdated()
      }
      
      
      if (self?.eventSource?.data.contains(.delete) ?? false) {
        self?.eventSource?.cancel()
        self?.setUpFileSystemListeners()
        self?.settingsUpdated()
      }
    }
    
    self.eventSource?.setCancelHandler() {
      close(descriptor)
    }
    
    self.eventSource?.resume()

  }
  
  deinit {
    self.eventSource?.cancel()
  }
  
}

extension DispatchSourceFileSystemObject {
    var dataStrings: [String] {
        var s = [String]()
        if data.contains(.all)      { s.append("all") }
        if data.contains(.attrib)   { s.append("attrib") }
        if data.contains(.delete)   { s.append("delete") }
        if data.contains(.extend)   { s.append("extend") }
        if data.contains(.funlock)  { s.append("funlock") }
        if data.contains(.link)     { s.append("link") }
        if data.contains(.rename)   { s.append("rename") }
        if data.contains(.revoke)   { s.append("revoke") }
        if data.contains(.write)    { s.append("write") }
        return s
    }
}<|MERGE_RESOLUTION|>--- conflicted
+++ resolved
@@ -51,8 +51,8 @@
   static let useControlRForHistoryBeta = "beta.history.ctrl-r"
   static let useControlRForHistory = "history.ctrl-r"
   static let shouldInterceptCommandI = "autocomplete.alwaysInterceptCommandI"
-<<<<<<< HEAD
-  
+  static let inputMethodShouldPollForActivation = "integrations.input-method.shouldPollForActivation"
+
   static let keyAliases = [
     "super": "command",
     "cmd": "command",
@@ -62,11 +62,7 @@
     "shft": "shift",
     "return": "enter",
   ]
-
-=======
-  static let inputMethodShouldPollForActivation = "integrations.input-method.shouldPollForActivation"
-    
->>>>>>> 4dbd67cb
+    
   static let filePath = NSHomeDirectory() + "/.fig/settings.json"
   static let defaultSettingsPath = NSHomeDirectory() + "/.fig/tools/all-settings.json"
 
