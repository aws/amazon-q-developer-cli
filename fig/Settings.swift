//
//  Settings.swift
//  fig
//
//  Created by Matt Schrage on 3/15/21.
//  Copyright © 2021 Matt Schrage. All rights reserved.
//

import Foundation
import Cocoa

class Settings {
  static let ptyInitFile = "pty.rc"
  static let ptyPathKey = "pty.path"
  static let ptyEnvKey = "pty.env"
  static let developerModeKey = "autocomplete.developerMode"
  static let developerModeNPMKey = "autocomplete.developerModeNPM"
  static let sshCommand = "ssh.commandPrefix"
  static let sshRemoteDirectoryScript = "ssh.remoteDirectoryScript"
  static let launchOnStartupKey = "app.launchOnStartup"
  static let legacyTelemetryDisabledKey = "app.disableTelemetry"
  static let telemetryDisabledKey = "telemetry.disabled"
  static let autocompleteWidth = "autocomplete.width"
  static let autocompleteHeight = "autocomplete.height"
  static let enterKeyBehavior = "autocomplete.enter"
  static let rightArrowKeyBehavior = "autocomplete.right-arrow"
  static let hyperDisabledKey = "integrations.hyper.disabled"
  static let vscodeDisabledKey = "integrations.vscode.disabled"
  static let iTermDisabledKey = "integrations.iterm.disabled"
  static let terminalDisabledKey = "integrations.terminal.disabled"
  static let additionalElectronTerminalsKey = "integrations.additionalElectronTerminals"
  static let additionalTerminalsKey = "integrations.additionalTerminals"
  static let hyperDelayKey = "integrations.hyper.delay"
  static let vscodeDelayKey = "integrations.vscode.delay"
  static let eventTapLocation = "developer.eventTapLocation"
  static let addStatusToTerminalTitle = "autocomplete.addStatusToTerminalTitle"
  static let disableAutocomplete = "autocomplete.disable"
  static let escapeKeyBehaviorKey = "autocomplete.escape"
  static let hideMenubarIcon = "app.hideMenubarIcon"
  static let debugModeKey = "developer.debugMode"
  static let onlyShowOnTabKey = "autocomplete.onlyShowOnTab"
  static let allowAlternateNavigationKeys = "autocomplete.allowAlternateNavigationKeys"
  static let disablePopoutDescriptions = "autocomplete.disablePopoutDescriptions"
  static let logging = "developer.logging"
  static let loggingEnabledInternally = "developer.logging.internal"
  static let colorfulLogging = "developer.logging.color"
  static let beta = "app.beta"
  static let shellIntegrationIsManagedByUser = "integrations.shell.managedByUser"
  static let theme = "autocomplete.theme"
  static let disableWebviewTransparency = "developer.disableWebviewTransparency"
  static let useControlRForHistoryBeta = "beta.history.ctrl-r"
  static let useControlRForHistory = "history.ctrl-r"
  static let shouldInterceptCommandI = "autocomplete.alwaysInterceptCommandI"
  static let inputMethodShouldPollForActivation = "integrations.input-method.shouldPollForActivation"
<<<<<<< HEAD
=======

  static let keyAliases = [
    "super": "command",
    "cmd": "command",
    "alt": "option",
    "opt": "option",
    "ctrl": "control",
    "shft": "shift",
    "return": "enter",
  ]
>>>>>>> d8d518bf
    
  static let filePath = NSHomeDirectory() + "/.fig/settings.json"
  static let defaultSettingsPath = NSHomeDirectory() + "/.fig/tools/all-settings.json"

  static let shared = Settings()
  //Note: app will crash if anything is logged before Settings.shared is initted
  static var canLogWithoutCrash = false
  
  // Unmodified settings read from/written to disk + updated by user.
  fileprivate var rawSettings: [String: Any]
  fileprivate var currentSettings: [String: Any]
  
  // Default settings, read from ~/.fig/tools/all-settings.json list
  fileprivate var defaultSettings: [String: Any]
  
  // Mapping from standardized key strings like control+r to app actions,
  // e.g. { "control+r": {"autocomplete": "toggleHistory"} }
  fileprivate var keybindings: [String: [String: String]]
  
  func keys() -> [String] {
    return Array(currentSettings.keys)
  }
  
  func jsonRepresentation(ofDefaultSettings: Bool = false) -> String? {
    guard let data = try? JSONSerialization.data(withJSONObject: ofDefaultSettings ? defaultSettings : currentSettings,
                                                 options: .prettyPrinted) else {
      return nil
    }
    
    return String(decoding: data, as: UTF8.self)

  }
  
  static func log(_ message: String) {
    guard canLogWithoutCrash else {
      print("Unable to log follow message since Settings.shared hasn't been inited yet.")
      print(message)
      return
    }
    Logger.log(message: message, subsystem: .settings)
  }
  
  init() {
    defaultSettings = [:]
    rawSettings = [:]
    currentSettings = [:]
    keybindings = [:]
    
    if let settings = Settings.loadDefaultSettings() {
      defaultSettings = settings
    } else {
      print("Settings: could not load default settings!")
    }
    
    // load contents of file into memory
    if let settings = Settings.loadFromFile() {
      rawSettings = settings
    } else {
      print("Settings: could not load settings!")
      serialize()
    }
    
    recomputeSettingsFromRaw()
    
    setUpFileSystemListeners()
    Settings.canLogWithoutCrash = true
  }
  
  fileprivate var settingsWindow: WebViewWindow?
  @objc class func openUI() {
    Settings.log("Open Settings UI")
    
    TelemetryProvider.track(event: .openedSettingsPage, with: [:])
    
    if let settingsWindow = Settings.shared.settingsWindow {
      
      if (settingsWindow.contentViewController != nil) {
        settingsWindow.makeKeyAndOrderFront(nil)
        settingsWindow.orderFrontRegardless()
        NSApp.activate(ignoringOtherApps: true)
        
        return
      } else {
        Settings.shared.settingsWindow?.contentViewController = nil
        Settings.shared.settingsWindow = nil
      }
    }
    
    let settingsViewController = WebViewController()
    settingsViewController.webView?.defaultURL = nil
    settingsViewController.webView?.loadBundleApp("settings/index")
    settingsViewController.webView?.dragShouldRepositionWindow = true

    let settings = WebViewWindow(viewController: settingsViewController, shouldQuitAppOnClose: false)
    settings.setFrame(NSRect(x: 0, y: 0, width: 770, height: 520), display: true, animate: false)
    settings.center()
    settings.makeKeyAndOrderFront(self)
    
    settings.delegate = settings
    settings.isReleasedWhenClosed = false
    settings.level = .normal
    
    Settings.shared.settingsWindow = settings
  }
  
  func update(_ keyValues: Dictionary<String, Any>) {
    let prev = rawSettings
    rawSettings.merge(keyValues) { $1 }
    processDiffs(prev: prev, curr: rawSettings)
    recomputeSettingsFromRaw()
    serialize()
  }
  
  func set(value: Any?, forKey key: String) {
    let prev = rawSettings
    
    if let value = value {
      updateKey(key: key, value: value)
    } else {
      rawSettings.removeValue(forKey: key)
      if Settings.getKeybinding(settingKey: key) != nil {
        // If keybinding is removed we need to recompute everything to determine new binding.
        recomputeSettingsFromRaw()
      }
    }
    
    processDiffs(prev: prev, curr: rawSettings)
    serialize()
  }
  
  func getValue(forKey key: String) -> Any? {
    return rawSettings[key] ?? currentSettings[key] ?? defaultSettings[key]
  }
  
  func getKeybindings(forKey key: String) -> [String : String]? {
    return keybindings[key]
  }
  
  fileprivate func serialize() {
    do {
      let data = try JSONSerialization.data(withJSONObject: rawSettings, options: [.prettyPrinted, .sortedKeys])
      try data.write(to: URL(fileURLWithPath: Settings.filePath), options: .atomic)
    } catch {
      Settings.log("failed to serialize data")
    }
  }
  
  static func loadFileString(path: String) -> String? {
    guard FileManager.default.fileExists(atPath: path) else {
      Settings.log("file \(path) does not exist")
      return nil
    }
    
    guard let settings = try? String(contentsOfFile: path) else {
      Settings.log("file \(path) is empty")
      return nil
    }
    
    guard settings.count > 0 else {
      return nil
    }
    
    return settings
  }
  
  static func loadDefaultSettings() -> [String: Any]? {
    guard let fileString = loadFileString(path: Settings.defaultSettingsPath) else {
      return nil
    }
    
    if let jsonStream = fileString.data(using: .utf8) {
      do {
        guard let defaultSettings = try JSONSerialization.jsonObject(with: jsonStream, options: .fragmentsAllowed) as? [[String: Any]] else {
          return nil;
        }
        let keys = defaultSettings.map { $0["settingName"] as! String }
        let values = defaultSettings.map { $0["default"] as Any }
        return Dictionary(uniqueKeysWithValues: zip(keys, values))
      } catch {
        print(error.localizedDescription)
      }
    }
    return nil
  }
  
  func updateKey(key: String, value: Any) {
    rawSettings[key] = value
    
    if let (app, keyString) = Settings.getKeybinding(settingKey: key) {
      let standardizedKey = Settings.standardizeKeyString(keyString: keyString)
      let prefix = app == "global" ? "" : "\(app)."
      currentSettings["\(prefix)keybindings.\(standardizedKey)"] = value
      keybindings[standardizedKey, default: [:]][app] = value as? String
    } else {
      currentSettings[key] = value
    }
  }
  
  func recomputeSettingsFromRaw() {
    currentSettings = [:]
    keybindings = [:]
    
    for (setting, value) in defaultSettings {
      if let (app, keyString) = Settings.getKeybinding(settingKey: setting) {
        let key = Settings.standardizeKeyString(keyString: keyString)
        keybindings[key, default: [:]][app] = value as? String
      }
    }
    
    for (key, value) in rawSettings {
      updateKey(key: key, value: value)
    }
  }
  
  static func loadFromFile() -> [String: Any]? {
    guard let fileString = loadFileString(path: Settings.filePath) else {
      return nil
    }
    
    guard let settings = fileString.jsonStringToDict() else {
      return nil
    }
    
    return settings
  }
  
  static func standardizeKeyString(keyString: String) -> String {
    let keys = keyString.components(separatedBy: "+").map { keyAliases[$0] ?? $0 }
    var standardKeys = keys.prefix(keys.count - 1).sorted { $0 < $1 }
    standardKeys.append(keys[keys.count - 1])
    return standardKeys.joined(separator: "+")
  }
  
  static func getKeybinding(settingKey: String) -> (String, String)? {
    // From a setting string like autocomplete.keybindings.control+r extract tuple of (app, keyString) if
    // setting is a keybinding.
    let components = settingKey.components(separatedBy: ".")
    if components.count > 2, components[1] == "keybindings" {
      let keyString = Settings.standardizeKeyString(keyString: components[2...].joined(separator: "."))
      return (components[0], keyString)
    } else if components.count > 1, components[0] == "keybindings" {
      let keyString = Settings.standardizeKeyString(keyString: components[1...].joined(separator: "."))
      return ("global", keyString)
    }
    return nil
  }

  func restartListener() {
    self.eventSource?.cancel()
    self.setUpFileSystemListeners()
    self.settingsUpdated()
  }
  
  static var haveValidFormat: Bool {
    return Settings.loadFromFile() != nil
  }
  
  fileprivate func processSettingsUpdatesToLegacyDefaults() {
    if let disabled = currentSettings[Settings.disableAutocomplete] as? Bool {
      Defaults.useAutocomplete = !disabled
    }
    
    if let debugMode = currentSettings[Settings.debugModeKey] as? Bool {
      Defaults.debugAutocomplete = debugMode
    }
  }
  
  fileprivate func processDiffs(prev: [String: Any], curr: [String: Any]) {
    let priorTelemetryStatus = prev[Settings.legacyTelemetryDisabledKey] as? Bool ??
                               prev[Settings.telemetryDisabledKey] as? Bool ?? false
    let currentTelemetryStatus = curr[Settings.legacyTelemetryDisabledKey] as? Bool ??
                                 curr[Settings.telemetryDisabledKey] as? Bool ?? false
    if priorTelemetryStatus != currentTelemetryStatus {
      TelemetryProvider.identify(with:
                                  ["telemetry": currentTelemetryStatus ? "off" : "on"],
                                 shouldIgnoreTelemetryPreferences: true)
    }
    
    let priorLaunchAtLoginPreference = prev[Settings.launchOnStartupKey] as? Bool ?? true
    let currentLaunchAtLoginPreference = curr[Settings.launchOnStartupKey] as? Bool ?? true

    if priorLaunchAtLoginPreference != currentLaunchAtLoginPreference {
        LoginItems.shared.currentApplicationShouldLaunchOnStartup = currentLaunchAtLoginPreference
    }
  }
  
  static let settingsUpdatedNotification = Notification.Name("settingsUpdated")
  func settingsUpdated() {
    if let settings = Settings.loadFromFile() {
      processDiffs(prev: rawSettings, curr: settings)
      rawSettings = settings
      recomputeSettingsFromRaw()
      processSettingsUpdatesToLegacyDefaults()
      NotificationCenter.default.post(Notification(name: Settings.settingsUpdatedNotification))
    } else {
      
      // Don't show prompt if file is deleted, mainly because it is confusing in the uninstall flow
      guard FileManager.default.fileExists(atPath: Settings.filePath) else { return }
      DispatchQueue.main.async {
          let _ = Alert.show(title: "Fig's settings can not be parsed.",
                             message: "An error occured while reading the Fig settings file stored at ~/.fig/settings.json\n\nPlease make sure this file is valid JSON.",
                             icon: Alert.appIcon)

      }
    }
  }
  
  var eventSource: DispatchSourceFileSystemObject?
  fileprivate func setUpFileSystemListeners() {
    // set up file observers
    guard FileManager.default.fileExists(atPath: Settings.filePath) else {
      Settings.log("file does not exist. Not setting up listeners")
      return
    }

    let descriptor = open(Settings.filePath, O_EVTONLY)
    if descriptor == -1 {
      return
    }

    self.eventSource = DispatchSource.makeFileSystemObjectSource(fileDescriptor: descriptor,
                                                                 eventMask: [.all],
                                                                 queue: DispatchQueue.main)
    self.eventSource?.setEventHandler {
      [weak self] in
      Settings.log(String(describing: self?.eventSource?.dataStrings ?? []))
      if ( [.write, .attrib].contains(self?.eventSource?.data) ) {
        self?.settingsUpdated()
      }
      
      
      if (self?.eventSource?.data.contains(.delete) ?? false) {
        self?.eventSource?.cancel()
        self?.setUpFileSystemListeners()
        self?.settingsUpdated()
      }
    }
    
    self.eventSource?.setCancelHandler() {
      close(descriptor)
    }
    
    self.eventSource?.resume()

  }
  
  deinit {
    self.eventSource?.cancel()
  }
  
}

extension DispatchSourceFileSystemObject {
    var dataStrings: [String] {
        var s = [String]()
        if data.contains(.all)      { s.append("all") }
        if data.contains(.attrib)   { s.append("attrib") }
        if data.contains(.delete)   { s.append("delete") }
        if data.contains(.extend)   { s.append("extend") }
        if data.contains(.funlock)  { s.append("funlock") }
        if data.contains(.link)     { s.append("link") }
        if data.contains(.rename)   { s.append("rename") }
        if data.contains(.revoke)   { s.append("revoke") }
        if data.contains(.write)    { s.append("write") }
        return s
    }
}<|MERGE_RESOLUTION|>--- conflicted
+++ resolved
@@ -52,8 +52,6 @@
   static let useControlRForHistory = "history.ctrl-r"
   static let shouldInterceptCommandI = "autocomplete.alwaysInterceptCommandI"
   static let inputMethodShouldPollForActivation = "integrations.input-method.shouldPollForActivation"
-<<<<<<< HEAD
-=======
 
   static let keyAliases = [
     "super": "command",
@@ -64,7 +62,6 @@
     "shft": "shift",
     "return": "enter",
   ]
->>>>>>> d8d518bf
     
   static let filePath = NSHomeDirectory() + "/.fig/settings.json"
   static let defaultSettingsPath = NSHomeDirectory() + "/.fig/tools/all-settings.json"
