--- conflicted
+++ resolved
@@ -142,24 +142,13 @@
       return .ignore
     }
     
-<<<<<<< HEAD
-=======
-    guard [.keyDown].contains(event.type) else {
-      return .ignore
-    }
-    
->>>>>>> b1f28b56
     // Don't intercept command+I when in VSCode editor
     if Integrations.electronTerminals.contains(window.bundleId ?? "") &&
         Accessibility.findXTermCursorInElectronWindow(window) == nil {
       return .forward
     }
         
-<<<<<<< HEAD
     let autocompleteIsNotVisible = (WindowManager.shared.autocomplete?.maxHeight ?? 0 <= 1 ||  !(WindowManager.shared.autocomplete?.isVisible ?? false))
-=======
-    let autocompleteIsNotVisible = !(WindowManager.shared.autocomplete?.isVisible ?? false)
->>>>>>> b1f28b56
 
     // Allow to be intercepted by autocomplete app if visible
     // otherwise prevent keypress from propogating
