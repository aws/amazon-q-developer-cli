//
//  KeypressService.swift
//  fig
//
//  Created by Matt Schrage on 9/14/20.
//  Copyright © 2020 Matt Schrage. All rights reserved.
//

import Cocoa
import Carbon
import Sentry
import Foundation
import AXSwift

enum EventTapAction {
  case forward
  case consume
  case ignore
}

typealias EventTapHandler = (_ event: CGEvent, _ in: ExternalWindow) -> EventTapAction
protocol KeypressService {
  func register(handler: @escaping EventTapHandler )
}

protocol EditBufferService {
  func keyBuffer(for window: ExternalWindow) -> KeystrokeBuffer
  func keyBuffer(for windowHash: ExternalWindowHash) -> KeystrokeBuffer
  func clean()
}

class KeypressProvider {
  // MARK: - Properties
  var enabled = true
  var keyHandler: Any? = nil
  var tap: CFMachPort? = nil
  var mouseHandler: Any? = nil
  var redirectsEnabled: Bool = true
  let throttler = Throttler(minimumDelay: 0.05)
  var buffers: [ExternalWindowHash: KeystrokeBuffer] = [:]
  fileprivate let handlers: [EventTapHandler] =
    [ InputMethod.keypressTrigger
<<<<<<< HEAD
    , Autocomplete.handleTabKey
    , Autocomplete.handleEscapeKey
    , Autocomplete.handleCommandIKey
=======
    , Autocomplete.handleShowOnTab
>>>>>>> d8d518bf
    , KeypressProvider.processRegisteredHandlers
    , KeypressProvider.handleRedirect
    ]
  
  var registeredHandlers: [EventTapHandler] = []
  
  static var whitelist: Set<String> {
    get {
        return Integrations.terminalsWhereAutocompleteShouldAppear
    }
  }
  static let shared = KeypressProvider()
  
  // MARK: - Setup

  init() {
    registerKeystrokeHandler()
    NotificationCenter.default.addObserver(self,
                                           selector:#selector(lineAcceptedInKeystrokeBuffer),
                                           name: KeystrokeBuffer.lineResetInKeyStrokeBufferNotification,
                                           object:nil)
    
    NotificationCenter.default.addObserver(self,
                                           selector:#selector(accesibilityPermissionsUpdated),
                                           name: Accessibility.permissionDidUpdate,
                                           object:nil)
    
    NotificationCenter.default.addObserver(self,
                                           selector: #selector(inputSourceChanged),
                                           name: KeyboardLayout.keyboardLayoutDidChangeNotification,
                                           object: nil)
    NotificationCenter.default.addObserver(self,
                                           selector: #selector(windowDidChange(_:)),
                                           name: AXWindowServer.windowDidChangeNotification,
                                           object: nil)
    
  }
  
  func registerKeystrokeHandler() {
    if let handler = self.mouseHandler {
      NSEvent.removeMonitor(handler)
    }
    
    self.mouseHandler = NSEvent.addGlobalMonitorForEvents(matching: .leftMouseUp) { (event) in
      if let window = AXWindowServer.shared.whitelistedWindow {
        // option click, moves cursor to unknown location
        if (event.modifierFlags.contains(.option)) {
          let keyBuffer = self.keyBuffer(for: window)
          keyBuffer.buffer = nil
        }
      }
    }
    
    if let handler = self.keyHandler {
      NSEvent.removeMonitor(handler)
    }
    
    // todo: it bothers me that this is here since wi. Should we consolidate
    self.keyHandler = NSEvent.addGlobalMonitorForEvents(matching: [ .keyDown, .keyUp], handler: { (event) in
      guard Defaults.useAutocomplete else { return }
      
      switch event.type {
        case .keyDown:
          // Watch for Cmd+V and manually update ZLE buffer (because we don't recieve an event until the following keystroke)
          if AXWindowServer.shared.whitelistedWindow != nil, event.keyCode == Keycode.v && event.modifierFlags.contains(.command) {
              print("ZLE: Command+V")
              ZLEIntegration.paste()
          }
          
          // Handle Control+R searching -- this is needed for ZLE + fzf, normal history search is handled by integration.
          if AXWindowServer.shared.whitelistedWindow != nil, event.keyCode == Keycode.r && event.modifierFlags.contains(.control) {
            Autocomplete.hide()
          }
        case .keyUp:
          guard event.keyCode == Keycode.returnKey || event.modifierFlags.contains(.control) else { return }
          if let window = AXWindowServer.shared.whitelistedWindow, let tty = window.tty {
            Timer.delayWithSeconds(0.2) {
              DispatchQueue.global(qos: .userInteractive).async {
                tty.update()
              }
            }
          }
        default:
          print("Unknown keypress event")
      }
    })
    
    self.clean()
    
    if let tap = self.tap {
      CFMachPortInvalidate(tap)
      self.tap = nil
    }
    
    if let tap = registerKeyInterceptor() {
      self.tap = tap
    }
  }
  
  func deregisterKeystrokeHandler() {
    if let handler = self.mouseHandler {
      NSEvent.removeMonitor(handler)
      self.mouseHandler = nil
    }
    
    if let handler = self.keyHandler {
      NSEvent.removeMonitor(handler)
      self.keyHandler = nil
    }
    
    self.clean()
    
    if let tap = self.tap {
      CFMachPortInvalidate(tap)
      self.tap = nil
    }
  }
  
  func registerKeyInterceptor() -> CFMachPort? {
    guard AXIsProcessTrustedWithOptions(nil) else {
      print("KeypressService: Could not register without accesibility permissions")
      return nil
    }
    
    let eventMask = (1 << CGEventType.keyDown.rawValue) | (1 << CGEventType.keyUp.rawValue) | (1 << CGEventType.tapDisabledByTimeout.rawValue)// | (1 << CGEventType.tapDisabledByUserInput.rawValue)
    
    let eventCallBack: CGEventTapCallBack = { (proxy, type, event, refcon) -> Unmanaged<CGEvent>? in
      
      switch event.type {
        case .tapDisabledByTimeout:
          print("eventTap: disabled by timeout")
          if let tap = KeypressProvider.shared.tap {
            CGEvent.tapEnable(tap: tap, enable: true)
          }
          return Unmanaged.passUnretained(event)

        case .tapDisabledByUserInput:
          // This is triggered if we manually disable the event tap
          print("eventTap: disabled by user input")
          return Unmanaged.passUnretained(event)
        default:
          break
      }

      // fixes slowdown when typing into Fig
      if let isFigActive = NSWorkspace.shared.frontmostApplication?.isFig, isFigActive {
        return Unmanaged.passUnretained(event)
      }
      
      // prevents keystrokes from being processed when typing into another application (specifically, spotlight)
      guard Defaults.loggedIn,
            Defaults.useAutocomplete,
            Accessibility.focusedApplicationIsSupportedTerminal() else {
        return Unmanaged.passUnretained(event)
      }
      
      guard let window = AXWindowServer.shared.whitelistedWindow else {
        print("eventTap window of \(AXWindowServer.shared.whitelistedWindow?.bundleId ?? "<none>") is not whitelisted")
        return Unmanaged.passUnretained(event)
      }
      
      var action = ""
      if (event.type == .keyDown) {
        action = "pressed"
      } else if (event.type == .keyUp) {
        action = "released"
      }
      
      
      let keyName = KeyboardLayout.humanReadableKeyName(event) ?? "?"
      
      Logger.log(message: "\(action) '\(keyName)' in \(window.bundleId ?? "<unknown>") [\(window.hash)], \(window.tty?.descriptor ?? "???") (\(window.tty?.name ?? "???"))", subsystem: .keypress)

      
      guard window.tty?.isShell ?? true else {
        print("tty: Is not in a shell")
        return Unmanaged.passUnretained(event)
      }
      
      // process handlers (order is important)
      for handler in KeypressProvider.shared.handlers {
        let action = handler(event, window)
        switch action {
          case .forward:
            return Unmanaged.passUnretained(event)
          case .consume:
            return nil
          case .ignore:
            continue
        }
      }
      
      autoreleasepool {
        KeypressProvider.shared.handleKeystroke(event: NSEvent(cgEvent: event), in: window)
      }
      
      return Unmanaged.passUnretained(event)
    }
    
    // Switching to CGEventTapLocation.cgAnnotatedSessionEventTap allows virtual keystrokes to be detected
    // But prevents us from seeing keypresses handled by other apps (like Spectacle)
    let tapLocation = Settings.shared.getValue(forKey: Settings.eventTapLocation) as? String == "session" ? CGEventTapLocation.cgAnnotatedSessionEventTap : CGEventTapLocation.cghidEventTap
    guard let eventTap: CFMachPort = CGEvent.tapCreate(tap: tapLocation,
                                                       place: CGEventTapPlacement.tailAppendEventTap,
                                                       options: CGEventTapOptions.defaultTap,
                                                       eventsOfInterest: CGEventMask(eventMask),
                                                       callback: eventCallBack,
                                                       userInfo: nil) else {
      print("Could not create tap")
      SentrySDK.capture(message: "Could not create event tap")
      return nil
    }
    
    let runLoopSource = CFMachPortCreateRunLoopSource(kCFAllocatorDefault, eventTap, 0)
    CFRunLoopAddSource(CFRunLoopGetCurrent(), runLoopSource, .commonModes)
    CGEvent.tapEnable(tap: eventTap, enable: true)
    //CFRunLoopRun()
    return eventTap
  }
  
    
  
  // MARK: - Notifications
  @objc func windowDidChange(_ notification: Notification) {
    guard let window = notification.object as? ExternalWindow else { return }
    
    let enabled = Integrations.terminalsWhereAutocompleteShouldAppear.contains(window.bundleId ?? "")
    print("eventTap: \(enabled)")
    if let tap = self.tap {
      // turn off event tap for windows that belong to applications
      // which are not supported terminals
      CGEvent.tapEnable(tap: tap, enable: enabled)
    }

  }
  
  @objc func inputSourceChanged() {
    Autocomplete.position(makeVisibleImmediately: false, completion: nil)
  }
  
  @objc func lineAcceptedInKeystrokeBuffer() {
    if let window = AXWindowServer.shared.whitelistedWindow, let tty = window.tty {
      Timer.delayWithSeconds(0.2) {
        DispatchQueue.global(qos: .userInteractive).async {
          tty.update()
        }
      }
    }
  }
  
  @objc func accesibilityPermissionsUpdated(_ notification: Notification) {
    guard let granted = notification.object as? Bool else { return }
    
    if (granted) {
      self.registerKeystrokeHandler()
    } else {
      self.deregisterKeystrokeHandler()
    }
  }

  // MARK: - EventTapHandlers

  func setRedirectsEnabled(value: Bool) {
    KeypressProvider.shared.redirectsEnabled = value
  }
  
  static func handleRedirect(event:CGEvent, in window: ExternalWindow) -> EventTapAction {
    // prevent redirects when typing in VSCode editor
    guard window.isFocusedTerminal else {
      return .forward
    }
    
<<<<<<< HEAD
    guard !(WindowManager.shared.autocomplete?.isHidden ?? true) else {
      return .forward
    }
    
    // fig.keypress only recieves keyDown events
    guard event.type == .keyDown else {
      Autocomplete.position(makeVisibleImmediately: false)
      return .consume
=======
    guard KeypressProvider.shared.redirectsEnabled else {
      return .ignore
>>>>>>> d8d518bf
    }
    
    if let keybindingString = KeyboardLayout.humanReadableKeyName(event) {
      if let bindings = Settings.shared.getKeybindings(forKey: keybindingString) {
        // Right now only handle autocomplete.keybindings
        if let autocompleteBinding = bindings["autocomplete"] {
          let autocompleteIsHidden = WindowManager.shared.autocomplete?.isHidden ?? true

<<<<<<< HEAD
    // todo(mschrage): This should be handled by autocomplete. Not hard coded in macOS app.
    if (keyCode == KeyboardLayout.shared.keyCode(for: "N") ?? Keycode.n) {
      keyCode = Keycode.downArrow
    }
    
    if (keyCode == KeyboardLayout.shared.keyCode(for: "P") ?? Keycode.p) {
      keyCode = Keycode.upArrow
    }
    
    if (keyCode == KeyboardLayout.shared.keyCode(for: "J") ?? Keycode.j) {
      keyCode = Keycode.downArrow
    }
    
    if (keyCode == KeyboardLayout.shared.keyCode(for: "K") ?? Keycode.k) {
      keyCode = Keycode.upArrow
    }
    
    Autocomplete.redirect(keyCode: keyCode, event: event, for: window.hash)
    return .consume
=======
          guard autocompleteBinding.contains("--global") || !autocompleteIsHidden else {
            return .ignore
          }
          
          guard autocompleteBinding != "ignore" else {
            return .ignore
          }
          
          // fig.keypress only recieves keyDown events
          guard event.type == .keyDown else {
            Autocomplete.position(makeVisibleImmediately: false)
            return .consume
          }
          
          Logger.log(message: "Redirecting keypress '\(keybindingString)' to autocomplete", subsystem: .keypress)
          let keyCode = UInt16(event.getIntegerValueField(.keyboardEventKeycode))
          Autocomplete.redirect(keyCode: keyCode, event: event, for: window.hash)
          return .consume
        }
      }
    }
    
    return .ignore
>>>>>>> d8d518bf
  }
  
  static func processRegisteredHandlers(event:CGEvent, in window: ExternalWindow) -> EventTapAction {
    for handler in KeypressProvider.shared.registeredHandlers {
      let action = handler(event, window)
      switch action {
        case .forward, .consume:
          return action
        case .ignore:
          continue
      }
    }
    
    return .ignore
  }
  
  func handleKeystroke(event: NSEvent?, in window: ExternalWindow) {
    
    // handle keystrokes in VSCode editor
    guard window.isFocusedTerminal else {
        return
    }
    

    let keyBuffer = self.keyBuffer(for: window)
    guard !keyBuffer.backedByShell else {
      
      
      // trigger positioning updates for hotkeys, like cmd+w, cmd+t, cmd+n, or Spectacle
      if let event = event {
        
        if event.keyCode == KeyboardLayout.shared.keyCode(for: "W") && event.modifierFlags.contains(.command) {
          Autocomplete.hide()
        } else if event.modifierFlags.contains(.command) || event.modifierFlags.contains(.option) {
          Autocomplete.position()

        }
      }
      
      return
    }
  }
}

// MARK: - Extensions -

extension KeypressProvider: KeypressService {
  
  func register(handler: @escaping EventTapHandler) {
    self.registeredHandlers.append(handler)
  }
}

extension KeypressProvider: EditBufferService {
  func keyBuffer(for window: ExternalWindow) -> KeystrokeBuffer {
    return self.keyBuffer(for: window.hash)
  }
  
  func keyBuffer(for windowHash: ExternalWindowHash) -> KeystrokeBuffer {
    if let buffer = self.buffers[windowHash] {
      return buffer
    } else {
      let buffer = KeystrokeBuffer()
      self.buffers[windowHash] = buffer
      return buffer
    }
  }
  
  func clean() {
    buffers = [:]
  }
}<|MERGE_RESOLUTION|>--- conflicted
+++ resolved
@@ -40,13 +40,7 @@
   var buffers: [ExternalWindowHash: KeystrokeBuffer] = [:]
   fileprivate let handlers: [EventTapHandler] =
     [ InputMethod.keypressTrigger
-<<<<<<< HEAD
-    , Autocomplete.handleTabKey
-    , Autocomplete.handleEscapeKey
-    , Autocomplete.handleCommandIKey
-=======
     , Autocomplete.handleShowOnTab
->>>>>>> d8d518bf
     , KeypressProvider.processRegisteredHandlers
     , KeypressProvider.handleRedirect
     ]
@@ -319,19 +313,8 @@
       return .forward
     }
     
-<<<<<<< HEAD
-    guard !(WindowManager.shared.autocomplete?.isHidden ?? true) else {
-      return .forward
-    }
-    
-    // fig.keypress only recieves keyDown events
-    guard event.type == .keyDown else {
-      Autocomplete.position(makeVisibleImmediately: false)
-      return .consume
-=======
     guard KeypressProvider.shared.redirectsEnabled else {
       return .ignore
->>>>>>> d8d518bf
     }
     
     if let keybindingString = KeyboardLayout.humanReadableKeyName(event) {
@@ -340,27 +323,6 @@
         if let autocompleteBinding = bindings["autocomplete"] {
           let autocompleteIsHidden = WindowManager.shared.autocomplete?.isHidden ?? true
 
-<<<<<<< HEAD
-    // todo(mschrage): This should be handled by autocomplete. Not hard coded in macOS app.
-    if (keyCode == KeyboardLayout.shared.keyCode(for: "N") ?? Keycode.n) {
-      keyCode = Keycode.downArrow
-    }
-    
-    if (keyCode == KeyboardLayout.shared.keyCode(for: "P") ?? Keycode.p) {
-      keyCode = Keycode.upArrow
-    }
-    
-    if (keyCode == KeyboardLayout.shared.keyCode(for: "J") ?? Keycode.j) {
-      keyCode = Keycode.downArrow
-    }
-    
-    if (keyCode == KeyboardLayout.shared.keyCode(for: "K") ?? Keycode.k) {
-      keyCode = Keycode.upArrow
-    }
-    
-    Autocomplete.redirect(keyCode: keyCode, event: event, for: window.hash)
-    return .consume
-=======
           guard autocompleteBinding.contains("--global") || !autocompleteIsHidden else {
             return .ignore
           }
@@ -384,7 +346,6 @@
     }
     
     return .ignore
->>>>>>> d8d518bf
   }
   
   static func processRegisteredHandlers(event:CGEvent, in window: ExternalWindow) -> EventTapAction {
