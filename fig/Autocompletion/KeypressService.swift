--- conflicted
+++ resolved
@@ -214,8 +214,6 @@
         return Unmanaged.passUnretained(event)
       }
       
-<<<<<<< HEAD
-=======
       var action = ""
       if (event.type == .keyDown) {
         action = "pressed "
@@ -229,85 +227,21 @@
       Logger.log(message: "\(action) '\(keyName)' in \(window.bundleId ?? "<unknown>"), \(window.tty?.descriptor ?? "???") (\(window.tty?.name ?? "???"))", subsystem: .keypress)
 
       
-//      print("tty: hash = \(window.hash) tty = \(window.tty?.descriptor ?? "nil") pwd = \(window.tty?.cwd ?? "<none>") \(window.tty?.isShell ?? true ? "shell!" : "not shell")")
-      
->>>>>>> 814378f6
       guard window.tty?.isShell ?? true else {
         print("tty: Is not in a shell")
         return Unmanaged.passUnretained(event)
       }
       
-<<<<<<< HEAD
       // process handlers (order is important)
       for handler in KeypressProvider.shared.handlers {
         let action = handler(event, window)
         switch action {
           case .forward:
-=======
-      
-      switch KeypressProvider.shared.handleTabKey(event: event, in: window) {
-        case .forward:
-          return Unmanaged.passUnretained(event)
-        case .consume:
-          return nil
-        case .ignore:
-          break
-      }
-      
-      // Toggle autocomplete on and off
-      switch KeypressProvider.shared.handleEscapeKey(event: event, in: window) {
-        case .forward:
-          return Unmanaged.passUnretained(event)
-        case .consume:
-          return nil
-        case .ignore:
-          break
-      }
-      
-      if [.keyDown , .keyUp].contains(type) {
-        var keyCode = UInt16(event.getIntegerValueField(.keyboardEventKeycode))
-        print("eventTap", "\(window.hash)")
-        if KeypressProvider.shared.shouldRedirect(event: event, in: window) {
-
-          // prevent redirects when typing in VSCode editor
-          if Integrations.electronTerminals.contains(window.bundleId ?? "") && Accessibility.findXTermCursorInElectronWindow(window) == nil {
-            return Unmanaged.passUnretained(event)
-          }
-          
-          guard WindowManager.shared.autocomplete?.isVisible ?? true else {
->>>>>>> 814378f6
             return Unmanaged.passUnretained(event)
           case .consume:
             return nil
-<<<<<<< HEAD
           case .ignore:
             continue
-=======
-          }
-          
-          Logger.log(message: "Should redirect keypress '\(KeyboardLayout.humanReadableKeyName(event) ?? "?")'", subsystem: .keypress)
-
-
-          if (keyCode == KeyboardLayout.shared.keyCode(for: "N") ?? Keycode.n) {
-            keyCode = Keycode.downArrow
-          }
-          
-          if (keyCode == KeyboardLayout.shared.keyCode(for: "P") ?? Keycode.p) {
-            keyCode = Keycode.upArrow
-          }
-          
-          WindowManager.shared.autocomplete?.webView?.evaluateJavaScript("try{ fig.keypress(\"\(keyCode)\", \"\(window.hash)\", { command: \(event.flags.contains(.maskCommand)), control: \(event.flags.contains(.maskControl)), shift: \(event.flags.contains(.maskShift)) }) } catch(e) {}", completionHandler: nil)
-          return nil
-        } else {
-          
-          guard !FishIntegration.handleKeystroke(event: NSEvent(cgEvent: event), in: window) else {
-            return Unmanaged.passUnretained(event)
-          }
-          
-          autoreleasepool {
-            KeypressProvider.shared.handleKeystroke(event: NSEvent(cgEvent: event), in: window)
-          }
->>>>>>> 814378f6
         }
       }
       
@@ -502,7 +436,6 @@
       return false
     }
     
-<<<<<<< HEAD
     let keystroke = Keystroke.from(event: event)
     var windowHasRedirect: Bool!
     queue.sync {
@@ -517,22 +450,6 @@
       var set = self.redirects[window.hash] ?? []
       set.insert(keycode)
       self.redirects[window.hash] = set
-=======
-    let systemWideElement = AXUIElementCreateSystemWide()
-    var focusedElement : AnyObject?
-    let error = AXUIElementCopyAttributeValue(systemWideElement, kAXFocusedUIElementAttribute as CFString, &focusedElement)
-    guard error == .success else {
-      Logger.log(message: "cursor: Couldn't get the focused element.", subsystem: .cursor)
-      return nil
-    }
-    
-    var selectedRangeValue : AnyObject?
-    let selectedRangeError = AXUIElementCopyAttributeValue(focusedElement as! AXUIElement, kAXSelectedTextRangeAttribute as CFString, &selectedRangeValue)
-    
-    guard selectedRangeError == .success else {
-      Logger.log(message: "couldn't get selected range", subsystem: .cursor)
-      return nil
->>>>>>> 814378f6
     }
   }
   
@@ -543,7 +460,6 @@
         self.redirects[window.hash] = set
       }
     }
-<<<<<<< HEAD
   }
   
   func addRedirect(for keycode: UInt16, in window: ExternalWindow) {
@@ -557,35 +473,6 @@
   func resetRedirects(for window: ExternalWindow) {
     queue.async(flags: .barrier) {
       self.redirects[window.hash] = []
-=======
-    
-    // https://linear.app/fig/issue/ENG-109/ - autocomplete-popup-shows-when-copying-and-pasting-in-terminal
-    if selectedRange.length > 1 {
-      Logger.log(message: "selectedRange length > 1", subsystem: .cursor)
-
-      return nil
-    }
-    
-    let selectedBoundsError = AXUIElementCopyParameterizedAttributeValue(focusedElement as! AXUIElement, kAXBoundsForRangeParameterizedAttribute as CFString, selectedRangeValue!, &selectBounds)
-    
-    guard selectedBoundsError == .success else {
-      Logger.log(message: "selectedBoundsError", subsystem: .cursor)
-      return nil
-    }
-    
-    AXValueGetValue(selectBounds as! AXValue, .cgRect, &selectRect)
-    Logger.log(message: "\(selectRect)", subsystem: .cursor)
-    //prevent spotlight search from recieving keypresses, this is sooo hacky
-//    guard selectRect.size.height != 30 else {
-//      print("cursor: prevent spotlight search from recieving keypresses, this is sooo hacky")
-//      return nil
-//    }
-    
-    // Sanity check: prevents flashing autocomplete in bottom corner
-    guard selectRect.size != .zero else {
-      Logger.log(message: "prevents flashing autocomplete in bottom corner", subsystem: .cursor)
-      return nil
->>>>>>> 814378f6
     }
   }
   
