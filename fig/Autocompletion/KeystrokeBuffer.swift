//
//  Autocomplete.swift
//  fig
//
//  Created by Matt Schrage on 8/31/20.
//  Copyright © 2020 Matt Schrage. All rights reserved.
//

import Cocoa

class KeystrokeBuffer : NSObject {
  
  var currentState: (String, Int)? {
    guard !writeOnly else {
      return nil
    }
    
    if self.backedByShell {
      return (buffer ?? "", shellCursor)
    } else {
      guard buffer != nil, index != nil else { return nil }
      return (buffer!, index!.utf16Offset(in: buffer!))
    }
  }
  
  var historyIndex = 0
  var index: String.Index?
  var stashedBuffer: String?
  var stashedIndex: String.Index?
  var writeOnly = false // update buffer, but don't return it (prevents keypress events from being sent to autocomplete)
    {
    didSet {
      print("writeOnly: \(writeOnly)")
      if (writeOnly) {
        NotificationCenter.default.post(name: Self.contextLostInKeystrokeBufferNotification, object: nil)
      } else if self.buffer != nil {
        NotificationCenter.default.post(name: Self.contextRestoredInKeystrokeBufferNotification, object: nil)
      }
    }
  }
  // updates are recieved directly from ZLE when this is true,
  // so no need to process keypress events directly
  var backedByShell = false {
    didSet {
      if (!backedByShell) {
        buffer = ""
        shellHistoryNumber = nil
        backing = nil
      }
    }
  }
  
  var backing: Backing?
  var shellCursor: Int = 0
  var shellHistoryNumber: Int? {
    didSet {
      
      // reset writeOnly value when line number changes
      // so that even if escape has been pressed previous
      // the autocomplete window will reappear
      if (shellHistoryNumber != oldValue) {
        writeOnly = false
      }
      
    }
  }

  static let contextRestoredInKeystrokeBufferNotification: NSNotification.Name = .init("contextRestoredInKeystrokeBufferNotification")
  static let lineResetInKeyStrokeBufferNotification: NSNotification.Name = .init("lineResetInKeyStrokeBufferNotification")
  static let contextLostInKeystrokeBufferNotification: NSNotification.Name = .init("contextLostInKeystrokeBufferNotification")
  static let lineAcceptedInKeystrokeBufferNotification: NSNotification.Name = .init("lineAcceptedInXTermBufferNotification")
  static let firstCharacterInKeystrokeBufferNotification: NSNotification.Name = .init("firstCharacterInKeystrokeBufferNotification")

  override init() {
    buffer = ""
    index = buffer!.startIndex
  }
  
  var hazy: Bool = true {
    didSet {
      index = nil
    }
  }
  
  var buffer: String? = nil {
    didSet {
      if buffer == nil {
        if (Defaults.playSoundWhenContextIsLost) {
          NSSound.beep()
        }
        index = nil
        NotificationCenter.default.post(name: Self.contextLostInKeystrokeBufferNotification, object: nil)

      } else if (buffer == "") {
        NotificationCenter.default.post(name: Self.lineResetInKeyStrokeBufferNotification, object: nil)
        index = buffer!.startIndex
        dropStash()
        writeOnly = false
      } else if (buffer?.count == 1) {
        NotificationCenter.default.post(name: Self.firstCharacterInKeystrokeBufferNotification, object: nil)
      }
    }
  }
  
  func stash() {
    print("xterm: stash")
    stashedBuffer = buffer
    stashedIndex = index
    buffer = nil
  }
  
  func restore() {
    print("xterm: restore")
    buffer = stashedBuffer
    index = stashedIndex
    historyIndex = 0
  }
  
  func dropStash() {
    print("xterm: dropStash")
    stashedBuffer = nil
    stashedIndex = nil
    historyIndex = 0
  }
  
  func insert(text: String) -> (String, Int)? {
<<<<<<< HEAD
    guard backedByShell, buffer != nil else { return nil }
    self.index = buffer!.index(buffer!.startIndex, offsetBy: shellCursor)
=======
    guard backedByZLE, buffer != nil else { return nil }
    self.index = buffer!.index(buffer!.startIndex, offsetBy: zleCursor, limitedBy: buffer!.endIndex) ?? buffer!.endIndex
>>>>>>> 6b609a9d
    mutatingInsert(text: text)
    //buffer!.insert(contentsOf: text, at: index)
    //let updatedIndex = buffer!.index(index, offsetBy: text.count)
    guard index != nil else { return nil }
    shellCursor = index!.utf16Offset(in: buffer!)
    return (buffer ?? "", shellCursor)
  }
  
  fileprivate func mutatingInsert(text: String) {
      var skip = 0
      for (idx, char) in text.enumerated() {
          guard char.asciiValue != nil else { break }
          guard skip == 0 else { skip -= 1; break}
          print("char:",char, char.utf16, char.asciiValue ?? 0)
          switch char.asciiValue! {
          case 8: //backspace literal
            guard buffer != nil, index != nil, index != buffer!.startIndex else { break }
            index = buffer!.index(before: index!)
            buffer!.remove(at: index!)
            print("xterm: delete character")
          case 27: // ESC
            if let direction = text.index(text.startIndex, offsetBy: idx + 2, limitedBy: text.endIndex) {
              let esc = text[direction]
              print("char:",esc)
              if (esc == "D") { //backward one
                guard buffer != nil, index != nil,  index != buffer!.startIndex else { break }
                index = buffer!.index(before: index!)
                print("xterm: move cursor to the left by 1 (ESC[D)")
                skip = 2
              } else if (esc == "C") { // forward one
                guard buffer != nil, index != nil, index != buffer!.endIndex else { break }
                index = buffer!.index(after: index!)
                print("xterm: move cursor to the right by 1 (ESC[C)")
                skip = 2
              }
            }
            break
          case 10: // newline literal
            if buffer != nil, index != nil, buffer!.suffix(1) == "\\" {
              buffer = nil
              print("xterm: accept-line w/ newline")
            } else {
              buffer = ""
              print("xterm: accept-line") //clear buffer
              NotificationCenter.default.post(name: Self.lineAcceptedInKeystrokeBufferNotification, object: nil)
            }
          default:
            guard buffer != nil, index != nil, buffer!.endIndex >= index! else { return }
            buffer!.insert(char, at: index!)
            index = buffer!.index(index!, offsetBy: 1, limitedBy: buffer!.endIndex)
            print("xterm: insert! (\(char))")
          }
      }
  }
  
  func handleKeystroke(event: NSEvent) -> (String, Int)? {
    guard !backedByShell else {
      return writeOnly ? nil : (buffer ?? "", shellCursor)
    }
    let cleanedFlags = event.modifierFlags.intersection([.command, .control, .option, .shift])
    let keystroke = Keystroke(modifierFlags: cleanedFlags, keyCode: event.keyCode)
    switch KeyBindingsManager.keyBindings[keystroke] {
    case .paste:
      guard let pasteboard = NSPasteboard.general.string(forType: .string), buffer != nil, index != nil else { break }
      buffer!.insert(contentsOf: pasteboard, at: index!)
      index = buffer!.index(index!, offsetBy: pasteboard.count, limitedBy: buffer!.endIndex)
      print("xterm: Paste! (\(pasteboard))")
    case .backwardChar:
      guard buffer != nil, index != nil, index != buffer!.startIndex else { break }
      index = buffer!.index(before: index!)
      print("xterm: move cursor to the left by 1")
    case .forwardChar:
      // handles zsh greyed out text
      if Defaults.deferToShellAutosuggestions && buffer != nil && index == buffer!.endIndex {
        buffer = nil
        print("xterm: possible zsh autosuggest, break context")
      }
      guard buffer != nil, index != nil, index != buffer!.endIndex else { break }
      index = buffer!.index(after: index!)
      print("xterm: move cursor to the right by 1")
    case .backwardWord:
        guard buffer != nil, index != nil else { break }
        
        let prefix = String(buffer![..<index!])
        
        // strip leading whitespace
        let stripWhitespace = prefix.trimTrailingCharacters(in: CharacterSet.whitespaces)
        
        // strip all-nonwhitespace characters
        let notWhitespace = stripWhitespace.trimTrailingCharacters(in: CharacterSet.whitespaces.inverted)
        
        print("xterm: ", notWhitespace)
        //prefix.distance(from: notWhitespace.endIndex, to: prefix.endIndex)
        index = notWhitespace.endIndex
        print("xterm: move cursor to the left by 1 word")

    case .forwardWord:
        guard buffer != nil, index != nil
            else { break }
        
        let suffix = String(buffer!.suffix(from: index!))

        // strip all-nonwhitespace characters
        let notWhitespace = suffix.trimLeadingCharacters(in: CharacterSet.whitespaces.inverted)
        
        // strip leading whitespace
        let stripWhitespace = notWhitespace.trimLeadingCharacters(in: CharacterSet.whitespaces)
        
        print("xterm: ", stripWhitespace)
        // if the range can't be found, then we've reached the end of the string
        guard let range = suffix.range(of: stripWhitespace) else {
            index = buffer!.endIndex
            break
        }
        let dist = suffix.distance(from: suffix.startIndex, to: range.lowerBound)
        index = buffer!.index(index!, offsetBy: dist, limitedBy: buffer!.endIndex)
        print("xterm: move cursor to the right by 1 word")

    case .historySearchBackward:
      if (historyIndex ==  0) {
        stash()
      }
      historyIndex += 1
      print("xterm: previous history")
    case .historySearchForward:
      if (historyIndex >= 0) {
        historyIndex -= 1
      }
      if (historyIndex == 0 && buffer == nil) {
        restore()
      }
      
      if (historyIndex <= -1) {
        writeOnly = false
        historyIndex = 0
      }
      print("xterm: next history")
    case .beginningOfLine:
      guard buffer != nil, index != nil else { break }
      index = buffer!.startIndex
      print("xterm: move to start of current line")
    case .endOfLine:
      guard buffer != nil, index != nil else { break }
      index = buffer!.endIndex
      print("xterm: move to end of current line")
    case .historyIncrementalSearchBackward:
      buffer = nil // lost context
      print("xterm: reverse search history")
    case .historyIncrementalSearchForward:
      buffer = nil // lost context
      print("xterm: forwards search history")
    case .backwardDeleteChar:
      guard buffer != nil, index != nil, index != buffer!.startIndex else { break }
      index = buffer!.index(before: index!)
      buffer!.remove(at: index!)
      print("xterm: delete character")
    case .deleteCharOrList:
      guard buffer != nil, index != nil, index != buffer!.endIndex else { break }
      buffer!.remove(at: index!)
      print("xterm: delete following character")
    case .forwardSlash:
      // this is some iterm specific binding
      guard buffer != nil, index != nil, buffer!.count > 0 else { break }
      buffer!.remove(at: buffer!.index(before: buffer!.endIndex))
      index = buffer!.endIndex
      print("xterm: delete character from end")
    case .transposeChars:
      guard buffer != nil, index != nil, buffer!.count >= 2 else { break }
      if (buffer!.count == 2) {
        index = buffer!.endIndex
      }
      let second = buffer!.index(before: index!)
      let first = buffer!.index(before: second)
      let a = buffer![first]
      let b = buffer![second]
      buffer!.replaceSubrange(first...second, with: "\(b)\(a)")
      print("xterm: transpose")
    case .killWholeLine:
      buffer = ""
      index = buffer!.startIndex
      print("xterm: kill line")
    case .backwardKillWord:
      guard buffer != nil, index != nil else { break }
      let prefix = String(buffer![..<index!])
      var allowed = CharacterSet()
      allowed.formUnion(.whitespaces)
      allowed.insert("\"")
      allowed.insert("\\")
      allowed.insert(",")
      allowed.insert("'")
      allowed.insert(":")
      allowed.insert("`")
      allowed.insert("@")
      print("xterm:", prefix.trimTrailingCharacters(in: allowed).split(separator: " "))
      var killed = prefix.trimTrailingCharacters(in: allowed)
      killed = killed.split(separator: " ", maxSplits: Int.max, omittingEmptySubsequences: false).dropLast().joined(separator: " ") + " "
      // If deleting the first word, don't add an additional space
      if (killed == " ") {
        killed = ""
      }
      buffer!.replaceSubrange(buffer!.startIndex..<index!, with: killed)
      index = killed.endIndex
      print("xterm: kill the word behind point")
    case .yank:
      buffer = nil
      print("xterm: yank from kill ring") // lost context
    case .sendBreak:
      buffer = ""
      index = buffer!.startIndex
      print("xterm: abort") // clear buffer
    case .acceptLine:
      if buffer != nil, index != nil, buffer!.suffix(1) == "\\" {
        buffer = nil
        print("xterm: accept-line w/ newline")
      } else {
        buffer = ""
        NotificationCenter.default.post(name: Self.lineAcceptedInKeystrokeBufferNotification, object: nil)
        print("xterm: accept-line") //clear buffer
      }
    case .setMarkCommand:
      buffer = nil
      print("xterm: set-mark") //lost context
    case .expandOrComplete:
      buffer = nil
      print("xterm: complete")
    case .killProcess:
      buffer = ""
      print("xterm: kill process")
    default:
      guard buffer != nil, index != nil else { break }
      
      // some umapped command - cmdc shouldn't insert a c into buffer but shift P should
      guard keystroke.modifierFlags.intersection([.command, .control]).isEmpty else { break }
      
      if (event.modifierFlags.contains(.option)) {
        var char = UniChar()
        var length = 0
        event.cgEvent?.keyboardGetUnicodeString(maxStringLength: 1, actualStringLength: &length, unicodeString: &char)
        let string = String(UnicodeScalar(char)!)
        print("unichar: \(string)")
        // lost context
        if (string.count == 0) {
          buffer = nil
          hazy = true
          return nil
        }
      }
      
      if let characters = event.characters {
        mutatingInsert(text: characters)
      }
      break
    }
    
    if var logging = buffer, index != nil, logging.endIndex >= index!, !writeOnly {
      // todo: check if index is within bounds
      logging.insert("|", at: index!)
      print("xterm-out: \(logging) ")
      return (buffer!, index!.utf16Offset(in: buffer!))
    } else {
      print("xterm-out: <no context> ")
      return nil
    }
  }
  
  var representation: String {
    guard !writeOnly else {
      return "<hidden>"
    }
    
    guard !backedByShell else {
      if var logging = buffer {
<<<<<<< HEAD
        let index = logging.index(logging.startIndex, offsetBy: shellCursor)
=======
        let index = logging.index(logging.startIndex, offsetBy: zleCursor, limitedBy: buffer!.endIndex) ?? buffer!.endIndex
>>>>>>> 6b609a9d
        logging.insert("|", at: index)
        return logging
      }
      
      return "<no context>"
    }
    
    if var logging = buffer, index != nil, buffer!.endIndex >= index! {
      // todo: check if index is within bounds
      logging.insert("|", at: index!)
      return logging
    } else {
      return "<no context>"
    }
  }
}

extension String {
  mutating func swap(at index: String.Index, to character: Character) {
    let endIndex = self.index(after: index)
    let range = index ..< endIndex
    assert(indices.contains(index) && indices.contains(endIndex))
    replaceSubrange(range, with: String(character))
  }
  
  func trimTrailingCharacters(in characterSet : CharacterSet) -> String {
    if let range = rangeOfCharacter(from: characterSet, options: [.anchored, .backwards]) {
      return String(self[..<range.lowerBound]).trimTrailingCharacters(in: characterSet)
    }
    return self
  }

  func trimLeadingCharacters(in characterSet : CharacterSet) -> String {
    if let range = rangeOfCharacter(from: characterSet, options: [.anchored]) {
        return String(self.suffix(from: range.upperBound)).trimLeadingCharacters(in: characterSet)
    }
    return self
  }
}

extension KeystrokeBuffer {
  enum Backing: String {
    case zle = "zle"
    case fish = "fish"
  }
}<|MERGE_RESOLUTION|>--- conflicted
+++ resolved
@@ -124,13 +124,8 @@
   }
   
   func insert(text: String) -> (String, Int)? {
-<<<<<<< HEAD
     guard backedByShell, buffer != nil else { return nil }
-    self.index = buffer!.index(buffer!.startIndex, offsetBy: shellCursor)
-=======
-    guard backedByZLE, buffer != nil else { return nil }
-    self.index = buffer!.index(buffer!.startIndex, offsetBy: zleCursor, limitedBy: buffer!.endIndex) ?? buffer!.endIndex
->>>>>>> 6b609a9d
+    self.index = buffer!.index(buffer!.startIndex, offsetBy: shellCursor, limitedBy: buffer!.endIndex) ?? buffer!.endIndex
     mutatingInsert(text: text)
     //buffer!.insert(contentsOf: text, at: index)
     //let updatedIndex = buffer!.index(index, offsetBy: text.count)
@@ -403,11 +398,7 @@
     
     guard !backedByShell else {
       if var logging = buffer {
-<<<<<<< HEAD
-        let index = logging.index(logging.startIndex, offsetBy: shellCursor)
-=======
-        let index = logging.index(logging.startIndex, offsetBy: zleCursor, limitedBy: buffer!.endIndex) ?? buffer!.endIndex
->>>>>>> 6b609a9d
+        let index = logging.index(logging.startIndex, offsetBy: shellCursor, limitedBy: buffer!.endIndex) ?? buffer!.endIndex
         logging.insert("|", at: index)
         return logging
       }
