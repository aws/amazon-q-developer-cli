--- conflicted
+++ resolved
@@ -163,11 +163,8 @@
     Process.runAsync(command: figcliPath,
                      args: ["install", "--no-confirm"]) { _ in
       completion?()
-<<<<<<< HEAD
       TelemetryProvider.shared.identify(with: [ "version": Diagnostic.version,
                                                 "build": Diagnostic.build ])
-=======
->>>>>>> 8c057f7e
     }
   }
 
