//
//  NativeCLI.swift
//  fig
//
//  Created by Matt Schrage on 1/6/21.
//  Copyright © 2021 Matt Schrage. All rights reserved.
//

import Cocoa
import KituraWebSocket

class NativeCLI {
    typealias Scope = (ShellMessage, WebSocketConnection)
    static let index = Command.openMenuBar.rawValue
    enum Command: String {
        case help = "--help"
        case h = "-h"
        case helpCommand =  "help"
        case version = "--version"
        case accessibility = "util:axprompt"
        case logout = "util:logout"
        case restart = "util:restart"
        case build = "util:build"
        case feedback = "feedback"
        case invite = "invite"
        case docs = "docs"
        case update = "update"
        case source = "source"
        case resetCache = "util:reset-cache"
        case list = "list"
        case onboarding = "onboarding"
        case star = "star"
        case tweet = "tweet"
        case share = "share"
        case contribute = "contribute"
        case issue = "issue"
        case openMenuBar = " _fig" // leading space means this can never be run directly
        case uninstall = "uninstall"
        case disable = "disable"
        case remove = "remove"
        case report = "report"
        case quit = "quit"
        case ssh = "integrations:ssh"
        case vscode = "integrations:vscode"
        case iterm = "integrations:iterm"
        case hyper = "integrations:hyper"
        case teamUpload = "team:upload"
        case teamDownload = "team:download"
        case diagnostic = "diagnostic"
        case pty = "debug:pty"
        case debugApp = "debug:app"
        case debugSSH = "debug:ssh"
        case debugSSHSession = "debug:ssh-session"
        case debugProcesses = "debug:ps"
        case debugDotfiles = "debug:dotfiles"
        case electronAccessibility = "util:axelectron"
        case restartSettingsListener = "settings:init"
<<<<<<< HEAD
        case runInstallScript = "util:install-script"
=======
        case lockscreen = "util:lockscreen"
>>>>>>> 0b14d189

        var isUtility: Bool {
            get {
                let utilities: Set<Command> = [.resetCache, .build, .logout, .restart, .accessibility]
               return utilities.contains(self)
            }
        }
      
        var handlesDisconnect: Bool {
            get {
              let handlesDisconnection: Set<Command> = [.pty, .hyper, .iterm, .vscode, .quit ]
                return handlesDisconnection.contains(self)
            }
        }

        var implementatedNatively: Bool {
            get {
                let implementatedNatively: Set<Command> = [.resetCache,
                                                           .build,
                                                           .logout,
                                                           .restart,
                                                           .accessibility,
                                                           .openMenuBar,
                                                           .onboarding,
                                                           .version,
                                                           .report,
                                                           .diagnostic,
                                                           .vscode,
                                                           .iterm,
                                                           .hyper,
                                                           .pty,
                                                           .debugApp,
                                                           .debugProcesses,
                                                           .debugDotfiles,
                                                           .debugSSHSession,
                                                           .electronAccessibility,
                                                           .issue,
                                                           .restartSettingsListener,
<<<<<<< HEAD
                                                           .runInstallScript,
=======
                                                           .lockscreen,
>>>>>>> 0b14d189
                                                           .quit,
                                                           .docs]
               return implementatedNatively.contains(self)
            }
        }
        

        func run(_ scope: Scope) {
            guard self.implementatedNatively else {
                Logger.log(message: "CLI function '\(self.rawValue)' not implemented natively")
                return
            }
            switch self {
            case .version:
                NativeCLI.versionCommand(scope)
            case .accessibility:
                NativeCLI.accessibilityCommand(scope)
            case .restart:
                NativeCLI.restartCommand(scope)
            case .resetCache:
                NativeCLI.resetCacheCommand(scope)
            case .logout:
                NativeCLI.logoutCommand(scope)
            case .openMenuBar:
                NativeCLI.openMenuBarCommand(scope)
            case .build:
                NativeCLI.buildCommand(scope)
            case .onboarding:
                NativeCLI.onboardingCommand(scope)
            case .docs:
                NativeCLI.docsCommand(scope)
            case .report:
                NativeCLI.reportCommand(scope)
            case .diagnostic:
                NativeCLI.diagnosticCommand(scope)
            case .pty:
                NativeCLI.ptyCommand(scope)
            case .vscode:
                NativeCLI.VSCodeCommand(scope)
            case .iterm:
                NativeCLI.iTermCommand(scope)
            case .hyper:
                NativeCLI.HyperCommand(scope)
            case .debugApp:
                NativeCLI.debugAppCommand(scope)
            case .electronAccessibility:
                NativeCLI.electronAccessibilityCommand(scope)
            case .debugProcesses:
                NativeCLI.debugProcessCommand(scope)
            case .debugDotfiles:
                NativeCLI.debugDotfilesCommand(scope)
            case .debugSSHSession:
                NativeCLI.debugSSHSessionCommand(scope)
            case .quit:
                NativeCLI.quitCommand(scope)
            case .issue:
                NativeCLI.issueCommand(scope)
            case .restartSettingsListener:
                NativeCLI.initSettingsCommand(scope)
<<<<<<< HEAD
            case .runInstallScript:
                NativeCLI.runInstallScriptCommand(scope)
=======
            case .lockscreen:
                NativeCLI.lockscreenCommand(scope)
>>>>>>> 0b14d189
            default:
                break;
            }
        }
        
        func runFromScript(_ scope: Scope) {
            guard !self.implementatedNatively else {
                Logger.log(message: "CLI function '\(self.rawValue)' is implemented natively")
                return
            }
            
            var scriptName: String? = nil
            
            // map between raw CLI command and script name
            switch self {
            case .h, .help:
                scriptName = "help"
            case .uninstall, .disable, .remove:
                scriptName = "uninstall_spec"
            case .star:
                scriptName = "contribute"
            case .share:
                scriptName = "tweet"
            case .ssh:
                scriptName = "ssh"
            default:
                break;
            }
            
            let script = scriptName ?? self.rawValue.split(separator: ":").joined(separator: "-")
            if let scriptPath = Bundle.main.path(forResource: script,
                                                 ofType: "sh") {
                NativeCLI.runShellScriptInTerminal(scriptPath, with: scope)
                Logger.log(message: "CLI: \(scriptPath)")
            } else {
                Logger.log(message: "CLI: Failed to find script")
               
            }
        }
    }
    
    static func route(_ command: Command, with message: ShellMessage, from connection: WebSocketConnection) {
        let scope = (message, connection)
        
        DispatchQueue.main.async {
            if !Accessibility.enabled {
                printAccessibilityWarning(scope)
            }
          
            if command.implementatedNatively {
                command.run(scope)
            } else {
                command.runFromScript(scope)
            }
            
            if (!command.handlesDisconnect) {
                connection.send(message: "disconnect")
            }
        }
        
        trackCommandEvent(scope)
    }
}


// CLI command functions go here
extension NativeCLI {
    static func printAccessibilityWarning(_ scope: Scope) {
      let (_, connection) = scope

      NativeCLI.printInTerminal("›  Fig does not have Accessibility Permissions enabled.", using: connection)
    }
  
    static func versionCommand(_ scope: Scope)  {
        let (_, connection) = scope
        let version = Bundle.main.infoDictionary?["CFBundleShortVersionString"] as? String ?? "-1"
        NativeCLI.printInTerminal(version, using: connection)
    }
    
    static func logoutCommand(_ scope: Scope) {
        let (_, connection) = scope
        let domain = Bundle.main.bundleIdentifier!
        let uuid = Defaults.uuid
        UserDefaults.standard.removePersistentDomain(forName: domain)
        UserDefaults.standard.removePersistentDomain(forName: "\(domain).shared")

        UserDefaults.standard.synchronize()
                
        UserDefaults.standard.set(uuid, forKey: "uuid")
        UserDefaults.standard.synchronize()
        
        WebView.deleteCache()


        let _ = """
        grep -q 'FIG_LOGGED_IN' ~/.fig/user/config || echo "\nFIG_LOGGED_IN=0" >> ~/.fig/user/config;

        sed -i '' "s/FIG_LOGGED_IN=.*/FIG_LOGGED_IN=0/g" ~/.fig/user/config 2> /dev/null
        """.runAsCommand()
        
        printInTerminal("→ Logging out of Fig...", using: connection)
        connection.send(message: "disconnect")

        if let delegate = NSApp.delegate as? AppDelegate {
            delegate.restart()
        }
        
    }
    
    static func restartCommand(_ scope: Scope) {
        let (_, connection) = scope

        printInTerminal("→ Restarting Fig...", using: connection)
        connection.send(message: "disconnect")

        if let delegate = NSApp.delegate as? AppDelegate {
            delegate.restart()
        }
        
    }
    
    static func accessibilityCommand(_ scope: Scope) {
        Accessibility.promptForPermission()
    }
    
    static func resetCacheCommand(_ scope: Scope) {
        let (_, connection) = scope

        WebView.deleteCache()
        NativeCLI.printInTerminal("→ Resetting WebKit Cache...", using: connection)
    }
    
    static func openMenuBarCommand(_ scope: Scope) {
        let (_, connection) = scope
        if NSWorkspace.shared.urlForApplication(withBundleIdentifier: "com.surteesstudios.Bartender") != nil {
            NativeCLI.printInTerminal("\nLooks like you might be using Bartender?\n\n→ Fig can't automatically open the menu, but you can click it manually.\n", using: connection)
        }

      connection.send(message: "disconnect")

        if let delegate = NSApp.delegate as? AppDelegate {
            delegate.openMenu()
        }
    }
    
    static func onboardingCommand(_ scope: Scope) {
        let (_, connection) = scope

        if let path = NSURL(fileURLWithPath: NSString("~/.fig/tools/drip/fig_onboarding.sh").expandingTildeInPath).resourceSpecifier {
            NativeCLI.runInTerminal(command: path, over: connection)
        }
    }
    
    static func buildCommand(_ scope: Scope) {
        let (message, connection) = scope
        if let buildMode = Build(rawValue: message.arguments.first ?? "") {
            let msg = "→ Setting build to \(buildMode.rawValue)"
            NativeCLI.printInTerminal(msg, using: connection)
            Defaults.build = buildMode
        } else {
            let msg = "→ Current build is '\( Defaults.build .rawValue)'\n\n fig util:build [prod | staging | dev]"
            NativeCLI.printInTerminal(msg, using: connection)

        }
    }
  
    static func diagnosticCommand(_ scope: Scope) {
        let (_, connection) = scope
        NativeCLI.printInTerminal(Diagnostic.summary, using: connection)
    }
  
    static func quitCommand(_ scope: Scope) {
        let (_, connection) = scope
        NativeCLI.printInTerminal("\nQuitting Fig...\n", using: connection)
        connection.send(message: "disconnect")
        NSApp.terminate(nil)
    }
    
    static func ptyCommand(_ scope: Scope) {
        let (message, connection) = scope
//        message.
        let command = message.arguments.joined(separator: " ")
        let pty = PseudoTerminalHelper()
        pty.start(with: [:])
        pty.execute(command) { (out) in
          NativeCLI.printInTerminal(out, using: connection)
          pty.close()
          connection.send(message: "disconnect")
        }

    }
    
    static func reportCommand(_ scope: Scope) {
        let (message, connection) = scope

        NativeCLI.printInTerminal("→ Send any bugs or feedback directly to the Fig team!", using: connection)
        connection.send(message: "disconnect")
        // let version = Bundle.main.infoDictionary?["CFBundleShortVersionString"] as? String ?? "-1"
                
        // let tracked = KeypressProvider.shared.buffers.keys.map { (hash) -> (TTY?, String?) in
        //    let proc = ShellHookManager.shared.tty(for: hash)
        //    let buffer = KeypressProvider.shared.keyBuffer(for: hash).representation
        //    return (proc, buffer)
        // }
        let env = message.env?.jsonStringToDict()
        let path = env?["PATH"] as? String
        let figIntegratedWithShell = env?["FIG_ENV_VAR"] as? String

        let placeholder =
        """
        \(message.arguments.joined(separator: " "))
        
        \(message.data)
        

        
        
        
        
        
        
        
        
        ---------------------------------------
        DIAGNOSTIC
        \(Diagnostic.summary)
        ---------------------------------------
        ENVIRONMENT
        Terminal: \(message.terminal ?? "<unknown>")
        PATH: \(path ?? "Not found")
        FIG_ENV_VAR: \(figIntegratedWithShell ?? "Not found")
        --------------------------------------
        CONFIG
        \(Diagnostic.userConfig ?? "?")
        """
        
        /*
         --------------------------------------
         TERMINAL KEYBUFFERS:
         \(tracked.map({ (pair) -> String in
             let (proc, buffer) = pair
         return "\(proc?.cmd ?? "(???)")  \(proc?.cwd ?? "?"): \(buffer ?? "<no context>")"
         }).joined(separator: "\n"))
         */
        
        Feedback.getFeedback(source: "fig_report_cli", placeholder: placeholder)

    }
    
    static func docsCommand(_ scope: Scope) {
        let (_, connection) = scope

        if let delegate = NSApp.delegate as? AppDelegate {
            delegate.viewDocs()
        }

        NativeCLI.printInTerminal("→ Opening docs in browser...", using: connection)
    }
  
    static func VSCodeCommand(_ scope: Scope) {
        let (_, connection) = scope

        if VSCodeIntegration.isInstalled {
            NativeCLI.printInTerminal("\n› VSCode Integration is already installed.\n  You may need to restart VSCode for the changes to take effect.\n  If you are having issues, please use fig report.\n", using: connection)
            connection.send(message: "disconnect")
        } else {
            NativeCLI.printInTerminal("→ Prompting VSCode Integration...", using: connection)
            connection.send(message: "disconnect")

            VSCodeIntegration.promptToInstall()
        }

    }
  
    static func iTermCommand(_ scope: Scope) {
        let (_, connection) = scope

        if iTermTabIntegration.isInstalled {
            NativeCLI.printInTerminal("\n› iTerm Tab Integration is already installed.\n  If you are having issues, please use fig report.\n", using: connection)
            connection.send(message: "disconnect")

        } else {
            NativeCLI.printInTerminal("→ Prompting iTerm Tab Integration...", using: connection)
            connection.send(message: "disconnect")
            iTermTabIntegration.promptToInstall()
        }

    }
  
    static func HyperCommand(_ scope: Scope) {
        let (_, connection) = scope

        if HyperIntegration.isInstalled {
            NativeCLI.printInTerminal("\n› Hyper Integration is already installed.\n  You may need to restart Hyper for the changes to take effect.\n  If you are having issues, please use fig report.\n", using: connection)
            connection.send(message: "disconnect")
        } else {
            NativeCLI.printInTerminal("→ Prompting Hyper Integration...", using: connection)
            connection.send(message: "disconnect")
            HyperIntegration.promptToInstall()
        }

    }
  
    static func initSettingsCommand(_ scope: Scope) {
        let (_, connection) = scope
        NativeCLI.printInTerminal("\n› Restarting ~/.fig/settings.json file watcher.. \n", using: connection)
        Settings.shared.restartListener()
    }
  
    static func debugAppCommand(_ scope: Scope) {
        let (_, connection) = scope

        NativeCLI.printInTerminal("\n› Run Fig from executable to view logs...\n\n  \(Bundle.main.executablePath ?? "")\n\n  Make sure to Quit the existing instance\n  of Fig before running this command.\n", using: connection)
    }
  
    static func issueCommand(_ scope: Scope) {
        let (message, connection) = scope
        NativeCLI.printInTerminal("\n→ Opening Github...\n", using: connection)

        Github.openIssue(with: message.arguments.joined(separator: " "))
      
    }
  
<<<<<<< HEAD
    static func runInstallScriptCommand(_ scope: Scope) {
      let (_, connection) = scope

      NativeCLI.printInTerminal("\n› Running installation script...\n", using: connection)
      Onboarding.setUpEnviroment()
    }
=======
  static func lockscreenCommand(_ scope: Scope) {
    let (_, connection) = scope

    NativeCLI.printInTerminal("\n→ Locking screen...\n  This may resolve issues with Secure Keyboard Entry\n", using: connection)
    SecureKeyboardInput.lockscreen()

  }
>>>>>>> 0b14d189
  
    static func electronAccessibilityCommand(_ scope: Scope) {
        let (_, connection) = scope
        if let app = AXWindowServer.shared.topApplication, let name = app.localizedName {
          NativeCLI.printInTerminal("\n› Enabling DOM Accessibility in '\(name)'...\n", using: connection)
          Accessibility.triggerScreenReaderModeInChromiumApplication(app)
        } else {
          NativeCLI.printInTerminal("\n› Could not find Electron app!\n", using: connection)
        }
    }
  
    static func debugProcessCommand(_ scope: Scope) {
        let (message, connection) = scope
      let ps = ProcessStatus.getProcesses(for: String(message.arguments[safe: 0]?.split(separator:"/").last ?? "")).map { return "\($0.pid) \($0.tty ?? "?")   \($0.cmd) \($0._cwd ?? "?")" }.joined(separator: "\n")
      
        
        NativeCLI.printInTerminal(ps, using: connection)
    }
  
    static func debugDotfilesCommand(_ scope: Scope) {
        let (_, connection) = scope
      
        let dotfiles = [".profile", ".bashrc", ".bash_profile", ".zshrc", ".zprofile", ".config/fish/config.fish", ".tmux.conf", ".ssh/config"]

        let print = dotfiles.map({ (path) -> String in
          let fullPath = "\(NSHomeDirectory())/\(path)"
          let exists = FileManager.default.fileExists(atPath: fullPath)
          let symlink = (try? FileManager.default.destinationOfSymbolicLink(atPath: fullPath))
          let contents = try? String(contentsOf: URL(fileURLWithPath:symlink ?? fullPath))
          
          return "\(exists ? (contents?.contains("~/.fig") ?? false ? "✅" : "❌") : "❔") ~/\(path)\(symlink != nil ? " -> \(symlink!)" : "")"
        }).joined(separator: "\n")


        NativeCLI.printInTerminal(print, using: connection)
    }
  
    static func debugSSHSessionCommand(_ scope: Scope) {
        let (_, connection) = scope
      let prefixes: [String] = ShellHookManager.shared.ttys().values.map { (tty) -> String? in
          guard let ssh = tty.integrations[SSHIntegration.command] as? SSHIntegration else {
            return nil
          }
          
          guard let controlPath = ssh.runUsingPrefix() else {
            return nil
          }
          
          return controlPath + "\n"
      }.filter { $0 != nil } as! [String]
      
      let remote_cwd_script = SSHIntegration.pathToRemoteWorkingDirectoryScript()
      
      let out =
      """
        
      Run commands in SSH Session using PREFIX:
      ---
      \(prefixes.count == 0 ? "no sessions found..." : prefixes.joined(separator: "\n"))
      ---
      
      Remove -q and add -v flags for additional logging.
      
      To simulate getting remote working directory run:
      
      PREFIX bash -s < \(remote_cwd_script)
      
      """
      
      NativeCLI.printInTerminal(out, using: connection)
    }
}

extension NativeCLI {
//    static let scriptsFolder =
    static func runScript(_ command: Command, scriptName: String? = nil, with message: ShellMessage, from connection: WebSocketConnection) {
        
        let script = "\(scriptName ?? command.rawValue)"
        if let scriptPath = Bundle.main.path(forResource: script, ofType: "sh") {
            connection.send(message: "bash \(scriptPath)")
        } else {
            Logger.log(message: "Script does not exisr for command '\(command.rawValue)'")
        }
        
        
    }

    static func printInTerminal(_ message: String, using connection: WebSocketConnection) {
        runInTerminal(command: "echo \"\(message)\"", over: connection)
    }
    
    static func runInTerminal(command: String, over connection: WebSocketConnection) {
        connection.send(message: command)
    }
    static func runShellScriptInTerminal(_ script: String, with scope: Scope) {
        let (message, connection) = scope
        
        let args = message.arguments.map { $0.contains(" ") ? "\"\($0)\"" : $0 } .joined(separator: " ")
    
        runInTerminal(command: "bash \(script) \(args)", over: connection)
       
    }
    
    static func trackCommandEvent(_ scope: Scope) {
        let (message, _) = scope
        
        let obfuscatedArgs = message.arguments.map { TelemetryProvider.obscure($0) }.joined(separator: " ")
        
        TelemetryProvider.track(event: .ranCommand,
                                with:   [
                                        "command" : message.subcommand ?? "",
                                        "arguments" : obfuscatedArgs,
                                        "shell" : message.shell ?? "<unknown>",
                                        "terminal" : message.terminal ?? "<unknown>"
                                        ])
    }
    
}<|MERGE_RESOLUTION|>--- conflicted
+++ resolved
@@ -55,11 +55,8 @@
         case debugDotfiles = "debug:dotfiles"
         case electronAccessibility = "util:axelectron"
         case restartSettingsListener = "settings:init"
-<<<<<<< HEAD
         case runInstallScript = "util:install-script"
-=======
         case lockscreen = "util:lockscreen"
->>>>>>> 0b14d189
 
         var isUtility: Bool {
             get {
@@ -98,11 +95,8 @@
                                                            .electronAccessibility,
                                                            .issue,
                                                            .restartSettingsListener,
-<<<<<<< HEAD
                                                            .runInstallScript,
-=======
                                                            .lockscreen,
->>>>>>> 0b14d189
                                                            .quit,
                                                            .docs]
                return implementatedNatively.contains(self)
@@ -162,13 +156,10 @@
                 NativeCLI.issueCommand(scope)
             case .restartSettingsListener:
                 NativeCLI.initSettingsCommand(scope)
-<<<<<<< HEAD
             case .runInstallScript:
                 NativeCLI.runInstallScriptCommand(scope)
-=======
             case .lockscreen:
                 NativeCLI.lockscreenCommand(scope)
->>>>>>> 0b14d189
             default:
                 break;
             }
@@ -492,22 +483,20 @@
       
     }
   
-<<<<<<< HEAD
     static func runInstallScriptCommand(_ scope: Scope) {
       let (_, connection) = scope
 
       NativeCLI.printInTerminal("\n› Running installation script...\n", using: connection)
       Onboarding.setUpEnviroment()
     }
-=======
-  static func lockscreenCommand(_ scope: Scope) {
-    let (_, connection) = scope
-
-    NativeCLI.printInTerminal("\n→ Locking screen...\n  This may resolve issues with Secure Keyboard Entry\n", using: connection)
-    SecureKeyboardInput.lockscreen()
-
-  }
->>>>>>> 0b14d189
+  
+    static func lockscreenCommand(_ scope: Scope) {
+      let (_, connection) = scope
+
+      NativeCLI.printInTerminal("\n→ Locking screen...\n  This may resolve issues with Secure Keyboard Entry\n", using: connection)
+      SecureKeyboardInput.lockscreen()
+
+    }
   
     static func electronAccessibilityCommand(_ scope: Scope) {
         let (_, connection) = scope
