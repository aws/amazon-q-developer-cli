//
//  NativeCLI.swift
//  fig
//
//  Created by Matt Schrage on 1/6/21.
//  Copyright © 2021 Matt Schrage. All rights reserved.
//

import Cocoa
import KituraWebSocket

class NativeCLI {
    typealias Scope = (ShellMessage, WebSocketConnection)
    static let index = Command.openMenuBar.rawValue
    enum Command: String {
        case help = "--help"
        case h = "-h"
        case helpCommand =  "help"
        case version = "--version"
        case accessibility = "util:axprompt"
        case logout = "logout"
        case logoutLegacy = "util:logout"
        case restart = "util:restart"
        case build = "util:build"
        case feedback = "feedback"
        case invite = "invite"
        case docs = "docs"
        case update = "update"
        case source = "source"
        case resetCache = "util:reset-cache"
        case list = "list"
        case onboarding = "onboarding"
        case star = "star"
        case tweet = "tweet"
        case share = "share"
        case contribute = "contribute"
        case issue = "issue"
        case openMenuBar = " _fig" // leading space means this can never be run directly
        case uninstall = "uninstall"
        case disable = "disable"
        case remove = "remove"
        case report = "report"
        case quit = "quit"
        case ssh = "integrations:ssh"
        case vscode = "integrations:vscode"
        case iterm = "integrations:iterm"
        case hyper = "integrations:hyper"
        case teamUpload = "team:upload"
        case teamDownload = "team:download"
        case diagnostic = "diagnostic"
        case pty = "debug:pty"
        case debugApp = "debug:app"
        case debugSSH = "debug:ssh"
        case debugSSHSession = "debug:ssh-session"
        case debugProcesses = "debug:ps"
        case debugDotfiles = "debug:dotfiles"
        case electronAccessibility = "util:axelectron"
        case restartSettingsListener = "settings:init"
<<<<<<< HEAD
        case openSettingsFile = "settings:open"
=======
        case runInstallScript = "util:install-script"
        case lockscreen = "util:lockscreen"
>>>>>>> 5b90cd37

        var isUtility: Bool {
            get {
                let utilities: Set<Command> = [.resetCache, .build, .logoutLegacy, .restart, .accessibility]
               return utilities.contains(self)
            }
        }
      
        var handlesDisconnect: Bool {
            get {
              let handlesDisconnection: Set<Command> = [.pty, .hyper, .iterm, .vscode, .quit ]
                return handlesDisconnection.contains(self)
            }
        }

        var implementatedNatively: Bool {
            get {
                let implementatedNatively: Set<Command> = [.resetCache,
                                                           .build,
                                                           .logout,
                                                           .logoutLegacy,
                                                           .restart,
                                                           .accessibility,
                                                           .openMenuBar,
                                                           .onboarding,
                                                           .version,
                                                           .report,
                                                           .diagnostic,
                                                           .vscode,
                                                           .iterm,
                                                           .hyper,
                                                           .pty,
                                                           .debugApp,
                                                           .debugProcesses,
                                                           .debugDotfiles,
                                                           .debugSSHSession,
                                                           .electronAccessibility,
                                                           .issue,
                                                           .restartSettingsListener,
                                                           .runInstallScript,
                                                           .lockscreen,
                                                           .quit,
                                                           .docs]
               return implementatedNatively.contains(self)
            }
        }
        

        func run(_ scope: Scope) {
            guard self.implementatedNatively else {
                Logger.log(message: "CLI function '\(self.rawValue)' not implemented natively")
                return
            }
            switch self {
            case .version:
                NativeCLI.versionCommand(scope)
            case .accessibility:
                NativeCLI.accessibilityCommand(scope)
            case .restart:
                NativeCLI.restartCommand(scope)
            case .resetCache:
                NativeCLI.resetCacheCommand(scope)
            case .logout, .logoutLegacy:
                NativeCLI.logoutCommand(scope)
            case .openMenuBar:
                NativeCLI.openMenuBarCommand(scope)
            case .build:
                NativeCLI.buildCommand(scope)
            case .onboarding:
                NativeCLI.onboardingCommand(scope)
            case .docs:
                NativeCLI.docsCommand(scope)
            case .report:
                NativeCLI.reportCommand(scope)
            case .diagnostic:
                NativeCLI.diagnosticCommand(scope)
            case .pty:
                NativeCLI.ptyCommand(scope)
            case .vscode:
                NativeCLI.VSCodeCommand(scope)
            case .iterm:
                NativeCLI.iTermCommand(scope)
            case .hyper:
                NativeCLI.HyperCommand(scope)
            case .debugApp:
                NativeCLI.debugAppCommand(scope)
            case .electronAccessibility:
                NativeCLI.electronAccessibilityCommand(scope)
            case .debugProcesses:
                NativeCLI.debugProcessCommand(scope)
            case .debugDotfiles:
                NativeCLI.debugDotfilesCommand(scope)
            case .debugSSHSession:
                NativeCLI.debugSSHSessionCommand(scope)
            case .quit:
                NativeCLI.quitCommand(scope)
            case .issue:
                NativeCLI.issueCommand(scope)
            case .restartSettingsListener:
                NativeCLI.initSettingsCommand(scope)
            case .runInstallScript:
                NativeCLI.runInstallScriptCommand(scope)
            case .lockscreen:
                NativeCLI.lockscreenCommand(scope)
            default:
                break;
            }
        }
        
        func runFromScript(_ scope: Scope) {
            guard !self.implementatedNatively else {
                Logger.log(message: "CLI function '\(self.rawValue)' is implemented natively")
                return
            }
            
            var scriptName: String? = nil
            
            // map between raw CLI command and script name
            switch self {
            case .h, .help:
                scriptName = "help"
            case .uninstall, .disable, .remove:
                scriptName = "uninstall_spec"
            case .star:
                scriptName = "contribute"
            case .share:
                scriptName = "tweet"
            case .ssh:
                scriptName = "ssh"
            default:
                break;
            }
            
            let script = scriptName ?? self.rawValue.split(separator: ":").joined(separator: "-")
            if let scriptPath = Bundle.main.path(forResource: script,
                                                 ofType: "sh") {
                NativeCLI.runShellScriptInTerminal(scriptPath, with: scope)
                Logger.log(message: "CLI: \(scriptPath)")
            } else {
                Logger.log(message: "CLI: Failed to find script")
               
            }
        }
    }
    
    static func route(_ command: Command, with message: ShellMessage, from connection: WebSocketConnection) {
        let scope = (message, connection)
        
        DispatchQueue.main.async {
            if !Accessibility.enabled {
                printAccessibilityWarning(scope)
            }
          
            if command.implementatedNatively {
                command.run(scope)
            } else {
                command.runFromScript(scope)
            }
            
            if (!command.handlesDisconnect) {
                connection.send(message: "disconnect")
            }
        }
        
        trackCommandEvent(scope)
    }
}


// CLI command functions go here
extension NativeCLI {
    static func printAccessibilityWarning(_ scope: Scope) {
      let (_, connection) = scope

      NativeCLI.printInTerminal("›  Fig does not have Accessibility Permissions enabled.", using: connection)
    }
  
    static func versionCommand(_ scope: Scope)  {
        let (_, connection) = scope
        let version = Bundle.main.infoDictionary?["CFBundleShortVersionString"] as? String ?? "-1"
        NativeCLI.printInTerminal(version, using: connection)
    }
    
    static func logoutCommand(_ scope: Scope) {
        let (_, connection) = scope
        let domain = Bundle.main.bundleIdentifier!
        let uuid = Defaults.uuid
        UserDefaults.standard.removePersistentDomain(forName: domain)
        UserDefaults.standard.removePersistentDomain(forName: "\(domain).shared")

        UserDefaults.standard.synchronize()
                
        UserDefaults.standard.set(uuid, forKey: "uuid")
        UserDefaults.standard.synchronize()
        
        WebView.deleteCache()


        let _ = """
        grep -q 'FIG_LOGGED_IN' ~/.fig/user/config || echo "\nFIG_LOGGED_IN=0" >> ~/.fig/user/config;

        sed -i '' "s/FIG_LOGGED_IN=.*/FIG_LOGGED_IN=0/g" ~/.fig/user/config 2> /dev/null
        """.runAsCommand()
        
        printInTerminal("→ Logging out of Fig...", using: connection)
        connection.send(message: "disconnect")

        if let delegate = NSApp.delegate as? AppDelegate {
            delegate.restart()
        }
        
    }
    
    static func restartCommand(_ scope: Scope) {
        let (_, connection) = scope

        printInTerminal("→ Restarting Fig...", using: connection)
        connection.send(message: "disconnect")

        if let delegate = NSApp.delegate as? AppDelegate {
            delegate.restart()
        }
        
    }
    
    static func accessibilityCommand(_ scope: Scope) {
        Accessibility.promptForPermission()
    }
    
    static func resetCacheCommand(_ scope: Scope) {
        let (_, connection) = scope

        WebView.deleteCache()
        NativeCLI.printInTerminal("→ Resetting WebKit Cache...", using: connection)
    }
    
    static func openMenuBarCommand(_ scope: Scope) {
        let (_, connection) = scope
        if NSWorkspace.shared.urlForApplication(withBundleIdentifier: "com.surteesstudios.Bartender") != nil {
            NativeCLI.printInTerminal("\nLooks like you might be using Bartender?\n\n→ Fig can't automatically open the menu, but you can click it manually.\n", using: connection)
        }

      connection.send(message: "disconnect")

        if let delegate = NSApp.delegate as? AppDelegate {
            delegate.openMenu()
        }
    }
    
    static func onboardingCommand(_ scope: Scope) {
        let (_, connection) = scope

        if let path = NSURL(fileURLWithPath: NSString("~/.fig/tools/drip/fig_onboarding.sh").expandingTildeInPath).resourceSpecifier {
            NativeCLI.runInTerminal(command: path, over: connection)
        }
    }
    
    static func buildCommand(_ scope: Scope) {
        let (message, connection) = scope
        if let buildMode = Build(rawValue: message.arguments.first ?? "") {
            let msg = "→ Setting build to \(buildMode.rawValue)"
            NativeCLI.printInTerminal(msg, using: connection)
            Defaults.build = buildMode
        } else {
            let msg = "→ Current build is '\( Defaults.build .rawValue)'\n\n fig util:build [prod | staging | dev]"
            NativeCLI.printInTerminal(msg, using: connection)

        }
    }
  
    static func diagnosticCommand(_ scope: Scope) {
        let (_, connection) = scope
        NativeCLI.printInTerminal(Diagnostic.summary, using: connection)
    }
  
    static func quitCommand(_ scope: Scope) {
        let (_, connection) = scope
        NativeCLI.printInTerminal("\nQuitting Fig...\n", using: connection)
        connection.send(message: "disconnect")
        NSApp.terminate(nil)
    }
    
    static func ptyCommand(_ scope: Scope) {
        let (message, connection) = scope
//        message.
        let command = message.arguments.joined(separator: " ")
        let pty = PseudoTerminalHelper()
        pty.start(with: [:])
        pty.execute(command) { (out) in
          NativeCLI.printInTerminal(out, using: connection)
          pty.close()
          connection.send(message: "disconnect")
        }

    }
    
    static func reportCommand(_ scope: Scope) {
        let (message, connection) = scope

        NativeCLI.printInTerminal("→ Send any bugs or feedback directly to the Fig team!", using: connection)
        connection.send(message: "disconnect")
        // let version = Bundle.main.infoDictionary?["CFBundleShortVersionString"] as? String ?? "-1"
                
        // let tracked = KeypressProvider.shared.buffers.keys.map { (hash) -> (TTY?, String?) in
        //    let proc = ShellHookManager.shared.tty(for: hash)
        //    let buffer = KeypressProvider.shared.keyBuffer(for: hash).representation
        //    return (proc, buffer)
        // }
        let env = message.env?.jsonStringToDict()
        let path = env?["PATH"] as? String
        let figIntegratedWithShell = env?["FIG_ENV_VAR"] as? String

        let placeholder =
        """
        \(message.arguments.joined(separator: " "))
        
        \(message.data)
        

        
        
        
        
        
        
        
        
        ---------------------------------------
        DIAGNOSTIC
        \(Diagnostic.summary)
        ---------------------------------------
        ENVIRONMENT
        Terminal: \(message.terminal ?? "<unknown>")
        PATH: \(path ?? "Not found")
        FIG_ENV_VAR: \(figIntegratedWithShell ?? "Not found")
        --------------------------------------
        CONFIG
        \(Diagnostic.userConfig ?? "?")
        """
        
        /*
         --------------------------------------
         TERMINAL KEYBUFFERS:
         \(tracked.map({ (pair) -> String in
             let (proc, buffer) = pair
         return "\(proc?.cmd ?? "(???)")  \(proc?.cwd ?? "?"): \(buffer ?? "<no context>")"
         }).joined(separator: "\n"))
         */
        
        Feedback.getFeedback(source: "fig_report_cli", placeholder: placeholder)

    }
    
    static func docsCommand(_ scope: Scope) {
        let (_, connection) = scope

        if let delegate = NSApp.delegate as? AppDelegate {
            delegate.viewDocs()
        }

        NativeCLI.printInTerminal("→ Opening docs in browser...", using: connection)
    }
  
    static func VSCodeCommand(_ scope: Scope) {
        let (_, connection) = scope

        if VSCodeIntegration.isInstalled {
            NativeCLI.printInTerminal("\n› VSCode Integration is already installed.\n  You may need to restart VSCode for the changes to take effect.\n  If you are having issues, please use fig report.\n", using: connection)
            connection.send(message: "disconnect")
        } else {
            NativeCLI.printInTerminal("→ Prompting VSCode Integration...", using: connection)
            connection.send(message: "disconnect")

            VSCodeIntegration.promptToInstall()
        }

    }
  
    static func iTermCommand(_ scope: Scope) {
        let (_, connection) = scope

        if iTermTabIntegration.isInstalled {
            NativeCLI.printInTerminal("\n› iTerm Tab Integration is already installed.\n  If you are having issues, please use fig report.\n", using: connection)
            connection.send(message: "disconnect")

        } else {
            NativeCLI.printInTerminal("→ Prompting iTerm Tab Integration...", using: connection)
            connection.send(message: "disconnect")
            iTermTabIntegration.promptToInstall()
        }

    }
  
    static func HyperCommand(_ scope: Scope) {
        let (_, connection) = scope

        if HyperIntegration.isInstalled {
            NativeCLI.printInTerminal("\n› Hyper Integration is already installed.\n  You may need to restart Hyper for the changes to take effect.\n  If you are having issues, please use fig report.\n", using: connection)
            connection.send(message: "disconnect")
        } else {
            NativeCLI.printInTerminal("→ Prompting Hyper Integration...", using: connection)
            connection.send(message: "disconnect")
            HyperIntegration.promptToInstall()
        }

    }
  
    static func initSettingsCommand(_ scope: Scope) {
        let (_, connection) = scope
        NativeCLI.printInTerminal("\n› Restarting ~/.fig/settings.json file watcher.. \n", using: connection)
        Settings.shared.restartListener()
    }
  
    static func debugAppCommand(_ scope: Scope) {
        let (_, connection) = scope

        NativeCLI.printInTerminal("\n› Run Fig from executable to view logs...\n\n  \(Bundle.main.executablePath ?? "")\n\n  Make sure to Quit the existing instance\n  of Fig before running this command.\n", using: connection)
    }
  
    static func issueCommand(_ scope: Scope) {
        let (message, connection) = scope
        NativeCLI.printInTerminal("\n→ Opening Github...\n", using: connection)

        Github.openIssue(with: message.arguments.joined(separator: " "))
      
    }
  
    static func runInstallScriptCommand(_ scope: Scope) {
      let (_, connection) = scope

      NativeCLI.printInTerminal("\n› Running installation script...\n", using: connection)
      Onboarding.setUpEnviroment()
    }
  
    static func lockscreenCommand(_ scope: Scope) {
      let (_, connection) = scope

      NativeCLI.printInTerminal("\n→ Locking screen...\n  This may resolve issues with Secure Keyboard Entry\n", using: connection)
      SecureKeyboardInput.lockscreen()

    }
  
    static func electronAccessibilityCommand(_ scope: Scope) {
        let (_, connection) = scope
        if let app = AXWindowServer.shared.topApplication, let name = app.localizedName {
          NativeCLI.printInTerminal("\n› Enabling DOM Accessibility in '\(name)'...\n", using: connection)
          Accessibility.triggerScreenReaderModeInChromiumApplication(app)
        } else {
          NativeCLI.printInTerminal("\n› Could not find Electron app!\n", using: connection)
        }
    }
  
    static func debugProcessCommand(_ scope: Scope) {
        let (message, connection) = scope
      let ps = ProcessStatus.getProcesses(for: String(message.arguments[safe: 0]?.split(separator:"/").last ?? "")).map { return "\($0.pid) \($0.tty ?? "?")   \($0.cmd) \($0._cwd ?? "?")" }.joined(separator: "\n")
      
        
        NativeCLI.printInTerminal(ps, using: connection)
    }
  
    static func debugDotfilesCommand(_ scope: Scope) {
        let (_, connection) = scope
      
        let dotfiles = [".profile", ".bashrc", ".bash_profile", ".zshrc", ".zprofile", ".config/fish/config.fish", ".tmux.conf", ".ssh/config"]

        let print = dotfiles.map({ (path) -> String in
          let fullPath = "\(NSHomeDirectory())/\(path)"
          let exists = FileManager.default.fileExists(atPath: fullPath)
          let symlink = (try? FileManager.default.destinationOfSymbolicLink(atPath: fullPath))
          let contents = try? String(contentsOf: URL(fileURLWithPath:symlink ?? fullPath))
          
          return "\(exists ? (contents?.contains("~/.fig") ?? false ? "✅" : "❌") : "❔") ~/\(path)\(symlink != nil ? " -> \(symlink!)" : "")"
        }).joined(separator: "\n")


        NativeCLI.printInTerminal(print, using: connection)
    }
  
    static func debugSSHSessionCommand(_ scope: Scope) {
        let (_, connection) = scope
      let prefixes: [String] = ShellHookManager.shared.ttys().values.map { (tty) -> String? in
          guard let ssh = tty.integrations[SSHIntegration.command] as? SSHIntegration else {
            return nil
          }
          
          guard let controlPath = ssh.runUsingPrefix() else {
            return nil
          }
          
          return controlPath + "\n"
      }.filter { $0 != nil } as! [String]
      
      let remote_cwd_script = SSHIntegration.pathToRemoteWorkingDirectoryScript()
      
      let out =
      """
        
      Run commands in SSH Session using PREFIX:
      ---
      \(prefixes.count == 0 ? "no sessions found..." : prefixes.joined(separator: "\n"))
      ---
      
      Remove -q and add -v flags for additional logging.
      
      To simulate getting remote working directory run:
      
      PREFIX bash -s < \(remote_cwd_script)
      
      """
      
      NativeCLI.printInTerminal(out, using: connection)
    }
}

extension NativeCLI {
//    static let scriptsFolder =
    static func runScript(_ command: Command, scriptName: String? = nil, with message: ShellMessage, from connection: WebSocketConnection) {
        
        let script = "\(scriptName ?? command.rawValue)"
        if let scriptPath = Bundle.main.path(forResource: script, ofType: "sh") {
            connection.send(message: "bash \(scriptPath)")
        } else {
            Logger.log(message: "Script does not exisr for command '\(command.rawValue)'")
        }
        
        
    }

    static func printInTerminal(_ message: String, using connection: WebSocketConnection) {
        runInTerminal(command: "echo \"\(message)\"", over: connection)
    }
    
    static func runInTerminal(command: String, over connection: WebSocketConnection) {
        connection.send(message: command)
    }
    static func runShellScriptInTerminal(_ script: String, with scope: Scope) {
        let (message, connection) = scope
        
        let args = message.arguments.map { $0.contains(" ") ? "\"\($0)\"" : $0 } .joined(separator: " ")
    
        runInTerminal(command: "bash \(script) \(args)", over: connection)
       
    }
    
    static func trackCommandEvent(_ scope: Scope) {
        let (message, _) = scope
        
        let obfuscatedArgs = message.arguments.map { TelemetryProvider.obscure($0) }.joined(separator: " ")
        
        TelemetryProvider.track(event: .ranCommand,
                                with:   [
                                        "command" : message.subcommand ?? "",
                                        "arguments" : obfuscatedArgs,
                                        "shell" : message.shell ?? "<unknown>",
                                        "terminal" : message.terminal ?? "<unknown>"
                                        ])
    }
    
}<|MERGE_RESOLUTION|>--- conflicted
+++ resolved
@@ -56,12 +56,9 @@
         case debugDotfiles = "debug:dotfiles"
         case electronAccessibility = "util:axelectron"
         case restartSettingsListener = "settings:init"
-<<<<<<< HEAD
         case openSettingsFile = "settings:open"
-=======
         case runInstallScript = "util:install-script"
         case lockscreen = "util:lockscreen"
->>>>>>> 5b90cd37
 
         var isUtility: Bool {
             get {
