//
//  InputMethod.swift
//  fig
//
//  Created by Matt Schrage on 8/30/21.
//  Copyright © 2021 Matt Schrage. All rights reserved.
//

import Foundation
import Cocoa
import FigAPIBindings
// defaults read ~/Library/Preferences/com.apple.HIToolbox.plist AppleSelectedInputSources
// plutil -remove 'AppleEnabledInputSources.5'  ~/Library/Preferences/com.apple.HIToolbox.plist
// https://apple.stackexchange.com/questions/127246/mavericks-how-to-add-input-source-via-plists-defaults

// killall cfprefsd
/*
 defaults write com.apple.HIToolbox AppleEnabledInputSources
 -array-add '<dict><key>Bundle ID</key><string>io.fig.inputmethod.cursor</string>
 <key>InputSourceKind</key><string>Non Keyboard Input Method</string></dict>'
 */

class InputMethod {
  static let inputMethodDirectory = URL(fileURLWithPath: "\(NSHomeDirectory())/Library/Input Methods/")
  static let statusDidChange = Notification.Name("inputMethodStatusDidChange")
  static let supportURL = URL(string: "https://fig.io/docs/support/enabling-input-method")!
  @objc class func openSupportPage() {
    NSWorkspace.shared.open(supportURL)
  }

  static func getCursorRect() -> NSRect? {
    guard let raw = try? String(contentsOfFile: NSHomeDirectory()+"/.fig/tools/cursor") else {
      return nil
    }

    let tokens = raw.split(separator: ",")
    guard tokens.count == 4,
          // swiftlint:disable identifier_name
          let x = Double(tokens[0]),
          // swiftlint:disable identifier_name
          let y = Double(tokens[1]) else {
      return nil
    }
    InputMethod.log("cursor=\(x),\(y)")
    return NSRect(x: x, y: y, width: 10, height: 10).offsetBy(dx: 0, dy: 10)
  }

  static let `default` = InputMethod(
    bundlePath: Bundle.main.bundleURL.appendingPathComponent("Contents/Helpers/FigInputMethod.app").path
  )

  let bundle: Bundle
  let originalBundlePath: String
  var name: String {
    let url = self.bundle.bundleURL
    return url.lastPathComponent
  }

  var kvo: NSKeyValueObservation?

  var timer: Timer?
  var status: InstallationStatus {
    didSet {
      if oldValue != status {
        InputMethod.log("statusDidChange \(status)")
        NotificationCenter.default.post(name: InputMethod.statusDidChange, object: nil)
      }

      if status == .installed {
        timer?.invalidate()
        timer = nil
      }

      LocalState.shared.set(value: status == .installed,
                            forKey: LocalState.inputMethodInstalled)

    }
  }

  fileprivate let maxAttempts = 10
  fileprivate var remainingAttempts = 0
  fileprivate func startPollingForActivation() {
    guard Settings.shared.getValue(forKey: Settings.inputMethodShouldPollForActivation) as? Bool ?? true else {
      return
    }
    guard self.timer == nil else {
      return
    }

    self.remainingAttempts = maxAttempts
    self.timer = Timer.scheduledTimer(withTimeInterval: 3, repeats: true) { timer in
      self.remainingAttempts -= 1
      self.select()

      self.verifyAndUpdateInstallationStatus()
      InputMethod.log("ping!!!! (remaining attempts = \(self.remainingAttempts) - \(self.status)")

      if self.remainingAttempts == 0 && self.status != .installed {
        timer.invalidate()
        self.timer = nil

        let message = "This is required to locate the cursor in certain terminal emulators.\n\n" +
                      "Restart Fig and try again."
        let openSupportPage = Alert.show(title: "Could not install InputMethod",
                                         message: message,
                                         okText: "Learn more",
                                         hasSecondaryOption: true)

        if openSupportPage {
          InputMethod.openSupportPage()
        }
      }
    }
  }

  // defaults read ~/Library/Preferences/com.apple.HIToolbox.plist
  //https://developer.apple.com/library/archive/qa/qa1810/_index.html
  var source: TISInputSource? {
    let properties = [
      kTISPropertyInputSourceID as String: self.bundle.bundleIdentifier
    ] as CFDictionary

    // https://stackoverflow.com/questions/34120142/swift-cfarray-get-values-as-utf-strings/34121525
    // Use takeRetainedValue rather than takeUnretainedValue
    guard let rawSourceList = TISCreateInputSourceList(properties, true)?.takeRetainedValue() else {
      InputMethod.log("TISCreateInputSourceList failed. \(errno)")
      return nil
    }

    let sourcesArray = rawSourceList as NSArray
    guard let sources = sourcesArray as? [TISInputSource] else {
      InputMethod.log("Could not list Input Sources matching properties")
      return nil
    }

    InputMethod.log("\(sources.count) input method(s) were found")
    guard let inputMethod = sources[safe: 0] else {
      InputMethod.log("No Input Sources matching properties were found")
      return nil
    }

    return inputMethod
  }

  init(bundlePath: String) {
    self.bundle = Bundle(path: bundlePath)!
    self.originalBundlePath = bundlePath
    self.status = InstallationStatus(
      data: UserDefaults.standard.data(forKey: self.bundle.bundleIdentifier! + ".integration")
    ) ?? .unattempted

    let center = DistributedNotificationCenter.default()

    let enabledInputSourcesChangedNotification = NSNotification.Name(
      kTISNotifyEnabledKeyboardInputSourcesChanged as String
    )
    center.addObserver(forName: enabledInputSourcesChangedNotification, object: nil, queue: nil) { _ in
      InputMethod.log("enabled Input Sources changed")
      self.verifyAndUpdateInstallationStatus()
    }

    let selectedInputSourcesChangedNotification = NSNotification.Name(
      kTISNotifySelectedKeyboardInputSourceChanged as String
    )
    center.addObserver(forName: selectedInputSourcesChangedNotification, object: nil, queue: nil) { _ in
      InputMethod.log("selected Input Sources changed")
      self.verifyAndUpdateInstallationStatus()
    }

    center.addObserver(self,
                       selector: #selector(selectedKeyboardInputSourceChanged),
                       name: selectedInputSourcesChangedNotification,
                       object: nil,
                       suspensionBehavior: .deliverImmediately)

    center.addObserver(self,
                       selector: #selector(enabledKeyboardInputSourcesChanged),
                       name: enabledInputSourcesChangedNotification,
                       object: nil,
                       suspensionBehavior: .deliverImmediately)

    verifyAndUpdateInstallationStatus()

  }

  @objc func selectedKeyboardInputSourceChanged() {
    InputMethod.log("selected Input Sources changed")
    self.verifyAndUpdateInstallationStatus()
  }

  @objc func enabledKeyboardInputSourcesChanged() {
    InputMethod.log("enabled Input Sources changed")
    self.verifyAndUpdateInstallationStatus()
  }

  @objc func updateStatus() {
    NotificationCenter.default.post(name: InputMethod.statusDidChange, object: nil)
  }

  func terminate() {
    if let runningInputMethod = NSRunningApplication.forBundleId(bundle.bundleIdentifier ?? "") {
      InputMethod.log(
        "Terminating input method \(bundle.bundleIdentifier ?? "") (\(runningInputMethod.processIdentifier))...")
      runningInputMethod.terminate()
    }

  }

  var isInstalled: Bool {
    return self.verifyInstallation() == .installed
  }

  static func keypressTrigger(_ event: CGEvent, _ window: ExternalWindow) -> EventTapAction {
    if [.keyDown, .keyUp ].contains(event.type) {
      requestCursorUpdate(for: window.bundleId)
    }

    return .ignore
  }

  static func requestCursorUpdate(for bundleIdentifier: String?) {
    guard let bundleIdentifier = bundleIdentifier else {
      return
    }

    guard Integrations.inputMethodDependentTerminals.contains(bundleIdentifier) else {
      return
    }

    let center: DistributedNotificationCenter = DistributedNotificationCenter.default()
    center.postNotificationName(
      NSNotification.Name("io.fig.keypress"),
      object: nil,
      userInfo: ["bundleIdentifier": bundleIdentifier],
      deliverImmediately: true
    )
    print("Sending distributed notification!")
  }

  static func requestVersion() {
    let center: DistributedNotificationCenter = DistributedNotificationCenter.default()
    center.postNotificationName(
      NSNotification.Name("io.fig.report-ime-version"),
      object: nil,
      userInfo: nil,
      deliverImmediately: true
    )
  }
}

extension InputMethod: IntegrationProvider {
  var id: String {
    return "input-method"
  }

  func verifyInstallation() -> InstallationStatus {

    let targetURL = InputMethod.inputMethodDirectory.appendingPathComponent(name)

    guard let destination = try? FileManager.default.destinationOfSymbolicLink(atPath: targetURL.path),
          destination == self.originalBundlePath else {
      return .failed(error: "input method is not installed in \(InputMethod.inputMethodDirectory.path)")
    }

    guard NSRunningApplication.forBundleId(self.bundle.bundleIdentifier ?? "") != nil else {
      return .failed(error: "input method is not running.")
    }

    guard let source = self.source else {
      return .failed(error: "could not initialize input source")
    }

    guard source.isEnabled else {
      return .failed(error: "Input source is not enabled")
    }

    guard source.isSelected else {
      return .failed(error: "Input source is not selected")
    }

    return .installed
  }

  @discardableResult func uninstall() -> Bool {

    InputMethod.log("Uninstalling...")

    let targetURL = InputMethod.inputMethodDirectory.appendingPathComponent(self.name)

    self.deselect()
    self.disable()

    try? FileManager.default.removeItem(at: targetURL)
    try? FileManager.default.removeItem(atPath: NSHomeDirectory()+"/.fig/tools/cursor")

    self.terminate()

    self.updateStatus()

    // If we attempt to reinstall the input method before restarting,
    // we'll recieve OSStatus -50 when trying to select the InputSource
    InputMethod.log("After uninstalling the input method, the macOS app" +
                    "must be restarted before it can be installed again")

    return true
  }

  fileprivate func _install() -> InstallationStatus {
    let url = URL(fileURLWithPath: self.originalBundlePath)
    let name = url.lastPathComponent
    let targetURL = InputMethod.inputMethodDirectory.appendingPathComponent(name)

    // Remove previous symlink
    try? FileManager.default.removeItem(at: targetURL)

    try? FileManager.default.createSymbolicLink(at: targetURL, withDestinationURL: url)

    guard let destination = try? FileManager.default.destinationOfSymbolicLink(atPath: targetURL.path),
          destination == self.originalBundlePath else {
      return .failed(error: "input method is not installed in \(InputMethod.inputMethodDirectory.path)")
    }

    let err = TISRegisterInputSource(targetURL as CFURL)
    guard err != paramErr else {
      let error = NSError(domain: NSOSStatusErrorDomain, code: Int(err), userInfo: nil)
      return .failed(error: error.localizedDescription)
    }

//    guard self.source != nil else {
//      return .failed(error: "Could not find input source")
//    }
    // should we launch the application manually?
    if let bundleId = self.bundle.bundleIdentifier {
      let inputSource = Restarter(with: bundleId)
      inputSource.restart(launchingIfInactive: true) {
        self.enable()
        self.select()
      }
    }

    self.startPollingForActivation()
    return .pending(event: .inputMethodActivation)
  }

  func verifyAndUpdateInstallationStatus() {
    let status = self.verifyInstallation()
    if self.status != status {
      self.status = status
    }
  }

  // Note: apps that rely on the input method to locate the cursor position must be restarted before the input method
  // will work
  func install() -> InstallationStatus {
    self.status = self._install()
    return self.status
  }
}

extension InputMethod {

  typealias InputMethodStatus = (message: String, code: Int)
  static let noError = 0
  enum InputMethodError: Int {
    case SourceNotFound  = 1
<<<<<<< HEAD
    case AlreadySelected = 2
=======
>>>>>>> 16b20600
    var description: String {
      switch self {
        case .SourceNotFound:
          return "Could not load input source"
<<<<<<< HEAD
        case .AlreadySelected:
          return "Input source is already selected"
=======
>>>>>>> 16b20600
      }
    }

    var status: InputMethodStatus {
      return (self.description, self.rawValue)
    }
  }

  @discardableResult func register() -> InputMethodStatus {
    let url = URL(fileURLWithPath: self.originalBundlePath)

    let targetURL = InputMethod.inputMethodDirectory.appendingPathComponent(name)

    // Remove previous symlink
    try? FileManager.default.removeItem(at: targetURL)

    try? FileManager.default.createSymbolicLink(at: targetURL, withDestinationURL: url)

    let err = TISRegisterInputSource(targetURL as CFURL)
    guard err != paramErr else {
      let error = NSError(domain: NSOSStatusErrorDomain, code: Int(err), userInfo: nil)
      return (error.localizedDescription, Int(err))
    }

    if let bundleId = self.bundle.bundleIdentifier {
      let inputSource = Restarter(with: bundleId)
      inputSource.restart(launchingIfInactive: true)
    }

    return ("Registered input method!", InputMethod.noError)
  }

  @discardableResult func select() -> InputMethodStatus {
    guard let inputMethod = self.source else {
      return InputMethodError.SourceNotFound.status
    }

    guard !inputMethod.isSelected else {
      let message = "Input method is already selected!"
      InputMethod.log(message)
      return InputMethodError.AlreadySelected.status
    }

    let status = TISSelectInputSource(inputMethod)

    if status != noErr {
      let err = NSError(domain: NSOSStatusErrorDomain, code: Int(status), userInfo: nil)
      let message = "An error occured when selecting input method: \(err.localizedDescription)"
      InputMethod.log(message)

      if !inputMethod.isEnabled {
        InputMethod.log("Input method must be enabled before it can be selected!")
      }

      if !inputMethod.isSelectable {
        InputMethod.log("Input method must be selectable in order to be selected!")
      }

      return (err.localizedDescription, Int(status))
    }

    return ("Selected input method!", InputMethod.noError)
  }

  @discardableResult func deselect() -> InputMethodStatus {
    guard let inputMethod = self.source else {
      return InputMethodError.SourceNotFound.status
    }

    let status = TISDeselectInputSource(inputMethod)

    if status != noErr {
      let err = NSError(domain: NSOSStatusErrorDomain, code: Int(status), userInfo: nil)
      let message = "An error occured when deselecting input method: \(err.localizedDescription)"
      InputMethod.log(message)
      return (err.localizedDescription, Int(status))
    }

    return ("Deselected input method!", InputMethod.noError)
  }

  // On macOS Monterrey, this opens System Preferences > Input Sources and prompts user!
  @discardableResult func enable() -> (message: String, code: Int) {
    guard let inputMethod = self.source else {
      return InputMethodError.SourceNotFound.status
    }

    let status = TISEnableInputSource(inputMethod)

    if status != noErr {
      let err = NSError(domain: NSOSStatusErrorDomain, code: Int(status), userInfo: nil)
      let message = "An error occured when enabling input method: \(err.localizedDescription)"
      InputMethod.log(message)
      return (err.localizedDescription, Int(status))
    }

    return ("Enabled input method!", InputMethod.noError)
  }

  @discardableResult func disable() -> (message: String, code: Int) {
    guard let inputMethod = self.source else {
      return InputMethodError.SourceNotFound.status
    }

    let status = TISDisableInputSource(inputMethod)

    if status != noErr {
      let err = NSError(domain: NSOSStatusErrorDomain, code: Int(status), userInfo: nil)
      let message = "An error occured when disabling input method: \(err.localizedDescription)"
      InputMethod.log(message)
      return (err.localizedDescription, Int(status))
    }

    return ("Disabled input method!", InputMethod.noError)
  }
}

extension InputMethod {
  static func log(_ message: String) {
    Logger.log(message: message, subsystem: .inputMethod)
  }
}

extension TISInputSource {
  func getProperty(_ key: CFString) -> AnyObject? {
      guard let cfType = TISGetInputSourceProperty(self, key) else { return nil }
      return Unmanaged<AnyObject>.fromOpaque(cfType).takeUnretainedValue()
  }

  var isSelectable: Bool {
    return getProperty(kTISPropertyInputSourceIsSelectCapable) as? Bool ?? false
  }

  var isEnablable: Bool {
    return getProperty(kTISPropertyInputSourceIsEnableCapable) as? Bool ?? false
  }

  var isEnabled: Bool {
    return getProperty(kTISPropertyInputSourceIsEnabled) as? Bool ?? false
  }

  var isSelected: Bool {
    return getProperty(kTISPropertyInputSourceIsSelected) as? Bool ?? false
  }

}

extension InputMethod {
  func handleAPIRequest(_ request: Fig_MacOSInputMethodRequest) throws -> Fig_MacOSInputMethodResponse {

    var status: (message: String, code: Int)?
    switch request.action {
    case .status:
      if self.isInstalled {
        status = ("installed!", 0)
      } else if self.source?.isEnabled ?? false {
        status = ("enabled!", 0)
      } else if self.source?.isSelected ?? false {
        status = ("selected!", 0)
      } else if self.source == nil {
        status = ("uninstalled!", 0)
      } else {
        status = ("unknown!", 0)
      }
    case .register:
      status = self.register()
    case .enable:
      status = self.enable()
    case .select:
      status = self.select()
    case .disable:
      status = self.disable()
    case .deselect:
      status = self.deselect()
    case .UNRECOGNIZED:
      throw APIError.generic(message: "Unimplemented action")
    }

    guard let unwrappedStatus = status else {
      throw APIError.generic(message: "No status found")
    }

    return Fig_MacOSInputMethodResponse.with { response in
      response.message = unwrappedStatus.message
      response.code = Int32(unwrappedStatus.code)

    }
  }
}

extension InputMethod {
  fileprivate static var window: WebViewWindow?

  @objc static func openUI() {

    if let promptWindow = InputMethod.window {

      if promptWindow.contentViewController != nil {
        promptWindow.makeKeyAndOrderFront(nil)
        promptWindow.orderFrontRegardless()
        NSApp.activate(ignoringOtherApps: true)

        return
      } else {
        InputMethod.window?.contentViewController = nil
        InputMethod.window = nil
      }
    }

    let inputMethodViewController = WebViewController()
    inputMethodViewController.webView?.defaultURL = nil
    inputMethodViewController.webView?.loadBundleApp("input-method")
    inputMethodViewController.webView?.dragShouldRepositionWindow = true

    let prompt = WebViewWindow(viewController: inputMethodViewController, shouldQuitAppOnClose: false)
    prompt.setFrame(NSRect(x: 0, y: 0, width: 590, height: 480), display: true, animate: false)
    prompt.center()
    prompt.makeKeyAndOrderFront(self)

    // Set color to match background of app to avoid flicker while loading
    prompt.backgroundColor = NSColor.white

    prompt.delegate = prompt
    prompt.isReleasedWhenClosed = false
    prompt.level = .normal

    InputMethod.window = prompt
  }

  static func closeUI() {
    InputMethod.window?.close()
    InputMethod.window = nil
  }
}<|MERGE_RESOLUTION|>--- conflicted
+++ resolved
@@ -363,19 +363,14 @@
   static let noError = 0
   enum InputMethodError: Int {
     case SourceNotFound  = 1
-<<<<<<< HEAD
     case AlreadySelected = 2
-=======
->>>>>>> 16b20600
+
     var description: String {
       switch self {
         case .SourceNotFound:
           return "Could not load input source"
-<<<<<<< HEAD
         case .AlreadySelected:
           return "Input source is already selected"
-=======
->>>>>>> 16b20600
       }
     }
 
