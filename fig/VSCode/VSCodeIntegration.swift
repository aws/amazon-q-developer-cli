--- conflicted
+++ resolved
@@ -28,13 +28,8 @@
 
   static let inheritEnvKey = "terminal.integrated.inheritEnv"
   static let accessibilitySupportKey = "editor.accessibilitySupport"
-<<<<<<< HEAD
     
   static let extensionVersion = "0.0.6"
-=======
-
-  static let extensionVersion = "0.0.5"
->>>>>>> a9cbd752
 
   fileprivate let configFolderName: String
   fileprivate let applicationSupportFolderName: String
