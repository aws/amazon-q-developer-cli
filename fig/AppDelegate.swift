--- conflicted
+++ resolved
@@ -143,22 +143,7 @@
       Defaults.shared.clearExistingLineOnTerminalInsert = true
       Defaults.shared.showSidebar = false
 
-<<<<<<< HEAD
       MissionControl.launchOnboarding()
-=======
-      let onboardingViewController = WebViewController()
-      onboardingViewController.webView?.defaultURL = nil
-      onboardingViewController.webView?.loadBundleApp("landing")
-      onboardingViewController.webView?.dragShouldRepositionWindow = true
-
-      onboardingWindow = WebViewWindow(viewController: onboardingViewController)
-      onboardingWindow.makeKeyAndOrderFront(nil)
-      onboardingWindow.setFrame(NSRect(x: 0, y: 0, width: 590, height: 480), display: true, animate: false)
-      onboardingWindow.center()
-      onboardingWindow.appearance = NSAppearance(named: NSAppearance.Name.vibrantLight)
-
-      onboardingWindow.makeKeyAndOrderFront(self)
->>>>>>> 4d9111af
 
       UserDefaults.standard.set(true, forKey: "hasLaunched")
       UserDefaults.standard.synchronize()
@@ -548,8 +533,6 @@
 
     //        statusBarMenu.addItem(NSMenuItem.separator())
 
-<<<<<<< HEAD
-=======
     let missionControl = statusBarMenu.addItem(
       withTitle: "Dashboard",
       action: #selector(MissionControl.openDashboard),
@@ -566,16 +549,11 @@
 
     statusBarMenu.addItem(NSMenuItem.separator())
 
->>>>>>> 4d9111af
     let forum = statusBarMenu.addItem(
       withTitle: "User Manual",
       action: #selector(AppDelegate.viewSupportForum),
       keyEquivalent: "")
-<<<<<<< HEAD
-    forum.image = NSImage(named: NSImage.Name("commandkey"))
-=======
     forum.image = NSImage(named: NSImage.Name("option"))
->>>>>>> 4d9111af
 
     let slack = statusBarMenu.addItem(
       withTitle: "Join Fig Community",
@@ -583,17 +561,6 @@
       keyEquivalent: "")
     slack.image = NSImage(named: NSImage.Name("discord"))// .resized(to: NSSize(width: 16, height: 16))
     statusBarMenu.addItem(NSMenuItem.separator())
-<<<<<<< HEAD
-    let settings = statusBarMenu.addItem(
-      withTitle: "Settings",
-      action: #selector(Settings.openUI),
-      keyEquivalent: "")
-    settings.image = NSImage(imageLiteralResourceName: "gear")
-    settings.target = Settings.self
-
-    statusBarMenu.addItem(NSMenuItem.separator())
-=======
->>>>>>> 4d9111af
 
     if let version = Bundle.main.infoDictionary?["CFBundleShortVersionString"] as? String,
        let build = Bundle.main.infoDictionary?["CFBundleVersion"] as? String {
