--- conflicted
+++ resolved
@@ -24,11 +24,6 @@
 use anyhow::{anyhow, Context, Result};
 use clap::StructOpt;
 use cli::Cli;
-<<<<<<< HEAD
-use fig_auth::get_email;
-=======
-use dashmap::DashSet;
->>>>>>> d9636b40
 use fig_proto::{
     figterm::{figterm_message, intercept_command, FigtermMessage},
     hooks::{
@@ -37,8 +32,7 @@
     local::{self, LocalMessage},
 };
 use fig_settings::state;
-use fig_utils::get_term_bundle;
-
+use fig_util::Terminal;
 use flume::Sender;
 use nix::{
     libc::STDIN_FILENO,
@@ -76,7 +70,7 @@
 
 fn shell_state_to_context(shell_state: &ShellState) -> local::ShellContext {
     #[cfg(target_os = "macos")]
-    let terminal = get_term_bundle().map(|s| s.to_string());
+    let terminal = Terminal::parent_terminal().map(|s| s.to_string());
     #[cfg(not(target_os = "macos"))]
     let terminal = None;
 
