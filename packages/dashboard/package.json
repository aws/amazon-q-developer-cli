{
  "name": "dashboard",
  "private": true,
  "version": "0.0.0",
  "type": "module",
  "scripts": {
    "dev": "vite",
    "build": "tsc && vite build",
    "lint": "eslint . && prettier --check src",
    "lint:fix": "eslint . --fix && prettier --write src",
    "preview": "vite preview",
    "clean": "rm -rf dist"
  },
  "browserslist": [
    "defaults",
    "Safari >= 11"
  ],
  "dependencies": {
    "@aws/amazon-q-developer-cli-api-bindings": "workspace:^",
    "@radix-ui/react-collapsible": "^1.1.1",
    "@radix-ui/react-dropdown-menu": "^2.1.2",
    "@radix-ui/react-progress": "^1.1.0",
    "@radix-ui/react-select": "^2.1.2",
    "@radix-ui/react-slot": "^1.1.0",
    "@radix-ui/react-switch": "^1.1.1",
    "@radix-ui/react-tabs": "^1.1.1",
    "class-variance-authority": "^0.7.1",
    "clsx": "^2.1.1",
    "lucide-react": "^0.468.0",
    "react": "^18.3.1",
    "react-dom": "^18.3.1",
    "react-markdown": "^9.0.1",
    "react-router": "^7.0.2",
    "react-router-dom": "^7.0.2",
    "tailwind-merge": "^2.5.5",
    "tailwindcss-animate": "^1.0.7",
    "zod": "^3.24.1",
    "zustand": "^4.5.5"
  },
  "devDependencies": {
<<<<<<< HEAD
    "@aws/amazon-q-developer-cli-types": "workspace:^",
    "@types/react": "^18.3.12",
    "@types/react-dom": "^18.3.1",
    "@typescript-eslint/eslint-plugin": "^8.16.0",
    "@typescript-eslint/parser": "^8.16.0",
=======
    "@amzn/fig-io-types": "workspace:^",
    "@types/react": "^18.3.14",
    "@types/react-dom": "^18.3.2",
    "@typescript-eslint/eslint-plugin": "^8.17.0",
    "@typescript-eslint/parser": "^8.17.0",
>>>>>>> 4d757c4e
    "@vitejs/plugin-react": "^4.3.4",
    "autoprefixer": "^10.4.20",
    "eslint": "^9.16.0",
    "eslint-plugin-react-hooks": "^5.1.0",
    "eslint-plugin-react-refresh": "^0.4.16",
    "globals": "^15.13.0",
    "postcss": "^8.4.49",
    "prettier": "^3.4.2",
    "tailwindcss": "^3.4.16",
    "typescript": "^5.7.2",
    "vite": "^6.0.3"
  }
}<|MERGE_RESOLUTION|>--- conflicted
+++ resolved
@@ -38,19 +38,11 @@
     "zustand": "^4.5.5"
   },
   "devDependencies": {
-<<<<<<< HEAD
     "@aws/amazon-q-developer-cli-types": "workspace:^",
     "@types/react": "^18.3.12",
     "@types/react-dom": "^18.3.1",
     "@typescript-eslint/eslint-plugin": "^8.16.0",
     "@typescript-eslint/parser": "^8.16.0",
-=======
-    "@amzn/fig-io-types": "workspace:^",
-    "@types/react": "^18.3.14",
-    "@types/react-dom": "^18.3.2",
-    "@typescript-eslint/eslint-plugin": "^8.17.0",
-    "@typescript-eslint/parser": "^8.17.0",
->>>>>>> 4d757c4e
     "@vitejs/plugin-react": "^4.3.4",
     "autoprefixer": "^10.4.20",
     "eslint": "^9.16.0",
