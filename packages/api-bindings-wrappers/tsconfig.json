--- conflicted
+++ resolved
@@ -1,15 +1,14 @@
 {
-<<<<<<< HEAD
-  "extends": ["@aws/amazon-q-developer-cli-tsconfig/base.json", "@aws/amazon-q-developer-cli-tsconfig/dom.json"],
-=======
   "extends": [
-    "@amzn/fig-io-tsconfig/base.json",
-    "@amzn/fig-io-tsconfig/dom.json"
+    "@aws/amazon-q-developer-cli-tsconfig/base.json",
+    "@aws/amazon-q-developer-cli-tsconfig/dom.json"
   ],
->>>>>>> 4d757c4e
   "compilerOptions": {
     "outDir": "./dist",
-    "types": ["@withfig/autocomplete-types", "@aws/amazon-q-developer-cli-types"]
+    "types": [
+      "@withfig/autocomplete-types",
+      "@aws/amazon-q-developer-cli-types"
+    ]
   },
   "include": ["src"]
 }