--- conflicted
+++ resolved
@@ -28,13 +28,8 @@
     "@amzn/tsconfig": "workspace:^",
     "@eslint/js": "^9.18.0",
     "@types/eslint__js": "^8.42.3",
-<<<<<<< HEAD
-    "@typescript-eslint/utils": "^8.29.1",
-    "eslint-config-prettier": "^10.1.1",
-=======
     "@typescript-eslint/utils": "^8.30.1",
     "eslint-config-prettier": "^10.1.2",
->>>>>>> 5d2c2807
     "eslint-plugin-import": "^2.31.0",
     "eslint-plugin-jsx-a11y": "^6.10.2",
     "eslint-plugin-react-hooks": "^5.2.0",
@@ -43,11 +38,7 @@
     "eslint-plugin-unicorn": "^56.0.1",
     "eslint": "^9.18.0",
     "prettier": "^3.4.2",
-<<<<<<< HEAD
-    "typescript-eslint": "^8.29.1",
-=======
     "typescript-eslint": "^8.30.1",
->>>>>>> 5d2c2807
     "typescript": "^5.8.3"
   }
 }