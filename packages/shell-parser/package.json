--- conflicted
+++ resolved
@@ -24,15 +24,9 @@
     "@aws/amazon-q-developer-cli-shared": "workspace:^"
   },
   "devDependencies": {
-<<<<<<< HEAD
     "@aws/amazon-q-developer-cli-eslint-config": "workspace:^",
     "@aws/amazon-q-developer-cli-tsconfig": "workspace:^",
     "@vitest/coverage-v8": "^2.1.6",
-=======
-    "@amzn/fig-io-eslint-config": "workspace:^",
-    "@amzn/fig-io-tsconfig": "workspace:^",
-    "@vitest/coverage-v8": "^2.1.8",
->>>>>>> 4d757c4e
     "eslint": "^9.16.0",
     "prettier": "^3.4.2",
     "typescript": "^5.7.2",
