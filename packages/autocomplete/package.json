--- conflicted
+++ resolved
@@ -37,12 +37,8 @@
     "@fig/autocomplete-shared": "^1.1.2",
     "@juggle/resize-observer": "^3.4.0",
     "deep-object-diff": "^1.1.9",
-<<<<<<< HEAD
-    "events": "^3.3.0",
     "exponential-backoff": "^3.1.1",
     "js-yaml": "^4.1.0",
-=======
->>>>>>> cf16f87c
     "loglevel": "^1.9.2",
     "react": "^18.3.1",
     "react-dom": "^18.3.1",
