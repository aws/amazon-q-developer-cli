import logger, { Logger } from "loglevel";
<<<<<<< HEAD
import { Settings, Debugger } from "@aws/amazon-q-developer-cli-api-bindings";
import {
  convertSubcommand,
  initializeDefault,
  applyMixin,
} from "@fig/autocomplete-shared";
=======
import { Settings, Debugger } from "@amzn/fig-io-api-bindings";
import { convertSubcommand, initializeDefault } from "@fig/autocomplete-shared";
>>>>>>> 4d757c4e
import {
  withTimeout,
  SpecLocationSource,
  splitPath,
  ensureTrailingSlash,
} from "@aws/amazon-q-developer-cli-shared/utils";
import { Subcommand, SpecLocation } from "@aws/amazon-q-developer-cli-shared/internal";
import {
  SETTINGS,
  getSetting,
  executeCommand,
  isInDevMode,
} from "@aws/amazon-q-developer-cli-api-bindings-wrappers";
import {
  importFromPublicCDN,
  publicSpecExists,
  SpecFileImport,
  importSpecFromFile,
  isDiffVersionedSpec,
  importFromLocalhost,
} from "./loadHelpers.js";
import { DisabledSpecError, MissingSpecError } from "./errors.js";
import { specCache } from "./caches.js";
import { tryResolveSpecToSubcommand } from "./tryResolveSpecToSubcommand.js";

/**
 * This searches for the first directory containing a .fig/ folder in the parent directories
 */
const searchFigFolder = async (currentDirectory: string) => {
  try {
    return ensureTrailingSlash(
      (
        await executeCommand({
          command: "bash",
          args: [
            "-c",
            `until [[ -f .fig/autocomplete/build/_shortcuts.js ]] || [[ $PWD = $HOME ]] || [[ $PWD = "/" ]]; do cd ..; done; echo $PWD`,
          ],
          cwd: currentDirectory,
        })
      ).stdout,
    );
  } catch {
    return ensureTrailingSlash(currentDirectory);
  }
};

export const serializeSpecLocation = (location: SpecLocation): string => {
  if (location.type === SpecLocationSource.GLOBAL) {
    return `global://name=${location.name}`;
  }
  return `local://path=${location.path ?? ""}&name=${location.name}`;
};

export const getSpecPath = async (
  name: string,
  cwd: string,
  isScript?: boolean,
): Promise<SpecLocation> => {
  if (name === "?") {
    // If the user is searching for _shortcuts.js by using "?"
    const path = await searchFigFolder(cwd);
    return { name: "_shortcuts", type: SpecLocationSource.LOCAL, path };
  }

  const personalShortcutsToken =
    getSetting(SETTINGS.PERSONAL_SHORTCUTS_TOKEN) || "+";
  if (name === personalShortcutsToken) {
    return { name: "+", type: SpecLocationSource.LOCAL, path: "~/" };
  }

  const [path, basename] = splitPath(name);

  if (!isScript) {
    const type = SpecLocationSource.GLOBAL;

    // If `isScript` is undefined, we are parsing the first token, and
    // any path with a / is a script.
    if (isScript === undefined) {
      // special-case: Symfony has "bin/console" which can be invoked directly
      // and should not require a user to create script completions for it
      if (name === "bin/console" || name.endsWith("/bin/console")) {
        return { name: "php/bin-console", type };
      }
      if (!path.includes("/")) {
        return { name, type };
      }
    } else if (["/", "./", "~/"].every((prefix) => !path.startsWith(prefix))) {
      return { name, type };
    }
  }

  const type = SpecLocationSource.LOCAL;
  if (path.startsWith("/") || path.startsWith("~/")) {
    return { name: basename, type, path };
  }

  const relative = path.startsWith("./") ? path.slice(2) : path;
  return { name: basename, type, path: `${cwd}/${relative}` };
};

type ResolvedSpecLocation =
  | { type: "public"; name: string }
  | { type: "private"; namespace: string; name: string };

export const importSpecFromLocation = async (
  specLocation: SpecLocation,
  localLogger: Logger = logger,
): Promise<{
  specFile: SpecFileImport;
  resolvedLocation?: ResolvedSpecLocation;
}> => {
  // Try loading spec from `devCompletionsFolder` first.
  const devPath = isInDevMode()
    ? (getSetting(SETTINGS.DEV_COMPLETIONS_FOLDER) as string)
    : undefined;

  const devPort = isInDevMode()
    ? getSetting(SETTINGS.DEV_COMPLETIONS_SERVER_PORT)
    : undefined;

  let specFile: SpecFileImport | undefined;
  let resolvedLocation: ResolvedSpecLocation | undefined;

  if (typeof devPort === "string" || typeof devPort === "number") {
    const { diffVersionedFile, name } = specLocation;
    specFile = await importFromLocalhost(
      diffVersionedFile ? `${name}/${diffVersionedFile}` : name,
      devPort,
    );
  }

  if (!specFile && devPath) {
    try {
      const { diffVersionedFile, name } = specLocation;
      const spec = await importSpecFromFile(
        diffVersionedFile ? `${name}/${diffVersionedFile}` : name,
        devPath,
        localLogger,
      );
      specFile = spec;
    } catch {
      // fallback to loading other specs in dev mode.
    }
  }

  if (!specFile && specLocation.type === SpecLocationSource.LOCAL) {
    // If we couldn't successfully load a dev spec try loading from specPath.
    const { name, path } = specLocation;
    const [dirname, basename] = splitPath(`${path || "~/"}${name}`);

    specFile = await importSpecFromFile(
      basename,
      `${dirname}.fig/autocomplete/build/`,
      localLogger,
    );
  } else if (!specFile) {
    const { name, diffVersionedFile: versionFileName } = specLocation;

    if (await publicSpecExists(name)) {
      // If we're here, importing was successful.
      try {
        const result = await importFromPublicCDN(
          versionFileName ? `${name}/${versionFileName}` : name,
        );
        Debugger.resetDebugger();

        specFile = result;
        resolvedLocation = { type: "public", name };
      } catch (err) {
        Debugger.reportError({
          message: [
            `Autocomplete: Unable to load spec ${name} from any CDN.`,
            "Make sure you're connected to the internet",
          ],
          color: "ff0000",
        });
        throw err;
      }
    } else {
      try {
        specFile = await importSpecFromFile(
          name,
          `~/.fig/autocomplete/build/`,
          localLogger,
        );
      } catch (_err) {
        /* empty */
      }
    }
  }

  if (!specFile) {
    throw new MissingSpecError("No spec found");
  }

  return { specFile, resolvedLocation };
};

export const loadFigSubcommand = async (
  specLocation: SpecLocation,
  _context?: Fig.ShellContext,
  localLogger: Logger = logger,
): Promise<Fig.Subcommand> => {
  const { name } = specLocation;
  const location = (await isDiffVersionedSpec(name))
    ? { ...specLocation, diffVersionedFile: "index" }
    : specLocation;
  const { specFile } = await importSpecFromLocation(location, localLogger);
  const subcommand = await tryResolveSpecToSubcommand(specFile, specLocation);
  return subcommand;
};

export const loadSubcommandCached = async (
  specLocation: SpecLocation,
  context?: Fig.ShellContext,
  localLogger: Logger = logger,
): Promise<Subcommand> => {
  const { name, type: source } = specLocation;
  const path =
    specLocation.type === SpecLocationSource.LOCAL ? specLocation.path : "";

  // Do not load completion spec for commands that are 'disabled' by user
  const disabledSpecs =
    <string[]>getSetting(SETTINGS.DISABLE_FOR_COMMANDS) || [];
  if (disabledSpecs.includes(name)) {
    localLogger.info(`Not getting path for disabled spec ${name}`);
    throw new DisabledSpecError("Command requested disabled completion spec");
  }

  const key = [source, path || "", name].join(",");
  if (getSetting(SETTINGS.DEV_MODE_NPM_INVALIDATE_CACHE)) {
    specCache.clear();
    Settings.set(SETTINGS.DEV_MODE_NPM_INVALIDATE_CACHE, false);
  } else if (!getSetting(SETTINGS.DEV_MODE_NPM) && specCache.has(key)) {
    return specCache.get(key) as Subcommand;
  }

  const subcommand = await withTimeout(
    5000,
    loadFigSubcommand(specLocation, context, localLogger),
  );
  const converted = convertSubcommand(subcommand, initializeDefault);
  specCache.set(key, converted);
  return converted;
};<|MERGE_RESOLUTION|>--- conflicted
+++ resolved
@@ -1,22 +1,16 @@
 import logger, { Logger } from "loglevel";
-<<<<<<< HEAD
 import { Settings, Debugger } from "@aws/amazon-q-developer-cli-api-bindings";
-import {
-  convertSubcommand,
-  initializeDefault,
-  applyMixin,
-} from "@fig/autocomplete-shared";
-=======
-import { Settings, Debugger } from "@amzn/fig-io-api-bindings";
 import { convertSubcommand, initializeDefault } from "@fig/autocomplete-shared";
->>>>>>> 4d757c4e
 import {
   withTimeout,
   SpecLocationSource,
   splitPath,
   ensureTrailingSlash,
 } from "@aws/amazon-q-developer-cli-shared/utils";
-import { Subcommand, SpecLocation } from "@aws/amazon-q-developer-cli-shared/internal";
+import {
+  Subcommand,
+  SpecLocation,
+} from "@aws/amazon-q-developer-cli-shared/internal";
 import {
   SETTINGS,
   getSetting,
