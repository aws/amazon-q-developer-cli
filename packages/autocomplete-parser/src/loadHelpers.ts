import logger, { Logger } from "loglevel";
import * as semver from "semver";
import {
  ensureTrailingSlash,
  withTimeout,
  exponentialBackoff,
} from "@aws/amazon-q-developer-cli-shared/utils";
import {
  executeCommand,
  fread,
  isInDevMode,
<<<<<<< HEAD
} from "@aws/amazon-q-developer-cli-api-bindings-wrappers";
import { AuthClient, CDN, Routes } from "@aws/amazon-q-developer-cli-api-client";
=======
} from "@amzn/fig-io-api-bindings-wrappers";
>>>>>>> 4d757c4e
import z from "zod";
import { MOST_USED_SPECS } from "./constants.js";
import { LoadLocalSpecError, SpecCDNError } from "./errors.js";

export type SpecFileImport =
  | {
      default: Fig.Spec;
      getVersionCommand?: Fig.GetVersionCommand;
    }
  | {
      default: Fig.Subcommand;
      versions: Fig.VersionDiffMap;
    };

const makeCdnUrlFactory =
  (baseUrl: string) =>
  (specName: string, ext: string = "js") =>
    `${baseUrl}${specName}.${ext}`;

const cdnUrlFactory = makeCdnUrlFactory(
  "https://specs.q.us-east-1.amazonaws.com/",
);

/* eslint-disable-next-line @typescript-eslint/no-explicit-any */
const stringImportCache = new Map<string, any>();

export const importString = async (str: string) => {
  if (stringImportCache.has(str)) {
    return stringImportCache.get(str);
  }
  const result = await import(
    /* @vite-ignore */
    URL.createObjectURL(new Blob([str], { type: "text/javascript" }))
  );

  stringImportCache.set(str, result);
  return result;
};

/*
 * Deprecated: eventually will just use importLocalSpec above
 * Load a spec import("{path}/{name}")
 */
export async function importSpecFromFile(
  name: string,
  path: string,
  localLogger: Logger = logger,
): Promise<SpecFileImport> {
  const importFromPath = async (fullPath: string) => {
    localLogger.info(`Loading spec from ${fullPath}`);
    const contents = await fread(fullPath);
    if (!contents) {
      throw new LoadLocalSpecError(`Failed to read file: ${fullPath}`);
    }
    return contents;
  };

  let result: string;
  const joinedPath = `${ensureTrailingSlash(path)}${name}`;
  try {
    result = await importFromPath(`${joinedPath}.js`);
  } catch (_) {
    result = await importFromPath(`${joinedPath}/index.js`);
  }

  return importString(result);
}

/**
 * Specs can only be loaded from non "secure" contexts, so we can't load from https
 */
export const canLoadSpecProtocol = () => window.location.protocol !== "https:";

// TODO: this is a problem for diff-versioned specs
export async function importFromPublicCDN<T = SpecFileImport>(
  name: string,
): Promise<T> {
  if (canLoadSpecProtocol()) {
    return withTimeout(
      20000,
      import(
        /* @vite-ignore */
        `spec://localhost/${name}.js`
      ),
    );
  }

  // Total of retries in the worst case should be close to previous timeout value
  // 500ms * 2^5 + 5 * 1000ms + 5 * 100ms = 21500ms, before the timeout was 20000ms
  try {
    return await exponentialBackoff(
      {
        attemptTimeout: 1000,
        baseDelay: 500,
        maxRetries: 5,
        jitter: 100,
      },

      () => import(/* @vite-ignore */ cdnUrlFactory(name)),
    );
  } catch {
    /**/
  }

  throw new SpecCDNError("Unable to load from a CDN");
}

async function jsonFromPublicCDN(path: string): Promise<unknown> {
  if (canLoadSpecProtocol()) {
    return fetch(`spec://localhost/${path}.json`).then((res) => res.json());
  }

  return exponentialBackoff(
    {
      attemptTimeout: 1000,
      baseDelay: 500,
      maxRetries: 5,
      jitter: 100,
    },
    () => fetch(cdnUrlFactory(path, "json")).then((res) => res.json()),
  );
}

// TODO: this is a problem for diff-versioned specs
export async function importFromLocalhost<T = SpecFileImport>(
  name: string,
  port: number | string,
): Promise<T> {
  return withTimeout(
    20000,
    import(
      /* @vite-ignore */
      `http://localhost:${port}/${name}.js`
    ),
  );
}

const cachedCLIVersions: Record<string, string | undefined> = {};

export const getCachedCLIVersion = (key: string) =>
  cachedCLIVersions[key] ?? null;

export async function getVersionFromFullFile(
  specData: SpecFileImport,
  name: string,
) {
  // if the default export is a function it is a versioned spec
  if (typeof specData.default === "function") {
    try {
      const storageKey = `cliVersion-${name}`;
      const version = getCachedCLIVersion(storageKey);
      if (!isInDevMode() && version !== null) {
        return version;
      }

      if ("getVersionCommand" in specData && specData.getVersionCommand) {
        const newVersion = await specData.getVersionCommand(executeCommand);
        cachedCLIVersions[storageKey] = newVersion;
        return newVersion;
      }

      const newVersion = semver.clean(
        (
          await executeCommand({
            command: name,
            args: ["--version"],
          })
        ).stdout,
      );
      if (newVersion) {
        cachedCLIVersions[storageKey] = newVersion;
        return newVersion;
      }
    } catch {
      /**/
    }
  }
  return undefined;
}

// TODO: cache this request using SWR strategy
let publicSpecsRequest:
  | Promise<{
      completions: Set<string>;
      diffVersionedSpecs: Set<string>;
    }>
  | undefined;

export function clearSpecIndex() {
  publicSpecsRequest = undefined;
}

const INDEX_ZOD = z.object({
  completions: z.array(z.string()),
  diffVersionedCompletions: z.array(z.string()),
});

const createPublicSpecsRequest = async () => {
  if (publicSpecsRequest === undefined) {
    publicSpecsRequest = jsonFromPublicCDN("index")
      .then(INDEX_ZOD.parse)
      .then((index) => ({
        completions: new Set(index.completions),
        diffVersionedSpecs: new Set(index.diffVersionedCompletions),
      }))
      .catch(() => {
        publicSpecsRequest = undefined;
        return { completions: new Set(), diffVersionedSpecs: new Set() };
      });
  }
  return publicSpecsRequest;
};

export async function publicSpecExists(name: string): Promise<boolean> {
  const { completions } = await createPublicSpecsRequest();
  return completions.has(name);
}

export async function isDiffVersionedSpec(name: string): Promise<boolean> {
  const { diffVersionedSpecs } = await createPublicSpecsRequest();
  return diffVersionedSpecs.has(name);
}

export async function preloadSpecs(): Promise<SpecFileImport[]> {
  return Promise.all(
    MOST_USED_SPECS.map(async (name) => {
      // TODO: refactor everything to allow the correct diff-versioned specs to be loaded
      // too, now we are only loading the index
      if (await isDiffVersionedSpec(name)) {
        return importFromPublicCDN(`${name}/index`);
      }
      return importFromPublicCDN(name);
    }).map((promise) => promise.catch((e) => e)),
  );
}<|MERGE_RESOLUTION|>--- conflicted
+++ resolved
@@ -9,12 +9,7 @@
   executeCommand,
   fread,
   isInDevMode,
-<<<<<<< HEAD
 } from "@aws/amazon-q-developer-cli-api-bindings-wrappers";
-import { AuthClient, CDN, Routes } from "@aws/amazon-q-developer-cli-api-client";
-=======
-} from "@amzn/fig-io-api-bindings-wrappers";
->>>>>>> 4d757c4e
 import z from "zod";
 import { MOST_USED_SPECS } from "./constants.js";
 import { LoadLocalSpecError, SpecCDNError } from "./errors.js";
