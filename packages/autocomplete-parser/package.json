{
  "name": "@aws/amazon-q-developer-cli-autocomplete-parser",
  "version": "1.0.0",
  "license": "MIT OR Apache-2.0",
  "author": "Amazon Web Services",
  "type": "module",
  "exports": "./dist/index.js",
  "files": [
    "dist"
  ],
  "engines": {
    "node": ">=18"
  },
  "scripts": {
    "dev": "tsc --watch",
    "build": "tsc",
    "test": "vitest",
    "lint": "eslint src tests && prettier --check src tests",
    "lint:fix": "eslint --fix src tests && prettier --write src tests",
    "clean": "rm -rf dist"
  },
  "devDependencies": {
    "@aws/amazon-q-developer-cli-eslint-config": "workspace:^",
    "@aws/amazon-q-developer-cli-shared": "workspace:^",
    "@aws/amazon-q-developer-cli-tsconfig": "workspace:^",
    "@aws/amazon-q-developer-cli-types": "workspace:^",
    "@types/semver": "^7.5.8",
    "@withfig/autocomplete-types": "^1.31.0",
    "eslint": "^9.16.0",
    "typescript": "^5.7.2",
    "vitest": "^2.1.8"
  },
  "dependencies": {
<<<<<<< HEAD
    "@aws/amazon-q-developer-cli-api-bindings": "workspace:~",
    "@aws/amazon-q-developer-cli-api-bindings-wrappers": "workspace:^",
    "@aws/amazon-q-developer-cli-api-client": "workspace:^",
    "@aws/amazon-q-developer-cli-shell-parser": "workspace:^",
=======
    "@amzn/fig-io-api-bindings": "workspace:~",
    "@amzn/fig-io-api-bindings-wrappers": "workspace:^",
    "@amzn/fig-io-shell-parser": "workspace:^",
>>>>>>> 4d757c4e
    "@fig/autocomplete-generators": "^2.4.0",
    "@fig/autocomplete-helpers": "^1.0.7",
    "@fig/autocomplete-shared": "^1.1.2",
    "loglevel": "^1.9.2",
    "semver": "^7.6.3",
    "zod": "^3.24.1"
  }
}<|MERGE_RESOLUTION|>--- conflicted
+++ resolved
@@ -31,16 +31,9 @@
     "vitest": "^2.1.8"
   },
   "dependencies": {
-<<<<<<< HEAD
     "@aws/amazon-q-developer-cli-api-bindings": "workspace:~",
     "@aws/amazon-q-developer-cli-api-bindings-wrappers": "workspace:^",
-    "@aws/amazon-q-developer-cli-api-client": "workspace:^",
     "@aws/amazon-q-developer-cli-shell-parser": "workspace:^",
-=======
-    "@amzn/fig-io-api-bindings": "workspace:~",
-    "@amzn/fig-io-api-bindings-wrappers": "workspace:^",
-    "@amzn/fig-io-shell-parser": "workspace:^",
->>>>>>> 4d757c4e
     "@fig/autocomplete-generators": "^2.4.0",
     "@fig/autocomplete-helpers": "^1.0.7",
     "@fig/autocomplete-shared": "^1.1.2",
