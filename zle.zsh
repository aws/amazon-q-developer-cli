zmodload zsh/system

# Integrate with ZSH line editor
autoload -U +X add-zle-hook-widget
function fig_zsh_keybuffer() { 
    # if [ ! -f ~/.fig/insertion-lock ] && [ $PENDING = "0" ]; then
    #     fig bg:zsh-keybuffer $CURSOR "$BUFFER" $HISTNO
    # fi

    if (( PENDING || KEYS_QUEUED_COUNT )); then
      if (( ! ${+_fig_redraw_fd} )); then
        typeset -gi _fig_redraw_fd
        if sysopen -o cloexec -ru _fig_redraw_fd /dev/null; then
          zle -F $_fig_redraw_fd fig_zsh_redraw
        else
          unset _fig_redraw_fd
        fi
      fi
    else
      fig_zsh_redraw
    fi
 }

function fig_zsh_redraw() {
    if (( ${+_fig_redraw_fd} )); then
      zle -F "$_fig_redraw_fd"
      exec {_fig_redraw_fd}>&-
      unset _fig_redraw_fd
    fi

<<<<<<< HEAD
    (echo fig bg:fish-keybuffer $TERM_SESSION_ID $FIG_INTEGRATION_VERSION $HISTNO $CURSOR \""$BUFFER"\" | base64 | nc -U /tmp/fig.socket &)
=======
    echo fig bg:zsh-keybuffer $TERM_SESSION_ID $FIG_INTEGRATION_VERSION $HISTNO $CURSOR \""$BUFFER"\" | base64 | nc -U /tmp/fig.socket
>>>>>>> ecc87a05
}

function fig_hide() { 
    fig bg:hide &!
}

# Delete any widget, if it already exists
add-zle-hook-widget line-pre-redraw fig_zsh_keybuffer

# Update keybuffer on new line
add-zle-hook-widget line-init fig_zsh_keybuffer

# Hide when going through history (see also: histno logic in ShellHooksManager.updateKeybuffer)
add-zle-hook-widget history-line-set fig_hide

# Hide when searching
add-zle-hook-widget isearch-update fig_hide

# Create insertion facility
function fig_insert () {
    immediate=$(< ~/.fig/zle/immediate)
    insertion=$(< ~/.fig/zle/insert)
    deletion=$(< ~/.fig/zle/delete)
    offset=$(< ~/.fig/zle/offset)

    if [ ! $deletion = "0" ]; then
        LBUFFER=${LBUFFER:0:-deletion}
    fi

    RBUFFER=${insertion}${RBUFFER}
    CURSOR=$CURSOR+${#insertion}-$offset

    if [ $immediate = "1" ]; then
        zle accept-line
    fi

}

zle -N fig_insert

# Bind to arbitrary unicode character
# If this changes, make sure to update coresponding keycode in ZLEIntegration.insert
# And increment $FIG_INTEGRATION_VERSION
bindkey '◧' fig_insert<|MERGE_RESOLUTION|>--- conflicted
+++ resolved
@@ -28,11 +28,8 @@
       unset _fig_redraw_fd
     fi
 
-<<<<<<< HEAD
-    (echo fig bg:fish-keybuffer $TERM_SESSION_ID $FIG_INTEGRATION_VERSION $HISTNO $CURSOR \""$BUFFER"\" | base64 | nc -U /tmp/fig.socket &)
-=======
-    echo fig bg:zsh-keybuffer $TERM_SESSION_ID $FIG_INTEGRATION_VERSION $HISTNO $CURSOR \""$BUFFER"\" | base64 | nc -U /tmp/fig.socket
->>>>>>> ecc87a05
+
+    ( echo fig bg:zsh-keybuffer $TERM_SESSION_ID $FIG_INTEGRATION_VERSION $HISTNO $CURSOR \""$BUFFER"\" | base64 | nc -U /tmp/fig.socket &)
 }
 
 function fig_hide() { 
