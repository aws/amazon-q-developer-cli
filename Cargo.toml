[workspace]
resolver = "2"
members = [
    "crates/*",
    "crates/fig_desktop/fuzz",
    "crates/macos-utils/accessibility-master/accessibility",
    "crates/macos-utils/accessibility-master/accessibility-sys",
    "crates/macos-utils/appkit-nsworkspace-bindings",
    "tests/fig-api/fig-api-mock",
    "tests/figterm2",
]

[workspace.package]
authors = [
    "Amazon Q CLI Team (q-cli@amazon.com)",
    "Chay Nabors (nabochay@amazon.com)",
    "Brandon Kiser (bskiser@amazon.com)",
]
edition = "2021"
homepage = "https://aws.amazon.com/q/"
publish = false
<<<<<<< HEAD
version = "1.7.3"
=======
version = "1.9.1"
>>>>>>> 5d2c2807
license = "MIT OR Apache-2.0"

[workspace.dependencies]
amzn-codewhisperer-client = { path = "crates/amzn-codewhisperer-client" }
amzn-codewhisperer-streaming-client = { path = "crates/amzn-codewhisperer-streaming-client" }
amzn-consolas-client = { path = "crates/amzn-consolas-client" }
amzn-qdeveloper-client = { path = "crates/amzn-qdeveloper-client" }
amzn-qdeveloper-streaming-client = { path = "crates/amzn-qdeveloper-streaming-client" }
anstream = "0.6.13"
anyhow = "1.0.98"
appkit-nsworkspace-bindings = { path = "crates/macos-utils/appkit-nsworkspace-bindings" }
async-trait = "0.1.87"
aws-smithy-runtime-api = "1.6.1"
aws-smithy-types = "1.2.10"
aws-types = "1.3.0"
base64 = "0.22.1"
block2 = "0.5.1"
bytes = "1.10.1"
bitflags = { version = "2.9.0", features = ["serde"] }
bstr = "1.12.0"
camino = { version = "1.1.3", features = ["serde1"] }
cfg-if = "1.0.0"
clap = { version = "4.5.32", features = [
    "deprecated",
    "derive",
    "string",
    "unicode",
    "wrap_help",
] }
cocoa = "0.26.0"
color-print = "0.3.5"
convert_case = "0.8.0"
core-foundation = "0.10.0"
core-foundation-sys = "0.8.7"
core-graphics = "0.24.0"
crossterm = { version = "0.28.1", features = ["event-stream", "events"] }
dashmap = "6.0.1"
dirs = "5.0.0"
eyre = "0.6.8"
fig_api_client = { path = "crates/fig_api_client" }
fig_auth = { path = "crates/fig_auth" }
fig_aws_common = { path = "crates/fig_aws_common" }
fig_desktop_api = { path = "crates/fig_desktop_api" }
fig_diagnostic = { path = "crates/fig_diagnostic" }
fig_install = { path = "crates/fig_install" }
fig_integrations = { path = "crates/fig_integrations" }
fig_ipc = { path = "crates/fig_ipc" }
fig_log = { path = "crates/fig_log" }
fig_os_shim = { path = "crates/fig_os_shim" }
fig_proto = { path = "crates/fig_proto" }
fig_remote_ipc = { path = "crates/fig_remote_ipc" }
fig_request = { path = "crates/fig_request" }
fig_settings = { path = "crates/fig_settings" }
fig_telemetry = { path = "crates/fig_telemetry" }
fig_telemetry_core = { path = "crates/fig_telemetry_core" }
fig_test_utils = { path = "crates/fig_test_utils" }
fig_util = { path = "crates/fig_util" }
flate2 = "1.1.1"
flume = "0.11.0"
futures = "0.3.26"
glob = "0.3.2"
globset = "0.4.16"
hex = "0.4.3"
http = "1.2.0"
indicatif = "0.17.11"
indoc = "2.0.6"
insta = "1.42.2"
libc = "0.2.171"
<<<<<<< HEAD
=======
mcp_client = { path = "crates/mcp_client" }
>>>>>>> 5d2c2807
mimalloc = "0.1.46"
nix = { version = "0.29.0", features = [
    "feature",
    "fs",
    "ioctl",
    "process",
    "signal",
    "term",
    "user",
] }
objc = "0.2.7"
objc2 = "0.5.2"
objc2-app-kit = "0.2.2"
objc2-foundation = "0.2.2"
objc2-input-method-kit = "0.2.2"
parking_lot = "0.12.3"
percent-encoding = "2.2.0"
portable-pty = "0.8.1"
q_chat = { path = "crates/q_chat" }
r2d2 = "0.8.10"
r2d2_sqlite = "0.25.0"
rand = "0.9.0"
regex = "1.7.0"
reqwest = { version = "0.12.14", default-features = false, features = [
    # defaults except tls
    "http2",
    "charset",
    # tls backend
    "rustls-tls",
    "rustls-tls-native-roots",
    # other features
    "gzip",
    "json",
    "socks",
    "cookies",
] }
ring = "0.17.14"
rusqlite = { version = "0.32.1", features = ["bundled", "serde_json"] }
shellexpand = "3.0.0"
shell-color = { path = "crates/shell-color" }
semver = { version = "1.0.26", features = ["serde"] }
serde = { version = "1.0.219", features = ["derive", "rc"] }
serde_json = "1.0.140"
sha2 = "0.10.6"
shlex = "1.3.0"
similar = "2.7.0"
spinners = "4.1.0"
strum = { version = "0.27.1", features = ["derive"] }
sysinfo = "0.32.0"
thiserror = "2.0.12"
tempfile = "3.18.0"
time = { version = "0.3.39", features = [
    "parsing",
    "formatting",
    "local-offset",
    "macros",
    "serde",
] }
tokio = { version = "1.44.2", features = ["full"] }
tokio-tungstenite = "0.26.2"
<<<<<<< HEAD
tokio-util = { version = "0.7.14", features = ["codec", "compat"] }
=======
tokio-util = { version = "0.7.15", features = ["codec", "compat"] }
>>>>>>> 5d2c2807
toml = "0.8.12"
tracing = { version = "0.1.40", features = ["log"] }
tracing-subscriber = { version = "0.3.19", features = [
    "env-filter",
    "fmt",
    "parking_lot",
    "time",
] }
unicode-width = "0.2.0"
url = "2.5.4"
uuid = { version = "1.15.1", features = ["v4", "serde"] }
walkdir = "2.5.0"
which = "6.0.3"
whoami = "1.5.1"
winnow = "0.6.2"

# Keep these minor synced with reqwest
# https://github.com/seanmonstar/reqwest/blob/v0.12.12/Cargo.toml
rustls = "0.23.23"
rustls-native-certs = "0.8.1"
webpki-roots = "0.26.8"


[workspace.lints.rust]
future_incompatible = "warn"
nonstandard_style = "warn"
rust_2018_idioms = "warn"

[workspace.lints.clippy]
await_holding_lock = "warn"
char_lit_as_u8 = "warn"
checked_conversions = "warn"
dbg_macro = "warn"
debug_assert_with_mut_call = "warn"
# doc_markdown = "warn"
empty_enum = "warn"
enum_glob_use = "warn"
exit = "warn"
expl_impl_clone_on_copy = "warn"
explicit_deref_methods = "warn"
explicit_into_iter_loop = "warn"
fallible_impl_from = "warn"
filter_map_next = "warn"
flat_map_option = "warn"
float_cmp_const = "warn"
fn_params_excessive_bools = "warn"
from_iter_instead_of_collect = "warn"
if_let_mutex = "warn"
implicit_clone = "warn"
imprecise_flops = "warn"
inefficient_to_string = "warn"
invalid_upcast_comparisons = "warn"
large_digit_groups = "warn"
large_stack_arrays = "warn"
large_types_passed_by_value = "warn"
let_unit_value = "warn"
linkedlist = "warn"
lossy_float_literal = "warn"
macro_use_imports = "warn"
manual_ok_or = "warn"
map_err_ignore = "warn"
map_flatten = "warn"
map_unwrap_or = "warn"
match_on_vec_items = "warn"
# match_same_arms = "warn"
match_wild_err_arm = "warn"
match_wildcard_for_single_variants = "warn"
mem_forget = "warn"
missing_enforced_import_renames = "warn"
mut_mut = "warn"
mutex_integer = "warn"
needless_borrow = "warn"
needless_continue = "warn"
needless_for_each = "warn"
option_option = "warn"
path_buf_push_overwrite = "warn"
ptr_as_ptr = "warn"
rc_mutex = "warn"
ref_option_ref = "warn"
rest_pat_in_fully_bound_structs = "warn"
same_functions_in_if_condition = "warn"
semicolon_if_nothing_returned = "warn"
string_add_assign = "warn"
string_add = "warn"
string_lit_as_bytes = "warn"
string_to_string = "warn"
todo = "warn"
trait_duplication_in_bounds = "warn"
unimplemented = "warn"
unnested_or_patterns = "warn"
unused_self = "warn"
useless_transmute = "warn"
verbose_file_reads = "warn"
zero_sized_map_values = "warn"

[profile.release]
debug = 1
incremental = true
lto = "off"

[profile.dev.package.insta]
opt-level = 3

[profile.dev.package.similar]
opt-level = 3

[profile.dev.package.backtrace]
opt-level = 3<|MERGE_RESOLUTION|>--- conflicted
+++ resolved
@@ -19,11 +19,7 @@
 edition = "2021"
 homepage = "https://aws.amazon.com/q/"
 publish = false
-<<<<<<< HEAD
-version = "1.7.3"
-=======
 version = "1.9.1"
->>>>>>> 5d2c2807
 license = "MIT OR Apache-2.0"
 
 [workspace.dependencies]
@@ -92,10 +88,7 @@
 indoc = "2.0.6"
 insta = "1.42.2"
 libc = "0.2.171"
-<<<<<<< HEAD
-=======
 mcp_client = { path = "crates/mcp_client" }
->>>>>>> 5d2c2807
 mimalloc = "0.1.46"
 nix = { version = "0.29.0", features = [
     "feature",
@@ -156,11 +149,7 @@
 ] }
 tokio = { version = "1.44.2", features = ["full"] }
 tokio-tungstenite = "0.26.2"
-<<<<<<< HEAD
-tokio-util = { version = "0.7.14", features = ["codec", "compat"] }
-=======
 tokio-util = { version = "0.7.15", features = ["codec", "compat"] }
->>>>>>> 5d2c2807
 toml = "0.8.12"
 tracing = { version = "0.1.40", features = ["log"] }
 tracing-subscriber = { version = "0.3.19", features = [
