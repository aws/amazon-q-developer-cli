--- conflicted
+++ resolved
@@ -13,13 +13,8 @@
 async-trait = "0.1.56"
 bitflags = "1.3.2"
 cfg-if = "1.0.0"
-<<<<<<< HEAD
-clap = { version = "3.2.5", features = ["derive"] }
+clap = { version = "3.2.6", features = ["derive"] }
 clap_complete = "3.2.2"
-=======
-clap = { version = "3.2.6", features = ["derive"] }
-clap_complete = "3.1.1"
->>>>>>> 204ad0d7
 clap_complete_fig = "3.1.4"
 crossterm = "0.23.1"
 ctrlc = "3.2.1"
