--- conflicted
+++ resolved
@@ -8,7 +8,7 @@
 mod os;
 mod state;
 
-use crate::state::AppState;
+use crate::state::{AppState, AppStateType};
 use std::sync::{Arc, Mutex};
 use tauri::{
     plugin::{Builder, TauriPlugin},
@@ -20,7 +20,6 @@
 fn declare_constants() -> String {
     let mut script: Vec<&str> = Vec::new();
 
-<<<<<<< HEAD
     script.push(
         r#"
     if (!window.fig) {
@@ -45,26 +44,10 @@
 }
 
 fn main() {
-    tauri::Builder::default()
-        .plugin(constants_plugin())
-        .manage(Arc::new(Mutex::new(AppState::default())))
-        .setup(|app| {
-            //let state = app.state::<AppState>();
-
-            // spawn(handle_ipc(app.handle(), state.inner().clone()));
-            // spawn(handle_window(app.handle(), state.inner().clone()));
-            Ok(())
-        })
-        .invoke_handler(tauri::generate_handler![api::handle_api_request,])
-        .run(tauri::generate_context!())
-        .expect("error while running tauri application")
-=======
-use crate::state::{AppState, AppStateType};
-
-fn main() {
     fig_log::init_logger("fig-tauri.log").unwrap();
 
     tauri::Builder::default()
+        .plugin(constants_plugin())
         .manage(Arc::new(Mutex::new(AppState::default())))
         .setup(|app| {
             let state = app.state::<AppStateType>();
@@ -75,5 +58,4 @@
         .invoke_handler(tauri::generate_handler![api::handle_api_request])
         .run(tauri::generate_context!())
         .expect("error while running tauri application");
->>>>>>> 25c7aa9d
 }