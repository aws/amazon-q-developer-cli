--- conflicted
+++ resolved
@@ -24,17 +24,6 @@
         let anchor = request.anchor.expect("Missing anchor field");
         let size = request.size.as_ref().expect("Missing size field");
 
-<<<<<<< HEAD
-        proxy
-            .send_event(FigEvent::WindowEvent {
-                fig_id: fig_id.clone(),
-                window_event: FigWindowEvent::Reanchor {
-                    x: anchor.x as i32,
-                    y: anchor.y as i32,
-                },
-            })
-            .unwrap();
-
         proxy
             .send_event(FigEvent::WindowEvent {
                 fig_id: fig_id.clone(),
@@ -44,19 +33,18 @@
                 },
             })
             .unwrap();
-=======
-        state.send_event(WindowEvent::Resize {
-            width: size.width as u32,
-            height: size.height as u32,
-        });
 
-        state.send_event(WindowEvent::Reanchor {
-            x: anchor.x as i32,
-            y: anchor.y as i32,
-        });
+        proxy
+            .send_event(FigEvent::WindowEvent {
+                fig_id,
+                window_event: FigWindowEvent::Reanchor {
+                    x: anchor.x as i32,
+                    y: anchor.y as i32,
+                },
+            })
+            .unwrap();
 
         // NOTE(mia): this code never restores the window on linux
->>>>>>> c9373549
 
         // Workaround to nonapplicably zero sized windows
         // match size.width == 1.0 || size.height == 1.0 {
