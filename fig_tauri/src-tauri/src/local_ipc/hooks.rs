use std::sync::Arc;

use anyhow::Result;
use bytes::BytesMut;
use fig_proto::fig::server_originated_message::Submessage as ServerOriginatedSubMessage;
use fig_proto::fig::{
    EditBufferChangedNotification,
    KeyEvent,
    KeybindingPressedNotification,
    Notification,
    NotificationType,
    ServerOriginatedMessage,
};
use fig_proto::local::{
    CursorPositionHook,
    EditBufferHook,
    FileChangedHook,
    FocusChangeHook,
    InterceptedKeyHook,
    PreExecHook,
    PromptHook,
};
use fig_proto::prost::Message;
<<<<<<< HEAD
use tracing::debug;
use wry::application::event_loop::EventLoopProxy;
=======
use tracing::{
    debug,
    warn,
};
>>>>>>> c9373549

use crate::figterm::{
    ensure_figterm,
    FigtermSessionId,
};
use crate::window::FigWindowEvent;
use crate::{
    FigEvent,
    GlobalState,
    NotificationsState,
    AUTOCOMPLETE_ID,
    FIG_PROTO_MESSAGE_RECIEVED,
};

pub async fn send_notification(
    notification_type: &NotificationType,
    notification: Notification,
    notification_state: &NotificationsState,
    proxy: &EventLoopProxy<FigEvent>,
) -> Result<()> {
    for sub in notification_state.subscriptions.iter() {
        let message_id = match sub.get(notification_type) {
            Some(id) => *id,
            None => continue,
        };

        let message = ServerOriginatedMessage {
            id: Some(message_id),
            submessage: Some(ServerOriginatedSubMessage::Notification(notification.clone())),
        };

        let mut encoded = BytesMut::new();
        message.encode(&mut encoded).unwrap();

        proxy
            .send_event(FigEvent::WindowEvent {
                fig_id: sub.key().clone(),
                window_event: FigWindowEvent::Emit {
                    event: FIG_PROTO_MESSAGE_RECIEVED.into(),
                    payload: base64::encode(encoded),
                },
            })
            .unwrap()
    }

    Ok(())
}

pub async fn edit_buffer(
    hook: EditBufferHook,
    global_state: Arc<GlobalState>,
    proxy: &EventLoopProxy<FigEvent>,
) -> Result<()> {
    let session_id = FigtermSessionId(hook.context.clone().unwrap().session_id.unwrap());
    ensure_figterm(session_id.clone(), global_state.clone());

    global_state.figterm_state.with_mut(session_id.clone(), |session| {
        session.edit_buffer.text = hook.text.clone();
        session.edit_buffer.cursor = hook.cursor;
        session.context = hook.context.clone();
    });

    for sub in global_state.notifications_state.subscriptions.iter() {
        let message_id = match sub.get(&NotificationType::NotifyOnEditbuffferChange) {
            Some(id) => *id,
            None => continue,
        };

        let hook = hook.clone();
        let session_id = session_id.clone();
        let message = ServerOriginatedMessage {
            id: Some(message_id),
            submessage: Some(ServerOriginatedSubMessage::Notification(Notification {
                r#type: Some(fig_proto::fig::notification::Type::EditBufferNotification(
                    EditBufferChangedNotification {
                        context: hook.context,
                        buffer: Some(hook.text),
                        cursor: Some(hook.cursor.try_into().unwrap()),
                        session_id: Some(session_id.0),
                    },
                )),
            })),
        };

        let mut encoded = BytesMut::new();
        message.encode(&mut encoded).unwrap();

        proxy
            .send_event(FigEvent::WindowEvent {
                fig_id: sub.key().clone(),
                window_event: FigWindowEvent::Emit {
                    event: FIG_PROTO_MESSAGE_RECIEVED.into(),
                    payload: base64::encode(encoded),
                },
            })
            .unwrap();
    }

    Ok(())
}

<<<<<<< HEAD
pub async fn caret_position(
    CursorPositionHook { x, y, width, height }: CursorPositionHook,
    proxy: &EventLoopProxy<FigEvent>,
) -> Result<()> {
    debug!("Cursor Position: {x} {y} {width} {height}");

    proxy
        .send_event(FigEvent::WindowEvent {
            fig_id: AUTOCOMPLETE_ID.clone(),
            window_event: FigWindowEvent::UpdateCaret { x, y, width, height },
        })
        .unwrap();

    // proxy
    //    .send_event(FigEvent::WindowEvent {
    //        fig_id: AUTOCOMPLETE_ID.clone(),
    //        window_event: FigWindowEvent::Reanchor { x, y },
    //    })
    //    .unwrap();
=======
pub async fn caret_position(hook: CursorPositionHook, state: &WindowState) -> Result<()> {
    state.send_event(WindowEvent::UpdateCaret {
        x: hook.x,
        y: hook.y,
        width: hook.width,
        height: hook.height,
    });

    state.send_event(WindowEvent::Reanchor { x: hook.x, y: hook.y });
>>>>>>> c9373549

    Ok(())
}

pub async fn prompt(hook: PromptHook) -> Result<()> {
    Ok(())
}

pub async fn focus_change(_: FocusChangeHook, state: &WindowState) -> Result<()> {
    state.send_event(WindowEvent::Hide);

    Ok(())
}

pub async fn pre_exec(hook: PreExecHook) -> Result<()> {
    Ok(())
}

pub async fn intercepted_key(
    InterceptedKeyHook { key, action, .. }: InterceptedKeyHook,
    global_state: &GlobalState,
    proxy: &EventLoopProxy<FigEvent>,
) -> Result<()> {
    debug!("Intercepted Key Action: {:?}", action);

    send_notification(
        &NotificationType::NotifyOnKeybindingPressed,
        Notification {
            r#type: Some(fig_proto::fig::notification::Type::KeybindingPressedNotification(
                KeybindingPressedNotification {
                    keypress: Some(KeyEvent {
                        characters: Some(key),
                        ..Default::default()
                    }),
                    action: Some(action),
                },
            )),
        },
        &global_state.notifications_state,
        proxy,
    )
    .await
    .unwrap();

    Ok(())
}

pub async fn file_changed(file_changed_hook: FileChangedHook) -> Result<()> {
    Ok(())
}<|MERGE_RESOLUTION|>--- conflicted
+++ resolved
@@ -21,15 +21,10 @@
     PromptHook,
 };
 use fig_proto::prost::Message;
-<<<<<<< HEAD
-use tracing::debug;
-use wry::application::event_loop::EventLoopProxy;
-=======
 use tracing::{
     debug,
-    warn,
 };
->>>>>>> c9373549
+use wry::application::event_loop::EventLoopProxy;
 
 use crate::figterm::{
     ensure_figterm,
@@ -131,7 +126,6 @@
     Ok(())
 }
 
-<<<<<<< HEAD
 pub async fn caret_position(
     CursorPositionHook { x, y, width, height }: CursorPositionHook,
     proxy: &EventLoopProxy<FigEvent>,
@@ -141,42 +135,29 @@
     proxy
         .send_event(FigEvent::WindowEvent {
             fig_id: AUTOCOMPLETE_ID.clone(),
-            window_event: FigWindowEvent::UpdateCaret { x, y, width, height },
+            window_event: FigWindowEvent::Reanchor { x, y },
         })
         .unwrap();
-
-    // proxy
-    //    .send_event(FigEvent::WindowEvent {
-    //        fig_id: AUTOCOMPLETE_ID.clone(),
-    //        window_event: FigWindowEvent::Reanchor { x, y },
-    //    })
-    //    .unwrap();
-=======
-pub async fn caret_position(hook: CursorPositionHook, state: &WindowState) -> Result<()> {
-    state.send_event(WindowEvent::UpdateCaret {
-        x: hook.x,
-        y: hook.y,
-        width: hook.width,
-        height: hook.height,
-    });
-
-    state.send_event(WindowEvent::Reanchor { x: hook.x, y: hook.y });
->>>>>>> c9373549
 
     Ok(())
 }
 
-pub async fn prompt(hook: PromptHook) -> Result<()> {
+pub async fn prompt(_hook: PromptHook) -> Result<()> {
     Ok(())
 }
 
-pub async fn focus_change(_: FocusChangeHook, state: &WindowState) -> Result<()> {
-    state.send_event(WindowEvent::Hide);
+pub async fn focus_change(_: FocusChangeHook, proxy: &EventLoopProxy<FigEvent>) -> Result<()> {
+    proxy
+        .send_event(FigEvent::WindowEvent {
+            fig_id: AUTOCOMPLETE_ID.clone(),
+            window_event: FigWindowEvent::Hide,
+        })
+        .unwrap();
 
     Ok(())
 }
 
-pub async fn pre_exec(hook: PreExecHook) -> Result<()> {
+pub async fn pre_exec(_hook: PreExecHook) -> Result<()> {
     Ok(())
 }
 
@@ -209,6 +190,6 @@
     Ok(())
 }
 
-pub async fn file_changed(file_changed_hook: FileChangedHook) -> Result<()> {
+pub async fn file_changed(_file_changed_hook: FileChangedHook) -> Result<()> {
     Ok(())
 }