// !$*UTF8*$!
{
	archiveVersion = 1;
	classes = {
	};
	objectVersion = 54;
	objects = {

/* Begin PBXBuildFile section */
		1A1F160025A7A93E0074D541 /* KeyBindingsManager.swift in Sources */ = {isa = PBXBuildFile; fileRef = 1A1F15FF25A7A93E0074D541 /* KeyBindingsManager.swift */; };
		1A63312125A4BE6D00CEA06A /* Keystroke.swift in Sources */ = {isa = PBXBuildFile; fileRef = 1A63312025A4BE6D00CEA06A /* Keystroke.swift */; };
		750CF21826A1055F0094D76A /* Config.swift in Sources */ = {isa = PBXBuildFile; fileRef = 750CF21726A1055F0094D76A /* Config.swift */; };
		7510F89824A6910500E86F7C /* AppleTerminalView.swift in Sources */ = {isa = PBXBuildFile; fileRef = 7510F87524A6910500E86F7C /* AppleTerminalView.swift */; };
		7510F89924A6910500E86F7C /* TerminalViewDelegate.swift in Sources */ = {isa = PBXBuildFile; fileRef = 7510F87624A6910500E86F7C /* TerminalViewDelegate.swift */; };
		7510F89A24A6910500E86F7C /* Extensions.swift in Sources */ = {isa = PBXBuildFile; fileRef = 7510F87724A6910500E86F7C /* Extensions.swift */; };
		7510F89B24A6910500E86F7C /* CharSets.swift in Sources */ = {isa = PBXBuildFile; fileRef = 7510F87824A6910500E86F7C /* CharSets.swift */; };
		7510F89C24A6910500E86F7C /* Buffer.swift in Sources */ = {isa = PBXBuildFile; fileRef = 7510F87924A6910500E86F7C /* Buffer.swift */; };
		7510F89D24A6910500E86F7C /* Utilities.swift in Sources */ = {isa = PBXBuildFile; fileRef = 7510F87A24A6910500E86F7C /* Utilities.swift */; };
		7510F89E24A6910500E86F7C /* BufferSet.swift in Sources */ = {isa = PBXBuildFile; fileRef = 7510F87B24A6910500E86F7C /* BufferSet.swift */; };
		7510F89F24A6910500E86F7C /* Terminal.swift in Sources */ = {isa = PBXBuildFile; fileRef = 7510F87C24A6910500E86F7C /* Terminal.swift */; };
		7510F8A024A6910500E86F7C /* EscapeSequences.swift in Sources */ = {isa = PBXBuildFile; fileRef = 7510F87D24A6910500E86F7C /* EscapeSequences.swift */; };
		7510F8A124A6910500E86F7C /* BufferLine.swift in Sources */ = {isa = PBXBuildFile; fileRef = 7510F87E24A6910500E86F7C /* BufferLine.swift */; };
		7510F8A224A6910500E86F7C /* CircularList.swift in Sources */ = {isa = PBXBuildFile; fileRef = 7510F87F24A6910500E86F7C /* CircularList.swift */; };
		7510F8A324A6910500E86F7C /* iOSTerminalView.swift in Sources */ = {isa = PBXBuildFile; fileRef = 7510F88124A6910500E86F7C /* iOSTerminalView.swift */; };
		7510F8A424A6910500E86F7C /* iOSCaretView.swift in Sources */ = {isa = PBXBuildFile; fileRef = 7510F88224A6910500E86F7C /* iOSCaretView.swift */; };
		7510F8A624A6910500E86F7C /* iOSAccessoryView.swift in Sources */ = {isa = PBXBuildFile; fileRef = 7510F88424A6910500E86F7C /* iOSAccessoryView.swift */; };
		7510F8A724A6910500E86F7C /* MacAccessibilityService.swift in Sources */ = {isa = PBXBuildFile; fileRef = 7510F88624A6910500E86F7C /* MacAccessibilityService.swift */; };
		7510F8A824A6910500E86F7C /* MacDebugView.swift in Sources */ = {isa = PBXBuildFile; fileRef = 7510F88724A6910500E86F7C /* MacDebugView.swift */; };
		7510F8A924A6910500E86F7C /* MacLocalTerminalView.swift in Sources */ = {isa = PBXBuildFile; fileRef = 7510F88824A6910500E86F7C /* MacLocalTerminalView.swift */; };
		7510F8AA24A6910500E86F7C /* MacCaretView.swift in Sources */ = {isa = PBXBuildFile; fileRef = 7510F88924A6910500E86F7C /* MacCaretView.swift */; };
		7510F8AC24A6910500E86F7C /* MacTerminalView.swift in Sources */ = {isa = PBXBuildFile; fileRef = 7510F88B24A6910500E86F7C /* MacTerminalView.swift */; };
		7510F8AD24A6910500E86F7C /* SelectionService.swift in Sources */ = {isa = PBXBuildFile; fileRef = 7510F88C24A6910500E86F7C /* SelectionService.swift */; };
		7510F8AE24A6910500E86F7C /* SixelDcsHandler.swift in Sources */ = {isa = PBXBuildFile; fileRef = 7510F88D24A6910500E86F7C /* SixelDcsHandler.swift */; };
		7510F8AF24A6910500E86F7C /* HeadlessTerminal.swift in Sources */ = {isa = PBXBuildFile; fileRef = 7510F88E24A6910500E86F7C /* HeadlessTerminal.swift */; };
		7510F8B024A6910500E86F7C /* LocalProcess.swift in Sources */ = {isa = PBXBuildFile; fileRef = 7510F88F24A6910500E86F7C /* LocalProcess.swift */; };
		7510F8B124A6910500E86F7C /* Line.swift in Sources */ = {isa = PBXBuildFile; fileRef = 7510F89024A6910500E86F7C /* Line.swift */; };
		7510F8B224A6910500E86F7C /* CharData.swift in Sources */ = {isa = PBXBuildFile; fileRef = 7510F89124A6910500E86F7C /* CharData.swift */; };
		7510F8B324A6910500E86F7C /* TerminalOptions.swift in Sources */ = {isa = PBXBuildFile; fileRef = 7510F89224A6910500E86F7C /* TerminalOptions.swift */; };
		7510F8B424A6910500E86F7C /* Colors.swift in Sources */ = {isa = PBXBuildFile; fileRef = 7510F89324A6910500E86F7C /* Colors.swift */; };
		7510F8B524A6910500E86F7C /* SearchService.swift in Sources */ = {isa = PBXBuildFile; fileRef = 7510F89424A6910500E86F7C /* SearchService.swift */; };
		7510F8B624A6910500E86F7C /* Position.swift in Sources */ = {isa = PBXBuildFile; fileRef = 7510F89524A6910500E86F7C /* Position.swift */; };
		7510F8B724A6910500E86F7C /* EscapeSequenceParser.swift in Sources */ = {isa = PBXBuildFile; fileRef = 7510F89624A6910500E86F7C /* EscapeSequenceParser.swift */; };
		7510F8B824A6910500E86F7C /* Pty.swift in Sources */ = {isa = PBXBuildFile; fileRef = 7510F89724A6910500E86F7C /* Pty.swift */; };
		7510F8BD24A9861E00E86F7C /* PrivateWindow.m in Sources */ = {isa = PBXBuildFile; fileRef = 7510F8BC24A9861E00E86F7C /* PrivateWindow.m */; };
		7510F8BF24A99A4B00E86F7C /* WindowService.swift in Sources */ = {isa = PBXBuildFile; fileRef = 7510F8BE24A99A4B00E86F7C /* WindowService.swift */; };
		7510F8C124A9B32D00E86F7C /* WindowManager.swift in Sources */ = {isa = PBXBuildFile; fileRef = 7510F8C024A9B32D00E86F7C /* WindowManager.swift */; };
		7512A48B263252EF00CDE824 /* Sparkle in Frameworks */ = {isa = PBXBuildFile; productRef = 7512A48A263252EF00CDE824 /* Sparkle */; };
		7518606F255B2A0A0000A7C7 /* flag@2x.png in Resources */ = {isa = PBXBuildFile; fileRef = 75186069255B2A090000A7C7 /* flag@2x.png */; };
		75186070255B2A0A0000A7C7 /* asterisk@2x.png in Resources */ = {isa = PBXBuildFile; fileRef = 7518606A255B2A090000A7C7 /* asterisk@2x.png */; };
		75186071255B2A0A0000A7C7 /* option@2x.png in Resources */ = {isa = PBXBuildFile; fileRef = 7518606B255B2A090000A7C7 /* option@2x.png */; };
		75186072255B2A0A0000A7C7 /* carrot@2x.png in Resources */ = {isa = PBXBuildFile; fileRef = 7518606C255B2A090000A7C7 /* carrot@2x.png */; };
		75186073255B2A0A0000A7C7 /* string@2x.png in Resources */ = {isa = PBXBuildFile; fileRef = 7518606D255B2A090000A7C7 /* string@2x.png */; };
		75186074255B2A0A0000A7C7 /* command@2x.png in Resources */ = {isa = PBXBuildFile; fileRef = 7518606E255B2A0A0000A7C7 /* command@2x.png */; };
		75186083255CB0C20000A7C7 /* iterm-integration.sh in Resources */ = {isa = PBXBuildFile; fileRef = 75186077255CB0870000A7C7 /* iterm-integration.sh */; };
		75186084255CB0C20000A7C7 /* 1.0.23.sh in Resources */ = {isa = PBXBuildFile; fileRef = 75186078255CB0870000A7C7 /* 1.0.23.sh */; };
		75186085255CB0C20000A7C7 /* fig-iterm-integration.py in Resources */ = {isa = PBXBuildFile; fileRef = 75186079255CB0870000A7C7 /* fig-iterm-integration.py */; };
		75186087255CB0C20000A7C7 /* 1.0.22.sh in Resources */ = {isa = PBXBuildFile; fileRef = 7518607B255CB0870000A7C7 /* 1.0.22.sh */; };
		75186088255CB0C20000A7C7 /* uninstall.sh in Resources */ = {isa = PBXBuildFile; fileRef = 7518607C255CB0870000A7C7 /* uninstall.sh */; };
		7518608A255CB0C20000A7C7 /* 1.0.21.sh in Resources */ = {isa = PBXBuildFile; fileRef = 7518607E255CB0870000A7C7 /* 1.0.21.sh */; };
		7518608B255CB0C20000A7C7 /* feedback.sh in Resources */ = {isa = PBXBuildFile; fileRef = 7518607F255CB0870000A7C7 /* feedback.sh */; };
		7518608C255CB0C20000A7C7 /* 1.0.24.sh in Resources */ = {isa = PBXBuildFile; fileRef = 75186080255CB0870000A7C7 /* 1.0.24.sh */; };
		7518608D255CB0C20000A7C7 /* open_new_terminal_window.scpt in Resources */ = {isa = PBXBuildFile; fileRef = 75186081255CB0870000A7C7 /* open_new_terminal_window.scpt */; };
		7518608E255CB0C20000A7C7 /* 1.0.20.sh in Resources */ = {isa = PBXBuildFile; fileRef = 75186082255CB0870000A7C7 /* 1.0.20.sh */; };
		751C3BEC24B6910800B5C7FD /* Remote.swift in Sources */ = {isa = PBXBuildFile; fileRef = 751C3BEB24B6910800B5C7FD /* Remote.swift */; };
		751C3BEE24B6915000B5C7FD /* Defaults.swift in Sources */ = {isa = PBXBuildFile; fileRef = 751C3BED24B6915000B5C7FD /* Defaults.swift */; };
		751F7589246D090100E083C8 /* WebBridge.swift in Sources */ = {isa = PBXBuildFile; fileRef = 751F7588246D090100E083C8 /* WebBridge.swift */; };
		751F7591246E16D800E083C8 /* main.swift in Sources */ = {isa = PBXBuildFile; fileRef = 751F7590246E16D800E083C8 /* main.swift */; };
		7520D7F1267D98790034FE2B /* fig-0.0.3.vsix in Resources */ = {isa = PBXBuildFile; fileRef = 7520D7F0267D98790034FE2B /* fig-0.0.3.vsix */; };
		7520D8122682AEB00034FE2B /* Throttler.swift in Sources */ = {isa = PBXBuildFile; fileRef = 7520D8112682AEB00034FE2B /* Throttler.swift */; };
		75288EF924CCE72F002DF12A /* WebViewWindow.swift in Sources */ = {isa = PBXBuildFile; fileRef = 757CA887248AD067002A64A8 /* WebViewWindow.swift */; };
		75290A7D266B09CB000F4255 /* gear@2x.png in Resources */ = {isa = PBXBuildFile; fileRef = 75290A7C266B09CB000F4255 /* gear@2x.png */; };
		75290A93266F05A9000F4255 /* BashIntegration.swift in Sources */ = {isa = PBXBuildFile; fileRef = 75290A92266F05A9000F4255 /* BashIntegration.swift */; };
		75290AB4267126EB000F4255 /* iTermIntegration.swift in Sources */ = {isa = PBXBuildFile; fileRef = 75290AB3267126EB000F4255 /* iTermIntegration.swift */; };
		75290ABD26719090000F4255 /* iterm.pb.swift in Sources */ = {isa = PBXBuildFile; fileRef = 75290ABA26719090000F4255 /* iterm.pb.swift */; };
		75290ABF26719090000F4255 /* README in Resources */ = {isa = PBXBuildFile; fileRef = 75290ABC26719090000F4255 /* README */; };
		75290AC626719157000F4255 /* SwiftProtobuf in Frameworks */ = {isa = PBXBuildFile; productRef = 75290AC526719157000F4255 /* SwiftProtobuf */; };
		75290ACC2671AD1E000F4255 /* WebSocketFramer.swift in Sources */ = {isa = PBXBuildFile; fileRef = 75290ACB2671AD1D000F4255 /* WebSocketFramer.swift */; };
		752A398325CD024C00B1AC40 /* VSCodeIntegration.swift in Sources */ = {isa = PBXBuildFile; fileRef = 752A398225CD024C00B1AC40 /* VSCodeIntegration.swift */; };
		752A398625CD0FE800B1AC40 /* fig-0.0.1.vsix in Resources */ = {isa = PBXBuildFile; fileRef = 752A398525CD0FE800B1AC40 /* fig-0.0.1.vsix */; };
		752C0BD82479EEDB0077E415 /* File.swift in Sources */ = {isa = PBXBuildFile; fileRef = 752C0BD72479EEDA0077E415 /* File.swift */; };
		752C0BDA2479F37B0077E415 /* fig.js in Resources */ = {isa = PBXBuildFile; fileRef = 752C0BD92479F37B0077E415 /* fig.js */; };
		752C0BDC2479F68C0077E415 /* tutorial.css in Resources */ = {isa = PBXBuildFile; fileRef = 752C0BDB2479F68C0077E415 /* tutorial.css */; };
		752C0BDE2479F6AF0077E415 /* insert-tutorial.js in Resources */ = {isa = PBXBuildFile; fileRef = 752C0BDD2479F6AF0077E415 /* insert-tutorial.js */; };
		752C0BE0247A27790077E415 /* editor.html in Resources */ = {isa = PBXBuildFile; fileRef = 752C0BDF247A27790077E415 /* editor.html */; };
		752C0BE2247A33F20077E415 /* viewer.html in Resources */ = {isa = PBXBuildFile; fileRef = 752C0BE1247A33F10077E415 /* viewer.html */; };
		752C0BE4247B44C60077E415 /* finder.html in Resources */ = {isa = PBXBuildFile; fileRef = 752C0BE3247B44C50077E415 /* finder.html */; };
		752C0BE6247C25290077E415 /* display.html in Resources */ = {isa = PBXBuildFile; fileRef = 752C0BE5247C25280077E415 /* display.html */; };
		752D71C525AE9B7200263527 /* ssh.html in Resources */ = {isa = PBXBuildFile; fileRef = 752D71C425AE9B7200263527 /* ssh.html */; };
		752D71C725AECB4B00263527 /* ssh.mp4 in Resources */ = {isa = PBXBuildFile; fileRef = 752D71C625AECB4B00263527 /* ssh.mp4 */; };
		752D71CD25B8A6B300263527 /* Restarter.swift in Sources */ = {isa = PBXBuildFile; fileRef = 752D71CC25B8A6B200263527 /* Restarter.swift */; };
		752E68DD2620F868009E9A7E /* gradle@2x.png in Resources */ = {isa = PBXBuildFile; fileRef = 752E68DA2620F868009E9A7E /* gradle@2x.png */; };
		752E68DE2620F868009E9A7E /* slack@2x.png in Resources */ = {isa = PBXBuildFile; fileRef = 752E68DB2620F868009E9A7E /* slack@2x.png */; };
		752E68DF2620F868009E9A7E /* yarn@2x.png in Resources */ = {isa = PBXBuildFile; fileRef = 752E68DC2620F868009E9A7E /* yarn@2x.png */; };
		752E68ED2620F885009E9A7E /* azure@2x.png in Resources */ = {isa = PBXBuildFile; fileRef = 752E68E02620F882009E9A7E /* azure@2x.png */; };
		752E68EE2620F885009E9A7E /* box@2x.png in Resources */ = {isa = PBXBuildFile; fileRef = 752E68E12620F883009E9A7E /* box@2x.png */; };
		752E68EF2620F885009E9A7E /* gitlab@2x.png in Resources */ = {isa = PBXBuildFile; fileRef = 752E68E22620F883009E9A7E /* gitlab@2x.png */; };
		752E68F02620F885009E9A7E /* template@2x.png in Resources */ = {isa = PBXBuildFile; fileRef = 752E68E32620F883009E9A7E /* template@2x.png */; };
		752E68F12620F885009E9A7E /* firebase@2x.png in Resources */ = {isa = PBXBuildFile; fileRef = 752E68E42620F883009E9A7E /* firebase@2x.png */; };
		752E68F22620F885009E9A7E /* android@2x.png in Resources */ = {isa = PBXBuildFile; fileRef = 752E68E52620F884009E9A7E /* android@2x.png */; };
		752E68F32620F885009E9A7E /* aws@2x.png in Resources */ = {isa = PBXBuildFile; fileRef = 752E68E62620F884009E9A7E /* aws@2x.png */; };
		752E68F42620F885009E9A7E /* characters@2x.png in Resources */ = {isa = PBXBuildFile; fileRef = 752E68E72620F884009E9A7E /* characters@2x.png */; };
		752E68F52620F885009E9A7E /* gcloud@2x.png in Resources */ = {isa = PBXBuildFile; fileRef = 752E68E82620F884009E9A7E /* gcloud@2x.png */; };
		752E68F62620F885009E9A7E /* netlify@2x.png in Resources */ = {isa = PBXBuildFile; fileRef = 752E68E92620F884009E9A7E /* netlify@2x.png */; };
		752E68F72620F885009E9A7E /* vercel@2x.png in Resources */ = {isa = PBXBuildFile; fileRef = 752E68EA2620F884009E9A7E /* vercel@2x.png */; };
		752E68F82620F885009E9A7E /* github@2x.png in Resources */ = {isa = PBXBuildFile; fileRef = 752E68EB2620F884009E9A7E /* github@2x.png */; };
		752E68F92620F885009E9A7E /* apple@2x.png in Resources */ = {isa = PBXBuildFile; fileRef = 752E68EC2620F884009E9A7E /* apple@2x.png */; };
		754316F726E08F5C00188887 /* AppDelegate.swift in Sources */ = {isa = PBXBuildFile; fileRef = 754316F626E08F5C00188887 /* AppDelegate.swift */; };
		754316FB26E08F5D00188887 /* Assets.xcassets in Resources */ = {isa = PBXBuildFile; fileRef = 754316FA26E08F5D00188887 /* Assets.xcassets */; };
		754316FE26E08F5D00188887 /* Preview Assets.xcassets in Resources */ = {isa = PBXBuildFile; fileRef = 754316FD26E08F5D00188887 /* Preview Assets.xcassets */; };
		7543170126E08F5D00188887 /* Main.storyboard in Resources */ = {isa = PBXBuildFile; fileRef = 754316FF26E08F5D00188887 /* Main.storyboard */; };
		7543170826E0901B00188887 /* FigIMKInputController.swift in Sources */ = {isa = PBXBuildFile; fileRef = 7543170726E0901B00188887 /* FigIMKInputController.swift */; };
		754D31B525759D900020CED4 /* tutorial.html in Resources */ = {isa = PBXBuildFile; fileRef = 754D31B425759D900020CED4 /* tutorial.html */; };
		75543FD0268AC6E5003221DF /* fig-0.0.4.vsix in Resources */ = {isa = PBXBuildFile; fileRef = 75543FCF268AC6E5003221DF /* fig-0.0.4.vsix */; };
		755D0DE0247DDE050074AB5C /* FigCLI.swift in Sources */ = {isa = PBXBuildFile; fileRef = 755D0DDF247DDE050074AB5C /* FigCLI.swift */; };
		755D0DE2247EFAE10074AB5C /* Logging.swift in Sources */ = {isa = PBXBuildFile; fileRef = 755D0DE1247EFAE10074AB5C /* Logging.swift */; };
		755D0DE4247F038B0074AB5C /* logs.html in Resources */ = {isa = PBXBuildFile; fileRef = 755D0DE3247F038B0074AB5C /* logs.html */; };
		755D0F512482D4920074AB5C /* HotKey in Frameworks */ = {isa = PBXBuildFile; productRef = 755D0F502482D4920074AB5C /* HotKey */; };
		755EC8CF266997A700CBEF57 /* settings in Resources */ = {isa = PBXBuildFile; fileRef = 755EC8CE266997A600CBEF57 /* settings */; };
		755FC554268D09DE00966027 /* UpdateService.swift in Sources */ = {isa = PBXBuildFile; fileRef = 755FC553268D09DE00966027 /* UpdateService.swift */; };
		7564AE6F265C9DCE0040BD4C /* discord@2x.png in Resources */ = {isa = PBXBuildFile; fileRef = 7564AE6E265C9DCD0040BD4C /* discord@2x.png */; };
		75675955244634AD006AA988 /* AppDelegate.swift in Sources */ = {isa = PBXBuildFile; fileRef = 75675954244634AD006AA988 /* AppDelegate.swift */; };
		75675959244634B2006AA988 /* Assets.xcassets in Resources */ = {isa = PBXBuildFile; fileRef = 75675958244634B2006AA988 /* Assets.xcassets */; };
		7567595C244634B2006AA988 /* Preview Assets.xcassets in Resources */ = {isa = PBXBuildFile; fileRef = 7567595B244634B2006AA988 /* Preview Assets.xcassets */; };
		7567595F244634B2006AA988 /* Main.storyboard in Resources */ = {isa = PBXBuildFile; fileRef = 7567595D244634B2006AA988 /* Main.storyboard */; };
		7567596B244634B2006AA988 /* figTests.swift in Sources */ = {isa = PBXBuildFile; fileRef = 7567596A244634B2006AA988 /* figTests.swift */; };
		75675976244634B2006AA988 /* figUITests.swift in Sources */ = {isa = PBXBuildFile; fileRef = 75675975244634B2006AA988 /* figUITests.swift */; };
		756759972446C44C006AA988 /* String+Shell.swift in Sources */ = {isa = PBXBuildFile; fileRef = 756759962446C44C006AA988 /* String+Shell.swift */; };
		756759D424498CA0006AA988 /* WebViewController.swift in Sources */ = {isa = PBXBuildFile; fileRef = 756759D324498CA0006AA988 /* WebViewController.swift */; };
		7568203126003BDF0006FE78 /* Settings.swift in Sources */ = {isa = PBXBuildFile; fileRef = 7568203026003BDF0006FE78 /* Settings.swift */; };
		756C4D832542A6D30035B467 /* Starscream in Frameworks */ = {isa = PBXBuildFile; productRef = 756C4D822542A6D30035B467 /* Starscream */; };
		7571775726F3B8A80071AE10 /* FigInputMethod.app in Embed Input Method */ = {isa = PBXBuildFile; fileRef = 754316F426E08F5C00188887 /* FigInputMethod.app */; settings = {ATTRIBUTES = (RemoveHeadersOnCopy, ); }; };
		7571775926F3E4CA0071AE10 /* settings.html in Resources */ = {isa = PBXBuildFile; fileRef = 7571775826F3E4CA0071AE10 /* settings.html */; };
		7571778326F91BF50071AE10 /* AppleTerminalIntegration.swift in Sources */ = {isa = PBXBuildFile; fileRef = 7571778226F91BF50071AE10 /* AppleTerminalIntegration.swift */; };
		75738F1E26DDAB760086D972 /* InputMethod.swift in Sources */ = {isa = PBXBuildFile; fileRef = 75738F1D26DDAB760086D972 /* InputMethod.swift */; };
		7573F1582601927200C833FA /* Settings.swift in Sources */ = {isa = PBXBuildFile; fileRef = 7573F1572601927200C833FA /* Settings.swift */; };
		7573F15B2602B4E000C833FA /* alert@2x.png in Resources */ = {isa = PBXBuildFile; fileRef = 7573F1592602B4E000C833FA /* alert@2x.png */; };
		7573F15C2602B4E000C833FA /* invite@2x.png in Resources */ = {isa = PBXBuildFile; fileRef = 7573F15A2602B4E000C833FA /* invite@2x.png */; };
		7573F160260BC71000C833FA /* LoginItems.swift in Sources */ = {isa = PBXBuildFile; fileRef = 7573F15F260BC70F00C833FA /* LoginItems.swift */; };
		7575D44F26D5D35000D0C8D7 /* API.swift in Sources */ = {isa = PBXBuildFile; fileRef = 7575D44E26D5D35000D0C8D7 /* API.swift */; };
		7577124725648DFB0011FF48 /* ps.c in Sources */ = {isa = PBXBuildFile; fileRef = 7577124625648DFB0011FF48 /* ps.c */; };
		757712492564D94A0011FF48 /* ProcessStatus.swift in Sources */ = {isa = PBXBuildFile; fileRef = 757712482564D9490011FF48 /* ProcessStatus.swift */; };
		757AF4C826BC73FA00349764 /* WindowPositioning.swift in Sources */ = {isa = PBXBuildFile; fileRef = 757AF4C726BC73FA00349764 /* WindowPositioning.swift */; };
		757CA86724859461002A64A8 /* AppMover.swift in Sources */ = {isa = PBXBuildFile; fileRef = 757CA86624859461002A64A8 /* AppMover.swift */; };
		757CA88624876043002A64A8 /* error.html in Resources */ = {isa = PBXBuildFile; fileRef = 757CA88524876042002A64A8 /* error.html */; };
		757CA88A248AD58C002A64A8 /* onboarding.html in Resources */ = {isa = PBXBuildFile; fileRef = 757CA889248AD58C002A64A8 /* onboarding.html */; };
		757CA88D248B091D002A64A8 /* permissions.mp4 in Resources */ = {isa = PBXBuildFile; fileRef = 757CA88C248B091D002A64A8 /* permissions.mp4 */; };
		757CA88F248B0D31002A64A8 /* cli.png in Resources */ = {isa = PBXBuildFile; fileRef = 757CA88E248B0D31002A64A8 /* cli.png */; };
		757CA891248B2799002A64A8 /* cli.html in Resources */ = {isa = PBXBuildFile; fileRef = 757CA890248B2798002A64A8 /* cli.html */; };
		757CA893248B28E3002A64A8 /* landing.html in Resources */ = {isa = PBXBuildFile; fileRef = 757CA892248B28E3002A64A8 /* landing.html */; };
		757CA895248B291E002A64A8 /* permissions.html in Resources */ = {isa = PBXBuildFile; fileRef = 757CA894248B291E002A64A8 /* permissions.html */; };
		757CA897248C108E002A64A8 /* css in Resources */ = {isa = PBXBuildFile; fileRef = 757CA896248C108D002A64A8 /* css */; };
		757CA899248C10AD002A64A8 /* fonts in Resources */ = {isa = PBXBuildFile; fileRef = 757CA898248C10AD002A64A8 /* fonts */; };
		757CA89B248C18F1002A64A8 /* done.html in Resources */ = {isa = PBXBuildFile; fileRef = 757CA89A248C18F0002A64A8 /* done.html */; };
		757CA89D248C1F50002A64A8 /* demo4onboarding.mp4 in Resources */ = {isa = PBXBuildFile; fileRef = 757CA89C248C1F50002A64A8 /* demo4onboarding.mp4 */; };
		757CA89F248D628F002A64A8 /* sidebar.html in Resources */ = {isa = PBXBuildFile; fileRef = 757CA89E248D628E002A64A8 /* sidebar.html */; };
		757CA8E424905B0E002A64A8 /* Kitura-WebSocket in Frameworks */ = {isa = PBXBuildFile; productRef = 757CA8E324905B0E002A64A8 /* Kitura-WebSocket */; };
		757CA8E624905B38002A64A8 /* SockerServer.swift in Sources */ = {isa = PBXBuildFile; fileRef = 757CA8E524905B38002A64A8 /* SockerServer.swift */; };
		75809B0E24BFA64D00BFFB3E /* TelemetryService.swift in Sources */ = {isa = PBXBuildFile; fileRef = 75809B0D24BFA64D00BFFB3E /* TelemetryService.swift */; };
		75809B1124C3876B00BFFB3E /* run-tutorial.js in Resources */ = {isa = PBXBuildFile; fileRef = 75809B1024C3876B00BFFB3E /* run-tutorial.js */; };
		7587B4D824F97F9E00E355E4 /* ShellHooksManager.swift in Sources */ = {isa = PBXBuildFile; fileRef = 7587B4D724F97F9E00E355E4 /* ShellHooksManager.swift */; };
		758AEB5E24CD35D400A15EAF /* WebSocket.swift in Sources */ = {isa = PBXBuildFile; fileRef = 758AEB5D24CD35D400A15EAF /* WebSocket.swift */; };
		758AEB6024CE529D00A15EAF /* String+Shell.swift in Sources */ = {isa = PBXBuildFile; fileRef = 758AEB5F24CE529D00A15EAF /* String+Shell.swift */; };
		758AEB6724CE8B8F00A15EAF /* figcli in Embed Command Line Tool */ = {isa = PBXBuildFile; fileRef = 751F758E246E16D800E083C8 /* figcli */; settings = {ATTRIBUTES = (CodeSignOnCopy, ); }; };
		758AEB6A24CEA4D000A15EAF /* Starscream in Frameworks */ = {isa = PBXBuildFile; productRef = 758AEB6924CEA4D000A15EAF /* Starscream */; };
		758AEB6C24CEA54600A15EAF /* SocketServer.swift in Sources */ = {isa = PBXBuildFile; fileRef = 758AEB6B24CEA54600A15EAF /* SocketServer.swift */; };
		759F987C25BF903900EC3407 /* Accessibility.swift in Sources */ = {isa = PBXBuildFile; fileRef = 759F987B25BF903900EC3407 /* Accessibility.swift */; };
		759F988225BFF0FF00EC3407 /* commandkey@2x.png in Resources */ = {isa = PBXBuildFile; fileRef = 759F987E25BFF0FE00EC3407 /* commandkey@2x.png */; };
		759F988325BFF0FF00EC3407 /* database@2x.png in Resources */ = {isa = PBXBuildFile; fileRef = 759F987F25BFF0FE00EC3407 /* database@2x.png */; };
		759F988425BFF0FF00EC3407 /* package@2x.png in Resources */ = {isa = PBXBuildFile; fileRef = 759F988025BFF0FE00EC3407 /* package@2x.png */; };
		759F988925BFF8B000EC3407 /* npm@2x.png in Resources */ = {isa = PBXBuildFile; fileRef = 759F988525BFF8B000EC3407 /* npm@2x.png */; };
		759F988A25BFF8B000EC3407 /* kubernetes@2x.png in Resources */ = {isa = PBXBuildFile; fileRef = 759F988625BFF8B000EC3407 /* kubernetes@2x.png */; };
		759F988B25BFF8B000EC3407 /* twitter@2x.png in Resources */ = {isa = PBXBuildFile; fileRef = 759F988725BFF8B000EC3407 /* twitter@2x.png */; };
		759F988C25BFF8B000EC3407 /* docker@2x.png in Resources */ = {isa = PBXBuildFile; fileRef = 759F988825BFF8B000EC3407 /* docker@2x.png */; };
		759F988E25BFFAE500EC3407 /* heroku@2x.png in Resources */ = {isa = PBXBuildFile; fileRef = 759F988D25BFFAE500EC3407 /* heroku@2x.png */; };
		759F989025C1172100EC3407 /* install_and_upgrade_fallback.sh in Resources */ = {isa = PBXBuildFile; fileRef = 759F988F25C1151D00EC3407 /* install_and_upgrade_fallback.sh */; };
		75A0A71926F1A79A008FAD70 /* KittyIntegration.swift in Sources */ = {isa = PBXBuildFile; fileRef = 75A0A71826F1A79A008FAD70 /* KittyIntegration.swift */; };
		75A0A71B26F1A7CE008FAD70 /* kitty-integration.py in Resources */ = {isa = PBXBuildFile; fileRef = 75A0A71A26F1A7CE008FAD70 /* kitty-integration.py */; };
		75A0A71D26F27E3D008FAD70 /* SemanticVersion.swift in Sources */ = {isa = PBXBuildFile; fileRef = 75A0A71C26F27E3D008FAD70 /* SemanticVersion.swift */; };
		75A4521025A83E5600107D2C /* remote_cwd.sh in Resources */ = {isa = PBXBuildFile; fileRef = 75A4520F25A839F500107D2C /* remote_cwd.sh */; };
		75A4521425AD367E00107D2C /* Feedback.swift in Sources */ = {isa = PBXBuildFile; fileRef = 75A4521325AD367E00107D2C /* Feedback.swift */; };
		75A4521A25AE2E6B00107D2C /* CommandIntegration.swift in Sources */ = {isa = PBXBuildFile; fileRef = 75A4521925AE2E6A00107D2C /* CommandIntegration.swift */; };
		75A4A29825C8D855002EFD6B /* node@2x.png in Resources */ = {isa = PBXBuildFile; fileRef = 75A4A29525C8D855002EFD6B /* node@2x.png */; };
		75A4A29925C8D855002EFD6B /* git@2x.png in Resources */ = {isa = PBXBuildFile; fileRef = 75A4A29625C8D855002EFD6B /* git@2x.png */; };
		75A4A29A25C8D855002EFD6B /* commit@2x.png in Resources */ = {isa = PBXBuildFile; fileRef = 75A4A29725C8D855002EFD6B /* commit@2x.png */; };
		75A4A29E25C91471002EFD6B /* debugger-2-trimmed.mp4 in Resources */ = {isa = PBXBuildFile; fileRef = 75A4A29D25C91471002EFD6B /* debugger-2-trimmed.mp4 */; };
		75A4A2A025CA0D46002EFD6B /* Autocomplete.swift in Sources */ = {isa = PBXBuildFile; fileRef = 75A4A29F25CA0D46002EFD6B /* Autocomplete.swift */; };
		75A4A2A225CA2190002EFD6B /* ZLEIntegration.swift in Sources */ = {isa = PBXBuildFile; fileRef = 75A4A2A125CA218F002EFD6B /* ZLEIntegration.swift */; };
		75A4A2A425CB4DE3002EFD6B /* BundleIdCache.swift in Sources */ = {isa = PBXBuildFile; fileRef = 75A4A2A325CB4DE3002EFD6B /* BundleIdCache.swift */; };
		75A4A2A725CBBDE7002EFD6B /* AXSwift in Frameworks */ = {isa = PBXBuildFile; productRef = 75A4A2A625CBBDE7002EFD6B /* AXSwift */; };
		75AA24C125A656FA00A51E9D /* NativeCLI.swift in Sources */ = {isa = PBXBuildFile; fileRef = 75AA24C025A656FA00A51E9D /* NativeCLI.swift */; };
		75AA24DA25A7E8B000A51E9D /* lsof.m in Sources */ = {isa = PBXBuildFile; fileRef = 75AA24D925A7E8B000A51E9D /* lsof.m */; };
		75AE8FD926D7462600161B8C /* FigAPIBindings in Frameworks */ = {isa = PBXBuildFile; productRef = 75AE8FD826D7462600161B8C /* FigAPIBindings */; };
		75AEF2E425C3C34A00D78431 /* Diagnostic.swift in Sources */ = {isa = PBXBuildFile; fileRef = 75AEF2E325C3C34A00D78431 /* Diagnostic.swift */; };
		75AEF2E625C3DEAF00D78431 /* DockerIntegration.swift in Sources */ = {isa = PBXBuildFile; fileRef = 75AEF2E525C3DEAF00D78431 /* DockerIntegration.swift */; };
		75AEF2E825C3DEC600D78431 /* SSHIntegration.swift in Sources */ = {isa = PBXBuildFile; fileRef = 75AEF2E725C3DEC600D78431 /* SSHIntegration.swift */; };
		75AEF2EA25C4C34D00D78431 /* SecureKeyboardInput.swift in Sources */ = {isa = PBXBuildFile; fileRef = 75AEF2E925C4C34D00D78431 /* SecureKeyboardInput.swift */; };
		75AEF2EE25C5062E00D78431 /* WindowObserver.swift in Sources */ = {isa = PBXBuildFile; fileRef = 75AEF2ED25C5062E00D78431 /* WindowObserver.swift */; };
		75B0A07C25BA64CC00FCD89A /* AutocompleteContextNotifier.swift in Sources */ = {isa = PBXBuildFile; fileRef = 75B0A07B25BA64CC00FCD89A /* AutocompleteContextNotifier.swift */; };
		75B0A07E25BB746600FCD89A /* debugger.html in Resources */ = {isa = PBXBuildFile; fileRef = 75B0A07D25BB746600FCD89A /* debugger.html */; };
		75B0A08025BB74C700FCD89A /* fig-context-indicator.png in Resources */ = {isa = PBXBuildFile; fileRef = 75B0A07F25BB74C700FCD89A /* fig-context-indicator.png */; };
		75B0A08425BB759E00FCD89A /* trimmed-debugger.mp4 in Resources */ = {isa = PBXBuildFile; fileRef = 75B0A08325BB759E00FCD89A /* trimmed-debugger.mp4 */; };
		75B0A08625BB94DF00FCD89A /* debugger-only.mp4 in Resources */ = {isa = PBXBuildFile; fileRef = 75B0A08525BB94DE00FCD89A /* debugger-only.mp4 */; };
		75B0A08C25BBC7A300FCD89A /* autoc.mp4 in Resources */ = {isa = PBXBuildFile; fileRef = 75B0A08B25BBC7A300FCD89A /* autoc.mp4 */; };
		75B0A08E25BBC9B800FCD89A /* privacy.html in Resources */ = {isa = PBXBuildFile; fileRef = 75B0A08D25BBC9B800FCD89A /* privacy.html */; };
		75B199322501A3DA00F38EA8 /* KeyboardLayout.swift in Sources */ = {isa = PBXBuildFile; fileRef = 75B199312501A3DA00F38EA8 /* KeyboardLayout.swift */; };
		75B199342504190900F38EA8 /* Keycode.swift in Sources */ = {isa = PBXBuildFile; fileRef = 75B199332504190900F38EA8 /* Keycode.swift */; };
		75B1993625042B2C00F38EA8 /* autocomplete.html in Resources */ = {isa = PBXBuildFile; fileRef = 75B1993525042B2C00F38EA8 /* autocomplete.html */; };
		75B1993825100E4E00F38EA8 /* KeypressService.swift in Sources */ = {isa = PBXBuildFile; fileRef = 75B1993725100E4D00F38EA8 /* KeypressService.swift */; };
		75B7931A24BB897F0073AAC6 /* PseudoTerminalService.swift in Sources */ = {isa = PBXBuildFile; fileRef = 75B7931924BB897F0073AAC6 /* PseudoTerminalService.swift */; };
		75C05C6C24FDEA2B001F0A52 /* KeystrokeBuffer.swift in Sources */ = {isa = PBXBuildFile; fileRef = 75C05C6B24FDEA2B001F0A52 /* KeystrokeBuffer.swift */; };
		75C0711D244AC3B2002DF69F /* index.html in Resources */ = {isa = PBXBuildFile; fileRef = 75C0711C244AC3B2002DF69F /* index.html */; };
		75C07120244BB441002DF69F /* CompanionViewController.swift in Sources */ = {isa = PBXBuildFile; fileRef = 75C0711F244BB441002DF69F /* CompanionViewController.swift */; };
		75C07122244BB65D002DF69F /* ShellBridge.swift in Sources */ = {isa = PBXBuildFile; fileRef = 75C07121244BB65D002DF69F /* ShellBridge.swift */; };
		75C07124244BE45A002DF69F /* CompanionWindow.swift in Sources */ = {isa = PBXBuildFile; fileRef = 75C07123244BE45A002DF69F /* CompanionWindow.swift */; };
		75C0EBD3253E336E001964DE /* TerminalUsageTelemetry.swift in Sources */ = {isa = PBXBuildFile; fileRef = 75C0EBD2253E336E001964DE /* TerminalUsageTelemetry.swift */; };
		75C57C142581C0700065741E /* ioreg.c in Sources */ = {isa = PBXBuildFile; fileRef = 75C57C132581C0700065741E /* ioreg.c */; };
		75C8A1602649E712001B69DA /* fig-0.0.2.vsix in Resources */ = {isa = PBXBuildFile; fileRef = 75C8A15F2649E712001B69DA /* fig-0.0.2.vsix */; };
		75CFDBDF24EDB2E900F00CAE /* Onboarding.swift in Sources */ = {isa = PBXBuildFile; fileRef = 75CFDBDE24EDB2E900F00CAE /* Onboarding.swift */; };
		75CFDBE224EDE31800F00CAE /* Sentry in Frameworks */ = {isa = PBXBuildFile; productRef = 75CFDBE124EDE31800F00CAE /* Sentry */; };
		75D1ECB426EFE55A00BC8A04 /* AlacrittyIntegration.swift in Sources */ = {isa = PBXBuildFile; fileRef = 75D1ECB326EFE55A00BC8A04 /* AlacrittyIntegration.swift */; };
		75D1ECBE26F15F4500BC8A04 /* TerminalIntegrationProvider.swift in Sources */ = {isa = PBXBuildFile; fileRef = 75D1ECBD26F15F4500BC8A04 /* TerminalIntegrationProvider.swift */; };
		75D1ECC026F1658300BC8A04 /* InstallationStatus.swift in Sources */ = {isa = PBXBuildFile; fileRef = 75D1ECBF26F1658300BC8A04 /* InstallationStatus.swift */; };
		75D2E3CB249C1E7500607F66 /* terminal.css in Resources */ = {isa = PBXBuildFile; fileRef = 75D2E3CA249C1E7500607F66 /* terminal.css */; };
		75DA86A325EDB05100722F1D /* Integrations.swift in Sources */ = {isa = PBXBuildFile; fileRef = 75DA86A225EDB05100722F1D /* Integrations.swift */; };
		75DA86A525EEBD7500722F1D /* Alert.swift in Sources */ = {isa = PBXBuildFile; fileRef = 75DA86A425EEBD7400722F1D /* Alert.swift */; };
		75DA86A925EF145E00722F1D /* TmuxIntegration.swift in Sources */ = {isa = PBXBuildFile; fileRef = 75DA86A825EF145E00722F1D /* TmuxIntegration.swift */; };
		75DF864A26F31756003F32A5 /* cpu@2x.png in Resources */ = {isa = PBXBuildFile; fileRef = 751DC66226EBF3B500697DFB /* cpu@2x.png */; };
		75E993F22515A6DD000BE6BE /* statusbar@2x.png in Resources */ = {isa = PBXBuildFile; fileRef = 75E993F12515A6DD000BE6BE /* statusbar@2x.png */; };
		75E993F52517E226000BE6BE /* AXWindowServer.swift in Sources */ = {isa = PBXBuildFile; fileRef = 75E993F42517E226000BE6BE /* AXWindowServer.swift */; };
		75EB570B267AAE5B00F10C64 /* fig-iterm-integration.scpt in Resources */ = {isa = PBXBuildFile; fileRef = 75EB570A267AAE5B00F10C64 /* fig-iterm-integration.scpt */; };
		75EB592B258D98A7002915E7 /* BiMap.swift in Sources */ = {isa = PBXBuildFile; fileRef = 75EB592A258D98A7002915E7 /* BiMap.swift */; };
		75EB592D258DD771002915E7 /* TTY.swift in Sources */ = {isa = PBXBuildFile; fileRef = 75EB592C258DD771002915E7 /* TTY.swift */; };
		75EDDC4E25D23773003AECC6 /* HyperIntegration.swift in Sources */ = {isa = PBXBuildFile; fileRef = 75EDDC4D25D23773003AECC6 /* HyperIntegration.swift */; };
		75EDDC5125D24755003AECC6 /* hyper-integration.js in Resources */ = {isa = PBXBuildFile; fileRef = 75EDDC5025D24755003AECC6 /* hyper-integration.js */; };
		75EDDC5B25D4BC54003AECC6 /* UnixSocketClient.swift in Sources */ = {isa = PBXBuildFile; fileRef = 75EDDC5A25D4BC53003AECC6 /* UnixSocketClient.swift */; };
		75F78F8226DC3A56001FB6C1 /* ScriptCommands.swift in Sources */ = {isa = PBXBuildFile; fileRef = 75F78F8126DC3A56001FB6C1 /* ScriptCommands.swift */; };
		75F7F952261FBDC30005E215 /* UnixSocketServer.swift in Sources */ = {isa = PBXBuildFile; fileRef = 75F7F951261FBDC30005E215 /* UnixSocketServer.swift */; };
		75F7F954262007170005E215 /* ShellHooksTransport.swift in Sources */ = {isa = PBXBuildFile; fileRef = 75F7F953262007170005E215 /* ShellHooksTransport.swift */; };
		75FE40002626A4BD00AC8414 /* Github.swift in Sources */ = {isa = PBXBuildFile; fileRef = 75FE3FFF2626A4BD00AC8414 /* Github.swift */; };
/* End PBXBuildFile section */

/* Begin PBXContainerItemProxy section */
		75675967244634B2006AA988 /* PBXContainerItemProxy */ = {
			isa = PBXContainerItemProxy;
			containerPortal = 75675949244634AD006AA988 /* Project object */;
			proxyType = 1;
			remoteGlobalIDString = 75675950244634AD006AA988;
			remoteInfo = fig;
		};
		75675972244634B2006AA988 /* PBXContainerItemProxy */ = {
			isa = PBXContainerItemProxy;
			containerPortal = 75675949244634AD006AA988 /* Project object */;
			proxyType = 1;
			remoteGlobalIDString = 75675950244634AD006AA988;
			remoteInfo = fig;
		};
		758AEB6524CE8B8700A15EAF /* PBXContainerItemProxy */ = {
			isa = PBXContainerItemProxy;
			containerPortal = 75675949244634AD006AA988 /* Project object */;
			proxyType = 1;
			remoteGlobalIDString = 751F758D246E16D800E083C8;
			remoteInfo = figcli;
		};
/* End PBXContainerItemProxy section */

/* Begin PBXCopyFilesBuildPhase section */
		751F758C246E16D800E083C8 /* CopyFiles */ = {
			isa = PBXCopyFilesBuildPhase;
			buildActionMask = 2147483647;
			dstPath = /usr/share/man/man1/;
			dstSubfolderSpec = 0;
			files = (
			);
			runOnlyForDeploymentPostprocessing = 1;
		};
		7571775626F3B8910071AE10 /* Embed Input Method */ = {
			isa = PBXCopyFilesBuildPhase;
			buildActionMask = 12;
			dstPath = Contents/Helpers;
			dstSubfolderSpec = 1;
			files = (
				7571775726F3B8A80071AE10 /* FigInputMethod.app in Embed Input Method */,
			);
			name = "Embed Input Method";
			runOnlyForDeploymentPostprocessing = 0;
		};
		758AEB6324CE8B2F00A15EAF /* Embed Command Line Tool */ = {
			isa = PBXCopyFilesBuildPhase;
			buildActionMask = 12;
			dstPath = "";
			dstSubfolderSpec = 6;
			files = (
				758AEB6724CE8B8F00A15EAF /* figcli in Embed Command Line Tool */,
			);
			name = "Embed Command Line Tool";
			runOnlyForDeploymentPostprocessing = 0;
		};
/* End PBXCopyFilesBuildPhase section */

/* Begin PBXFileReference section */
		1A1F15FF25A7A93E0074D541 /* KeyBindingsManager.swift */ = {isa = PBXFileReference; lastKnownFileType = sourcecode.swift; path = KeyBindingsManager.swift; sourceTree = "<group>"; };
		1A63312025A4BE6D00CEA06A /* Keystroke.swift */ = {isa = PBXFileReference; lastKnownFileType = sourcecode.swift; path = Keystroke.swift; sourceTree = "<group>"; };
		750CF21726A1055F0094D76A /* Config.swift */ = {isa = PBXFileReference; lastKnownFileType = sourcecode.swift; path = Config.swift; sourceTree = "<group>"; };
		7510F87524A6910500E86F7C /* AppleTerminalView.swift */ = {isa = PBXFileReference; fileEncoding = 4; lastKnownFileType = sourcecode.swift; path = AppleTerminalView.swift; sourceTree = "<group>"; };
		7510F87624A6910500E86F7C /* TerminalViewDelegate.swift */ = {isa = PBXFileReference; fileEncoding = 4; lastKnownFileType = sourcecode.swift; path = TerminalViewDelegate.swift; sourceTree = "<group>"; };
		7510F87724A6910500E86F7C /* Extensions.swift */ = {isa = PBXFileReference; fileEncoding = 4; lastKnownFileType = sourcecode.swift; path = Extensions.swift; sourceTree = "<group>"; };
		7510F87824A6910500E86F7C /* CharSets.swift */ = {isa = PBXFileReference; fileEncoding = 4; lastKnownFileType = sourcecode.swift; path = CharSets.swift; sourceTree = "<group>"; };
		7510F87924A6910500E86F7C /* Buffer.swift */ = {isa = PBXFileReference; fileEncoding = 4; lastKnownFileType = sourcecode.swift; path = Buffer.swift; sourceTree = "<group>"; };
		7510F87A24A6910500E86F7C /* Utilities.swift */ = {isa = PBXFileReference; fileEncoding = 4; lastKnownFileType = sourcecode.swift; path = Utilities.swift; sourceTree = "<group>"; };
		7510F87B24A6910500E86F7C /* BufferSet.swift */ = {isa = PBXFileReference; fileEncoding = 4; lastKnownFileType = sourcecode.swift; path = BufferSet.swift; sourceTree = "<group>"; };
		7510F87C24A6910500E86F7C /* Terminal.swift */ = {isa = PBXFileReference; fileEncoding = 4; lastKnownFileType = sourcecode.swift; path = Terminal.swift; sourceTree = "<group>"; };
		7510F87D24A6910500E86F7C /* EscapeSequences.swift */ = {isa = PBXFileReference; fileEncoding = 4; lastKnownFileType = sourcecode.swift; path = EscapeSequences.swift; sourceTree = "<group>"; };
		7510F87E24A6910500E86F7C /* BufferLine.swift */ = {isa = PBXFileReference; fileEncoding = 4; lastKnownFileType = sourcecode.swift; path = BufferLine.swift; sourceTree = "<group>"; };
		7510F87F24A6910500E86F7C /* CircularList.swift */ = {isa = PBXFileReference; fileEncoding = 4; lastKnownFileType = sourcecode.swift; path = CircularList.swift; sourceTree = "<group>"; };
		7510F88124A6910500E86F7C /* iOSTerminalView.swift */ = {isa = PBXFileReference; fileEncoding = 4; lastKnownFileType = sourcecode.swift; path = iOSTerminalView.swift; sourceTree = "<group>"; };
		7510F88224A6910500E86F7C /* iOSCaretView.swift */ = {isa = PBXFileReference; fileEncoding = 4; lastKnownFileType = sourcecode.swift; path = iOSCaretView.swift; sourceTree = "<group>"; };
		7510F88424A6910500E86F7C /* iOSAccessoryView.swift */ = {isa = PBXFileReference; fileEncoding = 4; lastKnownFileType = sourcecode.swift; path = iOSAccessoryView.swift; sourceTree = "<group>"; };
		7510F88624A6910500E86F7C /* MacAccessibilityService.swift */ = {isa = PBXFileReference; fileEncoding = 4; lastKnownFileType = sourcecode.swift; path = MacAccessibilityService.swift; sourceTree = "<group>"; };
		7510F88724A6910500E86F7C /* MacDebugView.swift */ = {isa = PBXFileReference; fileEncoding = 4; lastKnownFileType = sourcecode.swift; path = MacDebugView.swift; sourceTree = "<group>"; };
		7510F88824A6910500E86F7C /* MacLocalTerminalView.swift */ = {isa = PBXFileReference; fileEncoding = 4; lastKnownFileType = sourcecode.swift; path = MacLocalTerminalView.swift; sourceTree = "<group>"; };
		7510F88924A6910500E86F7C /* MacCaretView.swift */ = {isa = PBXFileReference; fileEncoding = 4; lastKnownFileType = sourcecode.swift; path = MacCaretView.swift; sourceTree = "<group>"; };
		7510F88A24A6910500E86F7C /* README.md */ = {isa = PBXFileReference; fileEncoding = 4; lastKnownFileType = net.daringfireball.markdown; path = README.md; sourceTree = "<group>"; };
		7510F88B24A6910500E86F7C /* MacTerminalView.swift */ = {isa = PBXFileReference; fileEncoding = 4; lastKnownFileType = sourcecode.swift; path = MacTerminalView.swift; sourceTree = "<group>"; };
		7510F88C24A6910500E86F7C /* SelectionService.swift */ = {isa = PBXFileReference; fileEncoding = 4; lastKnownFileType = sourcecode.swift; path = SelectionService.swift; sourceTree = "<group>"; };
		7510F88D24A6910500E86F7C /* SixelDcsHandler.swift */ = {isa = PBXFileReference; fileEncoding = 4; lastKnownFileType = sourcecode.swift; path = SixelDcsHandler.swift; sourceTree = "<group>"; };
		7510F88E24A6910500E86F7C /* HeadlessTerminal.swift */ = {isa = PBXFileReference; fileEncoding = 4; lastKnownFileType = sourcecode.swift; path = HeadlessTerminal.swift; sourceTree = "<group>"; };
		7510F88F24A6910500E86F7C /* LocalProcess.swift */ = {isa = PBXFileReference; fileEncoding = 4; lastKnownFileType = sourcecode.swift; path = LocalProcess.swift; sourceTree = "<group>"; };
		7510F89024A6910500E86F7C /* Line.swift */ = {isa = PBXFileReference; fileEncoding = 4; lastKnownFileType = sourcecode.swift; path = Line.swift; sourceTree = "<group>"; };
		7510F89124A6910500E86F7C /* CharData.swift */ = {isa = PBXFileReference; fileEncoding = 4; lastKnownFileType = sourcecode.swift; path = CharData.swift; sourceTree = "<group>"; };
		7510F89224A6910500E86F7C /* TerminalOptions.swift */ = {isa = PBXFileReference; fileEncoding = 4; lastKnownFileType = sourcecode.swift; path = TerminalOptions.swift; sourceTree = "<group>"; };
		7510F89324A6910500E86F7C /* Colors.swift */ = {isa = PBXFileReference; fileEncoding = 4; lastKnownFileType = sourcecode.swift; path = Colors.swift; sourceTree = "<group>"; };
		7510F89424A6910500E86F7C /* SearchService.swift */ = {isa = PBXFileReference; fileEncoding = 4; lastKnownFileType = sourcecode.swift; path = SearchService.swift; sourceTree = "<group>"; };
		7510F89524A6910500E86F7C /* Position.swift */ = {isa = PBXFileReference; fileEncoding = 4; lastKnownFileType = sourcecode.swift; path = Position.swift; sourceTree = "<group>"; };
		7510F89624A6910500E86F7C /* EscapeSequenceParser.swift */ = {isa = PBXFileReference; fileEncoding = 4; lastKnownFileType = sourcecode.swift; path = EscapeSequenceParser.swift; sourceTree = "<group>"; };
		7510F89724A6910500E86F7C /* Pty.swift */ = {isa = PBXFileReference; fileEncoding = 4; lastKnownFileType = sourcecode.swift; path = Pty.swift; sourceTree = "<group>"; };
		7510F8B924A9701000E86F7C /* Private.h */ = {isa = PBXFileReference; lastKnownFileType = sourcecode.c.h; path = Private.h; sourceTree = "<group>"; };
		7510F8BA24A9861E00E86F7C /* fig-Bridging-Header.h */ = {isa = PBXFileReference; lastKnownFileType = sourcecode.c.h; path = "fig-Bridging-Header.h"; sourceTree = "<group>"; };
		7510F8BB24A9861E00E86F7C /* PrivateWindow.h */ = {isa = PBXFileReference; lastKnownFileType = sourcecode.c.h; path = PrivateWindow.h; sourceTree = "<group>"; };
		7510F8BC24A9861E00E86F7C /* PrivateWindow.m */ = {isa = PBXFileReference; lastKnownFileType = sourcecode.c.objc; path = PrivateWindow.m; sourceTree = "<group>"; };
		7510F8BE24A99A4B00E86F7C /* WindowService.swift */ = {isa = PBXFileReference; lastKnownFileType = sourcecode.swift; path = WindowService.swift; sourceTree = "<group>"; };
		7510F8C024A9B32D00E86F7C /* WindowManager.swift */ = {isa = PBXFileReference; lastKnownFileType = sourcecode.swift; path = WindowManager.swift; sourceTree = "<group>"; };
		75186069255B2A090000A7C7 /* flag@2x.png */ = {isa = PBXFileReference; lastKnownFileType = image.png; path = "flag@2x.png"; sourceTree = "<group>"; };
		7518606A255B2A090000A7C7 /* asterisk@2x.png */ = {isa = PBXFileReference; lastKnownFileType = image.png; path = "asterisk@2x.png"; sourceTree = "<group>"; };
		7518606B255B2A090000A7C7 /* option@2x.png */ = {isa = PBXFileReference; lastKnownFileType = image.png; path = "option@2x.png"; sourceTree = "<group>"; };
		7518606C255B2A090000A7C7 /* carrot@2x.png */ = {isa = PBXFileReference; lastKnownFileType = image.png; path = "carrot@2x.png"; sourceTree = "<group>"; };
		7518606D255B2A090000A7C7 /* string@2x.png */ = {isa = PBXFileReference; lastKnownFileType = image.png; path = "string@2x.png"; sourceTree = "<group>"; };
		7518606E255B2A0A0000A7C7 /* command@2x.png */ = {isa = PBXFileReference; lastKnownFileType = image.png; path = "command@2x.png"; sourceTree = "<group>"; };
		75186077255CB0870000A7C7 /* iterm-integration.sh */ = {isa = PBXFileReference; lastKnownFileType = text.script.sh; path = "iterm-integration.sh"; sourceTree = "<group>"; };
		75186078255CB0870000A7C7 /* 1.0.23.sh */ = {isa = PBXFileReference; lastKnownFileType = text.script.sh; path = 1.0.23.sh; sourceTree = "<group>"; };
		75186079255CB0870000A7C7 /* fig-iterm-integration.py */ = {isa = PBXFileReference; lastKnownFileType = text.script.python; path = "fig-iterm-integration.py"; sourceTree = "<group>"; };
		7518607B255CB0870000A7C7 /* 1.0.22.sh */ = {isa = PBXFileReference; lastKnownFileType = text.script.sh; path = 1.0.22.sh; sourceTree = "<group>"; };
		7518607C255CB0870000A7C7 /* uninstall.sh */ = {isa = PBXFileReference; lastKnownFileType = text.script.sh; path = uninstall.sh; sourceTree = "<group>"; };
		7518607E255CB0870000A7C7 /* 1.0.21.sh */ = {isa = PBXFileReference; lastKnownFileType = text.script.sh; path = 1.0.21.sh; sourceTree = "<group>"; };
		7518607F255CB0870000A7C7 /* feedback.sh */ = {isa = PBXFileReference; lastKnownFileType = text.script.sh; path = feedback.sh; sourceTree = "<group>"; };
		75186080255CB0870000A7C7 /* 1.0.24.sh */ = {isa = PBXFileReference; lastKnownFileType = text.script.sh; path = 1.0.24.sh; sourceTree = "<group>"; };
		75186081255CB0870000A7C7 /* open_new_terminal_window.scpt */ = {isa = PBXFileReference; lastKnownFileType = file; path = open_new_terminal_window.scpt; sourceTree = "<group>"; };
		75186082255CB0870000A7C7 /* 1.0.20.sh */ = {isa = PBXFileReference; lastKnownFileType = text.script.sh; path = 1.0.20.sh; sourceTree = "<group>"; };
		751C3BEB24B6910800B5C7FD /* Remote.swift */ = {isa = PBXFileReference; lastKnownFileType = sourcecode.swift; path = Remote.swift; sourceTree = "<group>"; };
		751C3BED24B6915000B5C7FD /* Defaults.swift */ = {isa = PBXFileReference; lastKnownFileType = sourcecode.swift; path = Defaults.swift; sourceTree = "<group>"; };
		751DC66226EBF3B500697DFB /* cpu@2x.png */ = {isa = PBXFileReference; lastKnownFileType = image.png; path = "cpu@2x.png"; sourceTree = "<group>"; };
		751F7588246D090100E083C8 /* WebBridge.swift */ = {isa = PBXFileReference; lastKnownFileType = sourcecode.swift; path = WebBridge.swift; sourceTree = "<group>"; };
		751F758E246E16D800E083C8 /* figcli */ = {isa = PBXFileReference; explicitFileType = "compiled.mach-o.executable"; includeInIndex = 0; path = figcli; sourceTree = BUILT_PRODUCTS_DIR; };
		751F7590246E16D800E083C8 /* main.swift */ = {isa = PBXFileReference; lastKnownFileType = sourcecode.swift; path = main.swift; sourceTree = "<group>"; };
		7520D7F0267D98790034FE2B /* fig-0.0.3.vsix */ = {isa = PBXFileReference; lastKnownFileType = file; path = "fig-0.0.3.vsix"; sourceTree = "<group>"; };
		7520D8112682AEB00034FE2B /* Throttler.swift */ = {isa = PBXFileReference; lastKnownFileType = sourcecode.swift; path = Throttler.swift; sourceTree = "<group>"; };
		75290A7C266B09CB000F4255 /* gear@2x.png */ = {isa = PBXFileReference; lastKnownFileType = image.png; path = "gear@2x.png"; sourceTree = "<group>"; };
		75290A92266F05A9000F4255 /* BashIntegration.swift */ = {isa = PBXFileReference; lastKnownFileType = sourcecode.swift; path = BashIntegration.swift; sourceTree = "<group>"; };
		75290AB3267126EB000F4255 /* iTermIntegration.swift */ = {isa = PBXFileReference; lastKnownFileType = sourcecode.swift; path = iTermIntegration.swift; sourceTree = "<group>"; };
		75290ABA26719090000F4255 /* iterm.pb.swift */ = {isa = PBXFileReference; fileEncoding = 4; lastKnownFileType = sourcecode.swift; path = iterm.pb.swift; sourceTree = "<group>"; };
		75290ABB26719090000F4255 /* iterm.proto */ = {isa = PBXFileReference; fileEncoding = 4; lastKnownFileType = sourcecode.protobuf; path = iterm.proto; sourceTree = "<group>"; };
		75290ABC26719090000F4255 /* README */ = {isa = PBXFileReference; fileEncoding = 4; lastKnownFileType = text; path = README; sourceTree = "<group>"; };
		75290ACB2671AD1D000F4255 /* WebSocketFramer.swift */ = {isa = PBXFileReference; lastKnownFileType = sourcecode.swift; path = WebSocketFramer.swift; sourceTree = "<group>"; };
		752A398225CD024C00B1AC40 /* VSCodeIntegration.swift */ = {isa = PBXFileReference; lastKnownFileType = sourcecode.swift; path = VSCodeIntegration.swift; sourceTree = "<group>"; };
		752A398525CD0FE800B1AC40 /* fig-0.0.1.vsix */ = {isa = PBXFileReference; lastKnownFileType = file; path = "fig-0.0.1.vsix"; sourceTree = "<group>"; };
		752C0BD72479EEDA0077E415 /* File.swift */ = {isa = PBXFileReference; lastKnownFileType = sourcecode.swift; path = File.swift; sourceTree = "<group>"; };
		752C0BD92479F37B0077E415 /* fig.js */ = {isa = PBXFileReference; lastKnownFileType = sourcecode.javascript; path = fig.js; sourceTree = "<group>"; };
		752C0BDB2479F68C0077E415 /* tutorial.css */ = {isa = PBXFileReference; lastKnownFileType = text.css; path = tutorial.css; sourceTree = "<group>"; };
		752C0BDD2479F6AF0077E415 /* insert-tutorial.js */ = {isa = PBXFileReference; lastKnownFileType = sourcecode.javascript; path = "insert-tutorial.js"; sourceTree = "<group>"; };
		752C0BDF247A27790077E415 /* editor.html */ = {isa = PBXFileReference; lastKnownFileType = text.html; path = editor.html; sourceTree = "<group>"; };
		752C0BE1247A33F10077E415 /* viewer.html */ = {isa = PBXFileReference; lastKnownFileType = text.html; path = viewer.html; sourceTree = "<group>"; };
		752C0BE3247B44C50077E415 /* finder.html */ = {isa = PBXFileReference; lastKnownFileType = text.html; path = finder.html; sourceTree = "<group>"; };
		752C0BE5247C25280077E415 /* display.html */ = {isa = PBXFileReference; lastKnownFileType = text.html; path = display.html; sourceTree = "<group>"; };
		752D71C425AE9B7200263527 /* ssh.html */ = {isa = PBXFileReference; lastKnownFileType = text.html; path = ssh.html; sourceTree = "<group>"; };
		752D71C625AECB4B00263527 /* ssh.mp4 */ = {isa = PBXFileReference; lastKnownFileType = file; path = ssh.mp4; sourceTree = "<group>"; };
		752D71CC25B8A6B200263527 /* Restarter.swift */ = {isa = PBXFileReference; lastKnownFileType = sourcecode.swift; path = Restarter.swift; sourceTree = "<group>"; };
		752E68DA2620F868009E9A7E /* gradle@2x.png */ = {isa = PBXFileReference; lastKnownFileType = image.png; path = "gradle@2x.png"; sourceTree = "<group>"; };
		752E68DB2620F868009E9A7E /* slack@2x.png */ = {isa = PBXFileReference; lastKnownFileType = image.png; path = "slack@2x.png"; sourceTree = "<group>"; };
		752E68DC2620F868009E9A7E /* yarn@2x.png */ = {isa = PBXFileReference; lastKnownFileType = image.png; path = "yarn@2x.png"; sourceTree = "<group>"; };
		752E68E02620F882009E9A7E /* azure@2x.png */ = {isa = PBXFileReference; lastKnownFileType = image.png; path = "azure@2x.png"; sourceTree = "<group>"; };
		752E68E12620F883009E9A7E /* box@2x.png */ = {isa = PBXFileReference; lastKnownFileType = image.png; path = "box@2x.png"; sourceTree = "<group>"; };
		752E68E22620F883009E9A7E /* gitlab@2x.png */ = {isa = PBXFileReference; lastKnownFileType = image.png; path = "gitlab@2x.png"; sourceTree = "<group>"; };
		752E68E32620F883009E9A7E /* template@2x.png */ = {isa = PBXFileReference; lastKnownFileType = image.png; path = "template@2x.png"; sourceTree = "<group>"; };
		752E68E42620F883009E9A7E /* firebase@2x.png */ = {isa = PBXFileReference; lastKnownFileType = image.png; path = "firebase@2x.png"; sourceTree = "<group>"; };
		752E68E52620F884009E9A7E /* android@2x.png */ = {isa = PBXFileReference; lastKnownFileType = image.png; path = "android@2x.png"; sourceTree = "<group>"; };
		752E68E62620F884009E9A7E /* aws@2x.png */ = {isa = PBXFileReference; lastKnownFileType = image.png; path = "aws@2x.png"; sourceTree = "<group>"; };
		752E68E72620F884009E9A7E /* characters@2x.png */ = {isa = PBXFileReference; lastKnownFileType = image.png; path = "characters@2x.png"; sourceTree = "<group>"; };
		752E68E82620F884009E9A7E /* gcloud@2x.png */ = {isa = PBXFileReference; lastKnownFileType = image.png; path = "gcloud@2x.png"; sourceTree = "<group>"; };
		752E68E92620F884009E9A7E /* netlify@2x.png */ = {isa = PBXFileReference; lastKnownFileType = image.png; path = "netlify@2x.png"; sourceTree = "<group>"; };
		752E68EA2620F884009E9A7E /* vercel@2x.png */ = {isa = PBXFileReference; lastKnownFileType = image.png; path = "vercel@2x.png"; sourceTree = "<group>"; };
		752E68EB2620F884009E9A7E /* github@2x.png */ = {isa = PBXFileReference; lastKnownFileType = image.png; path = "github@2x.png"; sourceTree = "<group>"; };
		752E68EC2620F884009E9A7E /* apple@2x.png */ = {isa = PBXFileReference; lastKnownFileType = image.png; path = "apple@2x.png"; sourceTree = "<group>"; };
		754316F426E08F5C00188887 /* FigInputMethod.app */ = {isa = PBXFileReference; explicitFileType = wrapper.application; includeInIndex = 0; path = FigInputMethod.app; sourceTree = BUILT_PRODUCTS_DIR; };
		754316F626E08F5C00188887 /* AppDelegate.swift */ = {isa = PBXFileReference; lastKnownFileType = sourcecode.swift; path = AppDelegate.swift; sourceTree = "<group>"; };
		754316FA26E08F5D00188887 /* Assets.xcassets */ = {isa = PBXFileReference; lastKnownFileType = folder.assetcatalog; path = Assets.xcassets; sourceTree = "<group>"; };
		754316FD26E08F5D00188887 /* Preview Assets.xcassets */ = {isa = PBXFileReference; lastKnownFileType = folder.assetcatalog; path = "Preview Assets.xcassets"; sourceTree = "<group>"; };
		7543170026E08F5D00188887 /* Base */ = {isa = PBXFileReference; lastKnownFileType = file.storyboard; name = Base; path = Base.lproj/Main.storyboard; sourceTree = "<group>"; };
		7543170226E08F5D00188887 /* Info.plist */ = {isa = PBXFileReference; lastKnownFileType = text.plist.xml; path = Info.plist; sourceTree = "<group>"; };
		7543170326E08F5D00188887 /* InputMethod.entitlements */ = {isa = PBXFileReference; lastKnownFileType = text.plist.entitlements; path = InputMethod.entitlements; sourceTree = "<group>"; };
		7543170726E0901B00188887 /* FigIMKInputController.swift */ = {isa = PBXFileReference; lastKnownFileType = sourcecode.swift; path = FigIMKInputController.swift; sourceTree = "<group>"; };
		754D31B425759D900020CED4 /* tutorial.html */ = {isa = PBXFileReference; lastKnownFileType = text.html; path = tutorial.html; sourceTree = "<group>"; };
		75543FCF268AC6E5003221DF /* fig-0.0.4.vsix */ = {isa = PBXFileReference; lastKnownFileType = file; path = "fig-0.0.4.vsix"; sourceTree = "<group>"; };
		755D0DDF247DDE050074AB5C /* FigCLI.swift */ = {isa = PBXFileReference; lastKnownFileType = sourcecode.swift; path = FigCLI.swift; sourceTree = "<group>"; };
		755D0DE1247EFAE10074AB5C /* Logging.swift */ = {isa = PBXFileReference; lastKnownFileType = sourcecode.swift; path = Logging.swift; sourceTree = "<group>"; };
		755D0DE3247F038B0074AB5C /* logs.html */ = {isa = PBXFileReference; lastKnownFileType = text.html; path = logs.html; sourceTree = "<group>"; };
		755EC8CE266997A600CBEF57 /* settings */ = {isa = PBXFileReference; lastKnownFileType = folder; path = settings; sourceTree = "<group>"; };
		755FC553268D09DE00966027 /* UpdateService.swift */ = {isa = PBXFileReference; lastKnownFileType = sourcecode.swift; path = UpdateService.swift; sourceTree = "<group>"; };
		7564AE6E265C9DCD0040BD4C /* discord@2x.png */ = {isa = PBXFileReference; lastKnownFileType = image.png; path = "discord@2x.png"; sourceTree = "<group>"; };
		75675951244634AD006AA988 /* fig.app */ = {isa = PBXFileReference; explicitFileType = wrapper.application; includeInIndex = 0; path = fig.app; sourceTree = BUILT_PRODUCTS_DIR; };
		75675954244634AD006AA988 /* AppDelegate.swift */ = {isa = PBXFileReference; lastKnownFileType = sourcecode.swift; path = AppDelegate.swift; sourceTree = "<group>"; };
		75675958244634B2006AA988 /* Assets.xcassets */ = {isa = PBXFileReference; lastKnownFileType = folder.assetcatalog; path = Assets.xcassets; sourceTree = "<group>"; };
		7567595B244634B2006AA988 /* Preview Assets.xcassets */ = {isa = PBXFileReference; lastKnownFileType = folder.assetcatalog; path = "Preview Assets.xcassets"; sourceTree = "<group>"; };
		7567595E244634B2006AA988 /* Base */ = {isa = PBXFileReference; lastKnownFileType = file.storyboard; name = Base; path = Base.lproj/Main.storyboard; sourceTree = "<group>"; };
		75675960244634B2006AA988 /* Info.plist */ = {isa = PBXFileReference; lastKnownFileType = text.plist.xml; path = Info.plist; sourceTree = "<group>"; };
		75675961244634B2006AA988 /* fig.entitlements */ = {isa = PBXFileReference; lastKnownFileType = text.plist.entitlements; path = fig.entitlements; sourceTree = "<group>"; };
		75675966244634B2006AA988 /* figTests.xctest */ = {isa = PBXFileReference; explicitFileType = wrapper.cfbundle; includeInIndex = 0; path = figTests.xctest; sourceTree = BUILT_PRODUCTS_DIR; };
		7567596A244634B2006AA988 /* figTests.swift */ = {isa = PBXFileReference; lastKnownFileType = sourcecode.swift; path = figTests.swift; sourceTree = "<group>"; };
		7567596C244634B2006AA988 /* Info.plist */ = {isa = PBXFileReference; lastKnownFileType = text.plist.xml; path = Info.plist; sourceTree = "<group>"; };
		75675971244634B2006AA988 /* figUITests.xctest */ = {isa = PBXFileReference; explicitFileType = wrapper.cfbundle; includeInIndex = 0; path = figUITests.xctest; sourceTree = BUILT_PRODUCTS_DIR; };
		75675975244634B2006AA988 /* figUITests.swift */ = {isa = PBXFileReference; lastKnownFileType = sourcecode.swift; path = figUITests.swift; sourceTree = "<group>"; };
		75675977244634B2006AA988 /* Info.plist */ = {isa = PBXFileReference; lastKnownFileType = text.plist.xml; path = Info.plist; sourceTree = "<group>"; };
		756759962446C44C006AA988 /* String+Shell.swift */ = {isa = PBXFileReference; lastKnownFileType = sourcecode.swift; path = "String+Shell.swift"; sourceTree = "<group>"; };
		756759D324498CA0006AA988 /* WebViewController.swift */ = {isa = PBXFileReference; lastKnownFileType = sourcecode.swift; path = WebViewController.swift; sourceTree = "<group>"; };
		7568203026003BDF0006FE78 /* Settings.swift */ = {isa = PBXFileReference; lastKnownFileType = sourcecode.swift; path = Settings.swift; sourceTree = "<group>"; };
		7571775826F3E4CA0071AE10 /* settings.html */ = {isa = PBXFileReference; fileEncoding = 4; lastKnownFileType = text.html; path = settings.html; sourceTree = "<group>"; };
		7571778226F91BF50071AE10 /* AppleTerminalIntegration.swift */ = {isa = PBXFileReference; lastKnownFileType = sourcecode.swift; path = AppleTerminalIntegration.swift; sourceTree = "<group>"; };
		75738F1D26DDAB760086D972 /* InputMethod.swift */ = {isa = PBXFileReference; lastKnownFileType = sourcecode.swift; path = InputMethod.swift; sourceTree = "<group>"; };
		7573F1572601927200C833FA /* Settings.swift */ = {isa = PBXFileReference; lastKnownFileType = sourcecode.swift; path = Settings.swift; sourceTree = "<group>"; };
		7573F1592602B4E000C833FA /* alert@2x.png */ = {isa = PBXFileReference; lastKnownFileType = image.png; path = "alert@2x.png"; sourceTree = "<group>"; };
		7573F15A2602B4E000C833FA /* invite@2x.png */ = {isa = PBXFileReference; lastKnownFileType = image.png; path = "invite@2x.png"; sourceTree = "<group>"; };
		7573F15F260BC70F00C833FA /* LoginItems.swift */ = {isa = PBXFileReference; lastKnownFileType = sourcecode.swift; path = LoginItems.swift; sourceTree = "<group>"; };
		7573F161260BEF7F00C833FA /* figRelease.entitlements */ = {isa = PBXFileReference; lastKnownFileType = text.plist.entitlements; path = figRelease.entitlements; sourceTree = "<group>"; };
		7575D44E26D5D35000D0C8D7 /* API.swift */ = {isa = PBXFileReference; lastKnownFileType = sourcecode.swift; path = API.swift; sourceTree = "<group>"; };
		7577124525648DCD0011FF48 /* ps.h */ = {isa = PBXFileReference; lastKnownFileType = sourcecode.c.h; path = ps.h; sourceTree = "<group>"; };
		7577124625648DFB0011FF48 /* ps.c */ = {isa = PBXFileReference; lastKnownFileType = sourcecode.c.c; path = ps.c; sourceTree = "<group>"; };
		757712482564D9490011FF48 /* ProcessStatus.swift */ = {isa = PBXFileReference; lastKnownFileType = sourcecode.swift; path = ProcessStatus.swift; sourceTree = "<group>"; };
		757AF4C726BC73FA00349764 /* WindowPositioning.swift */ = {isa = PBXFileReference; lastKnownFileType = sourcecode.swift; name = WindowPositioning.swift; path = fig/WindowPositioning.swift; sourceTree = SOURCE_ROOT; };
		757CA86624859461002A64A8 /* AppMover.swift */ = {isa = PBXFileReference; lastKnownFileType = sourcecode.swift; path = AppMover.swift; sourceTree = "<group>"; };
		757CA88524876042002A64A8 /* error.html */ = {isa = PBXFileReference; lastKnownFileType = text.html; path = error.html; sourceTree = "<group>"; };
		757CA887248AD067002A64A8 /* WebViewWindow.swift */ = {isa = PBXFileReference; lastKnownFileType = sourcecode.swift; path = WebViewWindow.swift; sourceTree = "<group>"; };
		757CA889248AD58C002A64A8 /* onboarding.html */ = {isa = PBXFileReference; lastKnownFileType = text.html; path = onboarding.html; sourceTree = "<group>"; };
		757CA88C248B091D002A64A8 /* permissions.mp4 */ = {isa = PBXFileReference; lastKnownFileType = file; path = permissions.mp4; sourceTree = "<group>"; };
		757CA88E248B0D31002A64A8 /* cli.png */ = {isa = PBXFileReference; lastKnownFileType = image.png; path = cli.png; sourceTree = "<group>"; };
		757CA890248B2798002A64A8 /* cli.html */ = {isa = PBXFileReference; lastKnownFileType = text.html; path = cli.html; sourceTree = "<group>"; };
		757CA892248B28E3002A64A8 /* landing.html */ = {isa = PBXFileReference; lastKnownFileType = text.html; path = landing.html; sourceTree = "<group>"; };
		757CA894248B291E002A64A8 /* permissions.html */ = {isa = PBXFileReference; lastKnownFileType = text.html; path = permissions.html; sourceTree = "<group>"; };
		757CA896248C108D002A64A8 /* css */ = {isa = PBXFileReference; lastKnownFileType = folder; path = css; sourceTree = "<group>"; };
		757CA898248C10AD002A64A8 /* fonts */ = {isa = PBXFileReference; lastKnownFileType = folder; path = fonts; sourceTree = "<group>"; };
		757CA89A248C18F0002A64A8 /* done.html */ = {isa = PBXFileReference; lastKnownFileType = text.html; path = done.html; sourceTree = "<group>"; };
		757CA89C248C1F50002A64A8 /* demo4onboarding.mp4 */ = {isa = PBXFileReference; lastKnownFileType = file; path = demo4onboarding.mp4; sourceTree = "<group>"; };
		757CA89E248D628E002A64A8 /* sidebar.html */ = {isa = PBXFileReference; fileEncoding = 4; lastKnownFileType = text.html; path = sidebar.html; sourceTree = "<group>"; };
		757CA8E524905B38002A64A8 /* SockerServer.swift */ = {isa = PBXFileReference; lastKnownFileType = sourcecode.swift; path = SockerServer.swift; sourceTree = "<group>"; };
		75809B0D24BFA64D00BFFB3E /* TelemetryService.swift */ = {isa = PBXFileReference; lastKnownFileType = sourcecode.swift; path = TelemetryService.swift; sourceTree = "<group>"; };
		75809B0F24C2C66100BFFB3E /* WebView+Private.h */ = {isa = PBXFileReference; lastKnownFileType = sourcecode.c.h; path = "WebView+Private.h"; sourceTree = "<group>"; };
		75809B1024C3876B00BFFB3E /* run-tutorial.js */ = {isa = PBXFileReference; lastKnownFileType = sourcecode.javascript; path = "run-tutorial.js"; sourceTree = "<group>"; };
		7587B4D724F97F9E00E355E4 /* ShellHooksManager.swift */ = {isa = PBXFileReference; lastKnownFileType = sourcecode.swift; path = ShellHooksManager.swift; sourceTree = "<group>"; };
		758AEB5D24CD35D400A15EAF /* WebSocket.swift */ = {isa = PBXFileReference; lastKnownFileType = sourcecode.swift; path = WebSocket.swift; sourceTree = "<group>"; };
		758AEB5F24CE529D00A15EAF /* String+Shell.swift */ = {isa = PBXFileReference; lastKnownFileType = sourcecode.swift; path = "String+Shell.swift"; sourceTree = "<group>"; };
		758AEB6B24CEA54600A15EAF /* SocketServer.swift */ = {isa = PBXFileReference; lastKnownFileType = sourcecode.swift; path = SocketServer.swift; sourceTree = "<group>"; };
		759F987B25BF903900EC3407 /* Accessibility.swift */ = {isa = PBXFileReference; lastKnownFileType = sourcecode.swift; path = Accessibility.swift; sourceTree = "<group>"; };
		759F987E25BFF0FE00EC3407 /* commandkey@2x.png */ = {isa = PBXFileReference; lastKnownFileType = image.png; path = "commandkey@2x.png"; sourceTree = "<group>"; };
		759F987F25BFF0FE00EC3407 /* database@2x.png */ = {isa = PBXFileReference; lastKnownFileType = image.png; path = "database@2x.png"; sourceTree = "<group>"; };
		759F988025BFF0FE00EC3407 /* package@2x.png */ = {isa = PBXFileReference; lastKnownFileType = image.png; path = "package@2x.png"; sourceTree = "<group>"; };
		759F988525BFF8B000EC3407 /* npm@2x.png */ = {isa = PBXFileReference; lastKnownFileType = image.png; path = "npm@2x.png"; sourceTree = "<group>"; };
		759F988625BFF8B000EC3407 /* kubernetes@2x.png */ = {isa = PBXFileReference; lastKnownFileType = image.png; path = "kubernetes@2x.png"; sourceTree = "<group>"; };
		759F988725BFF8B000EC3407 /* twitter@2x.png */ = {isa = PBXFileReference; lastKnownFileType = image.png; path = "twitter@2x.png"; sourceTree = "<group>"; };
		759F988825BFF8B000EC3407 /* docker@2x.png */ = {isa = PBXFileReference; lastKnownFileType = image.png; path = "docker@2x.png"; sourceTree = "<group>"; };
		759F988D25BFFAE500EC3407 /* heroku@2x.png */ = {isa = PBXFileReference; lastKnownFileType = image.png; path = "heroku@2x.png"; sourceTree = "<group>"; };
		759F988F25C1151D00EC3407 /* install_and_upgrade_fallback.sh */ = {isa = PBXFileReference; lastKnownFileType = text.script.sh; path = install_and_upgrade_fallback.sh; sourceTree = "<group>"; };
		75A0A71826F1A79A008FAD70 /* KittyIntegration.swift */ = {isa = PBXFileReference; lastKnownFileType = sourcecode.swift; path = KittyIntegration.swift; sourceTree = "<group>"; };
		75A0A71A26F1A7CE008FAD70 /* kitty-integration.py */ = {isa = PBXFileReference; lastKnownFileType = text.script.python; path = "kitty-integration.py"; sourceTree = "<group>"; };
		75A0A71C26F27E3D008FAD70 /* SemanticVersion.swift */ = {isa = PBXFileReference; lastKnownFileType = sourcecode.swift; path = SemanticVersion.swift; sourceTree = "<group>"; };
		75A4520F25A839F500107D2C /* remote_cwd.sh */ = {isa = PBXFileReference; lastKnownFileType = text.script.sh; path = remote_cwd.sh; sourceTree = "<group>"; };
		75A4521325AD367E00107D2C /* Feedback.swift */ = {isa = PBXFileReference; lastKnownFileType = sourcecode.swift; path = Feedback.swift; sourceTree = "<group>"; };
		75A4521925AE2E6A00107D2C /* CommandIntegration.swift */ = {isa = PBXFileReference; lastKnownFileType = sourcecode.swift; path = CommandIntegration.swift; sourceTree = "<group>"; };
		75A4A29525C8D855002EFD6B /* node@2x.png */ = {isa = PBXFileReference; lastKnownFileType = image.png; path = "node@2x.png"; sourceTree = "<group>"; };
		75A4A29625C8D855002EFD6B /* git@2x.png */ = {isa = PBXFileReference; lastKnownFileType = image.png; path = "git@2x.png"; sourceTree = "<group>"; };
		75A4A29725C8D855002EFD6B /* commit@2x.png */ = {isa = PBXFileReference; lastKnownFileType = image.png; path = "commit@2x.png"; sourceTree = "<group>"; };
		75A4A29D25C91471002EFD6B /* debugger-2-trimmed.mp4 */ = {isa = PBXFileReference; lastKnownFileType = file; path = "debugger-2-trimmed.mp4"; sourceTree = "<group>"; };
		75A4A29F25CA0D46002EFD6B /* Autocomplete.swift */ = {isa = PBXFileReference; lastKnownFileType = sourcecode.swift; path = Autocomplete.swift; sourceTree = "<group>"; };
		75A4A2A125CA218F002EFD6B /* ZLEIntegration.swift */ = {isa = PBXFileReference; lastKnownFileType = sourcecode.swift; path = ZLEIntegration.swift; sourceTree = "<group>"; };
		75A4A2A325CB4DE3002EFD6B /* BundleIdCache.swift */ = {isa = PBXFileReference; lastKnownFileType = sourcecode.swift; path = BundleIdCache.swift; sourceTree = "<group>"; };
		75AA24C025A656FA00A51E9D /* NativeCLI.swift */ = {isa = PBXFileReference; lastKnownFileType = sourcecode.swift; path = NativeCLI.swift; sourceTree = "<group>"; };
		75AA24D825A7E8B000A51E9D /* lsof.h */ = {isa = PBXFileReference; lastKnownFileType = sourcecode.c.h; path = lsof.h; sourceTree = "<group>"; };
		75AA24D925A7E8B000A51E9D /* lsof.m */ = {isa = PBXFileReference; lastKnownFileType = sourcecode.c.objc; path = lsof.m; sourceTree = "<group>"; };
		75AC55322522C8EB0069635E /* 1.0.20.sh */ = {isa = PBXFileReference; lastKnownFileType = text.script.sh; path = 1.0.20.sh; sourceTree = "<group>"; };
		75AEF2E325C3C34A00D78431 /* Diagnostic.swift */ = {isa = PBXFileReference; lastKnownFileType = sourcecode.swift; path = Diagnostic.swift; sourceTree = "<group>"; };
		75AEF2E525C3DEAF00D78431 /* DockerIntegration.swift */ = {isa = PBXFileReference; lastKnownFileType = sourcecode.swift; path = DockerIntegration.swift; sourceTree = "<group>"; };
		75AEF2E725C3DEC600D78431 /* SSHIntegration.swift */ = {isa = PBXFileReference; lastKnownFileType = sourcecode.swift; path = SSHIntegration.swift; sourceTree = "<group>"; };
		75AEF2E925C4C34D00D78431 /* SecureKeyboardInput.swift */ = {isa = PBXFileReference; lastKnownFileType = sourcecode.swift; path = SecureKeyboardInput.swift; sourceTree = "<group>"; };
		75AEF2ED25C5062E00D78431 /* WindowObserver.swift */ = {isa = PBXFileReference; lastKnownFileType = sourcecode.swift; path = WindowObserver.swift; sourceTree = "<group>"; };
		75B0A07B25BA64CC00FCD89A /* AutocompleteContextNotifier.swift */ = {isa = PBXFileReference; lastKnownFileType = sourcecode.swift; path = AutocompleteContextNotifier.swift; sourceTree = "<group>"; };
		75B0A07D25BB746600FCD89A /* debugger.html */ = {isa = PBXFileReference; lastKnownFileType = text.html; path = debugger.html; sourceTree = "<group>"; };
		75B0A07F25BB74C700FCD89A /* fig-context-indicator.png */ = {isa = PBXFileReference; lastKnownFileType = image.png; path = "fig-context-indicator.png"; sourceTree = "<group>"; };
		75B0A08325BB759E00FCD89A /* trimmed-debugger.mp4 */ = {isa = PBXFileReference; lastKnownFileType = file; path = "trimmed-debugger.mp4"; sourceTree = "<group>"; };
		75B0A08525BB94DE00FCD89A /* debugger-only.mp4 */ = {isa = PBXFileReference; lastKnownFileType = file; path = "debugger-only.mp4"; sourceTree = "<group>"; };
		75B0A08B25BBC7A300FCD89A /* autoc.mp4 */ = {isa = PBXFileReference; lastKnownFileType = file; path = autoc.mp4; sourceTree = "<group>"; };
		75B0A08D25BBC9B800FCD89A /* privacy.html */ = {isa = PBXFileReference; lastKnownFileType = text.html; path = privacy.html; sourceTree = "<group>"; };
		75B199312501A3DA00F38EA8 /* KeyboardLayout.swift */ = {isa = PBXFileReference; lastKnownFileType = sourcecode.swift; path = KeyboardLayout.swift; sourceTree = "<group>"; };
		75B199332504190900F38EA8 /* Keycode.swift */ = {isa = PBXFileReference; lastKnownFileType = sourcecode.swift; path = Keycode.swift; sourceTree = "<group>"; };
		75B1993525042B2C00F38EA8 /* autocomplete.html */ = {isa = PBXFileReference; fileEncoding = 4; lastKnownFileType = text.html; path = autocomplete.html; sourceTree = "<group>"; };
		75B1993725100E4D00F38EA8 /* KeypressService.swift */ = {isa = PBXFileReference; lastKnownFileType = sourcecode.swift; path = KeypressService.swift; sourceTree = "<group>"; };
		75B7931924BB897F0073AAC6 /* PseudoTerminalService.swift */ = {isa = PBXFileReference; lastKnownFileType = sourcecode.swift; path = PseudoTerminalService.swift; sourceTree = "<group>"; };
		75C05C6B24FDEA2B001F0A52 /* KeystrokeBuffer.swift */ = {isa = PBXFileReference; lastKnownFileType = sourcecode.swift; path = KeystrokeBuffer.swift; sourceTree = "<group>"; };
		75C0711C244AC3B2002DF69F /* index.html */ = {isa = PBXFileReference; fileEncoding = 4; lastKnownFileType = text.html; path = index.html; sourceTree = "<group>"; };
		75C0711F244BB441002DF69F /* CompanionViewController.swift */ = {isa = PBXFileReference; lastKnownFileType = sourcecode.swift; path = CompanionViewController.swift; sourceTree = "<group>"; };
		75C07121244BB65D002DF69F /* ShellBridge.swift */ = {isa = PBXFileReference; lastKnownFileType = sourcecode.swift; path = ShellBridge.swift; sourceTree = "<group>"; };
		75C07123244BE45A002DF69F /* CompanionWindow.swift */ = {isa = PBXFileReference; lastKnownFileType = sourcecode.swift; path = CompanionWindow.swift; sourceTree = "<group>"; };
		75C0EBD2253E336E001964DE /* TerminalUsageTelemetry.swift */ = {isa = PBXFileReference; lastKnownFileType = sourcecode.swift; path = TerminalUsageTelemetry.swift; sourceTree = "<group>"; };
		75C57C122581C0700065741E /* ioreg.h */ = {isa = PBXFileReference; lastKnownFileType = sourcecode.c.h; path = ioreg.h; sourceTree = "<group>"; };
		75C57C132581C0700065741E /* ioreg.c */ = {isa = PBXFileReference; lastKnownFileType = sourcecode.c.c; path = ioreg.c; sourceTree = "<group>"; };
		75C8A15F2649E712001B69DA /* fig-0.0.2.vsix */ = {isa = PBXFileReference; lastKnownFileType = file; path = "fig-0.0.2.vsix"; sourceTree = "<group>"; };
		75CFDBDE24EDB2E900F00CAE /* Onboarding.swift */ = {isa = PBXFileReference; lastKnownFileType = sourcecode.swift; path = Onboarding.swift; sourceTree = "<group>"; };
		75D1ECB326EFE55A00BC8A04 /* AlacrittyIntegration.swift */ = {isa = PBXFileReference; lastKnownFileType = sourcecode.swift; path = AlacrittyIntegration.swift; sourceTree = "<group>"; };
		75D1ECBD26F15F4500BC8A04 /* TerminalIntegrationProvider.swift */ = {isa = PBXFileReference; lastKnownFileType = sourcecode.swift; path = TerminalIntegrationProvider.swift; sourceTree = "<group>"; };
		75D1ECBF26F1658300BC8A04 /* InstallationStatus.swift */ = {isa = PBXFileReference; lastKnownFileType = sourcecode.swift; path = InstallationStatus.swift; sourceTree = "<group>"; };
		75D2E3CA249C1E7500607F66 /* terminal.css */ = {isa = PBXFileReference; lastKnownFileType = text.css; path = terminal.css; sourceTree = "<group>"; };
		75DA86A225EDB05100722F1D /* Integrations.swift */ = {isa = PBXFileReference; lastKnownFileType = sourcecode.swift; path = Integrations.swift; sourceTree = "<group>"; };
		75DA86A425EEBD7400722F1D /* Alert.swift */ = {isa = PBXFileReference; lastKnownFileType = sourcecode.swift; path = Alert.swift; sourceTree = "<group>"; };
		75DA86A825EF145E00722F1D /* TmuxIntegration.swift */ = {isa = PBXFileReference; lastKnownFileType = sourcecode.swift; path = TmuxIntegration.swift; sourceTree = "<group>"; };
		75E993F12515A6DD000BE6BE /* statusbar@2x.png */ = {isa = PBXFileReference; lastKnownFileType = image.png; path = "statusbar@2x.png"; sourceTree = "<group>"; };
		75E993F42517E226000BE6BE /* AXWindowServer.swift */ = {isa = PBXFileReference; lastKnownFileType = sourcecode.swift; path = AXWindowServer.swift; sourceTree = "<group>"; };
		75EB570A267AAE5B00F10C64 /* fig-iterm-integration.scpt */ = {isa = PBXFileReference; lastKnownFileType = file; path = "fig-iterm-integration.scpt"; sourceTree = "<group>"; };
		75EB592A258D98A7002915E7 /* BiMap.swift */ = {isa = PBXFileReference; lastKnownFileType = sourcecode.swift; path = BiMap.swift; sourceTree = "<group>"; };
		75EB592C258DD771002915E7 /* TTY.swift */ = {isa = PBXFileReference; lastKnownFileType = sourcecode.swift; path = TTY.swift; sourceTree = "<group>"; };
		75EDDC4D25D23773003AECC6 /* HyperIntegration.swift */ = {isa = PBXFileReference; lastKnownFileType = sourcecode.swift; path = HyperIntegration.swift; sourceTree = "<group>"; };
		75EDDC5025D24755003AECC6 /* hyper-integration.js */ = {isa = PBXFileReference; fileEncoding = 4; lastKnownFileType = sourcecode.javascript; path = "hyper-integration.js"; sourceTree = "<group>"; };
		75EDDC5A25D4BC53003AECC6 /* UnixSocketClient.swift */ = {isa = PBXFileReference; lastKnownFileType = sourcecode.swift; path = UnixSocketClient.swift; sourceTree = "<group>"; };
		75F78F8126DC3A56001FB6C1 /* ScriptCommands.swift */ = {isa = PBXFileReference; lastKnownFileType = sourcecode.swift; path = ScriptCommands.swift; sourceTree = "<group>"; };
		75F7F951261FBDC30005E215 /* UnixSocketServer.swift */ = {isa = PBXFileReference; lastKnownFileType = sourcecode.swift; path = UnixSocketServer.swift; sourceTree = "<group>"; };
		75F7F953262007170005E215 /* ShellHooksTransport.swift */ = {isa = PBXFileReference; lastKnownFileType = sourcecode.swift; path = ShellHooksTransport.swift; sourceTree = "<group>"; };
		75FE3FFF2626A4BD00AC8414 /* Github.swift */ = {isa = PBXFileReference; lastKnownFileType = sourcecode.swift; path = Github.swift; sourceTree = "<group>"; };
/* End PBXFileReference section */

/* Begin PBXFrameworksBuildPhase section */
		751F758B246E16D800E083C8 /* Frameworks */ = {
			isa = PBXFrameworksBuildPhase;
			buildActionMask = 2147483647;
			files = (
				758AEB6A24CEA4D000A15EAF /* Starscream in Frameworks */,
			);
			runOnlyForDeploymentPostprocessing = 0;
		};
		754316F126E08F5C00188887 /* Frameworks */ = {
			isa = PBXFrameworksBuildPhase;
			buildActionMask = 2147483647;
			files = (
			);
			runOnlyForDeploymentPostprocessing = 0;
		};
		7567594E244634AD006AA988 /* Frameworks */ = {
			isa = PBXFrameworksBuildPhase;
			buildActionMask = 2147483647;
			files = (
				7512A48B263252EF00CDE824 /* Sparkle in Frameworks */,
				75CFDBE224EDE31800F00CAE /* Sentry in Frameworks */,
				755D0F512482D4920074AB5C /* HotKey in Frameworks */,
				757CA8E424905B0E002A64A8 /* Kitura-WebSocket in Frameworks */,
				75AE8FD926D7462600161B8C /* FigAPIBindings in Frameworks */,
				75A4A2A725CBBDE7002EFD6B /* AXSwift in Frameworks */,
				75290AC626719157000F4255 /* SwiftProtobuf in Frameworks */,
				756C4D832542A6D30035B467 /* Starscream in Frameworks */,
			);
			runOnlyForDeploymentPostprocessing = 0;
		};
		75675963244634B2006AA988 /* Frameworks */ = {
			isa = PBXFrameworksBuildPhase;
			buildActionMask = 2147483647;
			files = (
			);
			runOnlyForDeploymentPostprocessing = 0;
		};
		7567596E244634B2006AA988 /* Frameworks */ = {
			isa = PBXFrameworksBuildPhase;
			buildActionMask = 2147483647;
			files = (
			);
			runOnlyForDeploymentPostprocessing = 0;
		};
/* End PBXFrameworksBuildPhase section */

/* Begin PBXGroup section */
		7510F87324A6910500E86F7C /* SwiftTerm */ = {
			isa = PBXGroup;
			children = (
				7510F87424A6910500E86F7C /* Apple */,
				7510F87824A6910500E86F7C /* CharSets.swift */,
				7510F87924A6910500E86F7C /* Buffer.swift */,
				7510F87A24A6910500E86F7C /* Utilities.swift */,
				7510F87B24A6910500E86F7C /* BufferSet.swift */,
				7510F87C24A6910500E86F7C /* Terminal.swift */,
				7510F87D24A6910500E86F7C /* EscapeSequences.swift */,
				7510F87E24A6910500E86F7C /* BufferLine.swift */,
				7510F87F24A6910500E86F7C /* CircularList.swift */,
				7510F88024A6910500E86F7C /* iOS */,
				7510F88524A6910500E86F7C /* Mac */,
				7510F88C24A6910500E86F7C /* SelectionService.swift */,
				7510F88D24A6910500E86F7C /* SixelDcsHandler.swift */,
				7510F88E24A6910500E86F7C /* HeadlessTerminal.swift */,
				7510F88F24A6910500E86F7C /* LocalProcess.swift */,
				7510F89024A6910500E86F7C /* Line.swift */,
				7510F89124A6910500E86F7C /* CharData.swift */,
				7510F89224A6910500E86F7C /* TerminalOptions.swift */,
				7510F89324A6910500E86F7C /* Colors.swift */,
				7510F89424A6910500E86F7C /* SearchService.swift */,
				7510F89524A6910500E86F7C /* Position.swift */,
				7510F89624A6910500E86F7C /* EscapeSequenceParser.swift */,
				7510F89724A6910500E86F7C /* Pty.swift */,
			);
			path = SwiftTerm;
			sourceTree = "<group>";
		};
		7510F87424A6910500E86F7C /* Apple */ = {
			isa = PBXGroup;
			children = (
				7510F87524A6910500E86F7C /* AppleTerminalView.swift */,
				7510F87624A6910500E86F7C /* TerminalViewDelegate.swift */,
				7510F87724A6910500E86F7C /* Extensions.swift */,
			);
			path = Apple;
			sourceTree = "<group>";
		};
		7510F88024A6910500E86F7C /* iOS */ = {
			isa = PBXGroup;
			children = (
				7510F88124A6910500E86F7C /* iOSTerminalView.swift */,
				7510F88224A6910500E86F7C /* iOSCaretView.swift */,
				7510F88424A6910500E86F7C /* iOSAccessoryView.swift */,
			);
			path = iOS;
			sourceTree = "<group>";
		};
		7510F88524A6910500E86F7C /* Mac */ = {
			isa = PBXGroup;
			children = (
				7510F88624A6910500E86F7C /* MacAccessibilityService.swift */,
				7510F88724A6910500E86F7C /* MacDebugView.swift */,
				7510F88824A6910500E86F7C /* MacLocalTerminalView.swift */,
				7510F88924A6910500E86F7C /* MacCaretView.swift */,
				7510F88A24A6910500E86F7C /* README.md */,
				7510F88B24A6910500E86F7C /* MacTerminalView.swift */,
			);
			path = Mac;
			sourceTree = "<group>";
		};
		75186076255CB0870000A7C7 /* upgrade */ = {
			isa = PBXGroup;
			children = (
				7518607C255CB0870000A7C7 /* uninstall.sh */,
				75186077255CB0870000A7C7 /* iterm-integration.sh */,
				75186078255CB0870000A7C7 /* 1.0.23.sh */,
				75186079255CB0870000A7C7 /* fig-iterm-integration.py */,
				7518607B255CB0870000A7C7 /* 1.0.22.sh */,
				7518607E255CB0870000A7C7 /* 1.0.21.sh */,
				7518607F255CB0870000A7C7 /* feedback.sh */,
				75186080255CB0870000A7C7 /* 1.0.24.sh */,
				75186081255CB0870000A7C7 /* open_new_terminal_window.scpt */,
				75186082255CB0870000A7C7 /* 1.0.20.sh */,
				759F988F25C1151D00EC3407 /* install_and_upgrade_fallback.sh */,
			);
			name = upgrade;
			path = fig/upgrade;
			sourceTree = "<group>";
		};
		7518608F255CE49B0000A7C7 /* Icons */ = {
			isa = PBXGroup;
			children = (
				751DC66226EBF3B500697DFB /* cpu@2x.png */,
				752E68E52620F884009E9A7E /* android@2x.png */,
				75290A7C266B09CB000F4255 /* gear@2x.png */,
				7564AE6E265C9DCD0040BD4C /* discord@2x.png */,
				752E68EC2620F884009E9A7E /* apple@2x.png */,
				752E68E62620F884009E9A7E /* aws@2x.png */,
				752E68E02620F882009E9A7E /* azure@2x.png */,
				752E68E12620F883009E9A7E /* box@2x.png */,
				752E68E72620F884009E9A7E /* characters@2x.png */,
				752E68E42620F883009E9A7E /* firebase@2x.png */,
				752E68E82620F884009E9A7E /* gcloud@2x.png */,
				752E68EB2620F884009E9A7E /* github@2x.png */,
				752E68E22620F883009E9A7E /* gitlab@2x.png */,
				752E68E92620F884009E9A7E /* netlify@2x.png */,
				752E68E32620F883009E9A7E /* template@2x.png */,
				752E68EA2620F884009E9A7E /* vercel@2x.png */,
				752E68DA2620F868009E9A7E /* gradle@2x.png */,
				752E68DB2620F868009E9A7E /* slack@2x.png */,
				752E68DC2620F868009E9A7E /* yarn@2x.png */,
				75A4A29725C8D855002EFD6B /* commit@2x.png */,
				7573F1592602B4E000C833FA /* alert@2x.png */,
				7573F15A2602B4E000C833FA /* invite@2x.png */,
				75A4A29625C8D855002EFD6B /* git@2x.png */,
				75A4A29525C8D855002EFD6B /* node@2x.png */,
				759F988825BFF8B000EC3407 /* docker@2x.png */,
				759F988D25BFFAE500EC3407 /* heroku@2x.png */,
				759F988625BFF8B000EC3407 /* kubernetes@2x.png */,
				759F988525BFF8B000EC3407 /* npm@2x.png */,
				759F988725BFF8B000EC3407 /* twitter@2x.png */,
				759F987E25BFF0FE00EC3407 /* commandkey@2x.png */,
				759F987F25BFF0FE00EC3407 /* database@2x.png */,
				759F988025BFF0FE00EC3407 /* package@2x.png */,
				7518606A255B2A090000A7C7 /* asterisk@2x.png */,
				7518606C255B2A090000A7C7 /* carrot@2x.png */,
				7518606E255B2A0A0000A7C7 /* command@2x.png */,
				75186069255B2A090000A7C7 /* flag@2x.png */,
				7518606B255B2A090000A7C7 /* option@2x.png */,
				7518606D255B2A090000A7C7 /* string@2x.png */,
			);
			name = Icons;
			sourceTree = "<group>";
		};
		751F758F246E16D800E083C8 /* figcli */ = {
			isa = PBXGroup;
			children = (
				751F7590246E16D800E083C8 /* main.swift */,
				758AEB6B24CEA54600A15EAF /* SocketServer.swift */,
				75F78F8126DC3A56001FB6C1 /* ScriptCommands.swift */,
				758AEB5F24CE529D00A15EAF /* String+Shell.swift */,
				758AEB5D24CD35D400A15EAF /* WebSocket.swift */,
				7573F1572601927200C833FA /* Settings.swift */,
			);
			path = figcli;
			sourceTree = "<group>";
		};
		75290AB92671905D000F4255 /* iTerm */ = {
			isa = PBXGroup;
			children = (
				75EB570A267AAE5B00F10C64 /* fig-iterm-integration.scpt */,
				75290AB3267126EB000F4255 /* iTermIntegration.swift */,
				75290ACB2671AD1D000F4255 /* WebSocketFramer.swift */,
				75290ABA26719090000F4255 /* iterm.pb.swift */,
				75290ABB26719090000F4255 /* iterm.proto */,
				75290ABC26719090000F4255 /* README */,
			);
			path = iTerm;
			sourceTree = "<group>";
		};
		752A398725CD0FFB00B1AC40 /* VSCode */ = {
			isa = PBXGroup;
			children = (
				75543FCF268AC6E5003221DF /* fig-0.0.4.vsix */,
				75C8A15F2649E712001B69DA /* fig-0.0.2.vsix */,
				752A398525CD0FE800B1AC40 /* fig-0.0.1.vsix */,
				7520D7F0267D98790034FE2B /* fig-0.0.3.vsix */,
				752A398225CD024C00B1AC40 /* VSCodeIntegration.swift */,
			);
			path = VSCode;
			sourceTree = "<group>";
		};
		752A398825CD11F000B1AC40 /* System */ = {
			isa = PBXGroup;
			children = (
				7510F8BA24A9861E00E86F7C /* fig-Bridging-Header.h */,
				75AA24D825A7E8B000A51E9D /* lsof.h */,
				75AA24D925A7E8B000A51E9D /* lsof.m */,
				7577124525648DCD0011FF48 /* ps.h */,
				7577124625648DFB0011FF48 /* ps.c */,
				75C57C122581C0700065741E /* ioreg.h */,
				75C57C132581C0700065741E /* ioreg.c */,
				75809B0F24C2C66100BFFB3E /* WebView+Private.h */,
			);
			name = System;
			sourceTree = "<group>";
		};
		754316F526E08F5C00188887 /* InputMethod */ = {
			isa = PBXGroup;
			children = (
				754316F626E08F5C00188887 /* AppDelegate.swift */,
				7543170726E0901B00188887 /* FigIMKInputController.swift */,
				754316FA26E08F5D00188887 /* Assets.xcassets */,
				754316FF26E08F5D00188887 /* Main.storyboard */,
				7543170226E08F5D00188887 /* Info.plist */,
				7543170326E08F5D00188887 /* InputMethod.entitlements */,
				754316FC26E08F5D00188887 /* Preview Content */,
			);
			path = InputMethod;
			sourceTree = "<group>";
		};
		754316FC26E08F5D00188887 /* Preview Content */ = {
			isa = PBXGroup;
			children = (
				754316FD26E08F5D00188887 /* Preview Assets.xcassets */,
			);
			path = "Preview Content";
			sourceTree = "<group>";
		};
		75675948244634AD006AA988 = {
			isa = PBXGroup;
			children = (
				75186076255CB0870000A7C7 /* upgrade */,
				75675953244634AD006AA988 /* fig */,
				75675969244634B2006AA988 /* figTests */,
				75675974244634B2006AA988 /* figUITests */,
				751F758F246E16D800E083C8 /* figcli */,
				754316F526E08F5C00188887 /* InputMethod */,
				75675952244634AD006AA988 /* Products */,
				75CFF6432496B3BA00C6A6DE /* Frameworks */,
			);
			sourceTree = "<group>";
		};
		75675952244634AD006AA988 /* Products */ = {
			isa = PBXGroup;
			children = (
				75675951244634AD006AA988 /* fig.app */,
				75675966244634B2006AA988 /* figTests.xctest */,
				75675971244634B2006AA988 /* figUITests.xctest */,
				751F758E246E16D800E083C8 /* figcli */,
				754316F426E08F5C00188887 /* FigInputMethod.app */,
			);
			name = Products;
			sourceTree = "<group>";
		};
		75675953244634AD006AA988 /* fig */ = {
			isa = PBXGroup;
			children = (
				7510F87324A6910500E86F7C /* SwiftTerm */,
				75675954244634AD006AA988 /* AppDelegate.swift */,
				75E993F32515C8D3000BE6BE /* Autocompletion */,
				75B199332504190900F38EA8 /* Keycode.swift */,
				75738F1D26DDAB760086D972 /* InputMethod.swift */,
				752D71CC25B8A6B200263527 /* Restarter.swift */,
				759F987B25BF903900EC3407 /* Accessibility.swift */,
				751C3BEB24B6910800B5C7FD /* Remote.swift */,
				751C3BED24B6915000B5C7FD /* Defaults.swift */,
				7568203026003BDF0006FE78 /* Settings.swift */,
				75E993F12515A6DD000BE6BE /* statusbar@2x.png */,
				755D0DE1247EFAE10074AB5C /* Logging.swift */,
				75809B0D24BFA64D00BFFB3E /* TelemetryService.swift */,
				75C0EBD2253E336E001964DE /* TerminalUsageTelemetry.swift */,
				752C0BD72479EEDA0077E415 /* File.swift */,
				75A4521325AD367E00107D2C /* Feedback.swift */,
				75AEF2E325C3C34A00D78431 /* Diagnostic.swift */,
				75AEF2E925C4C34D00D78431 /* SecureKeyboardInput.swift */,
				7573F15F260BC70F00C833FA /* LoginItems.swift */,
				75DA86A425EEBD7400722F1D /* Alert.swift */,
				75FE3FFF2626A4BD00AC8414 /* Github.swift */,
				7520D8112682AEB00034FE2B /* Throttler.swift */,
				755FC553268D09DE00966027 /* UpdateService.swift */,
				750CF21726A1055F0094D76A /* Config.swift */,
				7575D44B26D5C4DD00D0C8D7 /* API */,
				75D1ECBC26F15F0E00BC8A04 /* Integrations */,
				7571778126F91BD60071AE10 /* AppleTerminal */,
				75A0A71726F1A786008FAD70 /* Kitty */,
				75D1ECB226EFE53F00BC8A04 /* Alacritty */,
				75290AB92671905D000F4255 /* iTerm */,
				75EDDC4F25D2473C003AECC6 /* Hyper */,
				752A398725CD0FFB00B1AC40 /* VSCode */,
				75B1992A25019FDE00F38EA8 /* Companion Window */,
				75B1992B25019FFE00F38EA8 /* Window Management */,
				75B1992E2501A12C00F38EA8 /* Shell */,
				75B1992F2501A17100F38EA8 /* Onboarding */,
				75B1992C2501A02B00F38EA8 /* Bridging */,
				75B1992D2501A0ED00F38EA8 /* Web Runtime */,
				757CA88B248B08D7002A64A8 /* local */,
				75B199302501A1A200F38EA8 /* Legacy */,
				75675958244634B2006AA988 /* Assets.xcassets */,
				7518608F255CE49B0000A7C7 /* Icons */,
				7567595D244634B2006AA988 /* Main.storyboard */,
				75675960244634B2006AA988 /* Info.plist */,
				75675961244634B2006AA988 /* fig.entitlements */,
				7573F161260BEF7F00C833FA /* figRelease.entitlements */,
				7567595A244634B2006AA988 /* Preview Content */,
				752A398825CD11F000B1AC40 /* System */,
			);
			path = fig;
			sourceTree = "<group>";
		};
		7567595A244634B2006AA988 /* Preview Content */ = {
			isa = PBXGroup;
			children = (
				7567595B244634B2006AA988 /* Preview Assets.xcassets */,
			);
			path = "Preview Content";
			sourceTree = "<group>";
		};
		75675969244634B2006AA988 /* figTests */ = {
			isa = PBXGroup;
			children = (
				7567596A244634B2006AA988 /* figTests.swift */,
				7567596C244634B2006AA988 /* Info.plist */,
			);
			path = figTests;
			sourceTree = "<group>";
		};
		75675974244634B2006AA988 /* figUITests */ = {
			isa = PBXGroup;
			children = (
				75675975244634B2006AA988 /* figUITests.swift */,
				75675977244634B2006AA988 /* Info.plist */,
			);
			path = figUITests;
			sourceTree = "<group>";
		};
<<<<<<< HEAD
		7575D44B26D5C4DD00D0C8D7 /* API */ = {
			isa = PBXGroup;
			children = (
				7575D44E26D5D35000D0C8D7 /* API.swift */,
			);
			path = API;
=======
		7571778126F91BD60071AE10 /* AppleTerminal */ = {
			isa = PBXGroup;
			children = (
				7571778226F91BF50071AE10 /* AppleTerminalIntegration.swift */,
			);
			path = AppleTerminal;
>>>>>>> ac58685e
			sourceTree = "<group>";
		};
		757CA88B248B08D7002A64A8 /* local */ = {
			isa = PBXGroup;
			children = (
				755EC8CE266997A600CBEF57 /* settings */,
				757CA89E248D628E002A64A8 /* sidebar.html */,
				757CA89C248C1F50002A64A8 /* demo4onboarding.mp4 */,
				757CA898248C10AD002A64A8 /* fonts */,
				757CA896248C108D002A64A8 /* css */,
				757CA890248B2798002A64A8 /* cli.html */,
				757CA892248B28E3002A64A8 /* landing.html */,
				7571775826F3E4CA0071AE10 /* settings.html */,
				757CA894248B291E002A64A8 /* permissions.html */,
				752D71C425AE9B7200263527 /* ssh.html */,
				75B0A07D25BB746600FCD89A /* debugger.html */,
				75B0A08D25BBC9B800FCD89A /* privacy.html */,
				75B0A07F25BB74C700FCD89A /* fig-context-indicator.png */,
				75B0A08325BB759E00FCD89A /* trimmed-debugger.mp4 */,
				75B0A08525BB94DE00FCD89A /* debugger-only.mp4 */,
				75A4A29D25C91471002EFD6B /* debugger-2-trimmed.mp4 */,
				757CA89A248C18F0002A64A8 /* done.html */,
				757CA88E248B0D31002A64A8 /* cli.png */,
				757CA88C248B091D002A64A8 /* permissions.mp4 */,
				752D71C625AECB4B00263527 /* ssh.mp4 */,
				75B0A08B25BBC7A300FCD89A /* autoc.mp4 */,
				757CA88524876042002A64A8 /* error.html */,
				75C0711C244AC3B2002DF69F /* index.html */,
				752C0BDF247A27790077E415 /* editor.html */,
				752C0BE1247A33F10077E415 /* viewer.html */,
				752C0BE3247B44C50077E415 /* finder.html */,
				752C0BE5247C25280077E415 /* display.html */,
				755D0DE3247F038B0074AB5C /* logs.html */,
				757CA889248AD58C002A64A8 /* onboarding.html */,
				75B1993525042B2C00F38EA8 /* autocomplete.html */,
				754D31B425759D900020CED4 /* tutorial.html */,
			);
			name = local;
			sourceTree = "<group>";
		};
		75A0A71726F1A786008FAD70 /* Kitty */ = {
			isa = PBXGroup;
			children = (
				75A0A71826F1A79A008FAD70 /* KittyIntegration.swift */,
				75A0A71A26F1A7CE008FAD70 /* kitty-integration.py */,
			);
			path = Kitty;
			sourceTree = "<group>";
		};
		75AC55312522C8EB0069635E /* upgrade */ = {
			isa = PBXGroup;
			children = (
				75AC55322522C8EB0069635E /* 1.0.20.sh */,
			);
			name = upgrade;
			path = ../upgrade;
			sourceTree = "<group>";
		};
		75B1992A25019FDE00F38EA8 /* Companion Window */ = {
			isa = PBXGroup;
			children = (
				756759D324498CA0006AA988 /* WebViewController.swift */,
				75C0711F244BB441002DF69F /* CompanionViewController.swift */,
				75C07123244BE45A002DF69F /* CompanionWindow.swift */,
			);
			path = "Companion Window";
			sourceTree = "<group>";
		};
		75B1992B25019FFE00F38EA8 /* Window Management */ = {
			isa = PBXGroup;
			children = (
				757AF4C726BC73FA00349764 /* WindowPositioning.swift */,
				7510F8BE24A99A4B00E86F7C /* WindowService.swift */,
				75E993F42517E226000BE6BE /* AXWindowServer.swift */,
				75A4A2A325CB4DE3002EFD6B /* BundleIdCache.swift */,
				75AEF2ED25C5062E00D78431 /* WindowObserver.swift */,
				7510F8C024A9B32D00E86F7C /* WindowManager.swift */,
				7510F8B924A9701000E86F7C /* Private.h */,
				7510F8BB24A9861E00E86F7C /* PrivateWindow.h */,
				7510F8BC24A9861E00E86F7C /* PrivateWindow.m */,
			);
			path = "Window Management";
			sourceTree = "<group>";
		};
		75B1992C2501A02B00F38EA8 /* Bridging */ = {
			isa = PBXGroup;
			children = (
				75C07121244BB65D002DF69F /* ShellBridge.swift */,
				75B199312501A3DA00F38EA8 /* KeyboardLayout.swift */,
				751F7588246D090100E083C8 /* WebBridge.swift */,
				755D0DDF247DDE050074AB5C /* FigCLI.swift */,
				75AA24C025A656FA00A51E9D /* NativeCLI.swift */,
				757CA8E524905B38002A64A8 /* SockerServer.swift */,
				75F7F953262007170005E215 /* ShellHooksTransport.swift */,
				75F7F951261FBDC30005E215 /* UnixSocketServer.swift */,
			);
			path = Bridging;
			sourceTree = "<group>";
		};
		75B1992D2501A0ED00F38EA8 /* Web Runtime */ = {
			isa = PBXGroup;
			children = (
				752C0BDD2479F6AF0077E415 /* insert-tutorial.js */,
				75809B1024C3876B00BFFB3E /* run-tutorial.js */,
				752C0BDB2479F68C0077E415 /* tutorial.css */,
				75D2E3CA249C1E7500607F66 /* terminal.css */,
				752C0BD92479F37B0077E415 /* fig.js */,
			);
			path = "Web Runtime";
			sourceTree = "<group>";
		};
		75B1992E2501A12C00F38EA8 /* Shell */ = {
			isa = PBXGroup;
			children = (
				757712482564D9490011FF48 /* ProcessStatus.swift */,
				7587B4D724F97F9E00E355E4 /* ShellHooksManager.swift */,
				75B7931924BB897F0073AAC6 /* PseudoTerminalService.swift */,
				756759962446C44C006AA988 /* String+Shell.swift */,
				75EB592A258D98A7002915E7 /* BiMap.swift */,
				75EB592C258DD771002915E7 /* TTY.swift */,
				75A4521925AE2E6A00107D2C /* CommandIntegration.swift */,
				75AEF2E525C3DEAF00D78431 /* DockerIntegration.swift */,
				75EDDC5A25D4BC53003AECC6 /* UnixSocketClient.swift */,
				75AEF2E725C3DEC600D78431 /* SSHIntegration.swift */,
				75DA86A825EF145E00722F1D /* TmuxIntegration.swift */,
				75A4520F25A839F500107D2C /* remote_cwd.sh */,
			);
			path = Shell;
			sourceTree = "<group>";
		};
		75B1992F2501A17100F38EA8 /* Onboarding */ = {
			isa = PBXGroup;
			children = (
				757CA887248AD067002A64A8 /* WebViewWindow.swift */,
				75CFDBDE24EDB2E900F00CAE /* Onboarding.swift */,
			);
			path = Onboarding;
			sourceTree = "<group>";
		};
		75B199302501A1A200F38EA8 /* Legacy */ = {
			isa = PBXGroup;
			children = (
				757CA86624859461002A64A8 /* AppMover.swift */,
			);
			path = Legacy;
			sourceTree = "<group>";
		};
		75CFF6432496B3BA00C6A6DE /* Frameworks */ = {
			isa = PBXGroup;
			children = (
				75AC55312522C8EB0069635E /* upgrade */,
			);
			name = Frameworks;
			sourceTree = "<group>";
		};
		75D1ECB226EFE53F00BC8A04 /* Alacritty */ = {
			isa = PBXGroup;
			children = (
				75D1ECB326EFE55A00BC8A04 /* AlacrittyIntegration.swift */,
			);
			path = Alacritty;
			sourceTree = "<group>";
		};
		75D1ECBC26F15F0E00BC8A04 /* Integrations */ = {
			isa = PBXGroup;
			children = (
				75DA86A225EDB05100722F1D /* Integrations.swift */,
				75D1ECBF26F1658300BC8A04 /* InstallationStatus.swift */,
				75D1ECBD26F15F4500BC8A04 /* TerminalIntegrationProvider.swift */,
				75A0A71C26F27E3D008FAD70 /* SemanticVersion.swift */,
			);
			path = Integrations;
			sourceTree = "<group>";
		};
		75E993F32515C8D3000BE6BE /* Autocompletion */ = {
			isa = PBXGroup;
			children = (
				75B0A07B25BA64CC00FCD89A /* AutocompleteContextNotifier.swift */,
				1A63312025A4BE6D00CEA06A /* Keystroke.swift */,
				75C05C6B24FDEA2B001F0A52 /* KeystrokeBuffer.swift */,
				1A1F15FF25A7A93E0074D541 /* KeyBindingsManager.swift */,
				75B1993725100E4D00F38EA8 /* KeypressService.swift */,
				75A4A29F25CA0D46002EFD6B /* Autocomplete.swift */,
				75A4A2A125CA218F002EFD6B /* ZLEIntegration.swift */,
				75290A92266F05A9000F4255 /* BashIntegration.swift */,
			);
			path = Autocompletion;
			sourceTree = "<group>";
		};
		75EDDC4F25D2473C003AECC6 /* Hyper */ = {
			isa = PBXGroup;
			children = (
				75EDDC4D25D23773003AECC6 /* HyperIntegration.swift */,
				75EDDC5025D24755003AECC6 /* hyper-integration.js */,
			);
			path = Hyper;
			sourceTree = "<group>";
		};
/* End PBXGroup section */

/* Begin PBXNativeTarget section */
		751F758D246E16D800E083C8 /* figcli */ = {
			isa = PBXNativeTarget;
			buildConfigurationList = 751F7592246E16D800E083C8 /* Build configuration list for PBXNativeTarget "figcli" */;
			buildPhases = (
				751F758A246E16D800E083C8 /* Sources */,
				751F758B246E16D800E083C8 /* Frameworks */,
				751F758C246E16D800E083C8 /* CopyFiles */,
			);
			buildRules = (
			);
			dependencies = (
			);
			name = figcli;
			packageProductDependencies = (
				758AEB6924CEA4D000A15EAF /* Starscream */,
			);
			productName = figcli;
			productReference = 751F758E246E16D800E083C8 /* figcli */;
			productType = "com.apple.product-type.tool";
		};
		754316F326E08F5C00188887 /* FigInputMethod */ = {
			isa = PBXNativeTarget;
			buildConfigurationList = 7543170626E08F5D00188887 /* Build configuration list for PBXNativeTarget "FigInputMethod" */;
			buildPhases = (
				754316F026E08F5C00188887 /* Sources */,
				754316F126E08F5C00188887 /* Frameworks */,
				754316F226E08F5C00188887 /* Resources */,
				7543170926E0904C00188887 /* Install Input Method */,
			);
			buildRules = (
			);
			dependencies = (
			);
			name = FigInputMethod;
			productName = InputMethod;
			productReference = 754316F426E08F5C00188887 /* FigInputMethod.app */;
			productType = "com.apple.product-type.application";
		};
		75675950244634AD006AA988 /* fig */ = {
			isa = PBXNativeTarget;
			buildConfigurationList = 7567597A244634B2006AA988 /* Build configuration list for PBXNativeTarget "fig" */;
			buildPhases = (
				7567594D244634AD006AA988 /* Sources */,
				7567594E244634AD006AA988 /* Frameworks */,
				7567594F244634AD006AA988 /* Resources */,
				758AEB6324CE8B2F00A15EAF /* Embed Command Line Tool */,
				75AA9FAA256D9D6C00CEFAC8 /* Upload dsym files to Sentry */,
				759E4BFD268F9BCC00CC1565 /* Change permissions to make Applescript read-only */,
				7571775626F3B8910071AE10 /* Embed Input Method */,
			);
			buildRules = (
			);
			dependencies = (
				758AEB6624CE8B8700A15EAF /* PBXTargetDependency */,
			);
			name = fig;
			packageProductDependencies = (
				755D0F502482D4920074AB5C /* HotKey */,
				757CA8E324905B0E002A64A8 /* Kitura-WebSocket */,
				75CFDBE124EDE31800F00CAE /* Sentry */,
				756C4D822542A6D30035B467 /* Starscream */,
				75A4A2A625CBBDE7002EFD6B /* AXSwift */,
				7512A48A263252EF00CDE824 /* Sparkle */,
				75290AC526719157000F4255 /* SwiftProtobuf */,
				75AE8FD826D7462600161B8C /* FigAPIBindings */,
			);
			productName = fig;
			productReference = 75675951244634AD006AA988 /* fig.app */;
			productType = "com.apple.product-type.application";
		};
		75675965244634B2006AA988 /* figTests */ = {
			isa = PBXNativeTarget;
			buildConfigurationList = 7567597D244634B2006AA988 /* Build configuration list for PBXNativeTarget "figTests" */;
			buildPhases = (
				75675962244634B2006AA988 /* Sources */,
				75675963244634B2006AA988 /* Frameworks */,
				75675964244634B2006AA988 /* Resources */,
			);
			buildRules = (
			);
			dependencies = (
				75675968244634B2006AA988 /* PBXTargetDependency */,
			);
			name = figTests;
			productName = figTests;
			productReference = 75675966244634B2006AA988 /* figTests.xctest */;
			productType = "com.apple.product-type.bundle.unit-test";
		};
		75675970244634B2006AA988 /* figUITests */ = {
			isa = PBXNativeTarget;
			buildConfigurationList = 75675980244634B2006AA988 /* Build configuration list for PBXNativeTarget "figUITests" */;
			buildPhases = (
				7567596D244634B2006AA988 /* Sources */,
				7567596E244634B2006AA988 /* Frameworks */,
				7567596F244634B2006AA988 /* Resources */,
			);
			buildRules = (
			);
			dependencies = (
				75675973244634B2006AA988 /* PBXTargetDependency */,
			);
			name = figUITests;
			productName = figUITests;
			productReference = 75675971244634B2006AA988 /* figUITests.xctest */;
			productType = "com.apple.product-type.bundle.ui-testing";
		};
/* End PBXNativeTarget section */

/* Begin PBXProject section */
		75675949244634AD006AA988 /* Project object */ = {
			isa = PBXProject;
			attributes = {
				LastSwiftUpdateCheck = 1250;
				LastUpgradeCheck = 1250;
				ORGANIZATIONNAME = "Matt Schrage";
				TargetAttributes = {
					751F758D246E16D800E083C8 = {
						CreatedOnToolsVersion = 11.3.1;
					};
					754316F326E08F5C00188887 = {
						CreatedOnToolsVersion = 12.5.1;
					};
					75675950244634AD006AA988 = {
						CreatedOnToolsVersion = 11.3.1;
						LastSwiftMigration = 1130;
					};
					75675965244634B2006AA988 = {
						CreatedOnToolsVersion = 11.3.1;
						TestTargetID = 75675950244634AD006AA988;
					};
					75675970244634B2006AA988 = {
						CreatedOnToolsVersion = 11.3.1;
						TestTargetID = 75675950244634AD006AA988;
					};
				};
			};
			buildConfigurationList = 7567594C244634AD006AA988 /* Build configuration list for PBXProject "fig" */;
			compatibilityVersion = "Xcode 9.3";
			developmentRegion = en;
			hasScannedForEncodings = 0;
			knownRegions = (
				en,
				Base,
			);
			mainGroup = 75675948244634AD006AA988;
			packageReferences = (
				755D0F4F2482D4910074AB5C /* XCRemoteSwiftPackageReference "HotKey" */,
				757CA8E224905B0E002A64A8 /* XCRemoteSwiftPackageReference "Kitura-WebSocket" */,
				758AEB6824CEA4D000A15EAF /* XCRemoteSwiftPackageReference "Starscream" */,
				75CFDBE024EDE31800F00CAE /* XCRemoteSwiftPackageReference "sentry-cocoa" */,
				75A4A2A525CBBDE4002EFD6B /* XCRemoteSwiftPackageReference "AXSwift" */,
				7512A489263252EF00CDE824 /* XCRemoteSwiftPackageReference "Sparkle" */,
				75290AC426719156000F4255 /* XCRemoteSwiftPackageReference "swift-protobuf" */,
				75AE8FD526D744C700161B8C /* XCRemoteSwiftPackageReference "swift-api-bindings" */,
			);
			productRefGroup = 75675952244634AD006AA988 /* Products */;
			projectDirPath = "";
			projectRoot = "";
			targets = (
				75675950244634AD006AA988 /* fig */,
				75675965244634B2006AA988 /* figTests */,
				75675970244634B2006AA988 /* figUITests */,
				751F758D246E16D800E083C8 /* figcli */,
				754316F326E08F5C00188887 /* FigInputMethod */,
			);
		};
/* End PBXProject section */

/* Begin PBXResourcesBuildPhase section */
		754316F226E08F5C00188887 /* Resources */ = {
			isa = PBXResourcesBuildPhase;
			buildActionMask = 2147483647;
			files = (
				7543170126E08F5D00188887 /* Main.storyboard in Resources */,
				754316FE26E08F5D00188887 /* Preview Assets.xcassets in Resources */,
				754316FB26E08F5D00188887 /* Assets.xcassets in Resources */,
			);
			runOnlyForDeploymentPostprocessing = 0;
		};
		7567594F244634AD006AA988 /* Resources */ = {
			isa = PBXResourcesBuildPhase;
			buildActionMask = 2147483647;
			files = (
				75DF864A26F31756003F32A5 /* cpu@2x.png in Resources */,
				75290A7D266B09CB000F4255 /* gear@2x.png in Resources */,
				759F989025C1172100EC3407 /* install_and_upgrade_fallback.sh in Resources */,
				752E68DF2620F868009E9A7E /* yarn@2x.png in Resources */,
				75A4521025A83E5600107D2C /* remote_cwd.sh in Resources */,
				75543FD0268AC6E5003221DF /* fig-0.0.4.vsix in Resources */,
				759F988225BFF0FF00EC3407 /* commandkey@2x.png in Resources */,
				752E68F12620F885009E9A7E /* firebase@2x.png in Resources */,
				75A4A29825C8D855002EFD6B /* node@2x.png in Resources */,
				752E68F82620F885009E9A7E /* github@2x.png in Resources */,
				75186083255CB0C20000A7C7 /* iterm-integration.sh in Resources */,
				75EDDC5125D24755003AECC6 /* hyper-integration.js in Resources */,
				759F988325BFF0FF00EC3407 /* database@2x.png in Resources */,
				7520D7F1267D98790034FE2B /* fig-0.0.3.vsix in Resources */,
				755EC8CF266997A700CBEF57 /* settings in Resources */,
				75186084255CB0C20000A7C7 /* 1.0.23.sh in Resources */,
				75186085255CB0C20000A7C7 /* fig-iterm-integration.py in Resources */,
				75B0A08025BB74C700FCD89A /* fig-context-indicator.png in Resources */,
				75186087255CB0C20000A7C7 /* 1.0.22.sh in Resources */,
				752E68F02620F885009E9A7E /* template@2x.png in Resources */,
				75186088255CB0C20000A7C7 /* uninstall.sh in Resources */,
				752E68EF2620F885009E9A7E /* gitlab@2x.png in Resources */,
				7518608A255CB0C20000A7C7 /* 1.0.21.sh in Resources */,
				7571775926F3E4CA0071AE10 /* settings.html in Resources */,
				759F988925BFF8B000EC3407 /* npm@2x.png in Resources */,
				752E68F32620F885009E9A7E /* aws@2x.png in Resources */,
				759F988A25BFF8B000EC3407 /* kubernetes@2x.png in Resources */,
				7518608B255CB0C20000A7C7 /* feedback.sh in Resources */,
				752E68DE2620F868009E9A7E /* slack@2x.png in Resources */,
				7518608C255CB0C20000A7C7 /* 1.0.24.sh in Resources */,
				7518608D255CB0C20000A7C7 /* open_new_terminal_window.scpt in Resources */,
				7518608E255CB0C20000A7C7 /* 1.0.20.sh in Resources */,
				759F988B25BFF8B000EC3407 /* twitter@2x.png in Resources */,
				75186073255B2A0A0000A7C7 /* string@2x.png in Resources */,
				757CA88624876043002A64A8 /* error.html in Resources */,
				752E68DD2620F868009E9A7E /* gradle@2x.png in Resources */,
				75A0A71B26F1A7CE008FAD70 /* kitty-integration.py in Resources */,
				75A4A29E25C91471002EFD6B /* debugger-2-trimmed.mp4 in Resources */,
				75290ABF26719090000F4255 /* README in Resources */,
				757CA88F248B0D31002A64A8 /* cli.png in Resources */,
				752C0BE4247B44C60077E415 /* finder.html in Resources */,
				752E68F22620F885009E9A7E /* android@2x.png in Resources */,
				75B0A08C25BBC7A300FCD89A /* autoc.mp4 in Resources */,
				759F988425BFF0FF00EC3407 /* package@2x.png in Resources */,
				752C0BDA2479F37B0077E415 /* fig.js in Resources */,
				75A4A29925C8D855002EFD6B /* git@2x.png in Resources */,
				757CA88D248B091D002A64A8 /* permissions.mp4 in Resources */,
				757CA897248C108E002A64A8 /* css in Resources */,
				75C0711D244AC3B2002DF69F /* index.html in Resources */,
				757CA895248B291E002A64A8 /* permissions.html in Resources */,
				754D31B525759D900020CED4 /* tutorial.html in Resources */,
				752D71C725AECB4B00263527 /* ssh.mp4 in Resources */,
				7573F15C2602B4E000C833FA /* invite@2x.png in Resources */,
				75EB570B267AAE5B00F10C64 /* fig-iterm-integration.scpt in Resources */,
				7564AE6F265C9DCE0040BD4C /* discord@2x.png in Resources */,
				75D2E3CB249C1E7500607F66 /* terminal.css in Resources */,
				757CA88A248AD58C002A64A8 /* onboarding.html in Resources */,
				752E68F72620F885009E9A7E /* vercel@2x.png in Resources */,
				757CA89B248C18F1002A64A8 /* done.html in Resources */,
				752E68EE2620F885009E9A7E /* box@2x.png in Resources */,
				75809B1124C3876B00BFFB3E /* run-tutorial.js in Resources */,
				757CA899248C10AD002A64A8 /* fonts in Resources */,
				757CA893248B28E3002A64A8 /* landing.html in Resources */,
				752E68F42620F885009E9A7E /* characters@2x.png in Resources */,
				75B0A08625BB94DF00FCD89A /* debugger-only.mp4 in Resources */,
				752E68F62620F885009E9A7E /* netlify@2x.png in Resources */,
				7573F15B2602B4E000C833FA /* alert@2x.png in Resources */,
				755D0DE4247F038B0074AB5C /* logs.html in Resources */,
				752E68F52620F885009E9A7E /* gcloud@2x.png in Resources */,
				752E68F92620F885009E9A7E /* apple@2x.png in Resources */,
				75A4A29A25C8D855002EFD6B /* commit@2x.png in Resources */,
				752D71C525AE9B7200263527 /* ssh.html in Resources */,
				757CA89D248C1F50002A64A8 /* demo4onboarding.mp4 in Resources */,
				75C8A1602649E712001B69DA /* fig-0.0.2.vsix in Resources */,
				7567595F244634B2006AA988 /* Main.storyboard in Resources */,
				752A398625CD0FE800B1AC40 /* fig-0.0.1.vsix in Resources */,
				75B0A07E25BB746600FCD89A /* debugger.html in Resources */,
				75186070255B2A0A0000A7C7 /* asterisk@2x.png in Resources */,
				75B1993625042B2C00F38EA8 /* autocomplete.html in Resources */,
				7518606F255B2A0A0000A7C7 /* flag@2x.png in Resources */,
				75E993F22515A6DD000BE6BE /* statusbar@2x.png in Resources */,
				752C0BDE2479F6AF0077E415 /* insert-tutorial.js in Resources */,
				752C0BE2247A33F20077E415 /* viewer.html in Resources */,
				752C0BE6247C25290077E415 /* display.html in Resources */,
				752C0BDC2479F68C0077E415 /* tutorial.css in Resources */,
				75B0A08E25BBC9B800FCD89A /* privacy.html in Resources */,
				75B0A08425BB759E00FCD89A /* trimmed-debugger.mp4 in Resources */,
				75186072255B2A0A0000A7C7 /* carrot@2x.png in Resources */,
				752E68ED2620F885009E9A7E /* azure@2x.png in Resources */,
				75186074255B2A0A0000A7C7 /* command@2x.png in Resources */,
				75186071255B2A0A0000A7C7 /* option@2x.png in Resources */,
				752C0BE0247A27790077E415 /* editor.html in Resources */,
				759F988C25BFF8B000EC3407 /* docker@2x.png in Resources */,
				757CA891248B2799002A64A8 /* cli.html in Resources */,
				7567595C244634B2006AA988 /* Preview Assets.xcassets in Resources */,
				75675959244634B2006AA988 /* Assets.xcassets in Resources */,
				757CA89F248D628F002A64A8 /* sidebar.html in Resources */,
				759F988E25BFFAE500EC3407 /* heroku@2x.png in Resources */,
			);
			runOnlyForDeploymentPostprocessing = 0;
		};
		75675964244634B2006AA988 /* Resources */ = {
			isa = PBXResourcesBuildPhase;
			buildActionMask = 2147483647;
			files = (
			);
			runOnlyForDeploymentPostprocessing = 0;
		};
		7567596F244634B2006AA988 /* Resources */ = {
			isa = PBXResourcesBuildPhase;
			buildActionMask = 2147483647;
			files = (
			);
			runOnlyForDeploymentPostprocessing = 0;
		};
/* End PBXResourcesBuildPhase section */

/* Begin PBXShellScriptBuildPhase section */
		7543170926E0904C00188887 /* Install Input Method */ = {
			isa = PBXShellScriptBuildPhase;
			buildActionMask = 2147483647;
			files = (
			);
			inputFileListPaths = (
			);
			inputPaths = (
			);
			name = "Install Input Method";
			outputFileListPaths = (
			);
			outputPaths = (
			);
			runOnlyForDeploymentPostprocessing = 0;
			shellPath = /bin/sh;
			shellScript = "echo \"Moving Input Method Kit app to Input Methods directory.\"\n# killall $EXECUTABLE_NAME\n# cp -R \"$BUILT_PRODUCTS_DIR/$FULL_PRODUCT_NAME\" \"$HOME/Library/Input Methods\"\n";
		};
		759E4BFD268F9BCC00CC1565 /* Change permissions to make Applescript read-only */ = {
			isa = PBXShellScriptBuildPhase;
			alwaysOutOfDate = 1;
			buildActionMask = 2147483647;
			files = (
			);
			inputFileListPaths = (
			);
			inputPaths = (
			);
			name = "Change permissions to make Applescript read-only";
			outputFileListPaths = (
			);
			outputPaths = (
			);
			runOnlyForDeploymentPostprocessing = 0;
			shellPath = /bin/sh;
			shellScript = "# prevent AppleScript from self-modifying after codesigning\nchmod a-w \"${BUILT_PRODUCTS_DIR}/${PRODUCT_NAME}.app/Contents/Resources/fig-iterm-integration.scpt\"\n";
		};
		75AA9FAA256D9D6C00CEFAC8 /* Upload dsym files to Sentry */ = {
			isa = PBXShellScriptBuildPhase;
			buildActionMask = 2147483647;
			files = (
			);
			inputFileListPaths = (
			);
			inputPaths = (
				"${DWARF_DSYM_FOLDER_PATH}/${DWARF_DSYM_FILE_NAME}/Contents/Resources/DWARF/${TARGET_NAME}",
			);
			name = "Upload dsym files to Sentry";
			outputFileListPaths = (
			);
			outputPaths = (
			);
			runOnlyForDeploymentPostprocessing = 0;
			shellPath = /bin/sh;
			shellScript = "if which sentry-cli >/dev/null; then\nexport SENTRY_ORG=fig-op\nexport SENTRY_PROJECT=fig-op\nexport SENTRY_AUTH_TOKEN=39d2f0e340074f82aaa662967bef1de1b17ae67f7b204bfdb61d9005f4f6bf4b\nERROR=$(sentry-cli upload-dif \"$DWARF_DSYM_FOLDER_PATH\" 2>&1 >/dev/null)\nif [ ! $? -eq 0 ]; then\necho \"warning: sentry-cli - $ERROR\"\nfi\nelse\necho \"warning: sentry-cli not installed, download from https://github.com/getsentry/sentry-cli/releases\"\nfi\n";
		};
/* End PBXShellScriptBuildPhase section */

/* Begin PBXSourcesBuildPhase section */
		751F758A246E16D800E083C8 /* Sources */ = {
			isa = PBXSourcesBuildPhase;
			buildActionMask = 2147483647;
			files = (
				758AEB6024CE529D00A15EAF /* String+Shell.swift in Sources */,
				758AEB6C24CEA54600A15EAF /* SocketServer.swift in Sources */,
				75F78F8226DC3A56001FB6C1 /* ScriptCommands.swift in Sources */,
				751F7591246E16D800E083C8 /* main.swift in Sources */,
				758AEB5E24CD35D400A15EAF /* WebSocket.swift in Sources */,
				7573F1582601927200C833FA /* Settings.swift in Sources */,
			);
			runOnlyForDeploymentPostprocessing = 0;
		};
		754316F026E08F5C00188887 /* Sources */ = {
			isa = PBXSourcesBuildPhase;
			buildActionMask = 2147483647;
			files = (
				754316F726E08F5C00188887 /* AppDelegate.swift in Sources */,
				7543170826E0901B00188887 /* FigIMKInputController.swift in Sources */,
			);
			runOnlyForDeploymentPostprocessing = 0;
		};
		7567594D244634AD006AA988 /* Sources */ = {
			isa = PBXSourcesBuildPhase;
			buildActionMask = 2147483647;
			files = (
				75288EF924CCE72F002DF12A /* WebViewWindow.swift in Sources */,
				75AEF2E825C3DEC600D78431 /* SSHIntegration.swift in Sources */,
				75AA24C125A656FA00A51E9D /* NativeCLI.swift in Sources */,
				757CA86724859461002A64A8 /* AppMover.swift in Sources */,
				75C0EBD3253E336E001964DE /* TerminalUsageTelemetry.swift in Sources */,
				7510F89F24A6910500E86F7C /* Terminal.swift in Sources */,
				75B199322501A3DA00F38EA8 /* KeyboardLayout.swift in Sources */,
				756759972446C44C006AA988 /* String+Shell.swift in Sources */,
				75F7F952261FBDC30005E215 /* UnixSocketServer.swift in Sources */,
				757CA8E624905B38002A64A8 /* SockerServer.swift in Sources */,
				75B7931A24BB897F0073AAC6 /* PseudoTerminalService.swift in Sources */,
				75CFDBDF24EDB2E900F00CAE /* Onboarding.swift in Sources */,
				75738F1E26DDAB760086D972 /* InputMethod.swift in Sources */,
				752A398325CD024C00B1AC40 /* VSCodeIntegration.swift in Sources */,
				75C05C6C24FDEA2B001F0A52 /* KeystrokeBuffer.swift in Sources */,
				7510F8AC24A6910500E86F7C /* MacTerminalView.swift in Sources */,
				7571778326F91BF50071AE10 /* AppleTerminalIntegration.swift in Sources */,
				755D0DE2247EFAE10074AB5C /* Logging.swift in Sources */,
				7510F8A124A6910500E86F7C /* BufferLine.swift in Sources */,
				7510F8A824A6910500E86F7C /* MacDebugView.swift in Sources */,
				75C07120244BB441002DF69F /* CompanionViewController.swift in Sources */,
				7510F89E24A6910500E86F7C /* BufferSet.swift in Sources */,
				75F7F954262007170005E215 /* ShellHooksTransport.swift in Sources */,
				75DA86A325EDB05100722F1D /* Integrations.swift in Sources */,
				7510F8B724A6910500E86F7C /* EscapeSequenceParser.swift in Sources */,
				7510F89D24A6910500E86F7C /* Utilities.swift in Sources */,
				7510F8B424A6910500E86F7C /* Colors.swift in Sources */,
				7510F8B624A6910500E86F7C /* Position.swift in Sources */,
				7568203126003BDF0006FE78 /* Settings.swift in Sources */,
				75E993F52517E226000BE6BE /* AXWindowServer.swift in Sources */,
				75C07124244BE45A002DF69F /* CompanionWindow.swift in Sources */,
				75C07122244BB65D002DF69F /* ShellBridge.swift in Sources */,
				1A63312125A4BE6D00CEA06A /* Keystroke.swift in Sources */,
				7510F8C124A9B32D00E86F7C /* WindowManager.swift in Sources */,
				7510F8AF24A6910500E86F7C /* HeadlessTerminal.swift in Sources */,
				7575D44F26D5D35000D0C8D7 /* API.swift in Sources */,
				755FC554268D09DE00966027 /* UpdateService.swift in Sources */,
				75DA86A525EEBD7500722F1D /* Alert.swift in Sources */,
				75D1ECBE26F15F4500BC8A04 /* TerminalIntegrationProvider.swift in Sources */,
				755D0DE0247DDE050074AB5C /* FigCLI.swift in Sources */,
				75809B0E24BFA64D00BFFB3E /* TelemetryService.swift in Sources */,
				7510F8B224A6910500E86F7C /* CharData.swift in Sources */,
				75A4A2A225CA2190002EFD6B /* ZLEIntegration.swift in Sources */,
				75AA24DA25A7E8B000A51E9D /* lsof.m in Sources */,
				75EB592B258D98A7002915E7 /* BiMap.swift in Sources */,
				751F7589246D090100E083C8 /* WebBridge.swift in Sources */,
				75EDDC5B25D4BC54003AECC6 /* UnixSocketClient.swift in Sources */,
				75AEF2E625C3DEAF00D78431 /* DockerIntegration.swift in Sources */,
				7510F8A624A6910500E86F7C /* iOSAccessoryView.swift in Sources */,
				75AEF2EE25C5062E00D78431 /* WindowObserver.swift in Sources */,
				75675955244634AD006AA988 /* AppDelegate.swift in Sources */,
				7573F160260BC71000C833FA /* LoginItems.swift in Sources */,
				75AEF2E425C3C34A00D78431 /* Diagnostic.swift in Sources */,
				75A4A2A025CA0D46002EFD6B /* Autocomplete.swift in Sources */,
				7510F89924A6910500E86F7C /* TerminalViewDelegate.swift in Sources */,
				75290ACC2671AD1E000F4255 /* WebSocketFramer.swift in Sources */,
				759F987C25BF903900EC3407 /* Accessibility.swift in Sources */,
				7510F8A424A6910500E86F7C /* iOSCaretView.swift in Sources */,
				751C3BEE24B6915000B5C7FD /* Defaults.swift in Sources */,
				757712492564D94A0011FF48 /* ProcessStatus.swift in Sources */,
				7510F89A24A6910500E86F7C /* Extensions.swift in Sources */,
				7510F8B524A6910500E86F7C /* SearchService.swift in Sources */,
				75A4521425AD367E00107D2C /* Feedback.swift in Sources */,
				752D71CD25B8A6B300263527 /* Restarter.swift in Sources */,
				7510F8A024A6910500E86F7C /* EscapeSequences.swift in Sources */,
				7510F8A224A6910500E86F7C /* CircularList.swift in Sources */,
				7510F8AD24A6910500E86F7C /* SelectionService.swift in Sources */,
				7510F89B24A6910500E86F7C /* CharSets.swift in Sources */,
				7510F8B824A6910500E86F7C /* Pty.swift in Sources */,
				7520D8122682AEB00034FE2B /* Throttler.swift in Sources */,
				75DA86A925EF145E00722F1D /* TmuxIntegration.swift in Sources */,
				7577124725648DFB0011FF48 /* ps.c in Sources */,
				757AF4C826BC73FA00349764 /* WindowPositioning.swift in Sources */,
				75290ABD26719090000F4255 /* iterm.pb.swift in Sources */,
				75B1993825100E4E00F38EA8 /* KeypressService.swift in Sources */,
				7510F8A724A6910500E86F7C /* MacAccessibilityService.swift in Sources */,
				75C57C142581C0700065741E /* ioreg.c in Sources */,
				7510F8AA24A6910500E86F7C /* MacCaretView.swift in Sources */,
				75290AB4267126EB000F4255 /* iTermIntegration.swift in Sources */,
				75B0A07C25BA64CC00FCD89A /* AutocompleteContextNotifier.swift in Sources */,
				75FE40002626A4BD00AC8414 /* Github.swift in Sources */,
				751C3BEC24B6910800B5C7FD /* Remote.swift in Sources */,
				75EDDC4E25D23773003AECC6 /* HyperIntegration.swift in Sources */,
				7510F8A924A6910500E86F7C /* MacLocalTerminalView.swift in Sources */,
				75A4A2A425CB4DE3002EFD6B /* BundleIdCache.swift in Sources */,
				75290A93266F05A9000F4255 /* BashIntegration.swift in Sources */,
				75A0A71D26F27E3D008FAD70 /* SemanticVersion.swift in Sources */,
				7510F89824A6910500E86F7C /* AppleTerminalView.swift in Sources */,
				750CF21826A1055F0094D76A /* Config.swift in Sources */,
				75AEF2EA25C4C34D00D78431 /* SecureKeyboardInput.swift in Sources */,
				75B199342504190900F38EA8 /* Keycode.swift in Sources */,
				752C0BD82479EEDB0077E415 /* File.swift in Sources */,
				75D1ECC026F1658300BC8A04 /* InstallationStatus.swift in Sources */,
				75A0A71926F1A79A008FAD70 /* KittyIntegration.swift in Sources */,
				75EB592D258DD771002915E7 /* TTY.swift in Sources */,
				7510F8B324A6910500E86F7C /* TerminalOptions.swift in Sources */,
				7510F8BF24A99A4B00E86F7C /* WindowService.swift in Sources */,
				7510F8A324A6910500E86F7C /* iOSTerminalView.swift in Sources */,
				75A4521A25AE2E6B00107D2C /* CommandIntegration.swift in Sources */,
				7510F8B124A6910500E86F7C /* Line.swift in Sources */,
				1A1F160025A7A93E0074D541 /* KeyBindingsManager.swift in Sources */,
				7510F8AE24A6910500E86F7C /* SixelDcsHandler.swift in Sources */,
				7587B4D824F97F9E00E355E4 /* ShellHooksManager.swift in Sources */,
				7510F89C24A6910500E86F7C /* Buffer.swift in Sources */,
				75D1ECB426EFE55A00BC8A04 /* AlacrittyIntegration.swift in Sources */,
				7510F8BD24A9861E00E86F7C /* PrivateWindow.m in Sources */,
				756759D424498CA0006AA988 /* WebViewController.swift in Sources */,
				7510F8B024A6910500E86F7C /* LocalProcess.swift in Sources */,
			);
			runOnlyForDeploymentPostprocessing = 0;
		};
		75675962244634B2006AA988 /* Sources */ = {
			isa = PBXSourcesBuildPhase;
			buildActionMask = 2147483647;
			files = (
				7567596B244634B2006AA988 /* figTests.swift in Sources */,
			);
			runOnlyForDeploymentPostprocessing = 0;
		};
		7567596D244634B2006AA988 /* Sources */ = {
			isa = PBXSourcesBuildPhase;
			buildActionMask = 2147483647;
			files = (
				75675976244634B2006AA988 /* figUITests.swift in Sources */,
			);
			runOnlyForDeploymentPostprocessing = 0;
		};
/* End PBXSourcesBuildPhase section */

/* Begin PBXTargetDependency section */
		75675968244634B2006AA988 /* PBXTargetDependency */ = {
			isa = PBXTargetDependency;
			target = 75675950244634AD006AA988 /* fig */;
			targetProxy = 75675967244634B2006AA988 /* PBXContainerItemProxy */;
		};
		75675973244634B2006AA988 /* PBXTargetDependency */ = {
			isa = PBXTargetDependency;
			target = 75675950244634AD006AA988 /* fig */;
			targetProxy = 75675972244634B2006AA988 /* PBXContainerItemProxy */;
		};
		758AEB6624CE8B8700A15EAF /* PBXTargetDependency */ = {
			isa = PBXTargetDependency;
			target = 751F758D246E16D800E083C8 /* figcli */;
			targetProxy = 758AEB6524CE8B8700A15EAF /* PBXContainerItemProxy */;
		};
/* End PBXTargetDependency section */

/* Begin PBXVariantGroup section */
		754316FF26E08F5D00188887 /* Main.storyboard */ = {
			isa = PBXVariantGroup;
			children = (
				7543170026E08F5D00188887 /* Base */,
			);
			name = Main.storyboard;
			sourceTree = "<group>";
		};
		7567595D244634B2006AA988 /* Main.storyboard */ = {
			isa = PBXVariantGroup;
			children = (
				7567595E244634B2006AA988 /* Base */,
			);
			name = Main.storyboard;
			sourceTree = "<group>";
		};
/* End PBXVariantGroup section */

/* Begin XCBuildConfiguration section */
		751F7593246E16D800E083C8 /* Debug */ = {
			isa = XCBuildConfiguration;
			buildSettings = {
				ALWAYS_EMBED_SWIFT_STANDARD_LIBRARIES = NO;
				CODE_SIGN_IDENTITY = "-";
				CODE_SIGN_STYLE = Manual;
				DEVELOPMENT_TEAM = D93PPD94WK;
				EMBED_ASSET_PACKS_IN_PRODUCT_BUNDLE = NO;
				LD_RUNPATH_SEARCH_PATHS = "@executable_path/../Frameworks";
				MACOSX_DEPLOYMENT_TARGET = 10.13;
				PRODUCT_NAME = "$(TARGET_NAME)";
				PROVISIONING_PROFILE_SPECIFIER = "";
				SKIP_INSTALL = YES;
				SWIFT_VERSION = 5.0;
			};
			name = Debug;
		};
		751F7594246E16D800E083C8 /* Release */ = {
			isa = XCBuildConfiguration;
			buildSettings = {
				ALWAYS_EMBED_SWIFT_STANDARD_LIBRARIES = NO;
				CODE_SIGN_IDENTITY = "Developer ID Application";
				CODE_SIGN_STYLE = Manual;
				DEVELOPMENT_TEAM = D93PPD94WK;
				EMBED_ASSET_PACKS_IN_PRODUCT_BUNDLE = NO;
				ENABLE_HARDENED_RUNTIME = YES;
				LD_RUNPATH_SEARCH_PATHS = "@executable_path/../Frameworks";
				MACOSX_DEPLOYMENT_TARGET = 10.13;
				PRODUCT_NAME = "$(TARGET_NAME)";
				PROVISIONING_PROFILE_SPECIFIER = "";
				SKIP_INSTALL = YES;
				SWIFT_VERSION = 5.0;
			};
			name = Release;
		};
		7543170426E08F5D00188887 /* Debug */ = {
			isa = XCBuildConfiguration;
			buildSettings = {
				ASSETCATALOG_COMPILER_APPICON_NAME = AppIcon;
				ASSETCATALOG_COMPILER_GLOBAL_ACCENT_COLOR_NAME = AccentColor;
				CLANG_WARN_QUOTED_INCLUDE_IN_FRAMEWORK_HEADER = YES;
				CODE_SIGN_ENTITLEMENTS = InputMethod/InputMethod.entitlements;
				CODE_SIGN_IDENTITY = "Developer ID Application";
				CODE_SIGN_STYLE = Manual;
				COMBINE_HIDPI_IMAGES = YES;
				DEVELOPMENT_ASSET_PATHS = "\"InputMethod/Preview Content\"";
				DEVELOPMENT_TEAM = D93PPD94WK;
				ENABLE_HARDENED_RUNTIME = YES;
				ENABLE_PREVIEWS = YES;
				INFOPLIST_FILE = InputMethod/Info.plist;
				LD_RUNPATH_SEARCH_PATHS = (
					"$(inherited)",
					"@executable_path/../Frameworks",
				);
				MACOSX_DEPLOYMENT_TARGET = 10.13;
				PRODUCT_BUNDLE_IDENTIFIER = io.fig.inputmethod.cursor;
				PRODUCT_NAME = "$(TARGET_NAME)";
				PROVISIONING_PROFILE_SPECIFIER = "";
				SKIP_INSTALL = YES;
				SWIFT_VERSION = 5.0;
			};
			name = Debug;
		};
		7543170526E08F5D00188887 /* Release */ = {
			isa = XCBuildConfiguration;
			buildSettings = {
				ASSETCATALOG_COMPILER_APPICON_NAME = AppIcon;
				ASSETCATALOG_COMPILER_GLOBAL_ACCENT_COLOR_NAME = AccentColor;
				CLANG_WARN_QUOTED_INCLUDE_IN_FRAMEWORK_HEADER = YES;
				CODE_SIGN_ENTITLEMENTS = InputMethod/InputMethod.entitlements;
				CODE_SIGN_IDENTITY = "Developer ID Application";
				CODE_SIGN_STYLE = Manual;
				COMBINE_HIDPI_IMAGES = YES;
				DEVELOPMENT_ASSET_PATHS = "\"InputMethod/Preview Content\"";
				DEVELOPMENT_TEAM = D93PPD94WK;
				ENABLE_HARDENED_RUNTIME = YES;
				ENABLE_PREVIEWS = YES;
				INFOPLIST_FILE = InputMethod/Info.plist;
				LD_RUNPATH_SEARCH_PATHS = (
					"$(inherited)",
					"@executable_path/../Frameworks",
				);
				MACOSX_DEPLOYMENT_TARGET = 10.13;
				PRODUCT_BUNDLE_IDENTIFIER = io.fig.inputmethod.cursor;
				PRODUCT_NAME = "$(TARGET_NAME)";
				PROVISIONING_PROFILE_SPECIFIER = "";
				SKIP_INSTALL = YES;
				SWIFT_VERSION = 5.0;
			};
			name = Release;
		};
		75675978244634B2006AA988 /* Debug */ = {
			isa = XCBuildConfiguration;
			buildSettings = {
				ALWAYS_SEARCH_USER_PATHS = NO;
				CLANG_ANALYZER_NONNULL = YES;
				CLANG_ANALYZER_NUMBER_OBJECT_CONVERSION = YES_AGGRESSIVE;
				CLANG_CXX_LANGUAGE_STANDARD = "gnu++14";
				CLANG_CXX_LIBRARY = "libc++";
				CLANG_ENABLE_MODULES = YES;
				CLANG_ENABLE_OBJC_ARC = YES;
				CLANG_ENABLE_OBJC_WEAK = YES;
				CLANG_WARN_BLOCK_CAPTURE_AUTORELEASING = YES;
				CLANG_WARN_BOOL_CONVERSION = YES;
				CLANG_WARN_COMMA = YES;
				CLANG_WARN_CONSTANT_CONVERSION = YES;
				CLANG_WARN_DEPRECATED_OBJC_IMPLEMENTATIONS = YES;
				CLANG_WARN_DIRECT_OBJC_ISA_USAGE = YES_ERROR;
				CLANG_WARN_DOCUMENTATION_COMMENTS = YES;
				CLANG_WARN_EMPTY_BODY = YES;
				CLANG_WARN_ENUM_CONVERSION = YES;
				CLANG_WARN_INFINITE_RECURSION = YES;
				CLANG_WARN_INT_CONVERSION = YES;
				CLANG_WARN_NON_LITERAL_NULL_CONVERSION = YES;
				CLANG_WARN_OBJC_IMPLICIT_RETAIN_SELF = YES;
				CLANG_WARN_OBJC_LITERAL_CONVERSION = YES;
				CLANG_WARN_OBJC_ROOT_CLASS = YES_ERROR;
				CLANG_WARN_QUOTED_INCLUDE_IN_FRAMEWORK_HEADER = YES;
				CLANG_WARN_RANGE_LOOP_ANALYSIS = YES;
				CLANG_WARN_STRICT_PROTOTYPES = YES;
				CLANG_WARN_SUSPICIOUS_MOVE = YES;
				CLANG_WARN_UNGUARDED_AVAILABILITY = YES_AGGRESSIVE;
				CLANG_WARN_UNREACHABLE_CODE = YES;
				CLANG_WARN__DUPLICATE_METHOD_MATCH = YES;
				COPY_PHASE_STRIP = NO;
				DEBUG_INFORMATION_FORMAT = dwarf;
				ENABLE_STRICT_OBJC_MSGSEND = YES;
				ENABLE_TESTABILITY = YES;
				GCC_C_LANGUAGE_STANDARD = gnu11;
				GCC_DYNAMIC_NO_PIC = NO;
				GCC_NO_COMMON_BLOCKS = YES;
				GCC_OPTIMIZATION_LEVEL = 0;
				GCC_PREPROCESSOR_DEFINITIONS = (
					"DEBUG=1",
					"$(inherited)",
				);
				GCC_WARN_64_TO_32_BIT_CONVERSION = YES;
				GCC_WARN_ABOUT_RETURN_TYPE = YES_ERROR;
				GCC_WARN_UNDECLARED_SELECTOR = YES;
				GCC_WARN_UNINITIALIZED_AUTOS = YES_AGGRESSIVE;
				GCC_WARN_UNUSED_FUNCTION = YES;
				GCC_WARN_UNUSED_VARIABLE = YES;
				MACOSX_DEPLOYMENT_TARGET = 10.14;
				MTL_ENABLE_DEBUG_INFO = INCLUDE_SOURCE;
				MTL_FAST_MATH = YES;
				ONLY_ACTIVE_ARCH = YES;
				SDKROOT = macosx;
				SWIFT_ACTIVE_COMPILATION_CONDITIONS = DEBUG;
				SWIFT_OPTIMIZATION_LEVEL = "-Onone";
			};
			name = Debug;
		};
		75675979244634B2006AA988 /* Release */ = {
			isa = XCBuildConfiguration;
			buildSettings = {
				ALWAYS_SEARCH_USER_PATHS = NO;
				CLANG_ANALYZER_NONNULL = YES;
				CLANG_ANALYZER_NUMBER_OBJECT_CONVERSION = YES_AGGRESSIVE;
				CLANG_CXX_LANGUAGE_STANDARD = "gnu++14";
				CLANG_CXX_LIBRARY = "libc++";
				CLANG_ENABLE_MODULES = YES;
				CLANG_ENABLE_OBJC_ARC = YES;
				CLANG_ENABLE_OBJC_WEAK = YES;
				CLANG_WARN_BLOCK_CAPTURE_AUTORELEASING = YES;
				CLANG_WARN_BOOL_CONVERSION = YES;
				CLANG_WARN_COMMA = YES;
				CLANG_WARN_CONSTANT_CONVERSION = YES;
				CLANG_WARN_DEPRECATED_OBJC_IMPLEMENTATIONS = YES;
				CLANG_WARN_DIRECT_OBJC_ISA_USAGE = YES_ERROR;
				CLANG_WARN_DOCUMENTATION_COMMENTS = YES;
				CLANG_WARN_EMPTY_BODY = YES;
				CLANG_WARN_ENUM_CONVERSION = YES;
				CLANG_WARN_INFINITE_RECURSION = YES;
				CLANG_WARN_INT_CONVERSION = YES;
				CLANG_WARN_NON_LITERAL_NULL_CONVERSION = YES;
				CLANG_WARN_OBJC_IMPLICIT_RETAIN_SELF = YES;
				CLANG_WARN_OBJC_LITERAL_CONVERSION = YES;
				CLANG_WARN_OBJC_ROOT_CLASS = YES_ERROR;
				CLANG_WARN_QUOTED_INCLUDE_IN_FRAMEWORK_HEADER = YES;
				CLANG_WARN_RANGE_LOOP_ANALYSIS = YES;
				CLANG_WARN_STRICT_PROTOTYPES = YES;
				CLANG_WARN_SUSPICIOUS_MOVE = YES;
				CLANG_WARN_UNGUARDED_AVAILABILITY = YES_AGGRESSIVE;
				CLANG_WARN_UNREACHABLE_CODE = YES;
				CLANG_WARN__DUPLICATE_METHOD_MATCH = YES;
				CODE_SIGN_INJECT_BASE_ENTITLEMENTS = NO;
				COPY_PHASE_STRIP = NO;
				DEBUG_INFORMATION_FORMAT = "dwarf-with-dsym";
				ENABLE_NS_ASSERTIONS = NO;
				ENABLE_STRICT_OBJC_MSGSEND = YES;
				GCC_C_LANGUAGE_STANDARD = gnu11;
				GCC_NO_COMMON_BLOCKS = YES;
				GCC_WARN_64_TO_32_BIT_CONVERSION = YES;
				GCC_WARN_ABOUT_RETURN_TYPE = YES_ERROR;
				GCC_WARN_UNDECLARED_SELECTOR = YES;
				GCC_WARN_UNINITIALIZED_AUTOS = YES_AGGRESSIVE;
				GCC_WARN_UNUSED_FUNCTION = YES;
				GCC_WARN_UNUSED_VARIABLE = YES;
				MACOSX_DEPLOYMENT_TARGET = 10.14;
				MTL_ENABLE_DEBUG_INFO = NO;
				MTL_FAST_MATH = YES;
				ONLY_ACTIVE_ARCH = NO;
				"OTHER_CODE_SIGN_FLAGS[sdk=macosx*]" = "--timestamp";
				SDKROOT = macosx;
				SWIFT_COMPILATION_MODE = wholemodule;
				SWIFT_OPTIMIZATION_LEVEL = "-O";
			};
			name = Release;
		};
		7567597B244634B2006AA988 /* Debug */ = {
			isa = XCBuildConfiguration;
			buildSettings = {
				ALWAYS_EMBED_SWIFT_STANDARD_LIBRARIES = YES;
				ASSETCATALOG_COMPILER_APPICON_NAME = AppIcon;
				CLANG_ENABLE_MODULES = YES;
				CODE_SIGN_ENTITLEMENTS = fig/fig.entitlements;
				CODE_SIGN_IDENTITY = "Developer ID Application";
				CODE_SIGN_INJECT_BASE_ENTITLEMENTS = YES;
				CODE_SIGN_STYLE = Manual;
				COMBINE_HIDPI_IMAGES = YES;
				CURRENT_PROJECT_VERSION = 264;
				DEVELOPMENT_ASSET_PATHS = "\"fig/Preview Content\"";
				DEVELOPMENT_TEAM = D93PPD94WK;
				ENABLE_HARDENED_RUNTIME = YES;
				ENABLE_PREVIEWS = YES;
				FRAMEWORK_SEARCH_PATHS = (
					"$(inherited)",
					"$(PROJECT_DIR)",
				);
				INFOPLIST_FILE = fig/Info.plist;
				LD_RUNPATH_SEARCH_PATHS = (
					"$(inherited)",
					"@executable_path/../Frameworks",
				);
				MACOSX_DEPLOYMENT_TARGET = 10.13;
				MARKETING_VERSION = 1.0.49;
				ONLY_ACTIVE_ARCH = YES;
				PRODUCT_BUNDLE_IDENTIFIER = com.mschrage.fig;
				PRODUCT_NAME = "$(TARGET_NAME)";
				PROVISIONING_PROFILE_SPECIFIER = "";
				SWIFT_OBJC_BRIDGING_HEADER = "fig/fig-Bridging-Header.h";
				SWIFT_OPTIMIZATION_LEVEL = "-Onone";
				SWIFT_VERSION = 5.0;
			};
			name = Debug;
		};
		7567597C244634B2006AA988 /* Release */ = {
			isa = XCBuildConfiguration;
			buildSettings = {
				ALWAYS_EMBED_SWIFT_STANDARD_LIBRARIES = YES;
				ASSETCATALOG_COMPILER_APPICON_NAME = AppIcon;
				CLANG_ENABLE_MODULES = YES;
				CODE_SIGN_ENTITLEMENTS = fig/figRelease.entitlements;
				CODE_SIGN_IDENTITY = "Developer ID Application";
				CODE_SIGN_STYLE = Manual;
				COMBINE_HIDPI_IMAGES = YES;
				CURRENT_PROJECT_VERSION = 264;
				DEVELOPMENT_ASSET_PATHS = "\"fig/Preview Content\"";
				DEVELOPMENT_TEAM = D93PPD94WK;
				ENABLE_HARDENED_RUNTIME = YES;
				ENABLE_PREVIEWS = YES;
				FRAMEWORK_SEARCH_PATHS = (
					"$(inherited)",
					"$(PROJECT_DIR)",
				);
				INFOPLIST_FILE = fig/Info.plist;
				LD_RUNPATH_SEARCH_PATHS = (
					"$(inherited)",
					"@executable_path/../Frameworks",
				);
				MACOSX_DEPLOYMENT_TARGET = 10.13;
				MARKETING_VERSION = 1.0.49;
				ONLY_ACTIVE_ARCH = NO;
				PRODUCT_BUNDLE_IDENTIFIER = com.mschrage.fig;
				PRODUCT_NAME = "$(TARGET_NAME)";
				PROVISIONING_PROFILE_SPECIFIER = "";
				SWIFT_OBJC_BRIDGING_HEADER = "fig/fig-Bridging-Header.h";
				SWIFT_VERSION = 5.0;
			};
			name = Release;
		};
		7567597E244634B2006AA988 /* Debug */ = {
			isa = XCBuildConfiguration;
			buildSettings = {
				ALWAYS_EMBED_SWIFT_STANDARD_LIBRARIES = YES;
				BUNDLE_LOADER = "$(TEST_HOST)";
				CODE_SIGN_STYLE = Automatic;
				COMBINE_HIDPI_IMAGES = YES;
				INFOPLIST_FILE = figTests/Info.plist;
				LD_RUNPATH_SEARCH_PATHS = (
					"$(inherited)",
					"@executable_path/../Frameworks",
					"@loader_path/../Frameworks",
				);
				MACOSX_DEPLOYMENT_TARGET = 10.15;
				PRODUCT_BUNDLE_IDENTIFIER = com.mschrage.figTests;
				PRODUCT_NAME = "$(TARGET_NAME)";
				SWIFT_VERSION = 5.0;
				TEST_HOST = "$(BUILT_PRODUCTS_DIR)/fig.app/Contents/MacOS/fig";
			};
			name = Debug;
		};
		7567597F244634B2006AA988 /* Release */ = {
			isa = XCBuildConfiguration;
			buildSettings = {
				ALWAYS_EMBED_SWIFT_STANDARD_LIBRARIES = YES;
				BUNDLE_LOADER = "$(TEST_HOST)";
				CODE_SIGN_STYLE = Automatic;
				COMBINE_HIDPI_IMAGES = YES;
				INFOPLIST_FILE = figTests/Info.plist;
				LD_RUNPATH_SEARCH_PATHS = (
					"$(inherited)",
					"@executable_path/../Frameworks",
					"@loader_path/../Frameworks",
				);
				MACOSX_DEPLOYMENT_TARGET = 10.15;
				PRODUCT_BUNDLE_IDENTIFIER = com.mschrage.figTests;
				PRODUCT_NAME = "$(TARGET_NAME)";
				SWIFT_VERSION = 5.0;
				TEST_HOST = "$(BUILT_PRODUCTS_DIR)/fig.app/Contents/MacOS/fig";
			};
			name = Release;
		};
		75675981244634B2006AA988 /* Debug */ = {
			isa = XCBuildConfiguration;
			buildSettings = {
				ALWAYS_EMBED_SWIFT_STANDARD_LIBRARIES = YES;
				CODE_SIGN_STYLE = Automatic;
				COMBINE_HIDPI_IMAGES = YES;
				INFOPLIST_FILE = figUITests/Info.plist;
				LD_RUNPATH_SEARCH_PATHS = (
					"$(inherited)",
					"@executable_path/../Frameworks",
					"@loader_path/../Frameworks",
				);
				PRODUCT_BUNDLE_IDENTIFIER = com.mschrage.figUITests;
				PRODUCT_NAME = "$(TARGET_NAME)";
				SWIFT_VERSION = 5.0;
				TEST_TARGET_NAME = fig;
			};
			name = Debug;
		};
		75675982244634B2006AA988 /* Release */ = {
			isa = XCBuildConfiguration;
			buildSettings = {
				ALWAYS_EMBED_SWIFT_STANDARD_LIBRARIES = YES;
				CODE_SIGN_STYLE = Automatic;
				COMBINE_HIDPI_IMAGES = YES;
				INFOPLIST_FILE = figUITests/Info.plist;
				LD_RUNPATH_SEARCH_PATHS = (
					"$(inherited)",
					"@executable_path/../Frameworks",
					"@loader_path/../Frameworks",
				);
				PRODUCT_BUNDLE_IDENTIFIER = com.mschrage.figUITests;
				PRODUCT_NAME = "$(TARGET_NAME)";
				SWIFT_VERSION = 5.0;
				TEST_TARGET_NAME = fig;
			};
			name = Release;
		};
/* End XCBuildConfiguration section */

/* Begin XCConfigurationList section */
		751F7592246E16D800E083C8 /* Build configuration list for PBXNativeTarget "figcli" */ = {
			isa = XCConfigurationList;
			buildConfigurations = (
				751F7593246E16D800E083C8 /* Debug */,
				751F7594246E16D800E083C8 /* Release */,
			);
			defaultConfigurationIsVisible = 0;
			defaultConfigurationName = Release;
		};
		7543170626E08F5D00188887 /* Build configuration list for PBXNativeTarget "FigInputMethod" */ = {
			isa = XCConfigurationList;
			buildConfigurations = (
				7543170426E08F5D00188887 /* Debug */,
				7543170526E08F5D00188887 /* Release */,
			);
			defaultConfigurationIsVisible = 0;
			defaultConfigurationName = Release;
		};
		7567594C244634AD006AA988 /* Build configuration list for PBXProject "fig" */ = {
			isa = XCConfigurationList;
			buildConfigurations = (
				75675978244634B2006AA988 /* Debug */,
				75675979244634B2006AA988 /* Release */,
			);
			defaultConfigurationIsVisible = 0;
			defaultConfigurationName = Release;
		};
		7567597A244634B2006AA988 /* Build configuration list for PBXNativeTarget "fig" */ = {
			isa = XCConfigurationList;
			buildConfigurations = (
				7567597B244634B2006AA988 /* Debug */,
				7567597C244634B2006AA988 /* Release */,
			);
			defaultConfigurationIsVisible = 0;
			defaultConfigurationName = Release;
		};
		7567597D244634B2006AA988 /* Build configuration list for PBXNativeTarget "figTests" */ = {
			isa = XCConfigurationList;
			buildConfigurations = (
				7567597E244634B2006AA988 /* Debug */,
				7567597F244634B2006AA988 /* Release */,
			);
			defaultConfigurationIsVisible = 0;
			defaultConfigurationName = Release;
		};
		75675980244634B2006AA988 /* Build configuration list for PBXNativeTarget "figUITests" */ = {
			isa = XCConfigurationList;
			buildConfigurations = (
				75675981244634B2006AA988 /* Debug */,
				75675982244634B2006AA988 /* Release */,
			);
			defaultConfigurationIsVisible = 0;
			defaultConfigurationName = Release;
		};
/* End XCConfigurationList section */

/* Begin XCRemoteSwiftPackageReference section */
		7512A489263252EF00CDE824 /* XCRemoteSwiftPackageReference "Sparkle" */ = {
			isa = XCRemoteSwiftPackageReference;
			repositoryURL = "https://github.com/sparkle-project/Sparkle";
			requirement = {
				kind = upToNextMajorVersion;
				minimumVersion = 1.26.0;
			};
		};
		75290AC426719156000F4255 /* XCRemoteSwiftPackageReference "swift-protobuf" */ = {
			isa = XCRemoteSwiftPackageReference;
			repositoryURL = "https://github.com/apple/swift-protobuf.git";
			requirement = {
				kind = upToNextMajorVersion;
				minimumVersion = 1.17.0;
			};
		};
		755D0F4F2482D4910074AB5C /* XCRemoteSwiftPackageReference "HotKey" */ = {
			isa = XCRemoteSwiftPackageReference;
			repositoryURL = "https://github.com/soffes/HotKey";
			requirement = {
				kind = upToNextMajorVersion;
				minimumVersion = 0.1.3;
			};
		};
		757CA8E224905B0E002A64A8 /* XCRemoteSwiftPackageReference "Kitura-WebSocket" */ = {
			isa = XCRemoteSwiftPackageReference;
			repositoryURL = "https://github.com/IBM-Swift/Kitura-WebSocket.git";
			requirement = {
				kind = upToNextMajorVersion;
				minimumVersion = 2.1.2;
			};
		};
		758AEB6824CEA4D000A15EAF /* XCRemoteSwiftPackageReference "Starscream" */ = {
			isa = XCRemoteSwiftPackageReference;
			repositoryURL = "https://github.com/daltoniam/Starscream";
			requirement = {
				kind = upToNextMajorVersion;
				minimumVersion = 4.0.3;
			};
		};
		75A4A2A525CBBDE4002EFD6B /* XCRemoteSwiftPackageReference "AXSwift" */ = {
			isa = XCRemoteSwiftPackageReference;
			repositoryURL = "https://github.com/tmandry/AXSwift";
			requirement = {
				kind = upToNextMajorVersion;
				minimumVersion = 0.3.1;
			};
		};
		75AE8FD526D744C700161B8C /* XCRemoteSwiftPackageReference "swift-api-bindings" */ = {
			isa = XCRemoteSwiftPackageReference;
			repositoryURL = "https://github.com/withfig/swift-api-bindings";
			requirement = {
				kind = upToNextMajorVersion;
				minimumVersion = 1.0.0;
			};
		};
		75CFDBE024EDE31800F00CAE /* XCRemoteSwiftPackageReference "sentry-cocoa" */ = {
			isa = XCRemoteSwiftPackageReference;
			repositoryURL = "https://github.com/getsentry/sentry-cocoa.git";
			requirement = {
				kind = upToNextMajorVersion;
				minimumVersion = 7.1.3;
			};
		};
/* End XCRemoteSwiftPackageReference section */

/* Begin XCSwiftPackageProductDependency section */
		7512A48A263252EF00CDE824 /* Sparkle */ = {
			isa = XCSwiftPackageProductDependency;
			package = 7512A489263252EF00CDE824 /* XCRemoteSwiftPackageReference "Sparkle" */;
			productName = Sparkle;
		};
		75290AC526719157000F4255 /* SwiftProtobuf */ = {
			isa = XCSwiftPackageProductDependency;
			package = 75290AC426719156000F4255 /* XCRemoteSwiftPackageReference "swift-protobuf" */;
			productName = SwiftProtobuf;
		};
		755D0F502482D4920074AB5C /* HotKey */ = {
			isa = XCSwiftPackageProductDependency;
			package = 755D0F4F2482D4910074AB5C /* XCRemoteSwiftPackageReference "HotKey" */;
			productName = HotKey;
		};
		756C4D822542A6D30035B467 /* Starscream */ = {
			isa = XCSwiftPackageProductDependency;
			package = 758AEB6824CEA4D000A15EAF /* XCRemoteSwiftPackageReference "Starscream" */;
			productName = Starscream;
		};
		757CA8E324905B0E002A64A8 /* Kitura-WebSocket */ = {
			isa = XCSwiftPackageProductDependency;
			package = 757CA8E224905B0E002A64A8 /* XCRemoteSwiftPackageReference "Kitura-WebSocket" */;
			productName = "Kitura-WebSocket";
		};
		758AEB6924CEA4D000A15EAF /* Starscream */ = {
			isa = XCSwiftPackageProductDependency;
			package = 758AEB6824CEA4D000A15EAF /* XCRemoteSwiftPackageReference "Starscream" */;
			productName = Starscream;
		};
		75A4A2A625CBBDE7002EFD6B /* AXSwift */ = {
			isa = XCSwiftPackageProductDependency;
			package = 75A4A2A525CBBDE4002EFD6B /* XCRemoteSwiftPackageReference "AXSwift" */;
			productName = AXSwift;
		};
		75AE8FD826D7462600161B8C /* FigAPIBindings */ = {
			isa = XCSwiftPackageProductDependency;
			package = 75AE8FD526D744C700161B8C /* XCRemoteSwiftPackageReference "swift-api-bindings" */;
			productName = FigAPIBindings;
		};
		75CFDBE124EDE31800F00CAE /* Sentry */ = {
			isa = XCSwiftPackageProductDependency;
			package = 75CFDBE024EDE31800F00CAE /* XCRemoteSwiftPackageReference "sentry-cocoa" */;
			productName = Sentry;
		};
/* End XCSwiftPackageProductDependency section */
	};
	rootObject = 75675949244634AD006AA988 /* Project object */;
}<|MERGE_RESOLUTION|>--- conflicted
+++ resolved
@@ -898,21 +898,18 @@
 			path = figUITests;
 			sourceTree = "<group>";
 		};
-<<<<<<< HEAD
 		7575D44B26D5C4DD00D0C8D7 /* API */ = {
 			isa = PBXGroup;
 			children = (
 				7575D44E26D5D35000D0C8D7 /* API.swift */,
 			);
 			path = API;
-=======
 		7571778126F91BD60071AE10 /* AppleTerminal */ = {
 			isa = PBXGroup;
 			children = (
 				7571778226F91BF50071AE10 /* AppleTerminalIntegration.swift */,
 			);
 			path = AppleTerminal;
->>>>>>> ac58685e
 			sourceTree = "<group>";
 		};
 		757CA88B248B08D7002A64A8 /* local */ = {
