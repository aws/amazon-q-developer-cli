// !$*UTF8*$!
{
	archiveVersion = 1;
	classes = {
	};
	objectVersion = 52;
	objects = {

/* Begin PBXBuildFile section */
		1A1F160025A7A93E0074D541 /* KeyBindingsManager.swift in Sources */ = {isa = PBXBuildFile; fileRef = 1A1F15FF25A7A93E0074D541 /* KeyBindingsManager.swift */; };
		1A63312125A4BE6D00CEA06A /* Keystroke.swift in Sources */ = {isa = PBXBuildFile; fileRef = 1A63312025A4BE6D00CEA06A /* Keystroke.swift */; };
		7510F89824A6910500E86F7C /* AppleTerminalView.swift in Sources */ = {isa = PBXBuildFile; fileRef = 7510F87524A6910500E86F7C /* AppleTerminalView.swift */; };
		7510F89924A6910500E86F7C /* TerminalViewDelegate.swift in Sources */ = {isa = PBXBuildFile; fileRef = 7510F87624A6910500E86F7C /* TerminalViewDelegate.swift */; };
		7510F89A24A6910500E86F7C /* Extensions.swift in Sources */ = {isa = PBXBuildFile; fileRef = 7510F87724A6910500E86F7C /* Extensions.swift */; };
		7510F89B24A6910500E86F7C /* CharSets.swift in Sources */ = {isa = PBXBuildFile; fileRef = 7510F87824A6910500E86F7C /* CharSets.swift */; };
		7510F89C24A6910500E86F7C /* Buffer.swift in Sources */ = {isa = PBXBuildFile; fileRef = 7510F87924A6910500E86F7C /* Buffer.swift */; };
		7510F89D24A6910500E86F7C /* Utilities.swift in Sources */ = {isa = PBXBuildFile; fileRef = 7510F87A24A6910500E86F7C /* Utilities.swift */; };
		7510F89E24A6910500E86F7C /* BufferSet.swift in Sources */ = {isa = PBXBuildFile; fileRef = 7510F87B24A6910500E86F7C /* BufferSet.swift */; };
		7510F89F24A6910500E86F7C /* Terminal.swift in Sources */ = {isa = PBXBuildFile; fileRef = 7510F87C24A6910500E86F7C /* Terminal.swift */; };
		7510F8A024A6910500E86F7C /* EscapeSequences.swift in Sources */ = {isa = PBXBuildFile; fileRef = 7510F87D24A6910500E86F7C /* EscapeSequences.swift */; };
		7510F8A124A6910500E86F7C /* BufferLine.swift in Sources */ = {isa = PBXBuildFile; fileRef = 7510F87E24A6910500E86F7C /* BufferLine.swift */; };
		7510F8A224A6910500E86F7C /* CircularList.swift in Sources */ = {isa = PBXBuildFile; fileRef = 7510F87F24A6910500E86F7C /* CircularList.swift */; };
		7510F8A324A6910500E86F7C /* iOSTerminalView.swift in Sources */ = {isa = PBXBuildFile; fileRef = 7510F88124A6910500E86F7C /* iOSTerminalView.swift */; };
		7510F8A424A6910500E86F7C /* iOSCaretView.swift in Sources */ = {isa = PBXBuildFile; fileRef = 7510F88224A6910500E86F7C /* iOSCaretView.swift */; };
		7510F8A624A6910500E86F7C /* iOSAccessoryView.swift in Sources */ = {isa = PBXBuildFile; fileRef = 7510F88424A6910500E86F7C /* iOSAccessoryView.swift */; };
		7510F8A724A6910500E86F7C /* MacAccessibilityService.swift in Sources */ = {isa = PBXBuildFile; fileRef = 7510F88624A6910500E86F7C /* MacAccessibilityService.swift */; };
		7510F8A824A6910500E86F7C /* MacDebugView.swift in Sources */ = {isa = PBXBuildFile; fileRef = 7510F88724A6910500E86F7C /* MacDebugView.swift */; };
		7510F8A924A6910500E86F7C /* MacLocalTerminalView.swift in Sources */ = {isa = PBXBuildFile; fileRef = 7510F88824A6910500E86F7C /* MacLocalTerminalView.swift */; };
		7510F8AA24A6910500E86F7C /* MacCaretView.swift in Sources */ = {isa = PBXBuildFile; fileRef = 7510F88924A6910500E86F7C /* MacCaretView.swift */; };
		7510F8AC24A6910500E86F7C /* MacTerminalView.swift in Sources */ = {isa = PBXBuildFile; fileRef = 7510F88B24A6910500E86F7C /* MacTerminalView.swift */; };
		7510F8AD24A6910500E86F7C /* SelectionService.swift in Sources */ = {isa = PBXBuildFile; fileRef = 7510F88C24A6910500E86F7C /* SelectionService.swift */; };
		7510F8AE24A6910500E86F7C /* SixelDcsHandler.swift in Sources */ = {isa = PBXBuildFile; fileRef = 7510F88D24A6910500E86F7C /* SixelDcsHandler.swift */; };
		7510F8AF24A6910500E86F7C /* HeadlessTerminal.swift in Sources */ = {isa = PBXBuildFile; fileRef = 7510F88E24A6910500E86F7C /* HeadlessTerminal.swift */; };
		7510F8B024A6910500E86F7C /* LocalProcess.swift in Sources */ = {isa = PBXBuildFile; fileRef = 7510F88F24A6910500E86F7C /* LocalProcess.swift */; };
		7510F8B124A6910500E86F7C /* Line.swift in Sources */ = {isa = PBXBuildFile; fileRef = 7510F89024A6910500E86F7C /* Line.swift */; };
		7510F8B224A6910500E86F7C /* CharData.swift in Sources */ = {isa = PBXBuildFile; fileRef = 7510F89124A6910500E86F7C /* CharData.swift */; };
		7510F8B324A6910500E86F7C /* TerminalOptions.swift in Sources */ = {isa = PBXBuildFile; fileRef = 7510F89224A6910500E86F7C /* TerminalOptions.swift */; };
		7510F8B424A6910500E86F7C /* Colors.swift in Sources */ = {isa = PBXBuildFile; fileRef = 7510F89324A6910500E86F7C /* Colors.swift */; };
		7510F8B524A6910500E86F7C /* SearchService.swift in Sources */ = {isa = PBXBuildFile; fileRef = 7510F89424A6910500E86F7C /* SearchService.swift */; };
		7510F8B624A6910500E86F7C /* Position.swift in Sources */ = {isa = PBXBuildFile; fileRef = 7510F89524A6910500E86F7C /* Position.swift */; };
		7510F8B724A6910500E86F7C /* EscapeSequenceParser.swift in Sources */ = {isa = PBXBuildFile; fileRef = 7510F89624A6910500E86F7C /* EscapeSequenceParser.swift */; };
		7510F8B824A6910500E86F7C /* Pty.swift in Sources */ = {isa = PBXBuildFile; fileRef = 7510F89724A6910500E86F7C /* Pty.swift */; };
		7510F8BD24A9861E00E86F7C /* PrivateWindow.m in Sources */ = {isa = PBXBuildFile; fileRef = 7510F8BC24A9861E00E86F7C /* PrivateWindow.m */; };
		7510F8BF24A99A4B00E86F7C /* WindowService.swift in Sources */ = {isa = PBXBuildFile; fileRef = 7510F8BE24A99A4B00E86F7C /* WindowService.swift */; };
		7510F8C124A9B32D00E86F7C /* WindowManager.swift in Sources */ = {isa = PBXBuildFile; fileRef = 7510F8C024A9B32D00E86F7C /* WindowManager.swift */; };
		7518606F255B2A0A0000A7C7 /* flag@2x.png in Resources */ = {isa = PBXBuildFile; fileRef = 75186069255B2A090000A7C7 /* flag@2x.png */; };
		75186070255B2A0A0000A7C7 /* astrix@2x.png in Resources */ = {isa = PBXBuildFile; fileRef = 7518606A255B2A090000A7C7 /* astrix@2x.png */; };
		75186071255B2A0A0000A7C7 /* option@2x.png in Resources */ = {isa = PBXBuildFile; fileRef = 7518606B255B2A090000A7C7 /* option@2x.png */; };
		75186072255B2A0A0000A7C7 /* carrot@2x.png in Resources */ = {isa = PBXBuildFile; fileRef = 7518606C255B2A090000A7C7 /* carrot@2x.png */; };
		75186073255B2A0A0000A7C7 /* string@2x.png in Resources */ = {isa = PBXBuildFile; fileRef = 7518606D255B2A090000A7C7 /* string@2x.png */; };
		75186074255B2A0A0000A7C7 /* command@2x.png in Resources */ = {isa = PBXBuildFile; fileRef = 7518606E255B2A0A0000A7C7 /* command@2x.png */; };
		75186083255CB0C20000A7C7 /* iterm-integration.sh in Resources */ = {isa = PBXBuildFile; fileRef = 75186077255CB0870000A7C7 /* iterm-integration.sh */; };
		75186084255CB0C20000A7C7 /* 1.0.23.sh in Resources */ = {isa = PBXBuildFile; fileRef = 75186078255CB0870000A7C7 /* 1.0.23.sh */; };
		75186085255CB0C20000A7C7 /* fig-iterm-integration.py in Resources */ = {isa = PBXBuildFile; fileRef = 75186079255CB0870000A7C7 /* fig-iterm-integration.py */; };
		75186086255CB0C20000A7C7 /* update.sh in Resources */ = {isa = PBXBuildFile; fileRef = 7518607A255CB0870000A7C7 /* update.sh */; };
		75186087255CB0C20000A7C7 /* 1.0.22.sh in Resources */ = {isa = PBXBuildFile; fileRef = 7518607B255CB0870000A7C7 /* 1.0.22.sh */; };
		75186088255CB0C20000A7C7 /* uninstall.sh in Resources */ = {isa = PBXBuildFile; fileRef = 7518607C255CB0870000A7C7 /* uninstall.sh */; };
		75186089255CB0C20000A7C7 /* source.sh in Resources */ = {isa = PBXBuildFile; fileRef = 7518607D255CB0870000A7C7 /* source.sh */; };
		7518608A255CB0C20000A7C7 /* 1.0.21.sh in Resources */ = {isa = PBXBuildFile; fileRef = 7518607E255CB0870000A7C7 /* 1.0.21.sh */; };
		7518608B255CB0C20000A7C7 /* feedback.sh in Resources */ = {isa = PBXBuildFile; fileRef = 7518607F255CB0870000A7C7 /* feedback.sh */; };
		7518608C255CB0C20000A7C7 /* 1.0.24.sh in Resources */ = {isa = PBXBuildFile; fileRef = 75186080255CB0870000A7C7 /* 1.0.24.sh */; };
		7518608D255CB0C20000A7C7 /* open_new_terminal_window.scpt in Resources */ = {isa = PBXBuildFile; fileRef = 75186081255CB0870000A7C7 /* open_new_terminal_window.scpt */; };
		7518608E255CB0C20000A7C7 /* 1.0.20.sh in Resources */ = {isa = PBXBuildFile; fileRef = 75186082255CB0870000A7C7 /* 1.0.20.sh */; };
		751C3BEC24B6910800B5C7FD /* Remote.swift in Sources */ = {isa = PBXBuildFile; fileRef = 751C3BEB24B6910800B5C7FD /* Remote.swift */; };
		751C3BEE24B6915000B5C7FD /* Defaults.swift in Sources */ = {isa = PBXBuildFile; fileRef = 751C3BED24B6915000B5C7FD /* Defaults.swift */; };
		751F7589246D090100E083C8 /* WebBridge.swift in Sources */ = {isa = PBXBuildFile; fileRef = 751F7588246D090100E083C8 /* WebBridge.swift */; };
		751F7591246E16D800E083C8 /* main.swift in Sources */ = {isa = PBXBuildFile; fileRef = 751F7590246E16D800E083C8 /* main.swift */; };
		75288EF924CCE72F002DF12A /* OnboardingWindow.swift in Sources */ = {isa = PBXBuildFile; fileRef = 757CA887248AD067002A64A8 /* OnboardingWindow.swift */; };
		752A398325CD024C00B1AC40 /* VSCodeIntegration.swift in Sources */ = {isa = PBXBuildFile; fileRef = 752A398225CD024C00B1AC40 /* VSCodeIntegration.swift */; };
		752A398625CD0FE800B1AC40 /* fig-0.0.1.vsix in Resources */ = {isa = PBXBuildFile; fileRef = 752A398525CD0FE800B1AC40 /* fig-0.0.1.vsix */; };
		752C0BD82479EEDB0077E415 /* File.swift in Sources */ = {isa = PBXBuildFile; fileRef = 752C0BD72479EEDA0077E415 /* File.swift */; };
		752C0BDA2479F37B0077E415 /* fig.js in Resources */ = {isa = PBXBuildFile; fileRef = 752C0BD92479F37B0077E415 /* fig.js */; };
		752C0BDC2479F68C0077E415 /* tutorial.css in Resources */ = {isa = PBXBuildFile; fileRef = 752C0BDB2479F68C0077E415 /* tutorial.css */; };
		752C0BDE2479F6AF0077E415 /* insert-tutorial.js in Resources */ = {isa = PBXBuildFile; fileRef = 752C0BDD2479F6AF0077E415 /* insert-tutorial.js */; };
		752C0BE0247A27790077E415 /* editor.html in Resources */ = {isa = PBXBuildFile; fileRef = 752C0BDF247A27790077E415 /* editor.html */; };
		752C0BE2247A33F20077E415 /* viewer.html in Resources */ = {isa = PBXBuildFile; fileRef = 752C0BE1247A33F10077E415 /* viewer.html */; };
		752C0BE4247B44C60077E415 /* finder.html in Resources */ = {isa = PBXBuildFile; fileRef = 752C0BE3247B44C50077E415 /* finder.html */; };
		752C0BE6247C25290077E415 /* display.html in Resources */ = {isa = PBXBuildFile; fileRef = 752C0BE5247C25280077E415 /* display.html */; };
		752D71C225AE80CF00263527 /* ssh.sh in Resources */ = {isa = PBXBuildFile; fileRef = 752D71C125AE790200263527 /* ssh.sh */; };
		752D71C525AE9B7200263527 /* ssh.html in Resources */ = {isa = PBXBuildFile; fileRef = 752D71C425AE9B7200263527 /* ssh.html */; };
		752D71C725AECB4B00263527 /* ssh.mp4 in Resources */ = {isa = PBXBuildFile; fileRef = 752D71C625AECB4B00263527 /* ssh.mp4 */; };
		752D71CA25AFD7B400263527 /* team-download.sh in Resources */ = {isa = PBXBuildFile; fileRef = 752D71C825AFD59B00263527 /* team-download.sh */; };
		752D71CB25AFD7B400263527 /* team-upload.sh in Resources */ = {isa = PBXBuildFile; fileRef = 752D71C925AFD5B800263527 /* team-upload.sh */; };
		752D71CD25B8A6B300263527 /* Restarter.swift in Sources */ = {isa = PBXBuildFile; fileRef = 752D71CC25B8A6B200263527 /* Restarter.swift */; };
		752D71CF25B8CA4000263527 /* iTermTabIntegration.swift in Sources */ = {isa = PBXBuildFile; fileRef = 752D71CE25B8CA4000263527 /* iTermTabIntegration.swift */; };
		754D31B525759D900020CED4 /* tutorial.html in Resources */ = {isa = PBXBuildFile; fileRef = 754D31B425759D900020CED4 /* tutorial.html */; };
		755D0DE0247DDE050074AB5C /* FigCLI.swift in Sources */ = {isa = PBXBuildFile; fileRef = 755D0DDF247DDE050074AB5C /* FigCLI.swift */; };
		755D0DE2247EFAE10074AB5C /* Logging.swift in Sources */ = {isa = PBXBuildFile; fileRef = 755D0DE1247EFAE10074AB5C /* Logging.swift */; };
		755D0DE4247F038B0074AB5C /* logs.html in Resources */ = {isa = PBXBuildFile; fileRef = 755D0DE3247F038B0074AB5C /* logs.html */; };
		755D0F512482D4920074AB5C /* HotKey in Frameworks */ = {isa = PBXBuildFile; productRef = 755D0F502482D4920074AB5C /* HotKey */; };
		75675955244634AD006AA988 /* AppDelegate.swift in Sources */ = {isa = PBXBuildFile; fileRef = 75675954244634AD006AA988 /* AppDelegate.swift */; };
		75675959244634B2006AA988 /* Assets.xcassets in Resources */ = {isa = PBXBuildFile; fileRef = 75675958244634B2006AA988 /* Assets.xcassets */; };
		7567595C244634B2006AA988 /* Preview Assets.xcassets in Resources */ = {isa = PBXBuildFile; fileRef = 7567595B244634B2006AA988 /* Preview Assets.xcassets */; };
		7567595F244634B2006AA988 /* Main.storyboard in Resources */ = {isa = PBXBuildFile; fileRef = 7567595D244634B2006AA988 /* Main.storyboard */; };
		7567596B244634B2006AA988 /* figTests.swift in Sources */ = {isa = PBXBuildFile; fileRef = 7567596A244634B2006AA988 /* figTests.swift */; };
		75675976244634B2006AA988 /* figUITests.swift in Sources */ = {isa = PBXBuildFile; fileRef = 75675975244634B2006AA988 /* figUITests.swift */; };
		756759972446C44C006AA988 /* String+Shell.swift in Sources */ = {isa = PBXBuildFile; fileRef = 756759962446C44C006AA988 /* String+Shell.swift */; };
		756759D424498CA0006AA988 /* WebViewController.swift in Sources */ = {isa = PBXBuildFile; fileRef = 756759D324498CA0006AA988 /* WebViewController.swift */; };
		7568203126003BDF0006FE78 /* Settings.swift in Sources */ = {isa = PBXBuildFile; fileRef = 7568203026003BDF0006FE78 /* Settings.swift */; };
		756C4D832542A6D30035B467 /* Starscream in Frameworks */ = {isa = PBXBuildFile; productRef = 756C4D822542A6D30035B467 /* Starscream */; };
		7573F1582601927200C833FA /* Settings.swift in Sources */ = {isa = PBXBuildFile; fileRef = 7573F1572601927200C833FA /* Settings.swift */; };
		7573F15B2602B4E000C833FA /* alert@2x.png in Resources */ = {isa = PBXBuildFile; fileRef = 7573F1592602B4E000C833FA /* alert@2x.png */; };
		7573F15C2602B4E000C833FA /* invite@2x.png in Resources */ = {isa = PBXBuildFile; fileRef = 7573F15A2602B4E000C833FA /* invite@2x.png */; };
		7573F160260BC71000C833FA /* LoginItems.swift in Sources */ = {isa = PBXBuildFile; fileRef = 7573F15F260BC70F00C833FA /* LoginItems.swift */; };
		7577124725648DFB0011FF48 /* ps.c in Sources */ = {isa = PBXBuildFile; fileRef = 7577124625648DFB0011FF48 /* ps.c */; };
		757712492564D94A0011FF48 /* ProcessStatus.swift in Sources */ = {isa = PBXBuildFile; fileRef = 757712482564D9490011FF48 /* ProcessStatus.swift */; };
		757CA86724859461002A64A8 /* AppMover.swift in Sources */ = {isa = PBXBuildFile; fileRef = 757CA86624859461002A64A8 /* AppMover.swift */; };
		757CA88624876043002A64A8 /* error.html in Resources */ = {isa = PBXBuildFile; fileRef = 757CA88524876042002A64A8 /* error.html */; };
		757CA88A248AD58C002A64A8 /* onboarding.html in Resources */ = {isa = PBXBuildFile; fileRef = 757CA889248AD58C002A64A8 /* onboarding.html */; };
		757CA88D248B091D002A64A8 /* permissions.mp4 in Resources */ = {isa = PBXBuildFile; fileRef = 757CA88C248B091D002A64A8 /* permissions.mp4 */; };
		757CA88F248B0D31002A64A8 /* cli.png in Resources */ = {isa = PBXBuildFile; fileRef = 757CA88E248B0D31002A64A8 /* cli.png */; };
		757CA891248B2799002A64A8 /* cli.html in Resources */ = {isa = PBXBuildFile; fileRef = 757CA890248B2798002A64A8 /* cli.html */; };
		757CA893248B28E3002A64A8 /* landing.html in Resources */ = {isa = PBXBuildFile; fileRef = 757CA892248B28E3002A64A8 /* landing.html */; };
		757CA895248B291E002A64A8 /* permissions.html in Resources */ = {isa = PBXBuildFile; fileRef = 757CA894248B291E002A64A8 /* permissions.html */; };
		757CA897248C108E002A64A8 /* css in Resources */ = {isa = PBXBuildFile; fileRef = 757CA896248C108D002A64A8 /* css */; };
		757CA899248C10AD002A64A8 /* fonts in Resources */ = {isa = PBXBuildFile; fileRef = 757CA898248C10AD002A64A8 /* fonts */; };
		757CA89B248C18F1002A64A8 /* done.html in Resources */ = {isa = PBXBuildFile; fileRef = 757CA89A248C18F0002A64A8 /* done.html */; };
		757CA89D248C1F50002A64A8 /* demo4onboarding.mp4 in Resources */ = {isa = PBXBuildFile; fileRef = 757CA89C248C1F50002A64A8 /* demo4onboarding.mp4 */; };
		757CA89F248D628F002A64A8 /* sidebar.html in Resources */ = {isa = PBXBuildFile; fileRef = 757CA89E248D628E002A64A8 /* sidebar.html */; };
		757CA8E124903D3B002A64A8 /* HotKeyManager.swift in Sources */ = {isa = PBXBuildFile; fileRef = 757CA8E024903D3A002A64A8 /* HotKeyManager.swift */; };
		757CA8E424905B0E002A64A8 /* Kitura-WebSocket in Frameworks */ = {isa = PBXBuildFile; productRef = 757CA8E324905B0E002A64A8 /* Kitura-WebSocket */; };
		757CA8E624905B38002A64A8 /* SockerServer.swift in Sources */ = {isa = PBXBuildFile; fileRef = 757CA8E524905B38002A64A8 /* SockerServer.swift */; };
		75809B0E24BFA64D00BFFB3E /* TelemetryService.swift in Sources */ = {isa = PBXBuildFile; fileRef = 75809B0D24BFA64D00BFFB3E /* TelemetryService.swift */; };
		75809B1124C3876B00BFFB3E /* run-tutorial.js in Resources */ = {isa = PBXBuildFile; fileRef = 75809B1024C3876B00BFFB3E /* run-tutorial.js */; };
		7585862625941A2700B76B4A /* invite.sh in Resources */ = {isa = PBXBuildFile; fileRef = 7585862525941A2700B76B4A /* invite.sh */; };
		7587B4D824F97F9E00E355E4 /* ShellHooksManager.swift in Sources */ = {isa = PBXBuildFile; fileRef = 7587B4D724F97F9E00E355E4 /* ShellHooksManager.swift */; };
		758AEB5E24CD35D400A15EAF /* WebSocket.swift in Sources */ = {isa = PBXBuildFile; fileRef = 758AEB5D24CD35D400A15EAF /* WebSocket.swift */; };
		758AEB6024CE529D00A15EAF /* String+Shell.swift in Sources */ = {isa = PBXBuildFile; fileRef = 758AEB5F24CE529D00A15EAF /* String+Shell.swift */; };
		758AEB6724CE8B8F00A15EAF /* figcli in Embed Command Line Tool */ = {isa = PBXBuildFile; fileRef = 751F758E246E16D800E083C8 /* figcli */; settings = {ATTRIBUTES = (CodeSignOnCopy, ); }; };
		758AEB6A24CEA4D000A15EAF /* Starscream in Frameworks */ = {isa = PBXBuildFile; productRef = 758AEB6924CEA4D000A15EAF /* Starscream */; };
		758AEB6C24CEA54600A15EAF /* SocketServer.swift in Sources */ = {isa = PBXBuildFile; fileRef = 758AEB6B24CEA54600A15EAF /* SocketServer.swift */; };
		759F987C25BF903900EC3407 /* Accessibility.swift in Sources */ = {isa = PBXBuildFile; fileRef = 759F987B25BF903900EC3407 /* Accessibility.swift */; };
		759F988125BFF0FF00EC3407 /* box@2x.png in Resources */ = {isa = PBXBuildFile; fileRef = 759F987D25BFF0FD00EC3407 /* box@2x.png */; };
		759F988225BFF0FF00EC3407 /* commandkey@2x.png in Resources */ = {isa = PBXBuildFile; fileRef = 759F987E25BFF0FE00EC3407 /* commandkey@2x.png */; };
		759F988325BFF0FF00EC3407 /* database@2x.png in Resources */ = {isa = PBXBuildFile; fileRef = 759F987F25BFF0FE00EC3407 /* database@2x.png */; };
		759F988425BFF0FF00EC3407 /* package@2x.png in Resources */ = {isa = PBXBuildFile; fileRef = 759F988025BFF0FE00EC3407 /* package@2x.png */; };
		759F988925BFF8B000EC3407 /* npm@2x.png in Resources */ = {isa = PBXBuildFile; fileRef = 759F988525BFF8B000EC3407 /* npm@2x.png */; };
		759F988A25BFF8B000EC3407 /* kubernetes@2x.png in Resources */ = {isa = PBXBuildFile; fileRef = 759F988625BFF8B000EC3407 /* kubernetes@2x.png */; };
		759F988B25BFF8B000EC3407 /* twitter@2x.png in Resources */ = {isa = PBXBuildFile; fileRef = 759F988725BFF8B000EC3407 /* twitter@2x.png */; };
		759F988C25BFF8B000EC3407 /* docker@2x.png in Resources */ = {isa = PBXBuildFile; fileRef = 759F988825BFF8B000EC3407 /* docker@2x.png */; };
		759F988E25BFFAE500EC3407 /* heroku@2x.png in Resources */ = {isa = PBXBuildFile; fileRef = 759F988D25BFFAE500EC3407 /* heroku@2x.png */; };
		759F989025C1172100EC3407 /* install_and_upgrade_fallback.sh in Resources */ = {isa = PBXBuildFile; fileRef = 759F988F25C1151D00EC3407 /* install_and_upgrade_fallback.sh */; };
		75A4521025A83E5600107D2C /* remote_cwd.sh in Resources */ = {isa = PBXBuildFile; fileRef = 75A4520F25A839F500107D2C /* remote_cwd.sh */; };
		75A4521425AD367E00107D2C /* Feedback.swift in Sources */ = {isa = PBXBuildFile; fileRef = 75A4521325AD367E00107D2C /* Feedback.swift */; };
		75A4521A25AE2E6B00107D2C /* CommandIntegration.swift in Sources */ = {isa = PBXBuildFile; fileRef = 75A4521925AE2E6A00107D2C /* CommandIntegration.swift */; };
		75A4A29825C8D855002EFD6B /* node@2x.png in Resources */ = {isa = PBXBuildFile; fileRef = 75A4A29525C8D855002EFD6B /* node@2x.png */; };
		75A4A29925C8D855002EFD6B /* git@2x.png in Resources */ = {isa = PBXBuildFile; fileRef = 75A4A29625C8D855002EFD6B /* git@2x.png */; };
		75A4A29A25C8D855002EFD6B /* commit@2x.png in Resources */ = {isa = PBXBuildFile; fileRef = 75A4A29725C8D855002EFD6B /* commit@2x.png */; };
		75A4A29E25C91471002EFD6B /* debugger-2-trimmed.mp4 in Resources */ = {isa = PBXBuildFile; fileRef = 75A4A29D25C91471002EFD6B /* debugger-2-trimmed.mp4 */; };
		75A4A2A025CA0D46002EFD6B /* Autocomplete.swift in Sources */ = {isa = PBXBuildFile; fileRef = 75A4A29F25CA0D46002EFD6B /* Autocomplete.swift */; };
		75A4A2A225CA2190002EFD6B /* ZLEIntegration.swift in Sources */ = {isa = PBXBuildFile; fileRef = 75A4A2A125CA218F002EFD6B /* ZLEIntegration.swift */; };
		75A4A2A425CB4DE3002EFD6B /* BundleIdCache.swift in Sources */ = {isa = PBXBuildFile; fileRef = 75A4A2A325CB4DE3002EFD6B /* BundleIdCache.swift */; };
		75A4A2A725CBBDE7002EFD6B /* AXSwift in Frameworks */ = {isa = PBXBuildFile; productRef = 75A4A2A625CBBDE7002EFD6B /* AXSwift */; };
		75AA24C125A656FA00A51E9D /* NativeCLI.swift in Sources */ = {isa = PBXBuildFile; fileRef = 75AA24C025A656FA00A51E9D /* NativeCLI.swift */; };
		75AA24CA25A6F39800A51E9D /* list.sh in Resources */ = {isa = PBXBuildFile; fileRef = 75AA24C325A6EA5000A51E9D /* list.sh */; };
		75AA24CB25A6F39800A51E9D /* help.sh in Resources */ = {isa = PBXBuildFile; fileRef = 75AA24C425A6EA5900A51E9D /* help.sh */; };
		75AA24CD25A6F98400A51E9D /* uninstall_spec.sh in Resources */ = {isa = PBXBuildFile; fileRef = 75AA24CC25A6F6F000A51E9D /* uninstall_spec.sh */; };
		75AA24D125A79F3400A51E9D /* tweet.sh in Resources */ = {isa = PBXBuildFile; fileRef = 75AA24CE25A79A2000A51E9D /* tweet.sh */; };
		75AA24D225A79F3400A51E9D /* issue.sh in Resources */ = {isa = PBXBuildFile; fileRef = 75AA24D025A79B4A00A51E9D /* issue.sh */; };
		75AA24D325A79F3400A51E9D /* contribute.sh in Resources */ = {isa = PBXBuildFile; fileRef = 75AA24CF25A79ACC00A51E9D /* contribute.sh */; };
		75AA24DA25A7E8B000A51E9D /* lsof.m in Sources */ = {isa = PBXBuildFile; fileRef = 75AA24D925A7E8B000A51E9D /* lsof.m */; };
		75AEF2E425C3C34A00D78431 /* Diagnostic.swift in Sources */ = {isa = PBXBuildFile; fileRef = 75AEF2E325C3C34A00D78431 /* Diagnostic.swift */; };
		75AEF2E625C3DEAF00D78431 /* DockerIntegration.swift in Sources */ = {isa = PBXBuildFile; fileRef = 75AEF2E525C3DEAF00D78431 /* DockerIntegration.swift */; };
		75AEF2E825C3DEC600D78431 /* SSHIntegration.swift in Sources */ = {isa = PBXBuildFile; fileRef = 75AEF2E725C3DEC600D78431 /* SSHIntegration.swift */; };
		75AEF2EA25C4C34D00D78431 /* SecureKeyboardInput.swift in Sources */ = {isa = PBXBuildFile; fileRef = 75AEF2E925C4C34D00D78431 /* SecureKeyboardInput.swift */; };
		75AEF2EE25C5062E00D78431 /* WindowObserver.swift in Sources */ = {isa = PBXBuildFile; fileRef = 75AEF2ED25C5062E00D78431 /* WindowObserver.swift */; };
		75B0A07C25BA64CC00FCD89A /* AutocompleteContextNotifier.swift in Sources */ = {isa = PBXBuildFile; fileRef = 75B0A07B25BA64CC00FCD89A /* AutocompleteContextNotifier.swift */; };
		75B0A07E25BB746600FCD89A /* debugger.html in Resources */ = {isa = PBXBuildFile; fileRef = 75B0A07D25BB746600FCD89A /* debugger.html */; };
		75B0A08025BB74C700FCD89A /* fig-context-indicator.png in Resources */ = {isa = PBXBuildFile; fileRef = 75B0A07F25BB74C700FCD89A /* fig-context-indicator.png */; };
		75B0A08425BB759E00FCD89A /* trimmed-debugger.mp4 in Resources */ = {isa = PBXBuildFile; fileRef = 75B0A08325BB759E00FCD89A /* trimmed-debugger.mp4 */; };
		75B0A08625BB94DF00FCD89A /* debugger-only.mp4 in Resources */ = {isa = PBXBuildFile; fileRef = 75B0A08525BB94DE00FCD89A /* debugger-only.mp4 */; };
		75B0A08C25BBC7A300FCD89A /* autoc.mp4 in Resources */ = {isa = PBXBuildFile; fileRef = 75B0A08B25BBC7A300FCD89A /* autoc.mp4 */; };
		75B0A08E25BBC9B800FCD89A /* privacy.html in Resources */ = {isa = PBXBuildFile; fileRef = 75B0A08D25BBC9B800FCD89A /* privacy.html */; };
		75B199322501A3DA00F38EA8 /* KeyboardLayout.swift in Sources */ = {isa = PBXBuildFile; fileRef = 75B199312501A3DA00F38EA8 /* KeyboardLayout.swift */; };
		75B199342504190900F38EA8 /* Keycode.swift in Sources */ = {isa = PBXBuildFile; fileRef = 75B199332504190900F38EA8 /* Keycode.swift */; };
		75B1993625042B2C00F38EA8 /* autocomplete.html in Resources */ = {isa = PBXBuildFile; fileRef = 75B1993525042B2C00F38EA8 /* autocomplete.html */; };
		75B1993825100E4E00F38EA8 /* KeypressService.swift in Sources */ = {isa = PBXBuildFile; fileRef = 75B1993725100E4D00F38EA8 /* KeypressService.swift */; };
		75B7931A24BB897F0073AAC6 /* PseudoTerminalService.swift in Sources */ = {isa = PBXBuildFile; fileRef = 75B7931924BB897F0073AAC6 /* PseudoTerminalService.swift */; };
		75C05C6C24FDEA2B001F0A52 /* KeystrokeBuffer.swift in Sources */ = {isa = PBXBuildFile; fileRef = 75C05C6B24FDEA2B001F0A52 /* KeystrokeBuffer.swift */; };
		75C0711D244AC3B2002DF69F /* index.html in Resources */ = {isa = PBXBuildFile; fileRef = 75C0711C244AC3B2002DF69F /* index.html */; };
		75C07120244BB441002DF69F /* CompanionViewController.swift in Sources */ = {isa = PBXBuildFile; fileRef = 75C0711F244BB441002DF69F /* CompanionViewController.swift */; };
		75C07122244BB65D002DF69F /* ShellBridge.swift in Sources */ = {isa = PBXBuildFile; fileRef = 75C07121244BB65D002DF69F /* ShellBridge.swift */; };
		75C07124244BE45A002DF69F /* CompanionWindow.swift in Sources */ = {isa = PBXBuildFile; fileRef = 75C07123244BE45A002DF69F /* CompanionWindow.swift */; };
		75C0EBD3253E336E001964DE /* TerminalUsageTelemetry.swift in Sources */ = {isa = PBXBuildFile; fileRef = 75C0EBD2253E336E001964DE /* TerminalUsageTelemetry.swift */; };
		75C3B7FF261BC9D0007FA3A7 /* FishIntegration.swift in Sources */ = {isa = PBXBuildFile; fileRef = 75C3B7FE261BC9D0007FA3A7 /* FishIntegration.swift */; };
		75C57C142581C0700065741E /* ioreg.c in Sources */ = {isa = PBXBuildFile; fileRef = 75C57C132581C0700065741E /* ioreg.c */; };
		75CFDBDF24EDB2E900F00CAE /* Onboarding.swift in Sources */ = {isa = PBXBuildFile; fileRef = 75CFDBDE24EDB2E900F00CAE /* Onboarding.swift */; };
		75CFDBE224EDE31800F00CAE /* Sentry in Frameworks */ = {isa = PBXBuildFile; productRef = 75CFDBE124EDE31800F00CAE /* Sentry */; };
		75CFF64A2496B43A00C6A6DE /* Sparkle.framework in Frameworks */ = {isa = PBXBuildFile; fileRef = 75CFF6482496B43600C6A6DE /* Sparkle.framework */; };
		75CFF64B2496B43A00C6A6DE /* Sparkle.framework in Embed Frameworks */ = {isa = PBXBuildFile; fileRef = 75CFF6482496B43600C6A6DE /* Sparkle.framework */; settings = {ATTRIBUTES = (CodeSignOnCopy, RemoveHeadersOnCopy, ); }; };
		75D2E3CB249C1E7500607F66 /* terminal.css in Resources */ = {isa = PBXBuildFile; fileRef = 75D2E3CA249C1E7500607F66 /* terminal.css */; };
		75DA86A325EDB05100722F1D /* Integrations.swift in Sources */ = {isa = PBXBuildFile; fileRef = 75DA86A225EDB05100722F1D /* Integrations.swift */; };
		75DA86A525EEBD7500722F1D /* Alert.swift in Sources */ = {isa = PBXBuildFile; fileRef = 75DA86A425EEBD7400722F1D /* Alert.swift */; };
		75DA86A725EF08F900722F1D /* debug-ssh.sh in Resources */ = {isa = PBXBuildFile; fileRef = 75DA86A625EF085500722F1D /* debug-ssh.sh */; };
		75DA86A925EF145E00722F1D /* TmuxIntegration.swift in Sources */ = {isa = PBXBuildFile; fileRef = 75DA86A825EF145E00722F1D /* TmuxIntegration.swift */; };
		75E993F22515A6DD000BE6BE /* statusbar@2x.png in Resources */ = {isa = PBXBuildFile; fileRef = 75E993F12515A6DD000BE6BE /* statusbar@2x.png */; };
		75E993F52517E226000BE6BE /* AXWindowServer.swift in Sources */ = {isa = PBXBuildFile; fileRef = 75E993F42517E226000BE6BE /* AXWindowServer.swift */; };
		75EB592B258D98A7002915E7 /* BiMap.swift in Sources */ = {isa = PBXBuildFile; fileRef = 75EB592A258D98A7002915E7 /* BiMap.swift */; };
		75EB592D258DD771002915E7 /* TTY.swift in Sources */ = {isa = PBXBuildFile; fileRef = 75EB592C258DD771002915E7 /* TTY.swift */; };
		75EDDC4E25D23773003AECC6 /* HyperIntegration.swift in Sources */ = {isa = PBXBuildFile; fileRef = 75EDDC4D25D23773003AECC6 /* HyperIntegration.swift */; };
		75EDDC5125D24755003AECC6 /* hyper-integration.js in Resources */ = {isa = PBXBuildFile; fileRef = 75EDDC5025D24755003AECC6 /* hyper-integration.js */; };
		75EDDC5B25D4BC54003AECC6 /* UnixSocketClient.swift in Sources */ = {isa = PBXBuildFile; fileRef = 75EDDC5A25D4BC53003AECC6 /* UnixSocketClient.swift */; };
/* End PBXBuildFile section */

/* Begin PBXContainerItemProxy section */
		75675967244634B2006AA988 /* PBXContainerItemProxy */ = {
			isa = PBXContainerItemProxy;
			containerPortal = 75675949244634AD006AA988 /* Project object */;
			proxyType = 1;
			remoteGlobalIDString = 75675950244634AD006AA988;
			remoteInfo = fig;
		};
		75675972244634B2006AA988 /* PBXContainerItemProxy */ = {
			isa = PBXContainerItemProxy;
			containerPortal = 75675949244634AD006AA988 /* Project object */;
			proxyType = 1;
			remoteGlobalIDString = 75675950244634AD006AA988;
			remoteInfo = fig;
		};
		758AEB6524CE8B8700A15EAF /* PBXContainerItemProxy */ = {
			isa = PBXContainerItemProxy;
			containerPortal = 75675949244634AD006AA988 /* Project object */;
			proxyType = 1;
			remoteGlobalIDString = 751F758D246E16D800E083C8;
			remoteInfo = figcli;
		};
/* End PBXContainerItemProxy section */

/* Begin PBXCopyFilesBuildPhase section */
		751F758C246E16D800E083C8 /* CopyFiles */ = {
			isa = PBXCopyFilesBuildPhase;
			buildActionMask = 2147483647;
			dstPath = /usr/share/man/man1/;
			dstSubfolderSpec = 0;
			files = (
			);
			runOnlyForDeploymentPostprocessing = 1;
		};
		758AEB6324CE8B2F00A15EAF /* Embed Command Line Tool */ = {
			isa = PBXCopyFilesBuildPhase;
			buildActionMask = 12;
			dstPath = "";
			dstSubfolderSpec = 6;
			files = (
				758AEB6724CE8B8F00A15EAF /* figcli in Embed Command Line Tool */,
			);
			name = "Embed Command Line Tool";
			runOnlyForDeploymentPostprocessing = 0;
		};
		75CFF64C2496B43A00C6A6DE /* Embed Frameworks */ = {
			isa = PBXCopyFilesBuildPhase;
			buildActionMask = 2147483647;
			dstPath = "";
			dstSubfolderSpec = 10;
			files = (
				75CFF64B2496B43A00C6A6DE /* Sparkle.framework in Embed Frameworks */,
			);
			name = "Embed Frameworks";
			runOnlyForDeploymentPostprocessing = 0;
		};
/* End PBXCopyFilesBuildPhase section */

/* Begin PBXFileReference section */
		1A1F15FF25A7A93E0074D541 /* KeyBindingsManager.swift */ = {isa = PBXFileReference; lastKnownFileType = sourcecode.swift; path = KeyBindingsManager.swift; sourceTree = "<group>"; };
		1A63312025A4BE6D00CEA06A /* Keystroke.swift */ = {isa = PBXFileReference; lastKnownFileType = sourcecode.swift; path = Keystroke.swift; sourceTree = "<group>"; };
		7510F87524A6910500E86F7C /* AppleTerminalView.swift */ = {isa = PBXFileReference; fileEncoding = 4; lastKnownFileType = sourcecode.swift; path = AppleTerminalView.swift; sourceTree = "<group>"; };
		7510F87624A6910500E86F7C /* TerminalViewDelegate.swift */ = {isa = PBXFileReference; fileEncoding = 4; lastKnownFileType = sourcecode.swift; path = TerminalViewDelegate.swift; sourceTree = "<group>"; };
		7510F87724A6910500E86F7C /* Extensions.swift */ = {isa = PBXFileReference; fileEncoding = 4; lastKnownFileType = sourcecode.swift; path = Extensions.swift; sourceTree = "<group>"; };
		7510F87824A6910500E86F7C /* CharSets.swift */ = {isa = PBXFileReference; fileEncoding = 4; lastKnownFileType = sourcecode.swift; path = CharSets.swift; sourceTree = "<group>"; };
		7510F87924A6910500E86F7C /* Buffer.swift */ = {isa = PBXFileReference; fileEncoding = 4; lastKnownFileType = sourcecode.swift; path = Buffer.swift; sourceTree = "<group>"; };
		7510F87A24A6910500E86F7C /* Utilities.swift */ = {isa = PBXFileReference; fileEncoding = 4; lastKnownFileType = sourcecode.swift; path = Utilities.swift; sourceTree = "<group>"; };
		7510F87B24A6910500E86F7C /* BufferSet.swift */ = {isa = PBXFileReference; fileEncoding = 4; lastKnownFileType = sourcecode.swift; path = BufferSet.swift; sourceTree = "<group>"; };
		7510F87C24A6910500E86F7C /* Terminal.swift */ = {isa = PBXFileReference; fileEncoding = 4; lastKnownFileType = sourcecode.swift; path = Terminal.swift; sourceTree = "<group>"; };
		7510F87D24A6910500E86F7C /* EscapeSequences.swift */ = {isa = PBXFileReference; fileEncoding = 4; lastKnownFileType = sourcecode.swift; path = EscapeSequences.swift; sourceTree = "<group>"; };
		7510F87E24A6910500E86F7C /* BufferLine.swift */ = {isa = PBXFileReference; fileEncoding = 4; lastKnownFileType = sourcecode.swift; path = BufferLine.swift; sourceTree = "<group>"; };
		7510F87F24A6910500E86F7C /* CircularList.swift */ = {isa = PBXFileReference; fileEncoding = 4; lastKnownFileType = sourcecode.swift; path = CircularList.swift; sourceTree = "<group>"; };
		7510F88124A6910500E86F7C /* iOSTerminalView.swift */ = {isa = PBXFileReference; fileEncoding = 4; lastKnownFileType = sourcecode.swift; path = iOSTerminalView.swift; sourceTree = "<group>"; };
		7510F88224A6910500E86F7C /* iOSCaretView.swift */ = {isa = PBXFileReference; fileEncoding = 4; lastKnownFileType = sourcecode.swift; path = iOSCaretView.swift; sourceTree = "<group>"; };
		7510F88424A6910500E86F7C /* iOSAccessoryView.swift */ = {isa = PBXFileReference; fileEncoding = 4; lastKnownFileType = sourcecode.swift; path = iOSAccessoryView.swift; sourceTree = "<group>"; };
		7510F88624A6910500E86F7C /* MacAccessibilityService.swift */ = {isa = PBXFileReference; fileEncoding = 4; lastKnownFileType = sourcecode.swift; path = MacAccessibilityService.swift; sourceTree = "<group>"; };
		7510F88724A6910500E86F7C /* MacDebugView.swift */ = {isa = PBXFileReference; fileEncoding = 4; lastKnownFileType = sourcecode.swift; path = MacDebugView.swift; sourceTree = "<group>"; };
		7510F88824A6910500E86F7C /* MacLocalTerminalView.swift */ = {isa = PBXFileReference; fileEncoding = 4; lastKnownFileType = sourcecode.swift; path = MacLocalTerminalView.swift; sourceTree = "<group>"; };
		7510F88924A6910500E86F7C /* MacCaretView.swift */ = {isa = PBXFileReference; fileEncoding = 4; lastKnownFileType = sourcecode.swift; path = MacCaretView.swift; sourceTree = "<group>"; };
		7510F88A24A6910500E86F7C /* README.md */ = {isa = PBXFileReference; fileEncoding = 4; lastKnownFileType = net.daringfireball.markdown; path = README.md; sourceTree = "<group>"; };
		7510F88B24A6910500E86F7C /* MacTerminalView.swift */ = {isa = PBXFileReference; fileEncoding = 4; lastKnownFileType = sourcecode.swift; path = MacTerminalView.swift; sourceTree = "<group>"; };
		7510F88C24A6910500E86F7C /* SelectionService.swift */ = {isa = PBXFileReference; fileEncoding = 4; lastKnownFileType = sourcecode.swift; path = SelectionService.swift; sourceTree = "<group>"; };
		7510F88D24A6910500E86F7C /* SixelDcsHandler.swift */ = {isa = PBXFileReference; fileEncoding = 4; lastKnownFileType = sourcecode.swift; path = SixelDcsHandler.swift; sourceTree = "<group>"; };
		7510F88E24A6910500E86F7C /* HeadlessTerminal.swift */ = {isa = PBXFileReference; fileEncoding = 4; lastKnownFileType = sourcecode.swift; path = HeadlessTerminal.swift; sourceTree = "<group>"; };
		7510F88F24A6910500E86F7C /* LocalProcess.swift */ = {isa = PBXFileReference; fileEncoding = 4; lastKnownFileType = sourcecode.swift; path = LocalProcess.swift; sourceTree = "<group>"; };
		7510F89024A6910500E86F7C /* Line.swift */ = {isa = PBXFileReference; fileEncoding = 4; lastKnownFileType = sourcecode.swift; path = Line.swift; sourceTree = "<group>"; };
		7510F89124A6910500E86F7C /* CharData.swift */ = {isa = PBXFileReference; fileEncoding = 4; lastKnownFileType = sourcecode.swift; path = CharData.swift; sourceTree = "<group>"; };
		7510F89224A6910500E86F7C /* TerminalOptions.swift */ = {isa = PBXFileReference; fileEncoding = 4; lastKnownFileType = sourcecode.swift; path = TerminalOptions.swift; sourceTree = "<group>"; };
		7510F89324A6910500E86F7C /* Colors.swift */ = {isa = PBXFileReference; fileEncoding = 4; lastKnownFileType = sourcecode.swift; path = Colors.swift; sourceTree = "<group>"; };
		7510F89424A6910500E86F7C /* SearchService.swift */ = {isa = PBXFileReference; fileEncoding = 4; lastKnownFileType = sourcecode.swift; path = SearchService.swift; sourceTree = "<group>"; };
		7510F89524A6910500E86F7C /* Position.swift */ = {isa = PBXFileReference; fileEncoding = 4; lastKnownFileType = sourcecode.swift; path = Position.swift; sourceTree = "<group>"; };
		7510F89624A6910500E86F7C /* EscapeSequenceParser.swift */ = {isa = PBXFileReference; fileEncoding = 4; lastKnownFileType = sourcecode.swift; path = EscapeSequenceParser.swift; sourceTree = "<group>"; };
		7510F89724A6910500E86F7C /* Pty.swift */ = {isa = PBXFileReference; fileEncoding = 4; lastKnownFileType = sourcecode.swift; path = Pty.swift; sourceTree = "<group>"; };
		7510F8B924A9701000E86F7C /* Private.h */ = {isa = PBXFileReference; lastKnownFileType = sourcecode.c.h; path = Private.h; sourceTree = "<group>"; };
		7510F8BA24A9861E00E86F7C /* fig-Bridging-Header.h */ = {isa = PBXFileReference; lastKnownFileType = sourcecode.c.h; path = "fig-Bridging-Header.h"; sourceTree = "<group>"; };
		7510F8BB24A9861E00E86F7C /* PrivateWindow.h */ = {isa = PBXFileReference; lastKnownFileType = sourcecode.c.h; path = PrivateWindow.h; sourceTree = "<group>"; };
		7510F8BC24A9861E00E86F7C /* PrivateWindow.m */ = {isa = PBXFileReference; lastKnownFileType = sourcecode.c.objc; path = PrivateWindow.m; sourceTree = "<group>"; };
		7510F8BE24A99A4B00E86F7C /* WindowService.swift */ = {isa = PBXFileReference; lastKnownFileType = sourcecode.swift; path = WindowService.swift; sourceTree = "<group>"; };
		7510F8C024A9B32D00E86F7C /* WindowManager.swift */ = {isa = PBXFileReference; lastKnownFileType = sourcecode.swift; path = WindowManager.swift; sourceTree = "<group>"; };
		75186069255B2A090000A7C7 /* flag@2x.png */ = {isa = PBXFileReference; lastKnownFileType = image.png; path = "flag@2x.png"; sourceTree = "<group>"; };
		7518606A255B2A090000A7C7 /* astrix@2x.png */ = {isa = PBXFileReference; lastKnownFileType = image.png; path = "astrix@2x.png"; sourceTree = "<group>"; };
		7518606B255B2A090000A7C7 /* option@2x.png */ = {isa = PBXFileReference; lastKnownFileType = image.png; path = "option@2x.png"; sourceTree = "<group>"; };
		7518606C255B2A090000A7C7 /* carrot@2x.png */ = {isa = PBXFileReference; lastKnownFileType = image.png; path = "carrot@2x.png"; sourceTree = "<group>"; };
		7518606D255B2A090000A7C7 /* string@2x.png */ = {isa = PBXFileReference; lastKnownFileType = image.png; path = "string@2x.png"; sourceTree = "<group>"; };
		7518606E255B2A0A0000A7C7 /* command@2x.png */ = {isa = PBXFileReference; lastKnownFileType = image.png; path = "command@2x.png"; sourceTree = "<group>"; };
		75186077255CB0870000A7C7 /* iterm-integration.sh */ = {isa = PBXFileReference; lastKnownFileType = text.script.sh; path = "iterm-integration.sh"; sourceTree = "<group>"; };
		75186078255CB0870000A7C7 /* 1.0.23.sh */ = {isa = PBXFileReference; lastKnownFileType = text.script.sh; path = 1.0.23.sh; sourceTree = "<group>"; };
		75186079255CB0870000A7C7 /* fig-iterm-integration.py */ = {isa = PBXFileReference; lastKnownFileType = text.script.python; path = "fig-iterm-integration.py"; sourceTree = "<group>"; };
		7518607A255CB0870000A7C7 /* update.sh */ = {isa = PBXFileReference; lastKnownFileType = text.script.sh; path = update.sh; sourceTree = "<group>"; };
		7518607B255CB0870000A7C7 /* 1.0.22.sh */ = {isa = PBXFileReference; lastKnownFileType = text.script.sh; path = 1.0.22.sh; sourceTree = "<group>"; };
		7518607C255CB0870000A7C7 /* uninstall.sh */ = {isa = PBXFileReference; lastKnownFileType = text.script.sh; path = uninstall.sh; sourceTree = "<group>"; };
		7518607D255CB0870000A7C7 /* source.sh */ = {isa = PBXFileReference; lastKnownFileType = text.script.sh; path = source.sh; sourceTree = "<group>"; };
		7518607E255CB0870000A7C7 /* 1.0.21.sh */ = {isa = PBXFileReference; lastKnownFileType = text.script.sh; path = 1.0.21.sh; sourceTree = "<group>"; };
		7518607F255CB0870000A7C7 /* feedback.sh */ = {isa = PBXFileReference; lastKnownFileType = text.script.sh; path = feedback.sh; sourceTree = "<group>"; };
		75186080255CB0870000A7C7 /* 1.0.24.sh */ = {isa = PBXFileReference; lastKnownFileType = text.script.sh; path = 1.0.24.sh; sourceTree = "<group>"; };
		75186081255CB0870000A7C7 /* open_new_terminal_window.scpt */ = {isa = PBXFileReference; lastKnownFileType = file; path = open_new_terminal_window.scpt; sourceTree = "<group>"; };
		75186082255CB0870000A7C7 /* 1.0.20.sh */ = {isa = PBXFileReference; lastKnownFileType = text.script.sh; path = 1.0.20.sh; sourceTree = "<group>"; };
		751C3BEB24B6910800B5C7FD /* Remote.swift */ = {isa = PBXFileReference; lastKnownFileType = sourcecode.swift; path = Remote.swift; sourceTree = "<group>"; };
		751C3BED24B6915000B5C7FD /* Defaults.swift */ = {isa = PBXFileReference; lastKnownFileType = sourcecode.swift; path = Defaults.swift; sourceTree = "<group>"; };
		751F7588246D090100E083C8 /* WebBridge.swift */ = {isa = PBXFileReference; lastKnownFileType = sourcecode.swift; path = WebBridge.swift; sourceTree = "<group>"; };
		751F758E246E16D800E083C8 /* figcli */ = {isa = PBXFileReference; explicitFileType = "compiled.mach-o.executable"; includeInIndex = 0; path = figcli; sourceTree = BUILT_PRODUCTS_DIR; };
		751F7590246E16D800E083C8 /* main.swift */ = {isa = PBXFileReference; lastKnownFileType = sourcecode.swift; path = main.swift; sourceTree = "<group>"; };
		752A398225CD024C00B1AC40 /* VSCodeIntegration.swift */ = {isa = PBXFileReference; lastKnownFileType = sourcecode.swift; path = VSCodeIntegration.swift; sourceTree = "<group>"; };
		752A398525CD0FE800B1AC40 /* fig-0.0.1.vsix */ = {isa = PBXFileReference; lastKnownFileType = file; path = "fig-0.0.1.vsix"; sourceTree = "<group>"; };
		752C0BD72479EEDA0077E415 /* File.swift */ = {isa = PBXFileReference; lastKnownFileType = sourcecode.swift; path = File.swift; sourceTree = "<group>"; };
		752C0BD92479F37B0077E415 /* fig.js */ = {isa = PBXFileReference; lastKnownFileType = sourcecode.javascript; path = fig.js; sourceTree = "<group>"; };
		752C0BDB2479F68C0077E415 /* tutorial.css */ = {isa = PBXFileReference; lastKnownFileType = text.css; path = tutorial.css; sourceTree = "<group>"; };
		752C0BDD2479F6AF0077E415 /* insert-tutorial.js */ = {isa = PBXFileReference; lastKnownFileType = sourcecode.javascript; path = "insert-tutorial.js"; sourceTree = "<group>"; };
		752C0BDF247A27790077E415 /* editor.html */ = {isa = PBXFileReference; lastKnownFileType = text.html; path = editor.html; sourceTree = "<group>"; };
		752C0BE1247A33F10077E415 /* viewer.html */ = {isa = PBXFileReference; lastKnownFileType = text.html; path = viewer.html; sourceTree = "<group>"; };
		752C0BE3247B44C50077E415 /* finder.html */ = {isa = PBXFileReference; lastKnownFileType = text.html; path = finder.html; sourceTree = "<group>"; };
		752C0BE5247C25280077E415 /* display.html */ = {isa = PBXFileReference; lastKnownFileType = text.html; path = display.html; sourceTree = "<group>"; };
		752D71C125AE790200263527 /* ssh.sh */ = {isa = PBXFileReference; lastKnownFileType = text.script.sh; path = ssh.sh; sourceTree = "<group>"; };
		752D71C425AE9B7200263527 /* ssh.html */ = {isa = PBXFileReference; lastKnownFileType = text.html; path = ssh.html; sourceTree = "<group>"; };
		752D71C625AECB4B00263527 /* ssh.mp4 */ = {isa = PBXFileReference; lastKnownFileType = file; path = ssh.mp4; sourceTree = "<group>"; };
		752D71C825AFD59B00263527 /* team-download.sh */ = {isa = PBXFileReference; lastKnownFileType = text.script.sh; path = "team-download.sh"; sourceTree = "<group>"; };
		752D71C925AFD5B800263527 /* team-upload.sh */ = {isa = PBXFileReference; lastKnownFileType = text.script.sh; path = "team-upload.sh"; sourceTree = "<group>"; };
		752D71CC25B8A6B200263527 /* Restarter.swift */ = {isa = PBXFileReference; lastKnownFileType = sourcecode.swift; path = Restarter.swift; sourceTree = "<group>"; };
		752D71CE25B8CA4000263527 /* iTermTabIntegration.swift */ = {isa = PBXFileReference; lastKnownFileType = sourcecode.swift; path = iTermTabIntegration.swift; sourceTree = "<group>"; };
		754D31B425759D900020CED4 /* tutorial.html */ = {isa = PBXFileReference; lastKnownFileType = text.html; path = tutorial.html; sourceTree = "<group>"; };
		755D0DDF247DDE050074AB5C /* FigCLI.swift */ = {isa = PBXFileReference; lastKnownFileType = sourcecode.swift; path = FigCLI.swift; sourceTree = "<group>"; };
		755D0DE1247EFAE10074AB5C /* Logging.swift */ = {isa = PBXFileReference; lastKnownFileType = sourcecode.swift; path = Logging.swift; sourceTree = "<group>"; };
		755D0DE3247F038B0074AB5C /* logs.html */ = {isa = PBXFileReference; lastKnownFileType = text.html; path = logs.html; sourceTree = "<group>"; };
		75675951244634AD006AA988 /* fig.app */ = {isa = PBXFileReference; explicitFileType = wrapper.application; includeInIndex = 0; path = fig.app; sourceTree = BUILT_PRODUCTS_DIR; };
		75675954244634AD006AA988 /* AppDelegate.swift */ = {isa = PBXFileReference; lastKnownFileType = sourcecode.swift; path = AppDelegate.swift; sourceTree = "<group>"; };
		75675958244634B2006AA988 /* Assets.xcassets */ = {isa = PBXFileReference; lastKnownFileType = folder.assetcatalog; path = Assets.xcassets; sourceTree = "<group>"; };
		7567595B244634B2006AA988 /* Preview Assets.xcassets */ = {isa = PBXFileReference; lastKnownFileType = folder.assetcatalog; path = "Preview Assets.xcassets"; sourceTree = "<group>"; };
		7567595E244634B2006AA988 /* Base */ = {isa = PBXFileReference; lastKnownFileType = file.storyboard; name = Base; path = Base.lproj/Main.storyboard; sourceTree = "<group>"; };
		75675960244634B2006AA988 /* Info.plist */ = {isa = PBXFileReference; lastKnownFileType = text.plist.xml; path = Info.plist; sourceTree = "<group>"; };
		75675961244634B2006AA988 /* fig.entitlements */ = {isa = PBXFileReference; lastKnownFileType = text.plist.entitlements; path = fig.entitlements; sourceTree = "<group>"; };
		75675966244634B2006AA988 /* figTests.xctest */ = {isa = PBXFileReference; explicitFileType = wrapper.cfbundle; includeInIndex = 0; path = figTests.xctest; sourceTree = BUILT_PRODUCTS_DIR; };
		7567596A244634B2006AA988 /* figTests.swift */ = {isa = PBXFileReference; lastKnownFileType = sourcecode.swift; path = figTests.swift; sourceTree = "<group>"; };
		7567596C244634B2006AA988 /* Info.plist */ = {isa = PBXFileReference; lastKnownFileType = text.plist.xml; path = Info.plist; sourceTree = "<group>"; };
		75675971244634B2006AA988 /* figUITests.xctest */ = {isa = PBXFileReference; explicitFileType = wrapper.cfbundle; includeInIndex = 0; path = figUITests.xctest; sourceTree = BUILT_PRODUCTS_DIR; };
		75675975244634B2006AA988 /* figUITests.swift */ = {isa = PBXFileReference; lastKnownFileType = sourcecode.swift; path = figUITests.swift; sourceTree = "<group>"; };
		75675977244634B2006AA988 /* Info.plist */ = {isa = PBXFileReference; lastKnownFileType = text.plist.xml; path = Info.plist; sourceTree = "<group>"; };
		756759962446C44C006AA988 /* String+Shell.swift */ = {isa = PBXFileReference; lastKnownFileType = sourcecode.swift; path = "String+Shell.swift"; sourceTree = "<group>"; };
		756759D324498CA0006AA988 /* WebViewController.swift */ = {isa = PBXFileReference; lastKnownFileType = sourcecode.swift; path = WebViewController.swift; sourceTree = "<group>"; };
		7568203026003BDF0006FE78 /* Settings.swift */ = {isa = PBXFileReference; lastKnownFileType = sourcecode.swift; path = Settings.swift; sourceTree = "<group>"; };
		7573F1572601927200C833FA /* Settings.swift */ = {isa = PBXFileReference; lastKnownFileType = sourcecode.swift; path = Settings.swift; sourceTree = "<group>"; };
		7573F1592602B4E000C833FA /* alert@2x.png */ = {isa = PBXFileReference; lastKnownFileType = image.png; path = "alert@2x.png"; sourceTree = "<group>"; };
		7573F15A2602B4E000C833FA /* invite@2x.png */ = {isa = PBXFileReference; lastKnownFileType = image.png; path = "invite@2x.png"; sourceTree = "<group>"; };
		7573F15F260BC70F00C833FA /* LoginItems.swift */ = {isa = PBXFileReference; lastKnownFileType = sourcecode.swift; path = LoginItems.swift; sourceTree = "<group>"; };
		7573F161260BEF7F00C833FA /* figRelease.entitlements */ = {isa = PBXFileReference; lastKnownFileType = text.plist.entitlements; path = figRelease.entitlements; sourceTree = "<group>"; };
		7577124525648DCD0011FF48 /* ps.h */ = {isa = PBXFileReference; lastKnownFileType = sourcecode.c.h; path = ps.h; sourceTree = "<group>"; };
		7577124625648DFB0011FF48 /* ps.c */ = {isa = PBXFileReference; lastKnownFileType = sourcecode.c.c; path = ps.c; sourceTree = "<group>"; };
		757712482564D9490011FF48 /* ProcessStatus.swift */ = {isa = PBXFileReference; lastKnownFileType = sourcecode.swift; path = ProcessStatus.swift; sourceTree = "<group>"; };
		757CA86624859461002A64A8 /* AppMover.swift */ = {isa = PBXFileReference; lastKnownFileType = sourcecode.swift; path = AppMover.swift; sourceTree = "<group>"; };
		757CA88524876042002A64A8 /* error.html */ = {isa = PBXFileReference; lastKnownFileType = text.html; path = error.html; sourceTree = "<group>"; };
		757CA887248AD067002A64A8 /* OnboardingWindow.swift */ = {isa = PBXFileReference; lastKnownFileType = sourcecode.swift; path = OnboardingWindow.swift; sourceTree = "<group>"; };
		757CA889248AD58C002A64A8 /* onboarding.html */ = {isa = PBXFileReference; lastKnownFileType = text.html; path = onboarding.html; sourceTree = "<group>"; };
		757CA88C248B091D002A64A8 /* permissions.mp4 */ = {isa = PBXFileReference; lastKnownFileType = file; path = permissions.mp4; sourceTree = "<group>"; };
		757CA88E248B0D31002A64A8 /* cli.png */ = {isa = PBXFileReference; lastKnownFileType = image.png; path = cli.png; sourceTree = "<group>"; };
		757CA890248B2798002A64A8 /* cli.html */ = {isa = PBXFileReference; lastKnownFileType = text.html; path = cli.html; sourceTree = "<group>"; };
		757CA892248B28E3002A64A8 /* landing.html */ = {isa = PBXFileReference; lastKnownFileType = text.html; path = landing.html; sourceTree = "<group>"; };
		757CA894248B291E002A64A8 /* permissions.html */ = {isa = PBXFileReference; lastKnownFileType = text.html; path = permissions.html; sourceTree = "<group>"; };
		757CA896248C108D002A64A8 /* css */ = {isa = PBXFileReference; lastKnownFileType = folder; path = css; sourceTree = "<group>"; };
		757CA898248C10AD002A64A8 /* fonts */ = {isa = PBXFileReference; lastKnownFileType = folder; path = fonts; sourceTree = "<group>"; };
		757CA89A248C18F0002A64A8 /* done.html */ = {isa = PBXFileReference; lastKnownFileType = text.html; path = done.html; sourceTree = "<group>"; };
		757CA89C248C1F50002A64A8 /* demo4onboarding.mp4 */ = {isa = PBXFileReference; lastKnownFileType = file; path = demo4onboarding.mp4; sourceTree = "<group>"; };
		757CA89E248D628E002A64A8 /* sidebar.html */ = {isa = PBXFileReference; fileEncoding = 4; lastKnownFileType = text.html; path = sidebar.html; sourceTree = "<group>"; };
		757CA8E024903D3A002A64A8 /* HotKeyManager.swift */ = {isa = PBXFileReference; lastKnownFileType = sourcecode.swift; path = HotKeyManager.swift; sourceTree = "<group>"; };
		757CA8E524905B38002A64A8 /* SockerServer.swift */ = {isa = PBXFileReference; lastKnownFileType = sourcecode.swift; path = SockerServer.swift; sourceTree = "<group>"; };
		75809B0D24BFA64D00BFFB3E /* TelemetryService.swift */ = {isa = PBXFileReference; lastKnownFileType = sourcecode.swift; path = TelemetryService.swift; sourceTree = "<group>"; };
		75809B0F24C2C66100BFFB3E /* WebView+Private.h */ = {isa = PBXFileReference; lastKnownFileType = sourcecode.c.h; path = "WebView+Private.h"; sourceTree = "<group>"; };
		75809B1024C3876B00BFFB3E /* run-tutorial.js */ = {isa = PBXFileReference; lastKnownFileType = sourcecode.javascript; path = "run-tutorial.js"; sourceTree = "<group>"; };
		7585862525941A2700B76B4A /* invite.sh */ = {isa = PBXFileReference; fileEncoding = 4; lastKnownFileType = text.script.sh; path = invite.sh; sourceTree = "<group>"; };
		7587B4D724F97F9E00E355E4 /* ShellHooksManager.swift */ = {isa = PBXFileReference; lastKnownFileType = sourcecode.swift; path = ShellHooksManager.swift; sourceTree = "<group>"; };
		758AEB5D24CD35D400A15EAF /* WebSocket.swift */ = {isa = PBXFileReference; lastKnownFileType = sourcecode.swift; path = WebSocket.swift; sourceTree = "<group>"; };
		758AEB5F24CE529D00A15EAF /* String+Shell.swift */ = {isa = PBXFileReference; lastKnownFileType = sourcecode.swift; path = "String+Shell.swift"; sourceTree = "<group>"; };
		758AEB6B24CEA54600A15EAF /* SocketServer.swift */ = {isa = PBXFileReference; lastKnownFileType = sourcecode.swift; path = SocketServer.swift; sourceTree = "<group>"; };
		759F987B25BF903900EC3407 /* Accessibility.swift */ = {isa = PBXFileReference; lastKnownFileType = sourcecode.swift; path = Accessibility.swift; sourceTree = "<group>"; };
		759F987D25BFF0FD00EC3407 /* box@2x.png */ = {isa = PBXFileReference; lastKnownFileType = image.png; path = "box@2x.png"; sourceTree = "<group>"; };
		759F987E25BFF0FE00EC3407 /* commandkey@2x.png */ = {isa = PBXFileReference; lastKnownFileType = image.png; path = "commandkey@2x.png"; sourceTree = "<group>"; };
		759F987F25BFF0FE00EC3407 /* database@2x.png */ = {isa = PBXFileReference; lastKnownFileType = image.png; path = "database@2x.png"; sourceTree = "<group>"; };
		759F988025BFF0FE00EC3407 /* package@2x.png */ = {isa = PBXFileReference; lastKnownFileType = image.png; path = "package@2x.png"; sourceTree = "<group>"; };
		759F988525BFF8B000EC3407 /* npm@2x.png */ = {isa = PBXFileReference; lastKnownFileType = image.png; path = "npm@2x.png"; sourceTree = "<group>"; };
		759F988625BFF8B000EC3407 /* kubernetes@2x.png */ = {isa = PBXFileReference; lastKnownFileType = image.png; path = "kubernetes@2x.png"; sourceTree = "<group>"; };
		759F988725BFF8B000EC3407 /* twitter@2x.png */ = {isa = PBXFileReference; lastKnownFileType = image.png; path = "twitter@2x.png"; sourceTree = "<group>"; };
		759F988825BFF8B000EC3407 /* docker@2x.png */ = {isa = PBXFileReference; lastKnownFileType = image.png; path = "docker@2x.png"; sourceTree = "<group>"; };
		759F988D25BFFAE500EC3407 /* heroku@2x.png */ = {isa = PBXFileReference; lastKnownFileType = image.png; path = "heroku@2x.png"; sourceTree = "<group>"; };
		759F988F25C1151D00EC3407 /* install_and_upgrade_fallback.sh */ = {isa = PBXFileReference; lastKnownFileType = text.script.sh; path = install_and_upgrade_fallback.sh; sourceTree = "<group>"; };
		75A4520F25A839F500107D2C /* remote_cwd.sh */ = {isa = PBXFileReference; lastKnownFileType = text.script.sh; path = remote_cwd.sh; sourceTree = "<group>"; };
		75A4521325AD367E00107D2C /* Feedback.swift */ = {isa = PBXFileReference; lastKnownFileType = sourcecode.swift; path = Feedback.swift; sourceTree = "<group>"; };
		75A4521925AE2E6A00107D2C /* CommandIntegration.swift */ = {isa = PBXFileReference; lastKnownFileType = sourcecode.swift; path = CommandIntegration.swift; sourceTree = "<group>"; };
		75A4A29525C8D855002EFD6B /* node@2x.png */ = {isa = PBXFileReference; lastKnownFileType = image.png; path = "node@2x.png"; sourceTree = "<group>"; };
		75A4A29625C8D855002EFD6B /* git@2x.png */ = {isa = PBXFileReference; lastKnownFileType = image.png; path = "git@2x.png"; sourceTree = "<group>"; };
		75A4A29725C8D855002EFD6B /* commit@2x.png */ = {isa = PBXFileReference; lastKnownFileType = image.png; path = "commit@2x.png"; sourceTree = "<group>"; };
		75A4A29D25C91471002EFD6B /* debugger-2-trimmed.mp4 */ = {isa = PBXFileReference; lastKnownFileType = file; path = "debugger-2-trimmed.mp4"; sourceTree = "<group>"; };
		75A4A29F25CA0D46002EFD6B /* Autocomplete.swift */ = {isa = PBXFileReference; lastKnownFileType = sourcecode.swift; path = Autocomplete.swift; sourceTree = "<group>"; };
		75A4A2A125CA218F002EFD6B /* ZLEIntegration.swift */ = {isa = PBXFileReference; lastKnownFileType = sourcecode.swift; path = ZLEIntegration.swift; sourceTree = "<group>"; };
		75A4A2A325CB4DE3002EFD6B /* BundleIdCache.swift */ = {isa = PBXFileReference; lastKnownFileType = sourcecode.swift; path = BundleIdCache.swift; sourceTree = "<group>"; };
		75AA24C025A656FA00A51E9D /* NativeCLI.swift */ = {isa = PBXFileReference; lastKnownFileType = sourcecode.swift; path = NativeCLI.swift; sourceTree = "<group>"; };
		75AA24C325A6EA5000A51E9D /* list.sh */ = {isa = PBXFileReference; lastKnownFileType = text.script.sh; path = list.sh; sourceTree = "<group>"; };
		75AA24C425A6EA5900A51E9D /* help.sh */ = {isa = PBXFileReference; lastKnownFileType = text.script.sh; path = help.sh; sourceTree = "<group>"; };
		75AA24CC25A6F6F000A51E9D /* uninstall_spec.sh */ = {isa = PBXFileReference; lastKnownFileType = text.script.sh; path = uninstall_spec.sh; sourceTree = "<group>"; };
		75AA24CE25A79A2000A51E9D /* tweet.sh */ = {isa = PBXFileReference; lastKnownFileType = text.script.sh; path = tweet.sh; sourceTree = "<group>"; };
		75AA24CF25A79ACC00A51E9D /* contribute.sh */ = {isa = PBXFileReference; lastKnownFileType = text.script.sh; path = contribute.sh; sourceTree = "<group>"; };
		75AA24D025A79B4A00A51E9D /* issue.sh */ = {isa = PBXFileReference; lastKnownFileType = text.script.sh; path = issue.sh; sourceTree = "<group>"; };
		75AA24D825A7E8B000A51E9D /* lsof.h */ = {isa = PBXFileReference; lastKnownFileType = sourcecode.c.h; path = lsof.h; sourceTree = "<group>"; };
		75AA24D925A7E8B000A51E9D /* lsof.m */ = {isa = PBXFileReference; lastKnownFileType = sourcecode.c.objc; path = lsof.m; sourceTree = "<group>"; };
		75AC552B2522C7710069635E /* upgrade */ = {isa = PBXFileReference; lastKnownFileType = folder; name = upgrade; path = ../upgrade; sourceTree = "<group>"; };
		75AC55322522C8EB0069635E /* 1.0.20.sh */ = {isa = PBXFileReference; lastKnownFileType = text.script.sh; path = 1.0.20.sh; sourceTree = "<group>"; };
		75AEF2E325C3C34A00D78431 /* Diagnostic.swift */ = {isa = PBXFileReference; lastKnownFileType = sourcecode.swift; path = Diagnostic.swift; sourceTree = "<group>"; };
		75AEF2E525C3DEAF00D78431 /* DockerIntegration.swift */ = {isa = PBXFileReference; lastKnownFileType = sourcecode.swift; path = DockerIntegration.swift; sourceTree = "<group>"; };
		75AEF2E725C3DEC600D78431 /* SSHIntegration.swift */ = {isa = PBXFileReference; lastKnownFileType = sourcecode.swift; path = SSHIntegration.swift; sourceTree = "<group>"; };
		75AEF2E925C4C34D00D78431 /* SecureKeyboardInput.swift */ = {isa = PBXFileReference; lastKnownFileType = sourcecode.swift; path = SecureKeyboardInput.swift; sourceTree = "<group>"; };
		75AEF2ED25C5062E00D78431 /* WindowObserver.swift */ = {isa = PBXFileReference; lastKnownFileType = sourcecode.swift; path = WindowObserver.swift; sourceTree = "<group>"; };
		75B0A07B25BA64CC00FCD89A /* AutocompleteContextNotifier.swift */ = {isa = PBXFileReference; lastKnownFileType = sourcecode.swift; path = AutocompleteContextNotifier.swift; sourceTree = "<group>"; };
		75B0A07D25BB746600FCD89A /* debugger.html */ = {isa = PBXFileReference; lastKnownFileType = text.html; path = debugger.html; sourceTree = "<group>"; };
		75B0A07F25BB74C700FCD89A /* fig-context-indicator.png */ = {isa = PBXFileReference; lastKnownFileType = image.png; path = "fig-context-indicator.png"; sourceTree = "<group>"; };
		75B0A08325BB759E00FCD89A /* trimmed-debugger.mp4 */ = {isa = PBXFileReference; lastKnownFileType = file; path = "trimmed-debugger.mp4"; sourceTree = "<group>"; };
		75B0A08525BB94DE00FCD89A /* debugger-only.mp4 */ = {isa = PBXFileReference; lastKnownFileType = file; path = "debugger-only.mp4"; sourceTree = "<group>"; };
		75B0A08B25BBC7A300FCD89A /* autoc.mp4 */ = {isa = PBXFileReference; lastKnownFileType = file; path = autoc.mp4; sourceTree = "<group>"; };
		75B0A08D25BBC9B800FCD89A /* privacy.html */ = {isa = PBXFileReference; lastKnownFileType = text.html; path = privacy.html; sourceTree = "<group>"; };
		75B199312501A3DA00F38EA8 /* KeyboardLayout.swift */ = {isa = PBXFileReference; lastKnownFileType = sourcecode.swift; path = KeyboardLayout.swift; sourceTree = "<group>"; };
		75B199332504190900F38EA8 /* Keycode.swift */ = {isa = PBXFileReference; lastKnownFileType = sourcecode.swift; path = Keycode.swift; sourceTree = "<group>"; };
		75B1993525042B2C00F38EA8 /* autocomplete.html */ = {isa = PBXFileReference; fileEncoding = 4; lastKnownFileType = text.html; path = autocomplete.html; sourceTree = "<group>"; };
		75B1993725100E4D00F38EA8 /* KeypressService.swift */ = {isa = PBXFileReference; lastKnownFileType = sourcecode.swift; path = KeypressService.swift; sourceTree = "<group>"; };
		75B7931924BB897F0073AAC6 /* PseudoTerminalService.swift */ = {isa = PBXFileReference; lastKnownFileType = sourcecode.swift; path = PseudoTerminalService.swift; sourceTree = "<group>"; };
		75C05C6B24FDEA2B001F0A52 /* KeystrokeBuffer.swift */ = {isa = PBXFileReference; lastKnownFileType = sourcecode.swift; path = KeystrokeBuffer.swift; sourceTree = "<group>"; };
		75C0711C244AC3B2002DF69F /* index.html */ = {isa = PBXFileReference; fileEncoding = 4; lastKnownFileType = text.html; path = index.html; sourceTree = "<group>"; };
		75C0711F244BB441002DF69F /* CompanionViewController.swift */ = {isa = PBXFileReference; lastKnownFileType = sourcecode.swift; path = CompanionViewController.swift; sourceTree = "<group>"; };
		75C07121244BB65D002DF69F /* ShellBridge.swift */ = {isa = PBXFileReference; lastKnownFileType = sourcecode.swift; path = ShellBridge.swift; sourceTree = "<group>"; };
		75C07123244BE45A002DF69F /* CompanionWindow.swift */ = {isa = PBXFileReference; lastKnownFileType = sourcecode.swift; path = CompanionWindow.swift; sourceTree = "<group>"; };
		75C0EBD2253E336E001964DE /* TerminalUsageTelemetry.swift */ = {isa = PBXFileReference; lastKnownFileType = sourcecode.swift; path = TerminalUsageTelemetry.swift; sourceTree = "<group>"; };
		75C3B7FE261BC9D0007FA3A7 /* FishIntegration.swift */ = {isa = PBXFileReference; lastKnownFileType = sourcecode.swift; path = FishIntegration.swift; sourceTree = "<group>"; };
		75C57C122581C0700065741E /* ioreg.h */ = {isa = PBXFileReference; lastKnownFileType = sourcecode.c.h; path = ioreg.h; sourceTree = "<group>"; };
		75C57C132581C0700065741E /* ioreg.c */ = {isa = PBXFileReference; lastKnownFileType = sourcecode.c.c; path = ioreg.c; sourceTree = "<group>"; };
		75CFDBDE24EDB2E900F00CAE /* Onboarding.swift */ = {isa = PBXFileReference; lastKnownFileType = sourcecode.swift; path = Onboarding.swift; sourceTree = "<group>"; };
		75CFF6482496B43600C6A6DE /* Sparkle.framework */ = {isa = PBXFileReference; lastKnownFileType = wrapper.framework; path = Sparkle.framework; sourceTree = "<group>"; };
		75D2E3CA249C1E7500607F66 /* terminal.css */ = {isa = PBXFileReference; lastKnownFileType = text.css; path = terminal.css; sourceTree = "<group>"; };
		75DA86A225EDB05100722F1D /* Integrations.swift */ = {isa = PBXFileReference; lastKnownFileType = sourcecode.swift; path = Integrations.swift; sourceTree = "<group>"; };
		75DA86A425EEBD7400722F1D /* Alert.swift */ = {isa = PBXFileReference; lastKnownFileType = sourcecode.swift; path = Alert.swift; sourceTree = "<group>"; };
		75DA86A625EF085500722F1D /* debug-ssh.sh */ = {isa = PBXFileReference; lastKnownFileType = text.script.sh; path = "debug-ssh.sh"; sourceTree = "<group>"; };
		75DA86A825EF145E00722F1D /* TmuxIntegration.swift */ = {isa = PBXFileReference; lastKnownFileType = sourcecode.swift; path = TmuxIntegration.swift; sourceTree = "<group>"; };
		75E993F12515A6DD000BE6BE /* statusbar@2x.png */ = {isa = PBXFileReference; lastKnownFileType = image.png; path = "statusbar@2x.png"; sourceTree = "<group>"; };
		75E993F42517E226000BE6BE /* AXWindowServer.swift */ = {isa = PBXFileReference; lastKnownFileType = sourcecode.swift; path = AXWindowServer.swift; sourceTree = "<group>"; };
		75EB592A258D98A7002915E7 /* BiMap.swift */ = {isa = PBXFileReference; lastKnownFileType = sourcecode.swift; path = BiMap.swift; sourceTree = "<group>"; };
		75EB592C258DD771002915E7 /* TTY.swift */ = {isa = PBXFileReference; lastKnownFileType = sourcecode.swift; path = TTY.swift; sourceTree = "<group>"; };
		75EDDC4D25D23773003AECC6 /* HyperIntegration.swift */ = {isa = PBXFileReference; lastKnownFileType = sourcecode.swift; path = HyperIntegration.swift; sourceTree = "<group>"; };
		75EDDC5025D24755003AECC6 /* hyper-integration.js */ = {isa = PBXFileReference; fileEncoding = 4; lastKnownFileType = sourcecode.javascript; path = "hyper-integration.js"; sourceTree = "<group>"; };
		75EDDC5A25D4BC53003AECC6 /* UnixSocketClient.swift */ = {isa = PBXFileReference; lastKnownFileType = sourcecode.swift; path = UnixSocketClient.swift; sourceTree = "<group>"; };
/* End PBXFileReference section */

/* Begin PBXFrameworksBuildPhase section */
		751F758B246E16D800E083C8 /* Frameworks */ = {
			isa = PBXFrameworksBuildPhase;
			buildActionMask = 2147483647;
			files = (
				758AEB6A24CEA4D000A15EAF /* Starscream in Frameworks */,
			);
			runOnlyForDeploymentPostprocessing = 0;
		};
		7567594E244634AD006AA988 /* Frameworks */ = {
			isa = PBXFrameworksBuildPhase;
			buildActionMask = 2147483647;
			files = (
				75CFDBE224EDE31800F00CAE /* Sentry in Frameworks */,
				755D0F512482D4920074AB5C /* HotKey in Frameworks */,
				757CA8E424905B0E002A64A8 /* Kitura-WebSocket in Frameworks */,
				75A4A2A725CBBDE7002EFD6B /* AXSwift in Frameworks */,
				75CFF64A2496B43A00C6A6DE /* Sparkle.framework in Frameworks */,
				756C4D832542A6D30035B467 /* Starscream in Frameworks */,
			);
			runOnlyForDeploymentPostprocessing = 0;
		};
		75675963244634B2006AA988 /* Frameworks */ = {
			isa = PBXFrameworksBuildPhase;
			buildActionMask = 2147483647;
			files = (
			);
			runOnlyForDeploymentPostprocessing = 0;
		};
		7567596E244634B2006AA988 /* Frameworks */ = {
			isa = PBXFrameworksBuildPhase;
			buildActionMask = 2147483647;
			files = (
			);
			runOnlyForDeploymentPostprocessing = 0;
		};
/* End PBXFrameworksBuildPhase section */

/* Begin PBXGroup section */
		7510F87324A6910500E86F7C /* SwiftTerm */ = {
			isa = PBXGroup;
			children = (
				7510F87424A6910500E86F7C /* Apple */,
				7510F87824A6910500E86F7C /* CharSets.swift */,
				7510F87924A6910500E86F7C /* Buffer.swift */,
				7510F87A24A6910500E86F7C /* Utilities.swift */,
				7510F87B24A6910500E86F7C /* BufferSet.swift */,
				7510F87C24A6910500E86F7C /* Terminal.swift */,
				7510F87D24A6910500E86F7C /* EscapeSequences.swift */,
				7510F87E24A6910500E86F7C /* BufferLine.swift */,
				7510F87F24A6910500E86F7C /* CircularList.swift */,
				7510F88024A6910500E86F7C /* iOS */,
				7510F88524A6910500E86F7C /* Mac */,
				7510F88C24A6910500E86F7C /* SelectionService.swift */,
				7510F88D24A6910500E86F7C /* SixelDcsHandler.swift */,
				7510F88E24A6910500E86F7C /* HeadlessTerminal.swift */,
				7510F88F24A6910500E86F7C /* LocalProcess.swift */,
				7510F89024A6910500E86F7C /* Line.swift */,
				7510F89124A6910500E86F7C /* CharData.swift */,
				7510F89224A6910500E86F7C /* TerminalOptions.swift */,
				7510F89324A6910500E86F7C /* Colors.swift */,
				7510F89424A6910500E86F7C /* SearchService.swift */,
				7510F89524A6910500E86F7C /* Position.swift */,
				7510F89624A6910500E86F7C /* EscapeSequenceParser.swift */,
				7510F89724A6910500E86F7C /* Pty.swift */,
			);
			path = SwiftTerm;
			sourceTree = "<group>";
		};
		7510F87424A6910500E86F7C /* Apple */ = {
			isa = PBXGroup;
			children = (
				7510F87524A6910500E86F7C /* AppleTerminalView.swift */,
				7510F87624A6910500E86F7C /* TerminalViewDelegate.swift */,
				7510F87724A6910500E86F7C /* Extensions.swift */,
			);
			path = Apple;
			sourceTree = "<group>";
		};
		7510F88024A6910500E86F7C /* iOS */ = {
			isa = PBXGroup;
			children = (
				7510F88124A6910500E86F7C /* iOSTerminalView.swift */,
				7510F88224A6910500E86F7C /* iOSCaretView.swift */,
				7510F88424A6910500E86F7C /* iOSAccessoryView.swift */,
			);
			path = iOS;
			sourceTree = "<group>";
		};
		7510F88524A6910500E86F7C /* Mac */ = {
			isa = PBXGroup;
			children = (
				7510F88624A6910500E86F7C /* MacAccessibilityService.swift */,
				7510F88724A6910500E86F7C /* MacDebugView.swift */,
				7510F88824A6910500E86F7C /* MacLocalTerminalView.swift */,
				7510F88924A6910500E86F7C /* MacCaretView.swift */,
				7510F88A24A6910500E86F7C /* README.md */,
				7510F88B24A6910500E86F7C /* MacTerminalView.swift */,
			);
			path = Mac;
			sourceTree = "<group>";
		};
		75186076255CB0870000A7C7 /* upgrade */ = {
			isa = PBXGroup;
			children = (
				7518607C255CB0870000A7C7 /* uninstall.sh */,
				75186077255CB0870000A7C7 /* iterm-integration.sh */,
				75186078255CB0870000A7C7 /* 1.0.23.sh */,
				75186079255CB0870000A7C7 /* fig-iterm-integration.py */,
				7518607B255CB0870000A7C7 /* 1.0.22.sh */,
				7518607E255CB0870000A7C7 /* 1.0.21.sh */,
				7518607F255CB0870000A7C7 /* feedback.sh */,
				75186080255CB0870000A7C7 /* 1.0.24.sh */,
				75186081255CB0870000A7C7 /* open_new_terminal_window.scpt */,
				75186082255CB0870000A7C7 /* 1.0.20.sh */,
				759F988F25C1151D00EC3407 /* install_and_upgrade_fallback.sh */,
			);
			name = upgrade;
			path = fig/upgrade;
			sourceTree = "<group>";
		};
		7518608F255CE49B0000A7C7 /* Icons */ = {
			isa = PBXGroup;
			children = (
				75A4A29725C8D855002EFD6B /* commit@2x.png */,
				7573F1592602B4E000C833FA /* alert@2x.png */,
				7573F15A2602B4E000C833FA /* invite@2x.png */,
				75A4A29625C8D855002EFD6B /* git@2x.png */,
				75A4A29525C8D855002EFD6B /* node@2x.png */,
				759F987D25BFF0FD00EC3407 /* box@2x.png */,
				759F988825BFF8B000EC3407 /* docker@2x.png */,
				759F988D25BFFAE500EC3407 /* heroku@2x.png */,
				759F988625BFF8B000EC3407 /* kubernetes@2x.png */,
				759F988525BFF8B000EC3407 /* npm@2x.png */,
				759F988725BFF8B000EC3407 /* twitter@2x.png */,
				759F987E25BFF0FE00EC3407 /* commandkey@2x.png */,
				759F987F25BFF0FE00EC3407 /* database@2x.png */,
				759F988025BFF0FE00EC3407 /* package@2x.png */,
				7518606A255B2A090000A7C7 /* astrix@2x.png */,
				7518606C255B2A090000A7C7 /* carrot@2x.png */,
				7518606E255B2A0A0000A7C7 /* command@2x.png */,
				75186069255B2A090000A7C7 /* flag@2x.png */,
				7518606B255B2A090000A7C7 /* option@2x.png */,
				7518606D255B2A090000A7C7 /* string@2x.png */,
			);
			name = Icons;
			sourceTree = "<group>";
		};
		751F758F246E16D800E083C8 /* figcli */ = {
			isa = PBXGroup;
			children = (
				751F7590246E16D800E083C8 /* main.swift */,
				758AEB6B24CEA54600A15EAF /* SocketServer.swift */,
				758AEB5F24CE529D00A15EAF /* String+Shell.swift */,
				758AEB5D24CD35D400A15EAF /* WebSocket.swift */,
				7573F1572601927200C833FA /* Settings.swift */,
			);
			path = figcli;
			sourceTree = "<group>";
		};
		752A398725CD0FFB00B1AC40 /* VSCode */ = {
			isa = PBXGroup;
			children = (
				752A398525CD0FE800B1AC40 /* fig-0.0.1.vsix */,
				752A398225CD024C00B1AC40 /* VSCodeIntegration.swift */,
			);
			path = VSCode;
			sourceTree = "<group>";
		};
		752A398825CD11F000B1AC40 /* System */ = {
			isa = PBXGroup;
			children = (
				7510F8BA24A9861E00E86F7C /* fig-Bridging-Header.h */,
				75AA24D825A7E8B000A51E9D /* lsof.h */,
				75AA24D925A7E8B000A51E9D /* lsof.m */,
				7577124525648DCD0011FF48 /* ps.h */,
				7577124625648DFB0011FF48 /* ps.c */,
				75C57C122581C0700065741E /* ioreg.h */,
				75C57C132581C0700065741E /* ioreg.c */,
				75809B0F24C2C66100BFFB3E /* WebView+Private.h */,
			);
			name = System;
			sourceTree = "<group>";
		};
		752D71C325AE986B00263527 /* New Group */ = {
			isa = PBXGroup;
			children = (
			);
			name = "New Group";
			sourceTree = "<group>";
		};
		75675948244634AD006AA988 = {
			isa = PBXGroup;
			children = (
				75AC552B2522C7710069635E /* upgrade */,
				75186076255CB0870000A7C7 /* upgrade */,
				75675953244634AD006AA988 /* fig */,
				75675969244634B2006AA988 /* figTests */,
				75675974244634B2006AA988 /* figUITests */,
				751F758F246E16D800E083C8 /* figcli */,
				75675952244634AD006AA988 /* Products */,
				75CFF6432496B3BA00C6A6DE /* Frameworks */,
			);
			sourceTree = "<group>";
		};
		75675952244634AD006AA988 /* Products */ = {
			isa = PBXGroup;
			children = (
				75675951244634AD006AA988 /* fig.app */,
				75675966244634B2006AA988 /* figTests.xctest */,
				75675971244634B2006AA988 /* figUITests.xctest */,
				751F758E246E16D800E083C8 /* figcli */,
			);
			name = Products;
			sourceTree = "<group>";
		};
		75675953244634AD006AA988 /* fig */ = {
			isa = PBXGroup;
			children = (
				7510F87324A6910500E86F7C /* SwiftTerm */,
				75675954244634AD006AA988 /* AppDelegate.swift */,
				75E993F32515C8D3000BE6BE /* Autocompletion */,
				75B199332504190900F38EA8 /* Keycode.swift */,
				752D71CC25B8A6B200263527 /* Restarter.swift */,
				759F987B25BF903900EC3407 /* Accessibility.swift */,
				751C3BEB24B6910800B5C7FD /* Remote.swift */,
				751C3BED24B6915000B5C7FD /* Defaults.swift */,
				7568203026003BDF0006FE78 /* Settings.swift */,
				75E993F12515A6DD000BE6BE /* statusbar@2x.png */,
				755D0DE1247EFAE10074AB5C /* Logging.swift */,
				75809B0D24BFA64D00BFFB3E /* TelemetryService.swift */,
				75C0EBD2253E336E001964DE /* TerminalUsageTelemetry.swift */,
				752C0BD72479EEDA0077E415 /* File.swift */,
				75A4521325AD367E00107D2C /* Feedback.swift */,
				75AEF2E325C3C34A00D78431 /* Diagnostic.swift */,
				75AEF2E925C4C34D00D78431 /* SecureKeyboardInput.swift */,
				752D71CE25B8CA4000263527 /* iTermTabIntegration.swift */,
				75DA86A225EDB05100722F1D /* Integrations.swift */,
				7573F15F260BC70F00C833FA /* LoginItems.swift */,
				75DA86A425EEBD7400722F1D /* Alert.swift */,
				75EDDC4F25D2473C003AECC6 /* Hyper */,
				752A398725CD0FFB00B1AC40 /* VSCode */,
				75B1992A25019FDE00F38EA8 /* Companion Window */,
				75B1992B25019FFE00F38EA8 /* Window Management */,
				75B1992E2501A12C00F38EA8 /* Shell */,
				75B1992F2501A17100F38EA8 /* Onboarding */,
				75B1992C2501A02B00F38EA8 /* Bridging */,
				75B1992D2501A0ED00F38EA8 /* Web Runtime */,
				757CA88B248B08D7002A64A8 /* local */,
				75B199302501A1A200F38EA8 /* Legacy */,
				75675958244634B2006AA988 /* Assets.xcassets */,
				7518608F255CE49B0000A7C7 /* Icons */,
				7567595D244634B2006AA988 /* Main.storyboard */,
				75675960244634B2006AA988 /* Info.plist */,
				75675961244634B2006AA988 /* fig.entitlements */,
				7573F161260BEF7F00C833FA /* figRelease.entitlements */,
				7567595A244634B2006AA988 /* Preview Content */,
				752A398825CD11F000B1AC40 /* System */,
				75AA24C225A6E50000A51E9D /* CLI Scripts */,
			);
			path = fig;
			sourceTree = "<group>";
		};
		7567595A244634B2006AA988 /* Preview Content */ = {
			isa = PBXGroup;
			children = (
				7567595B244634B2006AA988 /* Preview Assets.xcassets */,
			);
			path = "Preview Content";
			sourceTree = "<group>";
		};
		75675969244634B2006AA988 /* figTests */ = {
			isa = PBXGroup;
			children = (
				7567596A244634B2006AA988 /* figTests.swift */,
				7567596C244634B2006AA988 /* Info.plist */,
			);
			path = figTests;
			sourceTree = "<group>";
		};
		75675974244634B2006AA988 /* figUITests */ = {
			isa = PBXGroup;
			children = (
				75675975244634B2006AA988 /* figUITests.swift */,
				75675977244634B2006AA988 /* Info.plist */,
			);
			path = figUITests;
			sourceTree = "<group>";
		};
		757CA88B248B08D7002A64A8 /* local */ = {
			isa = PBXGroup;
			children = (
				752D71C325AE986B00263527 /* New Group */,
				757CA89E248D628E002A64A8 /* sidebar.html */,
				757CA89C248C1F50002A64A8 /* demo4onboarding.mp4 */,
				757CA898248C10AD002A64A8 /* fonts */,
				757CA896248C108D002A64A8 /* css */,
				757CA890248B2798002A64A8 /* cli.html */,
				757CA892248B28E3002A64A8 /* landing.html */,
				757CA894248B291E002A64A8 /* permissions.html */,
				752D71C425AE9B7200263527 /* ssh.html */,
				75B0A07D25BB746600FCD89A /* debugger.html */,
				75B0A08D25BBC9B800FCD89A /* privacy.html */,
				75B0A07F25BB74C700FCD89A /* fig-context-indicator.png */,
				75B0A08325BB759E00FCD89A /* trimmed-debugger.mp4 */,
				75B0A08525BB94DE00FCD89A /* debugger-only.mp4 */,
				75A4A29D25C91471002EFD6B /* debugger-2-trimmed.mp4 */,
				757CA89A248C18F0002A64A8 /* done.html */,
				757CA88E248B0D31002A64A8 /* cli.png */,
				757CA88C248B091D002A64A8 /* permissions.mp4 */,
				752D71C625AECB4B00263527 /* ssh.mp4 */,
				75B0A08B25BBC7A300FCD89A /* autoc.mp4 */,
				757CA88524876042002A64A8 /* error.html */,
				75C0711C244AC3B2002DF69F /* index.html */,
				752C0BDF247A27790077E415 /* editor.html */,
				752C0BE1247A33F10077E415 /* viewer.html */,
				752C0BE3247B44C50077E415 /* finder.html */,
				752C0BE5247C25280077E415 /* display.html */,
				755D0DE3247F038B0074AB5C /* logs.html */,
				757CA889248AD58C002A64A8 /* onboarding.html */,
				75B1993525042B2C00F38EA8 /* autocomplete.html */,
				754D31B425759D900020CED4 /* tutorial.html */,
			);
			name = local;
			sourceTree = "<group>";
		};
		75AA24C225A6E50000A51E9D /* CLI Scripts */ = {
			isa = PBXGroup;
			children = (
				7585862525941A2700B76B4A /* invite.sh */,
				75AA24C325A6EA5000A51E9D /* list.sh */,
				75AA24C425A6EA5900A51E9D /* help.sh */,
				75AA24CE25A79A2000A51E9D /* tweet.sh */,
				75AA24D025A79B4A00A51E9D /* issue.sh */,
				75AA24CF25A79ACC00A51E9D /* contribute.sh */,
				75AA24CC25A6F6F000A51E9D /* uninstall_spec.sh */,
				7518607D255CB0870000A7C7 /* source.sh */,
				7518607A255CB0870000A7C7 /* update.sh */,
				752D71C125AE790200263527 /* ssh.sh */,
				75DA86A625EF085500722F1D /* debug-ssh.sh */,
				752D71C825AFD59B00263527 /* team-download.sh */,
				752D71C925AFD5B800263527 /* team-upload.sh */,
			);
			path = "CLI Scripts";
			sourceTree = "<group>";
		};
		75AC55312522C8EB0069635E /* upgrade */ = {
			isa = PBXGroup;
			children = (
				75AC55322522C8EB0069635E /* 1.0.20.sh */,
			);
			name = upgrade;
			path = ../upgrade;
			sourceTree = "<group>";
		};
		75B1992A25019FDE00F38EA8 /* Companion Window */ = {
			isa = PBXGroup;
			children = (
				756759D324498CA0006AA988 /* WebViewController.swift */,
				75C0711F244BB441002DF69F /* CompanionViewController.swift */,
				75C07123244BE45A002DF69F /* CompanionWindow.swift */,
			);
			path = "Companion Window";
			sourceTree = "<group>";
		};
		75B1992B25019FFE00F38EA8 /* Window Management */ = {
			isa = PBXGroup;
			children = (
				757CA8E024903D3A002A64A8 /* HotKeyManager.swift */,
				7510F8BE24A99A4B00E86F7C /* WindowService.swift */,
				75E993F42517E226000BE6BE /* AXWindowServer.swift */,
				75A4A2A325CB4DE3002EFD6B /* BundleIdCache.swift */,
				75AEF2ED25C5062E00D78431 /* WindowObserver.swift */,
				7510F8C024A9B32D00E86F7C /* WindowManager.swift */,
				7510F8B924A9701000E86F7C /* Private.h */,
				7510F8BB24A9861E00E86F7C /* PrivateWindow.h */,
				7510F8BC24A9861E00E86F7C /* PrivateWindow.m */,
			);
			path = "Window Management";
			sourceTree = "<group>";
		};
		75B1992C2501A02B00F38EA8 /* Bridging */ = {
			isa = PBXGroup;
			children = (
				75C07121244BB65D002DF69F /* ShellBridge.swift */,
				75B199312501A3DA00F38EA8 /* KeyboardLayout.swift */,
				751F7588246D090100E083C8 /* WebBridge.swift */,
				755D0DDF247DDE050074AB5C /* FigCLI.swift */,
				75AA24C025A656FA00A51E9D /* NativeCLI.swift */,
				757CA8E524905B38002A64A8 /* SockerServer.swift */,
			);
			path = Bridging;
			sourceTree = "<group>";
		};
		75B1992D2501A0ED00F38EA8 /* Web Runtime */ = {
			isa = PBXGroup;
			children = (
				752C0BDD2479F6AF0077E415 /* insert-tutorial.js */,
				75809B1024C3876B00BFFB3E /* run-tutorial.js */,
				752C0BDB2479F68C0077E415 /* tutorial.css */,
				75D2E3CA249C1E7500607F66 /* terminal.css */,
				752C0BD92479F37B0077E415 /* fig.js */,
			);
			path = "Web Runtime";
			sourceTree = "<group>";
		};
		75B1992E2501A12C00F38EA8 /* Shell */ = {
			isa = PBXGroup;
			children = (
				757712482564D9490011FF48 /* ProcessStatus.swift */,
				7587B4D724F97F9E00E355E4 /* ShellHooksManager.swift */,
				75B7931924BB897F0073AAC6 /* PseudoTerminalService.swift */,
				756759962446C44C006AA988 /* String+Shell.swift */,
				75EB592A258D98A7002915E7 /* BiMap.swift */,
				75EB592C258DD771002915E7 /* TTY.swift */,
				75A4521925AE2E6A00107D2C /* CommandIntegration.swift */,
				75AEF2E525C3DEAF00D78431 /* DockerIntegration.swift */,
				75EDDC5A25D4BC53003AECC6 /* UnixSocketClient.swift */,
				75AEF2E725C3DEC600D78431 /* SSHIntegration.swift */,
				75DA86A825EF145E00722F1D /* TmuxIntegration.swift */,
				75A4520F25A839F500107D2C /* remote_cwd.sh */,
			);
			path = Shell;
			sourceTree = "<group>";
		};
		75B1992F2501A17100F38EA8 /* Onboarding */ = {
			isa = PBXGroup;
			children = (
				757CA887248AD067002A64A8 /* OnboardingWindow.swift */,
				75CFDBDE24EDB2E900F00CAE /* Onboarding.swift */,
			);
			path = Onboarding;
			sourceTree = "<group>";
		};
		75B199302501A1A200F38EA8 /* Legacy */ = {
			isa = PBXGroup;
			children = (
				757CA86624859461002A64A8 /* AppMover.swift */,
			);
			path = Legacy;
			sourceTree = "<group>";
		};
		75CFF6432496B3BA00C6A6DE /* Frameworks */ = {
			isa = PBXGroup;
			children = (
				75AC55312522C8EB0069635E /* upgrade */,
				75CFF6482496B43600C6A6DE /* Sparkle.framework */,
			);
			name = Frameworks;
			sourceTree = "<group>";
		};
		75E993F32515C8D3000BE6BE /* Autocompletion */ = {
			isa = PBXGroup;
			children = (
				75B0A07B25BA64CC00FCD89A /* AutocompleteContextNotifier.swift */,
				1A63312025A4BE6D00CEA06A /* Keystroke.swift */,
				75C05C6B24FDEA2B001F0A52 /* KeystrokeBuffer.swift */,
				1A1F15FF25A7A93E0074D541 /* KeyBindingsManager.swift */,
				75B1993725100E4D00F38EA8 /* KeypressService.swift */,
				75A4A29F25CA0D46002EFD6B /* Autocomplete.swift */,
				75A4A2A125CA218F002EFD6B /* ZLEIntegration.swift */,
				75C3B7FE261BC9D0007FA3A7 /* FishIntegration.swift */,
			);
			path = Autocompletion;
			sourceTree = "<group>";
		};
		75EDDC4F25D2473C003AECC6 /* Hyper */ = {
			isa = PBXGroup;
			children = (
				75EDDC4D25D23773003AECC6 /* HyperIntegration.swift */,
				75EDDC5025D24755003AECC6 /* hyper-integration.js */,
			);
			path = Hyper;
			sourceTree = "<group>";
		};
/* End PBXGroup section */

/* Begin PBXNativeTarget section */
		751F758D246E16D800E083C8 /* figcli */ = {
			isa = PBXNativeTarget;
			buildConfigurationList = 751F7592246E16D800E083C8 /* Build configuration list for PBXNativeTarget "figcli" */;
			buildPhases = (
				751F758A246E16D800E083C8 /* Sources */,
				751F758B246E16D800E083C8 /* Frameworks */,
				751F758C246E16D800E083C8 /* CopyFiles */,
			);
			buildRules = (
			);
			dependencies = (
			);
			name = figcli;
			packageProductDependencies = (
				758AEB6924CEA4D000A15EAF /* Starscream */,
			);
			productName = figcli;
			productReference = 751F758E246E16D800E083C8 /* figcli */;
			productType = "com.apple.product-type.tool";
		};
		75675950244634AD006AA988 /* fig */ = {
			isa = PBXNativeTarget;
			buildConfigurationList = 7567597A244634B2006AA988 /* Build configuration list for PBXNativeTarget "fig" */;
			buildPhases = (
				7567594D244634AD006AA988 /* Sources */,
				7567594E244634AD006AA988 /* Frameworks */,
				7567594F244634AD006AA988 /* Resources */,
				75CFF64C2496B43A00C6A6DE /* Embed Frameworks */,
				758AEB6324CE8B2F00A15EAF /* Embed Command Line Tool */,
				75AA9FAA256D9D6C00CEFAC8 /* ShellScript */,
			);
			buildRules = (
			);
			dependencies = (
				758AEB6624CE8B8700A15EAF /* PBXTargetDependency */,
			);
			name = fig;
			packageProductDependencies = (
				755D0F502482D4920074AB5C /* HotKey */,
				757CA8E324905B0E002A64A8 /* Kitura-WebSocket */,
				75CFDBE124EDE31800F00CAE /* Sentry */,
				756C4D822542A6D30035B467 /* Starscream */,
				75A4A2A625CBBDE7002EFD6B /* AXSwift */,
			);
			productName = fig;
			productReference = 75675951244634AD006AA988 /* fig.app */;
			productType = "com.apple.product-type.application";
		};
		75675965244634B2006AA988 /* figTests */ = {
			isa = PBXNativeTarget;
			buildConfigurationList = 7567597D244634B2006AA988 /* Build configuration list for PBXNativeTarget "figTests" */;
			buildPhases = (
				75675962244634B2006AA988 /* Sources */,
				75675963244634B2006AA988 /* Frameworks */,
				75675964244634B2006AA988 /* Resources */,
			);
			buildRules = (
			);
			dependencies = (
				75675968244634B2006AA988 /* PBXTargetDependency */,
			);
			name = figTests;
			productName = figTests;
			productReference = 75675966244634B2006AA988 /* figTests.xctest */;
			productType = "com.apple.product-type.bundle.unit-test";
		};
		75675970244634B2006AA988 /* figUITests */ = {
			isa = PBXNativeTarget;
			buildConfigurationList = 75675980244634B2006AA988 /* Build configuration list for PBXNativeTarget "figUITests" */;
			buildPhases = (
				7567596D244634B2006AA988 /* Sources */,
				7567596E244634B2006AA988 /* Frameworks */,
				7567596F244634B2006AA988 /* Resources */,
			);
			buildRules = (
			);
			dependencies = (
				75675973244634B2006AA988 /* PBXTargetDependency */,
			);
			name = figUITests;
			productName = figUITests;
			productReference = 75675971244634B2006AA988 /* figUITests.xctest */;
			productType = "com.apple.product-type.bundle.ui-testing";
		};
/* End PBXNativeTarget section */

/* Begin PBXProject section */
		75675949244634AD006AA988 /* Project object */ = {
			isa = PBXProject;
			attributes = {
				LastSwiftUpdateCheck = 1130;
				LastUpgradeCheck = 1130;
				ORGANIZATIONNAME = "Matt Schrage";
				TargetAttributes = {
					751F758D246E16D800E083C8 = {
						CreatedOnToolsVersion = 11.3.1;
					};
					75675950244634AD006AA988 = {
						CreatedOnToolsVersion = 11.3.1;
						LastSwiftMigration = 1130;
					};
					75675965244634B2006AA988 = {
						CreatedOnToolsVersion = 11.3.1;
						TestTargetID = 75675950244634AD006AA988;
					};
					75675970244634B2006AA988 = {
						CreatedOnToolsVersion = 11.3.1;
						TestTargetID = 75675950244634AD006AA988;
					};
				};
			};
			buildConfigurationList = 7567594C244634AD006AA988 /* Build configuration list for PBXProject "fig" */;
			compatibilityVersion = "Xcode 9.3";
			developmentRegion = en;
			hasScannedForEncodings = 0;
			knownRegions = (
				en,
				Base,
			);
			mainGroup = 75675948244634AD006AA988;
			packageReferences = (
				755D0F4F2482D4910074AB5C /* XCRemoteSwiftPackageReference "HotKey" */,
				757CA8E224905B0E002A64A8 /* XCRemoteSwiftPackageReference "Kitura-WebSocket" */,
				758AEB6824CEA4D000A15EAF /* XCRemoteSwiftPackageReference "Starscream" */,
				75CFDBE024EDE31800F00CAE /* XCRemoteSwiftPackageReference "sentry-cocoa" */,
				75A4A2A525CBBDE4002EFD6B /* XCRemoteSwiftPackageReference "AXSwift" */,
			);
			productRefGroup = 75675952244634AD006AA988 /* Products */;
			projectDirPath = "";
			projectRoot = "";
			targets = (
				75675950244634AD006AA988 /* fig */,
				75675965244634B2006AA988 /* figTests */,
				75675970244634B2006AA988 /* figUITests */,
				751F758D246E16D800E083C8 /* figcli */,
			);
		};
/* End PBXProject section */

/* Begin PBXResourcesBuildPhase section */
		7567594F244634AD006AA988 /* Resources */ = {
			isa = PBXResourcesBuildPhase;
			buildActionMask = 2147483647;
			files = (
				75DA86A725EF08F900722F1D /* debug-ssh.sh in Resources */,
				759F989025C1172100EC3407 /* install_and_upgrade_fallback.sh in Resources */,
				752D71CA25AFD7B400263527 /* team-download.sh in Resources */,
				752D71CB25AFD7B400263527 /* team-upload.sh in Resources */,
				752D71C225AE80CF00263527 /* ssh.sh in Resources */,
				75A4521025A83E5600107D2C /* remote_cwd.sh in Resources */,
				75AA24D125A79F3400A51E9D /* tweet.sh in Resources */,
				75AA24D225A79F3400A51E9D /* issue.sh in Resources */,
				75AA24D325A79F3400A51E9D /* contribute.sh in Resources */,
				75AA24CD25A6F98400A51E9D /* uninstall_spec.sh in Resources */,
				759F988225BFF0FF00EC3407 /* commandkey@2x.png in Resources */,
				75AA24CA25A6F39800A51E9D /* list.sh in Resources */,
				75A4A29825C8D855002EFD6B /* node@2x.png in Resources */,
				75AA24CB25A6F39800A51E9D /* help.sh in Resources */,
				75186083255CB0C20000A7C7 /* iterm-integration.sh in Resources */,
				75EDDC5125D24755003AECC6 /* hyper-integration.js in Resources */,
				759F988325BFF0FF00EC3407 /* database@2x.png in Resources */,
				75186084255CB0C20000A7C7 /* 1.0.23.sh in Resources */,
				75186085255CB0C20000A7C7 /* fig-iterm-integration.py in Resources */,
				75B0A08025BB74C700FCD89A /* fig-context-indicator.png in Resources */,
				75186086255CB0C20000A7C7 /* update.sh in Resources */,
				75186087255CB0C20000A7C7 /* 1.0.22.sh in Resources */,
				75186088255CB0C20000A7C7 /* uninstall.sh in Resources */,
				75186089255CB0C20000A7C7 /* source.sh in Resources */,
				7518608A255CB0C20000A7C7 /* 1.0.21.sh in Resources */,
				759F988925BFF8B000EC3407 /* npm@2x.png in Resources */,
				759F988A25BFF8B000EC3407 /* kubernetes@2x.png in Resources */,
				7518608B255CB0C20000A7C7 /* feedback.sh in Resources */,
				7518608C255CB0C20000A7C7 /* 1.0.24.sh in Resources */,
				7585862625941A2700B76B4A /* invite.sh in Resources */,
				7518608D255CB0C20000A7C7 /* open_new_terminal_window.scpt in Resources */,
				759F988125BFF0FF00EC3407 /* box@2x.png in Resources */,
				7518608E255CB0C20000A7C7 /* 1.0.20.sh in Resources */,
				759F988B25BFF8B000EC3407 /* twitter@2x.png in Resources */,
				75186073255B2A0A0000A7C7 /* string@2x.png in Resources */,
				757CA88624876043002A64A8 /* error.html in Resources */,
				75A4A29E25C91471002EFD6B /* debugger-2-trimmed.mp4 in Resources */,
				757CA88F248B0D31002A64A8 /* cli.png in Resources */,
				752C0BE4247B44C60077E415 /* finder.html in Resources */,
				75B0A08C25BBC7A300FCD89A /* autoc.mp4 in Resources */,
				759F988425BFF0FF00EC3407 /* package@2x.png in Resources */,
				752C0BDA2479F37B0077E415 /* fig.js in Resources */,
				75A4A29925C8D855002EFD6B /* git@2x.png in Resources */,
				757CA88D248B091D002A64A8 /* permissions.mp4 in Resources */,
				757CA897248C108E002A64A8 /* css in Resources */,
				75C0711D244AC3B2002DF69F /* index.html in Resources */,
				757CA895248B291E002A64A8 /* permissions.html in Resources */,
				754D31B525759D900020CED4 /* tutorial.html in Resources */,
				752D71C725AECB4B00263527 /* ssh.mp4 in Resources */,
				7573F15C2602B4E000C833FA /* invite@2x.png in Resources */,
				75D2E3CB249C1E7500607F66 /* terminal.css in Resources */,
				757CA88A248AD58C002A64A8 /* onboarding.html in Resources */,
				757CA89B248C18F1002A64A8 /* done.html in Resources */,
				75809B1124C3876B00BFFB3E /* run-tutorial.js in Resources */,
				757CA899248C10AD002A64A8 /* fonts in Resources */,
				757CA893248B28E3002A64A8 /* landing.html in Resources */,
				75B0A08625BB94DF00FCD89A /* debugger-only.mp4 in Resources */,
				7573F15B2602B4E000C833FA /* alert@2x.png in Resources */,
				755D0DE4247F038B0074AB5C /* logs.html in Resources */,
				75A4A29A25C8D855002EFD6B /* commit@2x.png in Resources */,
				752D71C525AE9B7200263527 /* ssh.html in Resources */,
				757CA89D248C1F50002A64A8 /* demo4onboarding.mp4 in Resources */,
				7567595F244634B2006AA988 /* Main.storyboard in Resources */,
				752A398625CD0FE800B1AC40 /* fig-0.0.1.vsix in Resources */,
				75B0A07E25BB746600FCD89A /* debugger.html in Resources */,
				75186070255B2A0A0000A7C7 /* astrix@2x.png in Resources */,
				75B1993625042B2C00F38EA8 /* autocomplete.html in Resources */,
				7518606F255B2A0A0000A7C7 /* flag@2x.png in Resources */,
				75E993F22515A6DD000BE6BE /* statusbar@2x.png in Resources */,
				752C0BDE2479F6AF0077E415 /* insert-tutorial.js in Resources */,
				752C0BE2247A33F20077E415 /* viewer.html in Resources */,
				752C0BE6247C25290077E415 /* display.html in Resources */,
				752C0BDC2479F68C0077E415 /* tutorial.css in Resources */,
				75B0A08E25BBC9B800FCD89A /* privacy.html in Resources */,
				75B0A08425BB759E00FCD89A /* trimmed-debugger.mp4 in Resources */,
				75186072255B2A0A0000A7C7 /* carrot@2x.png in Resources */,
				75186074255B2A0A0000A7C7 /* command@2x.png in Resources */,
				75186071255B2A0A0000A7C7 /* option@2x.png in Resources */,
				752C0BE0247A27790077E415 /* editor.html in Resources */,
				759F988C25BFF8B000EC3407 /* docker@2x.png in Resources */,
				757CA891248B2799002A64A8 /* cli.html in Resources */,
				7567595C244634B2006AA988 /* Preview Assets.xcassets in Resources */,
				75675959244634B2006AA988 /* Assets.xcassets in Resources */,
				757CA89F248D628F002A64A8 /* sidebar.html in Resources */,
				759F988E25BFFAE500EC3407 /* heroku@2x.png in Resources */,
			);
			runOnlyForDeploymentPostprocessing = 0;
		};
		75675964244634B2006AA988 /* Resources */ = {
			isa = PBXResourcesBuildPhase;
			buildActionMask = 2147483647;
			files = (
			);
			runOnlyForDeploymentPostprocessing = 0;
		};
		7567596F244634B2006AA988 /* Resources */ = {
			isa = PBXResourcesBuildPhase;
			buildActionMask = 2147483647;
			files = (
			);
			runOnlyForDeploymentPostprocessing = 0;
		};
/* End PBXResourcesBuildPhase section */

/* Begin PBXShellScriptBuildPhase section */
		75AA9FAA256D9D6C00CEFAC8 /* ShellScript */ = {
			isa = PBXShellScriptBuildPhase;
			buildActionMask = 2147483647;
			files = (
			);
			inputFileListPaths = (
			);
			inputPaths = (
				"${DWARF_DSYM_FOLDER_PATH}/${DWARF_DSYM_FILE_NAME}/Contents/Resources/DWARF/${TARGET_NAME}",
			);
			outputFileListPaths = (
			);
			outputPaths = (
			);
			runOnlyForDeploymentPostprocessing = 0;
			shellPath = /bin/sh;
			shellScript = "if which sentry-cli >/dev/null; then\nexport SENTRY_ORG=fig-op\nexport SENTRY_PROJECT=fig-op\nexport SENTRY_AUTH_TOKEN=39d2f0e340074f82aaa662967bef1de1b17ae67f7b204bfdb61d9005f4f6bf4b\nERROR=$(sentry-cli upload-dif \"$DWARF_DSYM_FOLDER_PATH\" 2>&1 >/dev/null)\nif [ ! $? -eq 0 ]; then\necho \"warning: sentry-cli - $ERROR\"\nfi\nelse\necho \"warning: sentry-cli not installed, download from https://github.com/getsentry/sentry-cli/releases\"\nfi\n";
		};
/* End PBXShellScriptBuildPhase section */

/* Begin PBXSourcesBuildPhase section */
		751F758A246E16D800E083C8 /* Sources */ = {
			isa = PBXSourcesBuildPhase;
			buildActionMask = 2147483647;
			files = (
				758AEB6024CE529D00A15EAF /* String+Shell.swift in Sources */,
				758AEB6C24CEA54600A15EAF /* SocketServer.swift in Sources */,
				751F7591246E16D800E083C8 /* main.swift in Sources */,
				758AEB5E24CD35D400A15EAF /* WebSocket.swift in Sources */,
				7573F1582601927200C833FA /* Settings.swift in Sources */,
			);
			runOnlyForDeploymentPostprocessing = 0;
		};
		7567594D244634AD006AA988 /* Sources */ = {
			isa = PBXSourcesBuildPhase;
			buildActionMask = 2147483647;
			files = (
				75288EF924CCE72F002DF12A /* OnboardingWindow.swift in Sources */,
				75AEF2E825C3DEC600D78431 /* SSHIntegration.swift in Sources */,
				75C3B7FF261BC9D0007FA3A7 /* FishIntegration.swift in Sources */,
				75AA24C125A656FA00A51E9D /* NativeCLI.swift in Sources */,
				757CA86724859461002A64A8 /* AppMover.swift in Sources */,
				75C0EBD3253E336E001964DE /* TerminalUsageTelemetry.swift in Sources */,
				7510F89F24A6910500E86F7C /* Terminal.swift in Sources */,
				75B199322501A3DA00F38EA8 /* KeyboardLayout.swift in Sources */,
				756759972446C44C006AA988 /* String+Shell.swift in Sources */,
				757CA8E624905B38002A64A8 /* SockerServer.swift in Sources */,
				75B7931A24BB897F0073AAC6 /* PseudoTerminalService.swift in Sources */,
				75CFDBDF24EDB2E900F00CAE /* Onboarding.swift in Sources */,
				752A398325CD024C00B1AC40 /* VSCodeIntegration.swift in Sources */,
				75C05C6C24FDEA2B001F0A52 /* KeystrokeBuffer.swift in Sources */,
				7510F8AC24A6910500E86F7C /* MacTerminalView.swift in Sources */,
				755D0DE2247EFAE10074AB5C /* Logging.swift in Sources */,
				7510F8A124A6910500E86F7C /* BufferLine.swift in Sources */,
				7510F8A824A6910500E86F7C /* MacDebugView.swift in Sources */,
				75C07120244BB441002DF69F /* CompanionViewController.swift in Sources */,
				7510F89E24A6910500E86F7C /* BufferSet.swift in Sources */,
				75DA86A325EDB05100722F1D /* Integrations.swift in Sources */,
				7510F8B724A6910500E86F7C /* EscapeSequenceParser.swift in Sources */,
				7510F89D24A6910500E86F7C /* Utilities.swift in Sources */,
				7510F8B424A6910500E86F7C /* Colors.swift in Sources */,
				7510F8B624A6910500E86F7C /* Position.swift in Sources */,
				7568203126003BDF0006FE78 /* Settings.swift in Sources */,
				75E993F52517E226000BE6BE /* AXWindowServer.swift in Sources */,
				75C07124244BE45A002DF69F /* CompanionWindow.swift in Sources */,
				75C07122244BB65D002DF69F /* ShellBridge.swift in Sources */,
				1A63312125A4BE6D00CEA06A /* Keystroke.swift in Sources */,
				7510F8C124A9B32D00E86F7C /* WindowManager.swift in Sources */,
				7510F8AF24A6910500E86F7C /* HeadlessTerminal.swift in Sources */,
				75DA86A525EEBD7500722F1D /* Alert.swift in Sources */,
				755D0DE0247DDE050074AB5C /* FigCLI.swift in Sources */,
				75809B0E24BFA64D00BFFB3E /* TelemetryService.swift in Sources */,
				7510F8B224A6910500E86F7C /* CharData.swift in Sources */,
				75A4A2A225CA2190002EFD6B /* ZLEIntegration.swift in Sources */,
				75AA24DA25A7E8B000A51E9D /* lsof.m in Sources */,
				75EB592B258D98A7002915E7 /* BiMap.swift in Sources */,
				752D71CF25B8CA4000263527 /* iTermTabIntegration.swift in Sources */,
				751F7589246D090100E083C8 /* WebBridge.swift in Sources */,
				75EDDC5B25D4BC54003AECC6 /* UnixSocketClient.swift in Sources */,
				75AEF2E625C3DEAF00D78431 /* DockerIntegration.swift in Sources */,
				7510F8A624A6910500E86F7C /* iOSAccessoryView.swift in Sources */,
				75AEF2EE25C5062E00D78431 /* WindowObserver.swift in Sources */,
				75675955244634AD006AA988 /* AppDelegate.swift in Sources */,
				7573F160260BC71000C833FA /* LoginItems.swift in Sources */,
				75AEF2E425C3C34A00D78431 /* Diagnostic.swift in Sources */,
				75A4A2A025CA0D46002EFD6B /* Autocomplete.swift in Sources */,
				7510F89924A6910500E86F7C /* TerminalViewDelegate.swift in Sources */,
				759F987C25BF903900EC3407 /* Accessibility.swift in Sources */,
				7510F8A424A6910500E86F7C /* iOSCaretView.swift in Sources */,
				751C3BEE24B6915000B5C7FD /* Defaults.swift in Sources */,
				757712492564D94A0011FF48 /* ProcessStatus.swift in Sources */,
				7510F89A24A6910500E86F7C /* Extensions.swift in Sources */,
				7510F8B524A6910500E86F7C /* SearchService.swift in Sources */,
				75A4521425AD367E00107D2C /* Feedback.swift in Sources */,
				752D71CD25B8A6B300263527 /* Restarter.swift in Sources */,
				7510F8A024A6910500E86F7C /* EscapeSequences.swift in Sources */,
				7510F8A224A6910500E86F7C /* CircularList.swift in Sources */,
				7510F8AD24A6910500E86F7C /* SelectionService.swift in Sources */,
				7510F89B24A6910500E86F7C /* CharSets.swift in Sources */,
				7510F8B824A6910500E86F7C /* Pty.swift in Sources */,
				75DA86A925EF145E00722F1D /* TmuxIntegration.swift in Sources */,
				7577124725648DFB0011FF48 /* ps.c in Sources */,
				75B1993825100E4E00F38EA8 /* KeypressService.swift in Sources */,
				7510F8A724A6910500E86F7C /* MacAccessibilityService.swift in Sources */,
				75C57C142581C0700065741E /* ioreg.c in Sources */,
				7510F8AA24A6910500E86F7C /* MacCaretView.swift in Sources */,
				75B0A07C25BA64CC00FCD89A /* AutocompleteContextNotifier.swift in Sources */,
				751C3BEC24B6910800B5C7FD /* Remote.swift in Sources */,
				75EDDC4E25D23773003AECC6 /* HyperIntegration.swift in Sources */,
				7510F8A924A6910500E86F7C /* MacLocalTerminalView.swift in Sources */,
				75A4A2A425CB4DE3002EFD6B /* BundleIdCache.swift in Sources */,
				7510F89824A6910500E86F7C /* AppleTerminalView.swift in Sources */,
				75AEF2EA25C4C34D00D78431 /* SecureKeyboardInput.swift in Sources */,
				757CA8E124903D3B002A64A8 /* HotKeyManager.swift in Sources */,
				75B199342504190900F38EA8 /* Keycode.swift in Sources */,
				752C0BD82479EEDB0077E415 /* File.swift in Sources */,
				75EB592D258DD771002915E7 /* TTY.swift in Sources */,
				7510F8B324A6910500E86F7C /* TerminalOptions.swift in Sources */,
				7510F8BF24A99A4B00E86F7C /* WindowService.swift in Sources */,
				7510F8A324A6910500E86F7C /* iOSTerminalView.swift in Sources */,
				75A4521A25AE2E6B00107D2C /* CommandIntegration.swift in Sources */,
				7510F8B124A6910500E86F7C /* Line.swift in Sources */,
				1A1F160025A7A93E0074D541 /* KeyBindingsManager.swift in Sources */,
				7510F8AE24A6910500E86F7C /* SixelDcsHandler.swift in Sources */,
				7587B4D824F97F9E00E355E4 /* ShellHooksManager.swift in Sources */,
				7510F89C24A6910500E86F7C /* Buffer.swift in Sources */,
				7510F8BD24A9861E00E86F7C /* PrivateWindow.m in Sources */,
				756759D424498CA0006AA988 /* WebViewController.swift in Sources */,
				7510F8B024A6910500E86F7C /* LocalProcess.swift in Sources */,
			);
			runOnlyForDeploymentPostprocessing = 0;
		};
		75675962244634B2006AA988 /* Sources */ = {
			isa = PBXSourcesBuildPhase;
			buildActionMask = 2147483647;
			files = (
				7567596B244634B2006AA988 /* figTests.swift in Sources */,
			);
			runOnlyForDeploymentPostprocessing = 0;
		};
		7567596D244634B2006AA988 /* Sources */ = {
			isa = PBXSourcesBuildPhase;
			buildActionMask = 2147483647;
			files = (
				75675976244634B2006AA988 /* figUITests.swift in Sources */,
			);
			runOnlyForDeploymentPostprocessing = 0;
		};
/* End PBXSourcesBuildPhase section */

/* Begin PBXTargetDependency section */
		75675968244634B2006AA988 /* PBXTargetDependency */ = {
			isa = PBXTargetDependency;
			target = 75675950244634AD006AA988 /* fig */;
			targetProxy = 75675967244634B2006AA988 /* PBXContainerItemProxy */;
		};
		75675973244634B2006AA988 /* PBXTargetDependency */ = {
			isa = PBXTargetDependency;
			target = 75675950244634AD006AA988 /* fig */;
			targetProxy = 75675972244634B2006AA988 /* PBXContainerItemProxy */;
		};
		758AEB6624CE8B8700A15EAF /* PBXTargetDependency */ = {
			isa = PBXTargetDependency;
			target = 751F758D246E16D800E083C8 /* figcli */;
			targetProxy = 758AEB6524CE8B8700A15EAF /* PBXContainerItemProxy */;
		};
/* End PBXTargetDependency section */

/* Begin PBXVariantGroup section */
		7567595D244634B2006AA988 /* Main.storyboard */ = {
			isa = PBXVariantGroup;
			children = (
				7567595E244634B2006AA988 /* Base */,
			);
			name = Main.storyboard;
			sourceTree = "<group>";
		};
/* End PBXVariantGroup section */

/* Begin XCBuildConfiguration section */
		751F7593246E16D800E083C8 /* Debug */ = {
			isa = XCBuildConfiguration;
			buildSettings = {
				ALWAYS_EMBED_SWIFT_STANDARD_LIBRARIES = NO;
				CODE_SIGN_IDENTITY = "-";
				CODE_SIGN_STYLE = Manual;
				DEVELOPMENT_TEAM = D93PPD94WK;
				EMBED_ASSET_PACKS_IN_PRODUCT_BUNDLE = NO;
				LD_RUNPATH_SEARCH_PATHS = "@executable_path/../Frameworks";
				MACOSX_DEPLOYMENT_TARGET = 10.13;
				PRODUCT_NAME = "$(TARGET_NAME)";
				PROVISIONING_PROFILE_SPECIFIER = "";
				SKIP_INSTALL = YES;
				SWIFT_VERSION = 5.0;
			};
			name = Debug;
		};
		751F7594246E16D800E083C8 /* Release */ = {
			isa = XCBuildConfiguration;
			buildSettings = {
				ALWAYS_EMBED_SWIFT_STANDARD_LIBRARIES = NO;
				CODE_SIGN_IDENTITY = "Developer ID Application";
				CODE_SIGN_STYLE = Manual;
				DEVELOPMENT_TEAM = D93PPD94WK;
				EMBED_ASSET_PACKS_IN_PRODUCT_BUNDLE = NO;
				LD_RUNPATH_SEARCH_PATHS = "@executable_path/../Frameworks";
				MACOSX_DEPLOYMENT_TARGET = 10.13;
				PRODUCT_NAME = "$(TARGET_NAME)";
				PROVISIONING_PROFILE_SPECIFIER = "";
				SKIP_INSTALL = YES;
				SWIFT_VERSION = 5.0;
			};
			name = Release;
		};
		75675978244634B2006AA988 /* Debug */ = {
			isa = XCBuildConfiguration;
			buildSettings = {
				ALWAYS_SEARCH_USER_PATHS = NO;
				CLANG_ANALYZER_NONNULL = YES;
				CLANG_ANALYZER_NUMBER_OBJECT_CONVERSION = YES_AGGRESSIVE;
				CLANG_CXX_LANGUAGE_STANDARD = "gnu++14";
				CLANG_CXX_LIBRARY = "libc++";
				CLANG_ENABLE_MODULES = YES;
				CLANG_ENABLE_OBJC_ARC = YES;
				CLANG_ENABLE_OBJC_WEAK = YES;
				CLANG_WARN_BLOCK_CAPTURE_AUTORELEASING = YES;
				CLANG_WARN_BOOL_CONVERSION = YES;
				CLANG_WARN_COMMA = YES;
				CLANG_WARN_CONSTANT_CONVERSION = YES;
				CLANG_WARN_DEPRECATED_OBJC_IMPLEMENTATIONS = YES;
				CLANG_WARN_DIRECT_OBJC_ISA_USAGE = YES_ERROR;
				CLANG_WARN_DOCUMENTATION_COMMENTS = YES;
				CLANG_WARN_EMPTY_BODY = YES;
				CLANG_WARN_ENUM_CONVERSION = YES;
				CLANG_WARN_INFINITE_RECURSION = YES;
				CLANG_WARN_INT_CONVERSION = YES;
				CLANG_WARN_NON_LITERAL_NULL_CONVERSION = YES;
				CLANG_WARN_OBJC_IMPLICIT_RETAIN_SELF = YES;
				CLANG_WARN_OBJC_LITERAL_CONVERSION = YES;
				CLANG_WARN_OBJC_ROOT_CLASS = YES_ERROR;
				CLANG_WARN_RANGE_LOOP_ANALYSIS = YES;
				CLANG_WARN_STRICT_PROTOTYPES = YES;
				CLANG_WARN_SUSPICIOUS_MOVE = YES;
				CLANG_WARN_UNGUARDED_AVAILABILITY = YES_AGGRESSIVE;
				CLANG_WARN_UNREACHABLE_CODE = YES;
				CLANG_WARN__DUPLICATE_METHOD_MATCH = YES;
				COPY_PHASE_STRIP = NO;
				DEBUG_INFORMATION_FORMAT = dwarf;
				ENABLE_STRICT_OBJC_MSGSEND = YES;
				ENABLE_TESTABILITY = YES;
				GCC_C_LANGUAGE_STANDARD = gnu11;
				GCC_DYNAMIC_NO_PIC = NO;
				GCC_NO_COMMON_BLOCKS = YES;
				GCC_OPTIMIZATION_LEVEL = 0;
				GCC_PREPROCESSOR_DEFINITIONS = (
					"DEBUG=1",
					"$(inherited)",
				);
				GCC_WARN_64_TO_32_BIT_CONVERSION = YES;
				GCC_WARN_ABOUT_RETURN_TYPE = YES_ERROR;
				GCC_WARN_UNDECLARED_SELECTOR = YES;
				GCC_WARN_UNINITIALIZED_AUTOS = YES_AGGRESSIVE;
				GCC_WARN_UNUSED_FUNCTION = YES;
				GCC_WARN_UNUSED_VARIABLE = YES;
				MACOSX_DEPLOYMENT_TARGET = 10.14;
				MTL_ENABLE_DEBUG_INFO = INCLUDE_SOURCE;
				MTL_FAST_MATH = YES;
				ONLY_ACTIVE_ARCH = YES;
				SDKROOT = macosx;
				SWIFT_ACTIVE_COMPILATION_CONDITIONS = DEBUG;
				SWIFT_OPTIMIZATION_LEVEL = "-Onone";
			};
			name = Debug;
		};
		75675979244634B2006AA988 /* Release */ = {
			isa = XCBuildConfiguration;
			buildSettings = {
				ALWAYS_SEARCH_USER_PATHS = NO;
				CLANG_ANALYZER_NONNULL = YES;
				CLANG_ANALYZER_NUMBER_OBJECT_CONVERSION = YES_AGGRESSIVE;
				CLANG_CXX_LANGUAGE_STANDARD = "gnu++14";
				CLANG_CXX_LIBRARY = "libc++";
				CLANG_ENABLE_MODULES = YES;
				CLANG_ENABLE_OBJC_ARC = YES;
				CLANG_ENABLE_OBJC_WEAK = YES;
				CLANG_WARN_BLOCK_CAPTURE_AUTORELEASING = YES;
				CLANG_WARN_BOOL_CONVERSION = YES;
				CLANG_WARN_COMMA = YES;
				CLANG_WARN_CONSTANT_CONVERSION = YES;
				CLANG_WARN_DEPRECATED_OBJC_IMPLEMENTATIONS = YES;
				CLANG_WARN_DIRECT_OBJC_ISA_USAGE = YES_ERROR;
				CLANG_WARN_DOCUMENTATION_COMMENTS = YES;
				CLANG_WARN_EMPTY_BODY = YES;
				CLANG_WARN_ENUM_CONVERSION = YES;
				CLANG_WARN_INFINITE_RECURSION = YES;
				CLANG_WARN_INT_CONVERSION = YES;
				CLANG_WARN_NON_LITERAL_NULL_CONVERSION = YES;
				CLANG_WARN_OBJC_IMPLICIT_RETAIN_SELF = YES;
				CLANG_WARN_OBJC_LITERAL_CONVERSION = YES;
				CLANG_WARN_OBJC_ROOT_CLASS = YES_ERROR;
				CLANG_WARN_RANGE_LOOP_ANALYSIS = YES;
				CLANG_WARN_STRICT_PROTOTYPES = YES;
				CLANG_WARN_SUSPICIOUS_MOVE = YES;
				CLANG_WARN_UNGUARDED_AVAILABILITY = YES_AGGRESSIVE;
				CLANG_WARN_UNREACHABLE_CODE = YES;
				CLANG_WARN__DUPLICATE_METHOD_MATCH = YES;
				CODE_SIGN_INJECT_BASE_ENTITLEMENTS = NO;
				COPY_PHASE_STRIP = NO;
				DEBUG_INFORMATION_FORMAT = "dwarf-with-dsym";
				ENABLE_NS_ASSERTIONS = NO;
				ENABLE_STRICT_OBJC_MSGSEND = YES;
				GCC_C_LANGUAGE_STANDARD = gnu11;
				GCC_NO_COMMON_BLOCKS = YES;
				GCC_WARN_64_TO_32_BIT_CONVERSION = YES;
				GCC_WARN_ABOUT_RETURN_TYPE = YES_ERROR;
				GCC_WARN_UNDECLARED_SELECTOR = YES;
				GCC_WARN_UNINITIALIZED_AUTOS = YES_AGGRESSIVE;
				GCC_WARN_UNUSED_FUNCTION = YES;
				GCC_WARN_UNUSED_VARIABLE = YES;
				MACOSX_DEPLOYMENT_TARGET = 10.14;
				MTL_ENABLE_DEBUG_INFO = NO;
				MTL_FAST_MATH = YES;
				"OTHER_CODE_SIGN_FLAGS[sdk=macosx*]" = "--timestamp";
				SDKROOT = macosx;
				SWIFT_COMPILATION_MODE = wholemodule;
				SWIFT_OPTIMIZATION_LEVEL = "-O";
			};
			name = Release;
		};
		7567597B244634B2006AA988 /* Debug */ = {
			isa = XCBuildConfiguration;
			buildSettings = {
				ALWAYS_EMBED_SWIFT_STANDARD_LIBRARIES = YES;
				ASSETCATALOG_COMPILER_APPICON_NAME = AppIcon;
				CLANG_ENABLE_MODULES = YES;
				CODE_SIGN_ENTITLEMENTS = fig/fig.entitlements;
				CODE_SIGN_IDENTITY = "Apple Development";
				CODE_SIGN_INJECT_BASE_ENTITLEMENTS = YES;
				CODE_SIGN_STYLE = Manual;
				COMBINE_HIDPI_IMAGES = YES;
				CURRENT_PROJECT_VERSION = 169;
				DEVELOPMENT_ASSET_PATHS = "\"fig/Preview Content\"";
				DEVELOPMENT_TEAM = D93PPD94WK;
				ENABLE_HARDENED_RUNTIME = YES;
				ENABLE_PREVIEWS = YES;
				EXCLUDED_ARCHS = arm64;
				FRAMEWORK_SEARCH_PATHS = (
					"$(inherited)",
					"$(PROJECT_DIR)",
				);
				INFOPLIST_FILE = fig/Info.plist;
				LD_RUNPATH_SEARCH_PATHS = (
					"$(inherited)",
					"@executable_path/../Frameworks",
				);
				MACOSX_DEPLOYMENT_TARGET = 10.13;
<<<<<<< HEAD
				MARKETING_VERSION = 1.0.40;
=======
				MARKETING_VERSION = 1.0.39;
>>>>>>> 6b609a9d
				PRODUCT_BUNDLE_IDENTIFIER = com.mschrage.fig;
				PRODUCT_NAME = "$(TARGET_NAME)";
				PROVISIONING_PROFILE_SPECIFIER = "";
				SWIFT_OBJC_BRIDGING_HEADER = "fig/fig-Bridging-Header.h";
				SWIFT_OPTIMIZATION_LEVEL = "-Onone";
				SWIFT_VERSION = 5.0;
			};
			name = Debug;
		};
		7567597C244634B2006AA988 /* Release */ = {
			isa = XCBuildConfiguration;
			buildSettings = {
				ALWAYS_EMBED_SWIFT_STANDARD_LIBRARIES = YES;
				ASSETCATALOG_COMPILER_APPICON_NAME = AppIcon;
				CLANG_ENABLE_MODULES = YES;
				CODE_SIGN_ENTITLEMENTS = fig/figRelease.entitlements;
				CODE_SIGN_IDENTITY = "Developer ID Application";
				CODE_SIGN_STYLE = Manual;
				COMBINE_HIDPI_IMAGES = YES;
				CURRENT_PROJECT_VERSION = 169;
				DEVELOPMENT_ASSET_PATHS = "\"fig/Preview Content\"";
				DEVELOPMENT_TEAM = D93PPD94WK;
				ENABLE_HARDENED_RUNTIME = YES;
				ENABLE_PREVIEWS = YES;
				EXCLUDED_ARCHS = arm64;
				FRAMEWORK_SEARCH_PATHS = (
					"$(inherited)",
					"$(PROJECT_DIR)",
				);
				INFOPLIST_FILE = fig/Info.plist;
				LD_RUNPATH_SEARCH_PATHS = (
					"$(inherited)",
					"@executable_path/../Frameworks",
				);
				MACOSX_DEPLOYMENT_TARGET = 10.13;
<<<<<<< HEAD
				MARKETING_VERSION = 1.0.40;
=======
				MARKETING_VERSION = 1.0.39;
>>>>>>> 6b609a9d
				PRODUCT_BUNDLE_IDENTIFIER = com.mschrage.fig;
				PRODUCT_NAME = "$(TARGET_NAME)";
				PROVISIONING_PROFILE_SPECIFIER = "";
				SWIFT_OBJC_BRIDGING_HEADER = "fig/fig-Bridging-Header.h";
				SWIFT_VERSION = 5.0;
			};
			name = Release;
		};
		7567597E244634B2006AA988 /* Debug */ = {
			isa = XCBuildConfiguration;
			buildSettings = {
				ALWAYS_EMBED_SWIFT_STANDARD_LIBRARIES = YES;
				BUNDLE_LOADER = "$(TEST_HOST)";
				CODE_SIGN_STYLE = Automatic;
				COMBINE_HIDPI_IMAGES = YES;
				INFOPLIST_FILE = figTests/Info.plist;
				LD_RUNPATH_SEARCH_PATHS = (
					"$(inherited)",
					"@executable_path/../Frameworks",
					"@loader_path/../Frameworks",
				);
				MACOSX_DEPLOYMENT_TARGET = 10.15;
				PRODUCT_BUNDLE_IDENTIFIER = com.mschrage.figTests;
				PRODUCT_NAME = "$(TARGET_NAME)";
				SWIFT_VERSION = 5.0;
				TEST_HOST = "$(BUILT_PRODUCTS_DIR)/fig.app/Contents/MacOS/fig";
			};
			name = Debug;
		};
		7567597F244634B2006AA988 /* Release */ = {
			isa = XCBuildConfiguration;
			buildSettings = {
				ALWAYS_EMBED_SWIFT_STANDARD_LIBRARIES = YES;
				BUNDLE_LOADER = "$(TEST_HOST)";
				CODE_SIGN_STYLE = Automatic;
				COMBINE_HIDPI_IMAGES = YES;
				INFOPLIST_FILE = figTests/Info.plist;
				LD_RUNPATH_SEARCH_PATHS = (
					"$(inherited)",
					"@executable_path/../Frameworks",
					"@loader_path/../Frameworks",
				);
				MACOSX_DEPLOYMENT_TARGET = 10.15;
				PRODUCT_BUNDLE_IDENTIFIER = com.mschrage.figTests;
				PRODUCT_NAME = "$(TARGET_NAME)";
				SWIFT_VERSION = 5.0;
				TEST_HOST = "$(BUILT_PRODUCTS_DIR)/fig.app/Contents/MacOS/fig";
			};
			name = Release;
		};
		75675981244634B2006AA988 /* Debug */ = {
			isa = XCBuildConfiguration;
			buildSettings = {
				ALWAYS_EMBED_SWIFT_STANDARD_LIBRARIES = YES;
				CODE_SIGN_STYLE = Automatic;
				COMBINE_HIDPI_IMAGES = YES;
				INFOPLIST_FILE = figUITests/Info.plist;
				LD_RUNPATH_SEARCH_PATHS = (
					"$(inherited)",
					"@executable_path/../Frameworks",
					"@loader_path/../Frameworks",
				);
				PRODUCT_BUNDLE_IDENTIFIER = com.mschrage.figUITests;
				PRODUCT_NAME = "$(TARGET_NAME)";
				SWIFT_VERSION = 5.0;
				TEST_TARGET_NAME = fig;
			};
			name = Debug;
		};
		75675982244634B2006AA988 /* Release */ = {
			isa = XCBuildConfiguration;
			buildSettings = {
				ALWAYS_EMBED_SWIFT_STANDARD_LIBRARIES = YES;
				CODE_SIGN_STYLE = Automatic;
				COMBINE_HIDPI_IMAGES = YES;
				INFOPLIST_FILE = figUITests/Info.plist;
				LD_RUNPATH_SEARCH_PATHS = (
					"$(inherited)",
					"@executable_path/../Frameworks",
					"@loader_path/../Frameworks",
				);
				PRODUCT_BUNDLE_IDENTIFIER = com.mschrage.figUITests;
				PRODUCT_NAME = "$(TARGET_NAME)";
				SWIFT_VERSION = 5.0;
				TEST_TARGET_NAME = fig;
			};
			name = Release;
		};
/* End XCBuildConfiguration section */

/* Begin XCConfigurationList section */
		751F7592246E16D800E083C8 /* Build configuration list for PBXNativeTarget "figcli" */ = {
			isa = XCConfigurationList;
			buildConfigurations = (
				751F7593246E16D800E083C8 /* Debug */,
				751F7594246E16D800E083C8 /* Release */,
			);
			defaultConfigurationIsVisible = 0;
			defaultConfigurationName = Release;
		};
		7567594C244634AD006AA988 /* Build configuration list for PBXProject "fig" */ = {
			isa = XCConfigurationList;
			buildConfigurations = (
				75675978244634B2006AA988 /* Debug */,
				75675979244634B2006AA988 /* Release */,
			);
			defaultConfigurationIsVisible = 0;
			defaultConfigurationName = Release;
		};
		7567597A244634B2006AA988 /* Build configuration list for PBXNativeTarget "fig" */ = {
			isa = XCConfigurationList;
			buildConfigurations = (
				7567597B244634B2006AA988 /* Debug */,
				7567597C244634B2006AA988 /* Release */,
			);
			defaultConfigurationIsVisible = 0;
			defaultConfigurationName = Release;
		};
		7567597D244634B2006AA988 /* Build configuration list for PBXNativeTarget "figTests" */ = {
			isa = XCConfigurationList;
			buildConfigurations = (
				7567597E244634B2006AA988 /* Debug */,
				7567597F244634B2006AA988 /* Release */,
			);
			defaultConfigurationIsVisible = 0;
			defaultConfigurationName = Release;
		};
		75675980244634B2006AA988 /* Build configuration list for PBXNativeTarget "figUITests" */ = {
			isa = XCConfigurationList;
			buildConfigurations = (
				75675981244634B2006AA988 /* Debug */,
				75675982244634B2006AA988 /* Release */,
			);
			defaultConfigurationIsVisible = 0;
			defaultConfigurationName = Release;
		};
/* End XCConfigurationList section */

/* Begin XCRemoteSwiftPackageReference section */
		755D0F4F2482D4910074AB5C /* XCRemoteSwiftPackageReference "HotKey" */ = {
			isa = XCRemoteSwiftPackageReference;
			repositoryURL = "https://github.com/soffes/HotKey";
			requirement = {
				kind = upToNextMajorVersion;
				minimumVersion = 0.1.3;
			};
		};
		757CA8E224905B0E002A64A8 /* XCRemoteSwiftPackageReference "Kitura-WebSocket" */ = {
			isa = XCRemoteSwiftPackageReference;
			repositoryURL = "https://github.com/IBM-Swift/Kitura-WebSocket.git";
			requirement = {
				kind = upToNextMajorVersion;
				minimumVersion = 2.1.2;
			};
		};
		758AEB6824CEA4D000A15EAF /* XCRemoteSwiftPackageReference "Starscream" */ = {
			isa = XCRemoteSwiftPackageReference;
			repositoryURL = "https://github.com/daltoniam/Starscream";
			requirement = {
				kind = upToNextMajorVersion;
				minimumVersion = 4.0.3;
			};
		};
		75A4A2A525CBBDE4002EFD6B /* XCRemoteSwiftPackageReference "AXSwift" */ = {
			isa = XCRemoteSwiftPackageReference;
			repositoryURL = "https://github.com/tmandry/AXSwift";
			requirement = {
				kind = upToNextMajorVersion;
				minimumVersion = 0.3.1;
			};
		};
		75CFDBE024EDE31800F00CAE /* XCRemoteSwiftPackageReference "sentry-cocoa" */ = {
			isa = XCRemoteSwiftPackageReference;
			repositoryURL = "https://github.com/getsentry/sentry-cocoa.git";
			requirement = {
				kind = upToNextMajorVersion;
				minimumVersion = 5.2.0;
			};
		};
/* End XCRemoteSwiftPackageReference section */

/* Begin XCSwiftPackageProductDependency section */
		755D0F502482D4920074AB5C /* HotKey */ = {
			isa = XCSwiftPackageProductDependency;
			package = 755D0F4F2482D4910074AB5C /* XCRemoteSwiftPackageReference "HotKey" */;
			productName = HotKey;
		};
		756C4D822542A6D30035B467 /* Starscream */ = {
			isa = XCSwiftPackageProductDependency;
			package = 758AEB6824CEA4D000A15EAF /* XCRemoteSwiftPackageReference "Starscream" */;
			productName = Starscream;
		};
		757CA8E324905B0E002A64A8 /* Kitura-WebSocket */ = {
			isa = XCSwiftPackageProductDependency;
			package = 757CA8E224905B0E002A64A8 /* XCRemoteSwiftPackageReference "Kitura-WebSocket" */;
			productName = "Kitura-WebSocket";
		};
		758AEB6924CEA4D000A15EAF /* Starscream */ = {
			isa = XCSwiftPackageProductDependency;
			package = 758AEB6824CEA4D000A15EAF /* XCRemoteSwiftPackageReference "Starscream" */;
			productName = Starscream;
		};
		75A4A2A625CBBDE7002EFD6B /* AXSwift */ = {
			isa = XCSwiftPackageProductDependency;
			package = 75A4A2A525CBBDE4002EFD6B /* XCRemoteSwiftPackageReference "AXSwift" */;
			productName = AXSwift;
		};
		75CFDBE124EDE31800F00CAE /* Sentry */ = {
			isa = XCSwiftPackageProductDependency;
			package = 75CFDBE024EDE31800F00CAE /* XCRemoteSwiftPackageReference "sentry-cocoa" */;
			productName = Sentry;
		};
/* End XCSwiftPackageProductDependency section */
	};
	rootObject = 75675949244634AD006AA988 /* Project object */;
}<|MERGE_RESOLUTION|>--- conflicted
+++ resolved
@@ -1550,11 +1550,7 @@
 					"@executable_path/../Frameworks",
 				);
 				MACOSX_DEPLOYMENT_TARGET = 10.13;
-<<<<<<< HEAD
 				MARKETING_VERSION = 1.0.40;
-=======
-				MARKETING_VERSION = 1.0.39;
->>>>>>> 6b609a9d
 				PRODUCT_BUNDLE_IDENTIFIER = com.mschrage.fig;
 				PRODUCT_NAME = "$(TARGET_NAME)";
 				PROVISIONING_PROFILE_SPECIFIER = "";
@@ -1590,11 +1586,7 @@
 					"@executable_path/../Frameworks",
 				);
 				MACOSX_DEPLOYMENT_TARGET = 10.13;
-<<<<<<< HEAD
 				MARKETING_VERSION = 1.0.40;
-=======
-				MARKETING_VERSION = 1.0.39;
->>>>>>> 6b609a9d
 				PRODUCT_BUNDLE_IDENTIFIER = com.mschrage.fig;
 				PRODUCT_NAME = "$(TARGET_NAME)";
 				PROVISIONING_PROFILE_SPECIFIER = "";
