// !$*UTF8*$!
{
	archiveVersion = 1;
	classes = {
	};
	objectVersion = 54;
	objects = {

/* Begin PBXBuildFile section */
		750BA10C2733590A00705E63 /* API+IPC.swift in Sources */ = {isa = PBXBuildFile; fileRef = 750BA10B2733590A00705E63 /* API+IPC.swift */; };
		750CF21826A1055F0094D76A /* Config.swift in Sources */ = {isa = PBXBuildFile; fileRef = 750CF21726A1055F0094D76A /* Config.swift */; };
		7510F8BD24A9861E00E86F7C /* PrivateWindow.m in Sources */ = {isa = PBXBuildFile; fileRef = 7510F8BC24A9861E00E86F7C /* PrivateWindow.m */; };
		7510F8BF24A99A4B00E86F7C /* WindowService.swift in Sources */ = {isa = PBXBuildFile; fileRef = 7510F8BE24A99A4B00E86F7C /* WindowService.swift */; };
		7510F8C124A9B32D00E86F7C /* WindowManager.swift in Sources */ = {isa = PBXBuildFile; fileRef = 7510F8C024A9B32D00E86F7C /* WindowManager.swift */; };
		7512A48B263252EF00CDE824 /* Sparkle in Frameworks */ = {isa = PBXBuildFile; productRef = 7512A48A263252EF00CDE824 /* Sparkle */; };
		7518606F255B2A0A0000A7C7 /* flag@2x.png in Resources */ = {isa = PBXBuildFile; fileRef = 75186069255B2A090000A7C7 /* flag@2x.png */; };
		75186070255B2A0A0000A7C7 /* asterisk@2x.png in Resources */ = {isa = PBXBuildFile; fileRef = 7518606A255B2A090000A7C7 /* asterisk@2x.png */; };
		75186071255B2A0A0000A7C7 /* option@2x.png in Resources */ = {isa = PBXBuildFile; fileRef = 7518606B255B2A090000A7C7 /* option@2x.png */; };
		75186072255B2A0A0000A7C7 /* carrot@2x.png in Resources */ = {isa = PBXBuildFile; fileRef = 7518606C255B2A090000A7C7 /* carrot@2x.png */; };
		75186073255B2A0A0000A7C7 /* string@2x.png in Resources */ = {isa = PBXBuildFile; fileRef = 7518606D255B2A090000A7C7 /* string@2x.png */; };
		75186074255B2A0A0000A7C7 /* command@2x.png in Resources */ = {isa = PBXBuildFile; fileRef = 7518606E255B2A0A0000A7C7 /* command@2x.png */; };
		751C3BEC24B6910800B5C7FD /* Remote.swift in Sources */ = {isa = PBXBuildFile; fileRef = 751C3BEB24B6910800B5C7FD /* Remote.swift */; };
		751C3BEE24B6915000B5C7FD /* Defaults.swift in Sources */ = {isa = PBXBuildFile; fileRef = 751C3BED24B6915000B5C7FD /* Defaults.swift */; };
		751F7589246D090100E083C8 /* WebBridge.swift in Sources */ = {isa = PBXBuildFile; fileRef = 751F7588246D090100E083C8 /* WebBridge.swift */; };
		7520D7F1267D98790034FE2B /* fig-0.0.3.vsix in Resources */ = {isa = PBXBuildFile; fileRef = 7520D7F0267D98790034FE2B /* fig-0.0.3.vsix */; };
		7520D8122682AEB00034FE2B /* Throttler.swift in Sources */ = {isa = PBXBuildFile; fileRef = 7520D8112682AEB00034FE2B /* Throttler.swift */; };
		75288EF924CCE72F002DF12A /* WebViewWindow.swift in Sources */ = {isa = PBXBuildFile; fileRef = 757CA887248AD067002A64A8 /* WebViewWindow.swift */; };
		75290A7D266B09CB000F4255 /* gear@2x.png in Resources */ = {isa = PBXBuildFile; fileRef = 75290A7C266B09CB000F4255 /* gear@2x.png */; };
		75290AB4267126EB000F4255 /* iTermIntegration.swift in Sources */ = {isa = PBXBuildFile; fileRef = 75290AB3267126EB000F4255 /* iTermIntegration.swift */; };
		75290ABD26719090000F4255 /* iterm.pb.swift in Sources */ = {isa = PBXBuildFile; fileRef = 75290ABA26719090000F4255 /* iterm.pb.swift */; };
		75290ABF26719090000F4255 /* README in Resources */ = {isa = PBXBuildFile; fileRef = 75290ABC26719090000F4255 /* README */; };
		75290AC626719157000F4255 /* SwiftProtobuf in Frameworks */ = {isa = PBXBuildFile; productRef = 75290AC526719157000F4255 /* SwiftProtobuf */; };
		75290ACC2671AD1E000F4255 /* WebSocketFramer.swift in Sources */ = {isa = PBXBuildFile; fileRef = 75290ACB2671AD1D000F4255 /* WebSocketFramer.swift */; };
		752A398325CD024C00B1AC40 /* VSCodeIntegration.swift in Sources */ = {isa = PBXBuildFile; fileRef = 752A398225CD024C00B1AC40 /* VSCodeIntegration.swift */; };
		752A398625CD0FE800B1AC40 /* fig-0.0.1.vsix in Resources */ = {isa = PBXBuildFile; fileRef = 752A398525CD0FE800B1AC40 /* fig-0.0.1.vsix */; };
		752C0BE0247A27790077E415 /* editor.html in Resources */ = {isa = PBXBuildFile; fileRef = 752C0BDF247A27790077E415 /* editor.html */; };
		752C0BE2247A33F20077E415 /* viewer.html in Resources */ = {isa = PBXBuildFile; fileRef = 752C0BE1247A33F10077E415 /* viewer.html */; };
		752C0BE4247B44C60077E415 /* finder.html in Resources */ = {isa = PBXBuildFile; fileRef = 752C0BE3247B44C50077E415 /* finder.html */; };
		752C0BE6247C25290077E415 /* display.html in Resources */ = {isa = PBXBuildFile; fileRef = 752C0BE5247C25280077E415 /* display.html */; };
		752D71C525AE9B7200263527 /* ssh.html in Resources */ = {isa = PBXBuildFile; fileRef = 752D71C425AE9B7200263527 /* ssh.html */; };
		752D71C725AECB4B00263527 /* ssh.mp4 in Resources */ = {isa = PBXBuildFile; fileRef = 752D71C625AECB4B00263527 /* ssh.mp4 */; };
		752D71CD25B8A6B300263527 /* Restarter.swift in Sources */ = {isa = PBXBuildFile; fileRef = 752D71CC25B8A6B200263527 /* Restarter.swift */; };
		752E68DD2620F868009E9A7E /* gradle@2x.png in Resources */ = {isa = PBXBuildFile; fileRef = 752E68DA2620F868009E9A7E /* gradle@2x.png */; };
		752E68DE2620F868009E9A7E /* slack@2x.png in Resources */ = {isa = PBXBuildFile; fileRef = 752E68DB2620F868009E9A7E /* slack@2x.png */; };
		752E68DF2620F868009E9A7E /* yarn@2x.png in Resources */ = {isa = PBXBuildFile; fileRef = 752E68DC2620F868009E9A7E /* yarn@2x.png */; };
		752E68ED2620F885009E9A7E /* azure@2x.png in Resources */ = {isa = PBXBuildFile; fileRef = 752E68E02620F882009E9A7E /* azure@2x.png */; };
		752E68EE2620F885009E9A7E /* box@2x.png in Resources */ = {isa = PBXBuildFile; fileRef = 752E68E12620F883009E9A7E /* box@2x.png */; };
		752E68EF2620F885009E9A7E /* gitlab@2x.png in Resources */ = {isa = PBXBuildFile; fileRef = 752E68E22620F883009E9A7E /* gitlab@2x.png */; };
		752E68F02620F885009E9A7E /* template@2x.png in Resources */ = {isa = PBXBuildFile; fileRef = 752E68E32620F883009E9A7E /* template@2x.png */; };
		752E68F12620F885009E9A7E /* firebase@2x.png in Resources */ = {isa = PBXBuildFile; fileRef = 752E68E42620F883009E9A7E /* firebase@2x.png */; };
		752E68F22620F885009E9A7E /* android@2x.png in Resources */ = {isa = PBXBuildFile; fileRef = 752E68E52620F884009E9A7E /* android@2x.png */; };
		752E68F32620F885009E9A7E /* aws@2x.png in Resources */ = {isa = PBXBuildFile; fileRef = 752E68E62620F884009E9A7E /* aws@2x.png */; };
		752E68F42620F885009E9A7E /* characters@2x.png in Resources */ = {isa = PBXBuildFile; fileRef = 752E68E72620F884009E9A7E /* characters@2x.png */; };
		752E68F52620F885009E9A7E /* gcloud@2x.png in Resources */ = {isa = PBXBuildFile; fileRef = 752E68E82620F884009E9A7E /* gcloud@2x.png */; };
		752E68F62620F885009E9A7E /* netlify@2x.png in Resources */ = {isa = PBXBuildFile; fileRef = 752E68E92620F884009E9A7E /* netlify@2x.png */; };
		752E68F72620F885009E9A7E /* vercel@2x.png in Resources */ = {isa = PBXBuildFile; fileRef = 752E68EA2620F884009E9A7E /* vercel@2x.png */; };
		752E68F82620F885009E9A7E /* github@2x.png in Resources */ = {isa = PBXBuildFile; fileRef = 752E68EB2620F884009E9A7E /* github@2x.png */; };
		752E68F92620F885009E9A7E /* apple@2x.png in Resources */ = {isa = PBXBuildFile; fileRef = 752E68EC2620F884009E9A7E /* apple@2x.png */; };
		754316F726E08F5C00188887 /* AppDelegate.swift in Sources */ = {isa = PBXBuildFile; fileRef = 754316F626E08F5C00188887 /* AppDelegate.swift */; };
		754316FB26E08F5D00188887 /* Assets.xcassets in Resources */ = {isa = PBXBuildFile; fileRef = 754316FA26E08F5D00188887 /* Assets.xcassets */; };
		754316FE26E08F5D00188887 /* Preview Assets.xcassets in Resources */ = {isa = PBXBuildFile; fileRef = 754316FD26E08F5D00188887 /* Preview Assets.xcassets */; };
		7543170126E08F5D00188887 /* Main.storyboard in Resources */ = {isa = PBXBuildFile; fileRef = 754316FF26E08F5D00188887 /* Main.storyboard */; };
		7543170826E0901B00188887 /* FigIMKInputController.swift in Sources */ = {isa = PBXBuildFile; fileRef = 7543170726E0901B00188887 /* FigIMKInputController.swift */; };
		7545657527715785002A59EA /* TabbyIntegration.swift in Sources */ = {isa = PBXBuildFile; fileRef = 7545657427715785002A59EA /* TabbyIntegration.swift */; };
		7545657A2773CB9F002A59EA /* JetBrainsIntegration.swift in Sources */ = {isa = PBXBuildFile; fileRef = 754565792773CB9F002A59EA /* JetBrainsIntegration.swift */; };
		7545657C2773EB0B002A59EA /* PropertyList.swift in Sources */ = {isa = PBXBuildFile; fileRef = 7545657B2773EB0B002A59EA /* PropertyList.swift */; };
		7545657F2773F275002A59EA /* ZIPFoundation in Frameworks */ = {isa = PBXBuildFile; productRef = 7545657E2773F275002A59EA /* ZIPFoundation */; };
		754565812773F3C9002A59EA /* jetbrains-extension-2.0.0.zip in Resources */ = {isa = PBXBuildFile; fileRef = 754565802773F3C9002A59EA /* jetbrains-extension-2.0.0.zip */; };
		754569FC272A05C200C7588F /* CommandHandlers.swift in Sources */ = {isa = PBXBuildFile; fileRef = 754569FB272A05C200C7588F /* CommandHandlers.swift */; };
		7546F5B3271660BA0077359F /* Constants.swift in Sources */ = {isa = PBXBuildFile; fileRef = 7546F5B2271660BA0077359F /* Constants.swift */; };
		754D31B525759D900020CED4 /* tutorial.html in Resources */ = {isa = PBXBuildFile; fileRef = 754D31B425759D900020CED4 /* tutorial.html */; };
		75543FD0268AC6E5003221DF /* fig-0.0.4.vsix in Resources */ = {isa = PBXBuildFile; fileRef = 75543FCF268AC6E5003221DF /* fig-0.0.4.vsix */; };
		755950D4275EC6CC00B9FB5C /* Socket in Frameworks */ = {isa = PBXBuildFile; productRef = 755950D3275EC6CC00B9FB5C /* Socket */; };
		755D0DE2247EFAE10074AB5C /* Logging.swift in Sources */ = {isa = PBXBuildFile; fileRef = 755D0DE1247EFAE10074AB5C /* Logging.swift */; };
		755D0DE4247F038B0074AB5C /* logs.html in Resources */ = {isa = PBXBuildFile; fileRef = 755D0DE3247F038B0074AB5C /* logs.html */; };
		755D0F512482D4920074AB5C /* HotKey in Frameworks */ = {isa = PBXBuildFile; productRef = 755D0F502482D4920074AB5C /* HotKey */; };
		755D27BA272242690080B4B8 /* FigTerm.swift in Sources */ = {isa = PBXBuildFile; fileRef = 755D27B9272242690080B4B8 /* FigTerm.swift */; };
		755D27C2272772280080B4B8 /* fig-0.0.5.vsix in Resources */ = {isa = PBXBuildFile; fileRef = 755D27C1272772280080B4B8 /* fig-0.0.5.vsix */; };
		755EC8CF266997A700CBEF57 /* settings in Resources */ = {isa = PBXBuildFile; fileRef = 755EC8CE266997A600CBEF57 /* settings */; };
		755FC554268D09DE00966027 /* UpdateService.swift in Sources */ = {isa = PBXBuildFile; fileRef = 755FC553268D09DE00966027 /* UpdateService.swift */; };
		756127C3274380BF007F26EA /* pty.c in Sources */ = {isa = PBXBuildFile; fileRef = 756127C2274380BF007F26EA /* pty.c */; };
		7564AE6F265C9DCE0040BD4C /* discord@2x.png in Resources */ = {isa = PBXBuildFile; fileRef = 7564AE6E265C9DCD0040BD4C /* discord@2x.png */; };
		75675955244634AD006AA988 /* AppDelegate.swift in Sources */ = {isa = PBXBuildFile; fileRef = 75675954244634AD006AA988 /* AppDelegate.swift */; };
		75675959244634B2006AA988 /* Assets.xcassets in Resources */ = {isa = PBXBuildFile; fileRef = 75675958244634B2006AA988 /* Assets.xcassets */; };
		7567595C244634B2006AA988 /* Preview Assets.xcassets in Resources */ = {isa = PBXBuildFile; fileRef = 7567595B244634B2006AA988 /* Preview Assets.xcassets */; };
		7567595F244634B2006AA988 /* Main.storyboard in Resources */ = {isa = PBXBuildFile; fileRef = 7567595D244634B2006AA988 /* Main.storyboard */; };
		7567596B244634B2006AA988 /* figTests.swift in Sources */ = {isa = PBXBuildFile; fileRef = 7567596A244634B2006AA988 /* figTests.swift */; };
		75675976244634B2006AA988 /* figUITests.swift in Sources */ = {isa = PBXBuildFile; fileRef = 75675975244634B2006AA988 /* figUITests.swift */; };
		756759972446C44C006AA988 /* String+Shell.swift in Sources */ = {isa = PBXBuildFile; fileRef = 756759962446C44C006AA988 /* String+Shell.swift */; };
		756759D424498CA0006AA988 /* WebViewController.swift in Sources */ = {isa = PBXBuildFile; fileRef = 756759D324498CA0006AA988 /* WebViewController.swift */; };
		7568203126003BDF0006FE78 /* Settings.swift in Sources */ = {isa = PBXBuildFile; fileRef = 7568203026003BDF0006FE78 /* Settings.swift */; };
		756967FF2718E0300029F063 /* WebArchiver in Frameworks */ = {isa = PBXBuildFile; productRef = 756967FE2718E0300029F063 /* WebArchiver */; };
		756968012718FF600029F063 /* WebArchive.swift in Sources */ = {isa = PBXBuildFile; fileRef = 756968002718FF600029F063 /* WebArchive.swift */; };
		756968032719450A0029F063 /* API+App.swift in Sources */ = {isa = PBXBuildFile; fileRef = 756968022719450A0029F063 /* API+App.swift */; };
		756FE62E278E0B9A0017EC99 /* LaunchAgent.swift in Sources */ = {isa = PBXBuildFile; fileRef = 756FE62D278E0B9A0017EC99 /* LaunchAgent.swift */; };
		756FE631278F59070017EC99 /* MissionControl.swift in Sources */ = {isa = PBXBuildFile; fileRef = 756FE630278F59070017EC99 /* MissionControl.swift */; };
		7571775726F3B8A80071AE10 /* FigInputMethod.app in Embed Input Method */ = {isa = PBXBuildFile; fileRef = 754316F426E08F5C00188887 /* FigInputMethod.app */; settings = {ATTRIBUTES = (RemoveHeadersOnCopy, ); }; };
		7571775926F3E4CA0071AE10 /* settings.html in Resources */ = {isa = PBXBuildFile; fileRef = 7571775826F3E4CA0071AE10 /* settings.html */; };
		7571778326F91BF50071AE10 /* AppleTerminalIntegration.swift in Sources */ = {isa = PBXBuildFile; fileRef = 7571778226F91BF50071AE10 /* AppleTerminalIntegration.swift */; };
		75738F1E26DDAB760086D972 /* InputMethod.swift in Sources */ = {isa = PBXBuildFile; fileRef = 75738F1D26DDAB760086D972 /* InputMethod.swift */; };
		7573F15B2602B4E000C833FA /* alert@2x.png in Resources */ = {isa = PBXBuildFile; fileRef = 7573F1592602B4E000C833FA /* alert@2x.png */; };
		7573F15C2602B4E000C833FA /* invite@2x.png in Resources */ = {isa = PBXBuildFile; fileRef = 7573F15A2602B4E000C833FA /* invite@2x.png */; };
		7573F160260BC71000C833FA /* LoginItems.swift in Sources */ = {isa = PBXBuildFile; fileRef = 7573F15F260BC70F00C833FA /* LoginItems.swift */; };
		7575D44F26D5D35000D0C8D7 /* API.swift in Sources */ = {isa = PBXBuildFile; fileRef = 7575D44E26D5D35000D0C8D7 /* API.swift */; };
		7577124725648DFB0011FF48 /* ps.c in Sources */ = {isa = PBXBuildFile; fileRef = 7577124625648DFB0011FF48 /* ps.c */; };
		757712492564D94A0011FF48 /* ProcessStatus.swift in Sources */ = {isa = PBXBuildFile; fileRef = 757712482564D9490011FF48 /* ProcessStatus.swift */; };
		757A85F8270E46A40017996A /* figterm in Embed figterm & helpers */ = {isa = PBXBuildFile; fileRef = "figterm-0000000000000000" /* figterm */; settings = {ATTRIBUTES = (CodeSignOnCopy, ); }; };
		757A85F9270E46A40017996A /* fig_callback in Embed figterm & helpers */ = {isa = PBXBuildFile; fileRef = "fig_callback-00000000000" /* fig_callback */; settings = {ATTRIBUTES = (CodeSignOnCopy, ); }; };
		757A85FA270E46A40017996A /* fig_get_shell in Embed figterm & helpers */ = {isa = PBXBuildFile; fileRef = "fig_get_shell-0000000000" /* fig_get_shell */; settings = {ATTRIBUTES = (CodeSignOnCopy, ); }; };
		757AF4C826BC73FA00349764 /* WindowPositioning.swift in Sources */ = {isa = PBXBuildFile; fileRef = 757AF4C726BC73FA00349764 /* WindowPositioning.swift */; };
		757CA86724859461002A64A8 /* AppMover.swift in Sources */ = {isa = PBXBuildFile; fileRef = 757CA86624859461002A64A8 /* AppMover.swift */; };
		757CA88624876043002A64A8 /* error.html in Resources */ = {isa = PBXBuildFile; fileRef = 757CA88524876042002A64A8 /* error.html */; };
		757CA88A248AD58C002A64A8 /* onboarding.html in Resources */ = {isa = PBXBuildFile; fileRef = 757CA889248AD58C002A64A8 /* onboarding.html */; };
		757CA88F248B0D31002A64A8 /* cli.png in Resources */ = {isa = PBXBuildFile; fileRef = 757CA88E248B0D31002A64A8 /* cli.png */; };
		757CA891248B2799002A64A8 /* cli.html in Resources */ = {isa = PBXBuildFile; fileRef = 757CA890248B2798002A64A8 /* cli.html */; };
		757CA893248B28E3002A64A8 /* landing.html in Resources */ = {isa = PBXBuildFile; fileRef = 757CA892248B28E3002A64A8 /* landing.html */; };
		757CA895248B291E002A64A8 /* permissions.html in Resources */ = {isa = PBXBuildFile; fileRef = 757CA894248B291E002A64A8 /* permissions.html */; };
		757CA897248C108E002A64A8 /* css in Resources */ = {isa = PBXBuildFile; fileRef = 757CA896248C108D002A64A8 /* css */; };
		757CA899248C10AD002A64A8 /* fonts in Resources */ = {isa = PBXBuildFile; fileRef = 757CA898248C10AD002A64A8 /* fonts */; };
		757CA89B248C18F1002A64A8 /* done.html in Resources */ = {isa = PBXBuildFile; fileRef = 757CA89A248C18F0002A64A8 /* done.html */; };
		757CA89D248C1F50002A64A8 /* demo4onboarding.mp4 in Resources */ = {isa = PBXBuildFile; fileRef = 757CA89C248C1F50002A64A8 /* demo4onboarding.mp4 */; };
		757CA89F248D628F002A64A8 /* sidebar.html in Resources */ = {isa = PBXBuildFile; fileRef = 757CA89E248D628E002A64A8 /* sidebar.html */; };
		75809B0E24BFA64D00BFFB3E /* TelemetryService.swift in Sources */ = {isa = PBXBuildFile; fileRef = 75809B0D24BFA64D00BFFB3E /* TelemetryService.swift */; };
		7583A12E273CF261001DF86B /* PathHelper.swift in Sources */ = {isa = PBXBuildFile; fileRef = 7583A12D273CF261001DF86B /* PathHelper.swift */; };
		7584EFC927A4D69400E17EC9 /* tabby-integration.js in Resources */ = {isa = PBXBuildFile; fileRef = 7584EFC827A4D69400E17EC9 /* tabby-integration.js */; };
		7587B4D824F97F9E00E355E4 /* ShellHooksManager.swift in Sources */ = {isa = PBXBuildFile; fileRef = 7587B4D724F97F9E00E355E4 /* ShellHooksManager.swift */; };
		759113C12783A47900340B25 /* AXSwift in Frameworks */ = {isa = PBXBuildFile; productRef = 759113C02783A47900340B25 /* AXSwift */; };
		75915DFE27210A4C005A9909 /* FigAPIBindings in Frameworks */ = {isa = PBXBuildFile; productRef = 75915DFD27210A4C005A9909 /* FigAPIBindings */; };
		75915E002722044D005A9909 /* API.js in Resources */ = {isa = PBXBuildFile; fileRef = 75915DFF2722044D005A9909 /* API.js */; };
		759F987C25BF903900EC3407 /* Accessibility.swift in Sources */ = {isa = PBXBuildFile; fileRef = 759F987B25BF903900EC3407 /* Accessibility.swift */; };
		759F988225BFF0FF00EC3407 /* commandkey@2x.png in Resources */ = {isa = PBXBuildFile; fileRef = 759F987E25BFF0FE00EC3407 /* commandkey@2x.png */; };
		759F988325BFF0FF00EC3407 /* database@2x.png in Resources */ = {isa = PBXBuildFile; fileRef = 759F987F25BFF0FE00EC3407 /* database@2x.png */; };
		759F988425BFF0FF00EC3407 /* package@2x.png in Resources */ = {isa = PBXBuildFile; fileRef = 759F988025BFF0FE00EC3407 /* package@2x.png */; };
		759F988925BFF8B000EC3407 /* npm@2x.png in Resources */ = {isa = PBXBuildFile; fileRef = 759F988525BFF8B000EC3407 /* npm@2x.png */; };
		759F988A25BFF8B000EC3407 /* kubernetes@2x.png in Resources */ = {isa = PBXBuildFile; fileRef = 759F988625BFF8B000EC3407 /* kubernetes@2x.png */; };
		759F988B25BFF8B000EC3407 /* twitter@2x.png in Resources */ = {isa = PBXBuildFile; fileRef = 759F988725BFF8B000EC3407 /* twitter@2x.png */; };
		759F988C25BFF8B000EC3407 /* docker@2x.png in Resources */ = {isa = PBXBuildFile; fileRef = 759F988825BFF8B000EC3407 /* docker@2x.png */; };
		759F988E25BFFAE500EC3407 /* heroku@2x.png in Resources */ = {isa = PBXBuildFile; fileRef = 759F988D25BFFAE500EC3407 /* heroku@2x.png */; };
		75A0A71926F1A79A008FAD70 /* KittyIntegration.swift in Sources */ = {isa = PBXBuildFile; fileRef = 75A0A71826F1A79A008FAD70 /* KittyIntegration.swift */; };
		75A0A71B26F1A7CE008FAD70 /* kitty-integration.py in Resources */ = {isa = PBXBuildFile; fileRef = 75A0A71A26F1A7CE008FAD70 /* kitty-integration.py */; };
		75A0A71D26F27E3D008FAD70 /* SemanticVersion.swift in Sources */ = {isa = PBXBuildFile; fileRef = 75A0A71C26F27E3D008FAD70 /* SemanticVersion.swift */; };
		75A4521025A83E5600107D2C /* remote_cwd.sh in Resources */ = {isa = PBXBuildFile; fileRef = 75A4520F25A839F500107D2C /* remote_cwd.sh */; };
		75A4521425AD367E00107D2C /* Feedback.swift in Sources */ = {isa = PBXBuildFile; fileRef = 75A4521325AD367E00107D2C /* Feedback.swift */; };
		75A4521A25AE2E6B00107D2C /* CommandIntegration.swift in Sources */ = {isa = PBXBuildFile; fileRef = 75A4521925AE2E6A00107D2C /* CommandIntegration.swift */; };
		75A4A29825C8D855002EFD6B /* node@2x.png in Resources */ = {isa = PBXBuildFile; fileRef = 75A4A29525C8D855002EFD6B /* node@2x.png */; };
		75A4A29925C8D855002EFD6B /* git@2x.png in Resources */ = {isa = PBXBuildFile; fileRef = 75A4A29625C8D855002EFD6B /* git@2x.png */; };
		75A4A29A25C8D855002EFD6B /* commit@2x.png in Resources */ = {isa = PBXBuildFile; fileRef = 75A4A29725C8D855002EFD6B /* commit@2x.png */; };
		75A4A29E25C91471002EFD6B /* debugger-2-trimmed.mp4 in Resources */ = {isa = PBXBuildFile; fileRef = 75A4A29D25C91471002EFD6B /* debugger-2-trimmed.mp4 */; };
		75A4A2A025CA0D46002EFD6B /* Autocomplete.swift in Sources */ = {isa = PBXBuildFile; fileRef = 75A4A29F25CA0D46002EFD6B /* Autocomplete.swift */; };
		75AA24DA25A7E8B000A51E9D /* lsof.m in Sources */ = {isa = PBXBuildFile; fileRef = 75AA24D925A7E8B000A51E9D /* lsof.m */; };
		75ACFE7A274442C7003C22EE /* PTYProcess.swift in Sources */ = {isa = PBXBuildFile; fileRef = 75ACFE79274442C7003C22EE /* PTYProcess.swift */; };
		75ACFE7C274C3424003C22EE /* Utilities.swift in Sources */ = {isa = PBXBuildFile; fileRef = 75ACFE7B274C3424003C22EE /* Utilities.swift */; };
		75ACFE7E27556BC1003C22EE /* TerminalSessionLinkingTests.swift in Sources */ = {isa = PBXBuildFile; fileRef = 75ACFE7D27556BC1003C22EE /* TerminalSessionLinkingTests.swift */; };
		75ACFE8027556D7A003C22EE /* TerminalSessionLinkingService.swift in Sources */ = {isa = PBXBuildFile; fileRef = 75ACFE7F27556D7A003C22EE /* TerminalSessionLinkingService.swift */; };
		75ACFE842755B958003C22EE /* IPC+Notifications.swift in Sources */ = {isa = PBXBuildFile; fileRef = 75ACFE832755B958003C22EE /* IPC+Notifications.swift */; };
		75ACFE862755BEBE003C22EE /* WindowMetadataService.swift in Sources */ = {isa = PBXBuildFile; fileRef = 75ACFE852755BEBE003C22EE /* WindowMetadataService.swift */; };
		75AEF2E425C3C34A00D78431 /* Diagnostic.swift in Sources */ = {isa = PBXBuildFile; fileRef = 75AEF2E325C3C34A00D78431 /* Diagnostic.swift */; };
		75AEF2E625C3DEAF00D78431 /* DockerIntegration.swift in Sources */ = {isa = PBXBuildFile; fileRef = 75AEF2E525C3DEAF00D78431 /* DockerIntegration.swift */; };
		75AEF2EA25C4C34D00D78431 /* SecureKeyboardInput.swift in Sources */ = {isa = PBXBuildFile; fileRef = 75AEF2E925C4C34D00D78431 /* SecureKeyboardInput.swift */; };
		75AEF2EE25C5062E00D78431 /* WindowObserver.swift in Sources */ = {isa = PBXBuildFile; fileRef = 75AEF2ED25C5062E00D78431 /* WindowObserver.swift */; };
		75B0A07E25BB746600FCD89A /* debugger.html in Resources */ = {isa = PBXBuildFile; fileRef = 75B0A07D25BB746600FCD89A /* debugger.html */; };
		75B0A08025BB74C700FCD89A /* fig-context-indicator.png in Resources */ = {isa = PBXBuildFile; fileRef = 75B0A07F25BB74C700FCD89A /* fig-context-indicator.png */; };
		75B0A08425BB759E00FCD89A /* trimmed-debugger.mp4 in Resources */ = {isa = PBXBuildFile; fileRef = 75B0A08325BB759E00FCD89A /* trimmed-debugger.mp4 */; };
		75B0A08625BB94DF00FCD89A /* debugger-only.mp4 in Resources */ = {isa = PBXBuildFile; fileRef = 75B0A08525BB94DE00FCD89A /* debugger-only.mp4 */; };
		75B0A08C25BBC7A300FCD89A /* autoc.mp4 in Resources */ = {isa = PBXBuildFile; fileRef = 75B0A08B25BBC7A300FCD89A /* autoc.mp4 */; };
		75B0A08E25BBC9B800FCD89A /* privacy.html in Resources */ = {isa = PBXBuildFile; fileRef = 75B0A08D25BBC9B800FCD89A /* privacy.html */; };
		75B199322501A3DA00F38EA8 /* KeyboardLayout.swift in Sources */ = {isa = PBXBuildFile; fileRef = 75B199312501A3DA00F38EA8 /* KeyboardLayout.swift */; };
		75B199342504190900F38EA8 /* Keycode.swift in Sources */ = {isa = PBXBuildFile; fileRef = 75B199332504190900F38EA8 /* Keycode.swift */; };
		75B1993625042B2C00F38EA8 /* autocomplete.html in Resources */ = {isa = PBXBuildFile; fileRef = 75B1993525042B2C00F38EA8 /* autocomplete.html */; };
		75B4283626FABAAC003C9DE5 /* FileSystem.swift in Sources */ = {isa = PBXBuildFile; fileRef = 75B4283526FABAAC003C9DE5 /* FileSystem.swift */; };
		75B7931A24BB897F0073AAC6 /* PseudoTerminalService.swift in Sources */ = {isa = PBXBuildFile; fileRef = 75B7931924BB897F0073AAC6 /* PseudoTerminalService.swift */; };
		75B850E52703D8FF00891A78 /* API+Extensions.swift in Sources */ = {isa = PBXBuildFile; fileRef = 75B850E42703D8FF00891A78 /* API+Extensions.swift */; };
		75BF28A8270E9B9200E7C914 /* API+Constants.swift in Sources */ = {isa = PBXBuildFile; fileRef = 75BF28A7270E9B9200E7C914 /* API+Constants.swift */; };
		75C0711D244AC3B2002DF69F /* index.html in Resources */ = {isa = PBXBuildFile; fileRef = 75C0711C244AC3B2002DF69F /* index.html */; };
		75C07120244BB441002DF69F /* CompanionViewController.swift in Sources */ = {isa = PBXBuildFile; fileRef = 75C0711F244BB441002DF69F /* CompanionViewController.swift */; };
		75C07122244BB65D002DF69F /* ShellBridge.swift in Sources */ = {isa = PBXBuildFile; fileRef = 75C07121244BB65D002DF69F /* ShellBridge.swift */; };
		75C07124244BE45A002DF69F /* CompanionWindow.swift in Sources */ = {isa = PBXBuildFile; fileRef = 75C07123244BE45A002DF69F /* CompanionWindow.swift */; };
		75C0EBD3253E336E001964DE /* TerminalUsageTelemetry.swift in Sources */ = {isa = PBXBuildFile; fileRef = 75C0EBD2253E336E001964DE /* TerminalUsageTelemetry.swift */; };
		75C16D4826FD1EB400C83296 /* API+NotificationCenter.swift in Sources */ = {isa = PBXBuildFile; fileRef = 75C16D4726FD1EB400C83296 /* API+NotificationCenter.swift */; };
		75C57C142581C0700065741E /* ioreg.c in Sources */ = {isa = PBXBuildFile; fileRef = 75C57C132581C0700065741E /* ioreg.c */; };
		75C8A1602649E712001B69DA /* fig-0.0.2.vsix in Resources */ = {isa = PBXBuildFile; fileRef = 75C8A15F2649E712001B69DA /* fig-0.0.2.vsix */; };
		75CFDBDF24EDB2E900F00CAE /* Onboarding.swift in Sources */ = {isa = PBXBuildFile; fileRef = 75CFDBDE24EDB2E900F00CAE /* Onboarding.swift */; };
		75CFDBE224EDE31800F00CAE /* Sentry in Frameworks */ = {isa = PBXBuildFile; productRef = 75CFDBE124EDE31800F00CAE /* Sentry */; };
		75D1ECB426EFE55A00BC8A04 /* AlacrittyIntegration.swift in Sources */ = {isa = PBXBuildFile; fileRef = 75D1ECB326EFE55A00BC8A04 /* AlacrittyIntegration.swift */; };
		75D1ECBE26F15F4500BC8A04 /* TerminalIntegrationProvider.swift in Sources */ = {isa = PBXBuildFile; fileRef = 75D1ECBD26F15F4500BC8A04 /* TerminalIntegrationProvider.swift */; };
		75D1ECC026F1658300BC8A04 /* InstallationStatus.swift in Sources */ = {isa = PBXBuildFile; fileRef = 75D1ECBF26F1658300BC8A04 /* InstallationStatus.swift */; };
		75D53AA4276D2095006A52C1 /* fig-0.0.6.vsix in Resources */ = {isa = PBXBuildFile; fileRef = 75D53AA3276D2095006A52C1 /* fig-0.0.6.vsix */; };
		75D9225627697A4600208A0C /* accessibility.html in Resources */ = {isa = PBXBuildFile; fileRef = 75D9225527697A4600208A0C /* accessibility.html */; };
		75DA86A325EDB05100722F1D /* Integrations.swift in Sources */ = {isa = PBXBuildFile; fileRef = 75DA86A225EDB05100722F1D /* Integrations.swift */; };
		75DA86A525EEBD7500722F1D /* Alert.swift in Sources */ = {isa = PBXBuildFile; fileRef = 75DA86A425EEBD7400722F1D /* Alert.swift */; };
		75DA86A925EF145E00722F1D /* TmuxIntegration.swift in Sources */ = {isa = PBXBuildFile; fileRef = 75DA86A825EF145E00722F1D /* TmuxIntegration.swift */; };
		75DAA5F2276D2BAD00F6CE37 /* permissions.mp4 in Resources */ = {isa = PBXBuildFile; fileRef = 75DAA5F1276D2BAD00F6CE37 /* permissions.mp4 */; };
		75DF864A26F31756003F32A5 /* cpu@2x.png in Resources */ = {isa = PBXBuildFile; fileRef = 751DC66226EBF3B500697DFB /* cpu@2x.png */; };
		75E993F22515A6DD000BE6BE /* statusbar@2x.png in Resources */ = {isa = PBXBuildFile; fileRef = 75E993F12515A6DD000BE6BE /* statusbar@2x.png */; };
		75E993F52517E226000BE6BE /* AXWindowServer.swift in Sources */ = {isa = PBXBuildFile; fileRef = 75E993F42517E226000BE6BE /* AXWindowServer.swift */; };
		75EB32FC272A0BE700A544DB /* figcli in Embed Command Line Tool */ = {isa = PBXBuildFile; fileRef = "figcli-00000000000000000" /* figcli */; settings = {ATTRIBUTES = (CodeSignOnCopy, ); }; };
		75EB32FE272C89D100A544DB /* API+Icon.swift in Sources */ = {isa = PBXBuildFile; fileRef = 75EB32FD272C89D100A544DB /* API+Icon.swift */; };
		75EB570B267AAE5B00F10C64 /* fig-iterm-integration.scpt in Resources */ = {isa = PBXBuildFile; fileRef = 75EB570A267AAE5B00F10C64 /* fig-iterm-integration.scpt */; };
		75EB592B258D98A7002915E7 /* BiMap.swift in Sources */ = {isa = PBXBuildFile; fileRef = 75EB592A258D98A7002915E7 /* BiMap.swift */; };
		75EB592D258DD771002915E7 /* TTY.swift in Sources */ = {isa = PBXBuildFile; fileRef = 75EB592C258DD771002915E7 /* TTY.swift */; };
		75EDDC4E25D23773003AECC6 /* HyperIntegration.swift in Sources */ = {isa = PBXBuildFile; fileRef = 75EDDC4D25D23773003AECC6 /* HyperIntegration.swift */; };
		75EDDC5125D24755003AECC6 /* hyper-integration.js in Resources */ = {isa = PBXBuildFile; fileRef = 75EDDC5025D24755003AECC6 /* hyper-integration.js */; };
		75EDDC5B25D4BC54003AECC6 /* UnixSocketClient.swift in Sources */ = {isa = PBXBuildFile; fileRef = 75EDDC5A25D4BC53003AECC6 /* UnixSocketClient.swift */; };
		75F7F952261FBDC30005E215 /* UnixSocketServer.swift in Sources */ = {isa = PBXBuildFile; fileRef = 75F7F951261FBDC30005E215 /* UnixSocketServer.swift */; };
		75F7F954262007170005E215 /* IPC.swift in Sources */ = {isa = PBXBuildFile; fileRef = 75F7F953262007170005E215 /* IPC.swift */; };
		75FE40002626A4BD00AC8414 /* Github.swift in Sources */ = {isa = PBXBuildFile; fileRef = 75FE3FFF2626A4BD00AC8414 /* Github.swift */; };
		7A0A41DF2738731900080BCE /* FileSystemTests.swift in Sources */ = {isa = PBXBuildFile; fileRef = 7A0A41DE2738731900080BCE /* FileSystemTests.swift */; };
		7A2C8636273949BE00AE5EB6 /* testable-file-to-read.txt in Resources */ = {isa = PBXBuildFile; fileRef = 7A0A41E22738749200080BCE /* testable-file-to-read.txt */; };
		7A2C8640273951FE00AE5EB6 /* contents-of-this-folder in Resources */ = {isa = PBXBuildFile; fileRef = 7A2C863F273951FE00AE5EB6 /* contents-of-this-folder */; };
		7A9DB5662741A3E6008BD2AA /* DefaultsTest.swift in Sources */ = {isa = PBXBuildFile; fileRef = 7A9DB5652741A3E6008BD2AA /* DefaultsTest.swift */; };
		7AB6B6872740301500428F47 /* NSWorkspaceExtensionTests.swift in Sources */ = {isa = PBXBuildFile; fileRef = 7AB6B6862740301500428F47 /* NSWorkspaceExtensionTests.swift */; };
		7AC30EF8274573F700A4F7AB /* TelemetryTests.swift in Sources */ = {isa = PBXBuildFile; fileRef = 7AC30EF7274573F700A4F7AB /* TelemetryTests.swift */; };
		7AF96D3F273DB3E30006A41B /* ConfigTests.swift in Sources */ = {isa = PBXBuildFile; fileRef = 7AF96D3E273DB3E30006A41B /* ConfigTests.swift */; };
		AB3FB17B27636BF3009EFD9E /* KeypressProvider.swift in Sources */ = {isa = PBXBuildFile; fileRef = AB3FB17A27636BF3009EFD9E /* KeypressProvider.swift */; };
		AB3FB17C27636C64009EFD9E /* Keystroke.swift in Sources */ = {isa = PBXBuildFile; fileRef = 1A63312025A4BE6D00CEA06A /* Keystroke.swift */; };
/* End PBXBuildFile section */

/* Begin PBXContainerItemProxy section */
		754569F92729FFE300C7588F /* PBXContainerItemProxy */ = {
			isa = PBXContainerItemProxy;
			containerPortal = 75675949244634AD006AA988 /* Project object */;
			proxyType = 1;
			remoteGlobalIDString = 754569F52729FF2600C7588F;
			remoteInfo = cli;
		};
		7546F5B027164A1B0077359F /* PBXContainerItemProxy */ = {
			isa = PBXContainerItemProxy;
			containerPortal = 75675949244634AD006AA988 /* Project object */;
			proxyType = 1;
			remoteGlobalIDString = 754316F326E08F5C00188887;
			remoteInfo = FigInputMethod;
		};
		75675967244634B2006AA988 /* PBXContainerItemProxy */ = {
			isa = PBXContainerItemProxy;
			containerPortal = 75675949244634AD006AA988 /* Project object */;
			proxyType = 1;
			remoteGlobalIDString = 75675950244634AD006AA988;
			remoteInfo = fig;
		};
		75675972244634B2006AA988 /* PBXContainerItemProxy */ = {
			isa = PBXContainerItemProxy;
			containerPortal = 75675949244634AD006AA988 /* Project object */;
			proxyType = 1;
			remoteGlobalIDString = 75675950244634AD006AA988;
			remoteInfo = fig;
		};
		757A85BE270E37380017996A /* PBXContainerItemProxy */ = {
			isa = PBXContainerItemProxy;
			containerPortal = 75675949244634AD006AA988 /* Project object */;
			proxyType = 1;
			remoteGlobalIDString = 757A85BA270E31160017996A;
			remoteInfo = figterm;
		};
/* End PBXContainerItemProxy section */

/* Begin PBXCopyFilesBuildPhase section */
		7571775626F3B8910071AE10 /* Embed Input Method */ = {
			isa = PBXCopyFilesBuildPhase;
			buildActionMask = 12;
			dstPath = Contents/Helpers;
			dstSubfolderSpec = 1;
			files = (
				7571775726F3B8A80071AE10 /* FigInputMethod.app in Embed Input Method */,
			);
			name = "Embed Input Method";
			runOnlyForDeploymentPostprocessing = 0;
		};
		757A85C0270E37A90017996A /* Embed figterm & helpers */ = {
			isa = PBXCopyFilesBuildPhase;
			buildActionMask = 12;
			dstPath = "";
			dstSubfolderSpec = 6;
			files = (
				757A85F8270E46A40017996A /* figterm in Embed figterm & helpers */,
				757A85F9270E46A40017996A /* fig_callback in Embed figterm & helpers */,
				757A85FA270E46A40017996A /* fig_get_shell in Embed figterm & helpers */,
			);
			name = "Embed figterm & helpers";
			runOnlyForDeploymentPostprocessing = 0;
		};
		758AEB6324CE8B2F00A15EAF /* Embed Command Line Tool */ = {
			isa = PBXCopyFilesBuildPhase;
			buildActionMask = 12;
			dstPath = "";
			dstSubfolderSpec = 6;
			files = (
				75EB32FC272A0BE700A544DB /* figcli in Embed Command Line Tool */,
			);
			name = "Embed Command Line Tool";
			runOnlyForDeploymentPostprocessing = 0;
		};
/* End PBXCopyFilesBuildPhase section */

/* Begin PBXFileReference section */
		1A63312025A4BE6D00CEA06A /* Keystroke.swift */ = {isa = PBXFileReference; lastKnownFileType = sourcecode.swift; path = Keystroke.swift; sourceTree = "<group>"; };
		750BA10B2733590A00705E63 /* API+IPC.swift */ = {isa = PBXFileReference; lastKnownFileType = sourcecode.swift; path = "API+IPC.swift"; sourceTree = "<group>"; };
		750CF21726A1055F0094D76A /* Config.swift */ = {isa = PBXFileReference; lastKnownFileType = sourcecode.swift; path = Config.swift; sourceTree = "<group>"; };
		7510F8B924A9701000E86F7C /* Private.h */ = {isa = PBXFileReference; lastKnownFileType = sourcecode.c.h; path = Private.h; sourceTree = "<group>"; };
		7510F8BA24A9861E00E86F7C /* fig-Bridging-Header.h */ = {isa = PBXFileReference; lastKnownFileType = sourcecode.c.h; path = "fig-Bridging-Header.h"; sourceTree = "<group>"; };
		7510F8BB24A9861E00E86F7C /* PrivateWindow.h */ = {isa = PBXFileReference; lastKnownFileType = sourcecode.c.h; path = PrivateWindow.h; sourceTree = "<group>"; };
		7510F8BC24A9861E00E86F7C /* PrivateWindow.m */ = {isa = PBXFileReference; lastKnownFileType = sourcecode.c.objc; path = PrivateWindow.m; sourceTree = "<group>"; };
		7510F8BE24A99A4B00E86F7C /* WindowService.swift */ = {isa = PBXFileReference; lastKnownFileType = sourcecode.swift; path = WindowService.swift; sourceTree = "<group>"; };
		7510F8C024A9B32D00E86F7C /* WindowManager.swift */ = {isa = PBXFileReference; lastKnownFileType = sourcecode.swift; path = WindowManager.swift; sourceTree = "<group>"; };
		75186069255B2A090000A7C7 /* flag@2x.png */ = {isa = PBXFileReference; lastKnownFileType = image.png; path = "flag@2x.png"; sourceTree = "<group>"; };
		7518606A255B2A090000A7C7 /* asterisk@2x.png */ = {isa = PBXFileReference; lastKnownFileType = image.png; path = "asterisk@2x.png"; sourceTree = "<group>"; };
		7518606B255B2A090000A7C7 /* option@2x.png */ = {isa = PBXFileReference; lastKnownFileType = image.png; path = "option@2x.png"; sourceTree = "<group>"; };
		7518606C255B2A090000A7C7 /* carrot@2x.png */ = {isa = PBXFileReference; lastKnownFileType = image.png; path = "carrot@2x.png"; sourceTree = "<group>"; };
		7518606D255B2A090000A7C7 /* string@2x.png */ = {isa = PBXFileReference; lastKnownFileType = image.png; path = "string@2x.png"; sourceTree = "<group>"; };
		7518606E255B2A0A0000A7C7 /* command@2x.png */ = {isa = PBXFileReference; lastKnownFileType = image.png; path = "command@2x.png"; sourceTree = "<group>"; };
		751C3BEB24B6910800B5C7FD /* Remote.swift */ = {isa = PBXFileReference; lastKnownFileType = sourcecode.swift; path = Remote.swift; sourceTree = "<group>"; };
		751C3BED24B6915000B5C7FD /* Defaults.swift */ = {isa = PBXFileReference; lastKnownFileType = sourcecode.swift; path = Defaults.swift; sourceTree = "<group>"; };
		751C42F72783EC1100A8E078 /* Carbon.framework */ = {isa = PBXFileReference; lastKnownFileType = wrapper.framework; name = Carbon.framework; path = System/Library/Frameworks/Carbon.framework; sourceTree = SDKROOT; };
		751DC66226EBF3B500697DFB /* cpu@2x.png */ = {isa = PBXFileReference; lastKnownFileType = image.png; path = "cpu@2x.png"; sourceTree = "<group>"; };
		751F7588246D090100E083C8 /* WebBridge.swift */ = {isa = PBXFileReference; lastKnownFileType = sourcecode.swift; path = WebBridge.swift; sourceTree = "<group>"; };
		7520D7F0267D98790034FE2B /* fig-0.0.3.vsix */ = {isa = PBXFileReference; lastKnownFileType = file; path = "fig-0.0.3.vsix"; sourceTree = "<group>"; };
		7520D8112682AEB00034FE2B /* Throttler.swift */ = {isa = PBXFileReference; lastKnownFileType = sourcecode.swift; path = Throttler.swift; sourceTree = "<group>"; };
		75290A7C266B09CB000F4255 /* gear@2x.png */ = {isa = PBXFileReference; lastKnownFileType = image.png; path = "gear@2x.png"; sourceTree = "<group>"; };
		75290AB3267126EB000F4255 /* iTermIntegration.swift */ = {isa = PBXFileReference; lastKnownFileType = sourcecode.swift; path = iTermIntegration.swift; sourceTree = "<group>"; };
		75290ABA26719090000F4255 /* iterm.pb.swift */ = {isa = PBXFileReference; fileEncoding = 4; lastKnownFileType = sourcecode.swift; path = iterm.pb.swift; sourceTree = "<group>"; };
		75290ABB26719090000F4255 /* iterm.proto */ = {isa = PBXFileReference; fileEncoding = 4; lastKnownFileType = sourcecode.protobuf; path = iterm.proto; sourceTree = "<group>"; };
		75290ABC26719090000F4255 /* README */ = {isa = PBXFileReference; fileEncoding = 4; lastKnownFileType = text; path = README; sourceTree = "<group>"; };
		75290ACB2671AD1D000F4255 /* WebSocketFramer.swift */ = {isa = PBXFileReference; lastKnownFileType = sourcecode.swift; path = WebSocketFramer.swift; sourceTree = "<group>"; };
		752A398225CD024C00B1AC40 /* VSCodeIntegration.swift */ = {isa = PBXFileReference; lastKnownFileType = sourcecode.swift; path = VSCodeIntegration.swift; sourceTree = "<group>"; };
		752A398525CD0FE800B1AC40 /* fig-0.0.1.vsix */ = {isa = PBXFileReference; lastKnownFileType = file; path = "fig-0.0.1.vsix"; sourceTree = "<group>"; };
		752C0BDF247A27790077E415 /* editor.html */ = {isa = PBXFileReference; lastKnownFileType = text.html; path = editor.html; sourceTree = "<group>"; };
		752C0BE1247A33F10077E415 /* viewer.html */ = {isa = PBXFileReference; lastKnownFileType = text.html; path = viewer.html; sourceTree = "<group>"; };
		752C0BE3247B44C50077E415 /* finder.html */ = {isa = PBXFileReference; lastKnownFileType = text.html; path = finder.html; sourceTree = "<group>"; };
		752C0BE5247C25280077E415 /* display.html */ = {isa = PBXFileReference; lastKnownFileType = text.html; path = display.html; sourceTree = "<group>"; };
		752D71C425AE9B7200263527 /* ssh.html */ = {isa = PBXFileReference; lastKnownFileType = text.html; path = ssh.html; sourceTree = "<group>"; };
		752D71C625AECB4B00263527 /* ssh.mp4 */ = {isa = PBXFileReference; lastKnownFileType = file; path = ssh.mp4; sourceTree = "<group>"; };
		752D71CC25B8A6B200263527 /* Restarter.swift */ = {isa = PBXFileReference; lastKnownFileType = sourcecode.swift; path = Restarter.swift; sourceTree = "<group>"; };
		752E68DA2620F868009E9A7E /* gradle@2x.png */ = {isa = PBXFileReference; lastKnownFileType = image.png; path = "gradle@2x.png"; sourceTree = "<group>"; };
		752E68DB2620F868009E9A7E /* slack@2x.png */ = {isa = PBXFileReference; lastKnownFileType = image.png; path = "slack@2x.png"; sourceTree = "<group>"; };
		752E68DC2620F868009E9A7E /* yarn@2x.png */ = {isa = PBXFileReference; lastKnownFileType = image.png; path = "yarn@2x.png"; sourceTree = "<group>"; };
		752E68E02620F882009E9A7E /* azure@2x.png */ = {isa = PBXFileReference; lastKnownFileType = image.png; path = "azure@2x.png"; sourceTree = "<group>"; };
		752E68E12620F883009E9A7E /* box@2x.png */ = {isa = PBXFileReference; lastKnownFileType = image.png; path = "box@2x.png"; sourceTree = "<group>"; };
		752E68E22620F883009E9A7E /* gitlab@2x.png */ = {isa = PBXFileReference; lastKnownFileType = image.png; path = "gitlab@2x.png"; sourceTree = "<group>"; };
		752E68E32620F883009E9A7E /* template@2x.png */ = {isa = PBXFileReference; lastKnownFileType = image.png; path = "template@2x.png"; sourceTree = "<group>"; };
		752E68E42620F883009E9A7E /* firebase@2x.png */ = {isa = PBXFileReference; lastKnownFileType = image.png; path = "firebase@2x.png"; sourceTree = "<group>"; };
		752E68E52620F884009E9A7E /* android@2x.png */ = {isa = PBXFileReference; lastKnownFileType = image.png; path = "android@2x.png"; sourceTree = "<group>"; };
		752E68E62620F884009E9A7E /* aws@2x.png */ = {isa = PBXFileReference; lastKnownFileType = image.png; path = "aws@2x.png"; sourceTree = "<group>"; };
		752E68E72620F884009E9A7E /* characters@2x.png */ = {isa = PBXFileReference; lastKnownFileType = image.png; path = "characters@2x.png"; sourceTree = "<group>"; };
		752E68E82620F884009E9A7E /* gcloud@2x.png */ = {isa = PBXFileReference; lastKnownFileType = image.png; path = "gcloud@2x.png"; sourceTree = "<group>"; };
		752E68E92620F884009E9A7E /* netlify@2x.png */ = {isa = PBXFileReference; lastKnownFileType = image.png; path = "netlify@2x.png"; sourceTree = "<group>"; };
		752E68EA2620F884009E9A7E /* vercel@2x.png */ = {isa = PBXFileReference; lastKnownFileType = image.png; path = "vercel@2x.png"; sourceTree = "<group>"; };
		752E68EB2620F884009E9A7E /* github@2x.png */ = {isa = PBXFileReference; lastKnownFileType = image.png; path = "github@2x.png"; sourceTree = "<group>"; };
		752E68EC2620F884009E9A7E /* apple@2x.png */ = {isa = PBXFileReference; lastKnownFileType = image.png; path = "apple@2x.png"; sourceTree = "<group>"; };
		754316F426E08F5C00188887 /* FigInputMethod.app */ = {isa = PBXFileReference; explicitFileType = wrapper.application; includeInIndex = 0; path = FigInputMethod.app; sourceTree = BUILT_PRODUCTS_DIR; };
		754316F626E08F5C00188887 /* AppDelegate.swift */ = {isa = PBXFileReference; lastKnownFileType = sourcecode.swift; path = AppDelegate.swift; sourceTree = "<group>"; };
		754316FA26E08F5D00188887 /* Assets.xcassets */ = {isa = PBXFileReference; lastKnownFileType = folder.assetcatalog; path = Assets.xcassets; sourceTree = "<group>"; };
		754316FD26E08F5D00188887 /* Preview Assets.xcassets */ = {isa = PBXFileReference; lastKnownFileType = folder.assetcatalog; path = "Preview Assets.xcassets"; sourceTree = "<group>"; };
		7543170026E08F5D00188887 /* Base */ = {isa = PBXFileReference; lastKnownFileType = file.storyboard; name = Base; path = Base.lproj/Main.storyboard; sourceTree = "<group>"; };
		7543170226E08F5D00188887 /* Info.plist */ = {isa = PBXFileReference; lastKnownFileType = text.plist.xml; path = Info.plist; sourceTree = "<group>"; };
		7543170326E08F5D00188887 /* InputMethod.entitlements */ = {isa = PBXFileReference; lastKnownFileType = text.plist.entitlements; path = InputMethod.entitlements; sourceTree = "<group>"; };
		7543170726E0901B00188887 /* FigIMKInputController.swift */ = {isa = PBXFileReference; lastKnownFileType = sourcecode.swift; path = FigIMKInputController.swift; sourceTree = "<group>"; };
		7545657427715785002A59EA /* TabbyIntegration.swift */ = {isa = PBXFileReference; lastKnownFileType = sourcecode.swift; path = TabbyIntegration.swift; sourceTree = "<group>"; };
		754565792773CB9F002A59EA /* JetBrainsIntegration.swift */ = {isa = PBXFileReference; lastKnownFileType = sourcecode.swift; path = JetBrainsIntegration.swift; sourceTree = "<group>"; };
		7545657B2773EB0B002A59EA /* PropertyList.swift */ = {isa = PBXFileReference; lastKnownFileType = sourcecode.swift; path = PropertyList.swift; sourceTree = "<group>"; };
		754565802773F3C9002A59EA /* jetbrains-extension-2.0.0.zip */ = {isa = PBXFileReference; lastKnownFileType = archive.zip; path = "jetbrains-extension-2.0.0.zip"; sourceTree = "<group>"; };
		754569FB272A05C200C7588F /* CommandHandlers.swift */ = {isa = PBXFileReference; fileEncoding = 4; lastKnownFileType = sourcecode.swift; path = CommandHandlers.swift; sourceTree = "<group>"; };
		7546F5B2271660BA0077359F /* Constants.swift */ = {isa = PBXFileReference; lastKnownFileType = sourcecode.swift; path = Constants.swift; sourceTree = "<group>"; };
		754D31B425759D900020CED4 /* tutorial.html */ = {isa = PBXFileReference; lastKnownFileType = text.html; path = tutorial.html; sourceTree = "<group>"; };
		75543FCF268AC6E5003221DF /* fig-0.0.4.vsix */ = {isa = PBXFileReference; lastKnownFileType = file; path = "fig-0.0.4.vsix"; sourceTree = "<group>"; };
		755D0DE1247EFAE10074AB5C /* Logging.swift */ = {isa = PBXFileReference; lastKnownFileType = sourcecode.swift; path = Logging.swift; sourceTree = "<group>"; };
		755D0DE3247F038B0074AB5C /* logs.html */ = {isa = PBXFileReference; lastKnownFileType = text.html; path = logs.html; sourceTree = "<group>"; };
		755D27B9272242690080B4B8 /* FigTerm.swift */ = {isa = PBXFileReference; lastKnownFileType = sourcecode.swift; path = FigTerm.swift; sourceTree = "<group>"; };
		755D27C1272772280080B4B8 /* fig-0.0.5.vsix */ = {isa = PBXFileReference; lastKnownFileType = file; path = "fig-0.0.5.vsix"; sourceTree = "<group>"; };
		755EC8CE266997A600CBEF57 /* settings */ = {isa = PBXFileReference; lastKnownFileType = folder; path = settings; sourceTree = "<group>"; };
		755FC553268D09DE00966027 /* UpdateService.swift */ = {isa = PBXFileReference; lastKnownFileType = sourcecode.swift; path = UpdateService.swift; sourceTree = "<group>"; };
		756127C1274380BF007F26EA /* pty.h */ = {isa = PBXFileReference; lastKnownFileType = sourcecode.c.h; path = pty.h; sourceTree = "<group>"; };
		756127C2274380BF007F26EA /* pty.c */ = {isa = PBXFileReference; lastKnownFileType = sourcecode.c.c; path = pty.c; sourceTree = "<group>"; };
		7564AE6E265C9DCD0040BD4C /* discord@2x.png */ = {isa = PBXFileReference; lastKnownFileType = image.png; path = "discord@2x.png"; sourceTree = "<group>"; };
		75675951244634AD006AA988 /* fig.app */ = {isa = PBXFileReference; explicitFileType = wrapper.application; includeInIndex = 0; path = fig.app; sourceTree = BUILT_PRODUCTS_DIR; };
		75675954244634AD006AA988 /* AppDelegate.swift */ = {isa = PBXFileReference; lastKnownFileType = sourcecode.swift; path = AppDelegate.swift; sourceTree = "<group>"; };
		75675958244634B2006AA988 /* Assets.xcassets */ = {isa = PBXFileReference; lastKnownFileType = folder.assetcatalog; path = Assets.xcassets; sourceTree = "<group>"; };
		7567595B244634B2006AA988 /* Preview Assets.xcassets */ = {isa = PBXFileReference; lastKnownFileType = folder.assetcatalog; path = "Preview Assets.xcassets"; sourceTree = "<group>"; };
		7567595E244634B2006AA988 /* Base */ = {isa = PBXFileReference; lastKnownFileType = file.storyboard; name = Base; path = Base.lproj/Main.storyboard; sourceTree = "<group>"; };
		75675960244634B2006AA988 /* Info.plist */ = {isa = PBXFileReference; lastKnownFileType = text.plist.xml; path = Info.plist; sourceTree = "<group>"; };
		75675961244634B2006AA988 /* fig.entitlements */ = {isa = PBXFileReference; lastKnownFileType = text.plist.entitlements; path = fig.entitlements; sourceTree = "<group>"; };
		75675966244634B2006AA988 /* figTests.xctest */ = {isa = PBXFileReference; explicitFileType = wrapper.cfbundle; includeInIndex = 0; path = figTests.xctest; sourceTree = BUILT_PRODUCTS_DIR; };
		7567596A244634B2006AA988 /* figTests.swift */ = {isa = PBXFileReference; lastKnownFileType = sourcecode.swift; path = figTests.swift; sourceTree = "<group>"; };
		7567596C244634B2006AA988 /* Info.plist */ = {isa = PBXFileReference; lastKnownFileType = text.plist.xml; path = Info.plist; sourceTree = "<group>"; };
		75675971244634B2006AA988 /* figUITests.xctest */ = {isa = PBXFileReference; explicitFileType = wrapper.cfbundle; includeInIndex = 0; path = figUITests.xctest; sourceTree = BUILT_PRODUCTS_DIR; };
		75675975244634B2006AA988 /* figUITests.swift */ = {isa = PBXFileReference; lastKnownFileType = sourcecode.swift; path = figUITests.swift; sourceTree = "<group>"; };
		75675977244634B2006AA988 /* Info.plist */ = {isa = PBXFileReference; lastKnownFileType = text.plist.xml; path = Info.plist; sourceTree = "<group>"; };
		756759962446C44C006AA988 /* String+Shell.swift */ = {isa = PBXFileReference; lastKnownFileType = sourcecode.swift; path = "String+Shell.swift"; sourceTree = "<group>"; };
		756759D324498CA0006AA988 /* WebViewController.swift */ = {isa = PBXFileReference; lastKnownFileType = sourcecode.swift; path = WebViewController.swift; sourceTree = "<group>"; };
		7568203026003BDF0006FE78 /* Settings.swift */ = {isa = PBXFileReference; lastKnownFileType = sourcecode.swift; path = Settings.swift; sourceTree = "<group>"; };
		756968002718FF600029F063 /* WebArchive.swift */ = {isa = PBXFileReference; lastKnownFileType = sourcecode.swift; path = WebArchive.swift; sourceTree = "<group>"; };
		756968022719450A0029F063 /* API+App.swift */ = {isa = PBXFileReference; lastKnownFileType = sourcecode.swift; path = "API+App.swift"; sourceTree = "<group>"; };
		7569680F271E556B0029F063 /* swift-api-bindings */ = {isa = PBXFileReference; lastKnownFileType = folder; path = "swift-api-bindings"; sourceTree = "<group>"; };
		756FE62D278E0B9A0017EC99 /* LaunchAgent.swift */ = {isa = PBXFileReference; lastKnownFileType = sourcecode.swift; path = LaunchAgent.swift; sourceTree = "<group>"; };
		756FE630278F59070017EC99 /* MissionControl.swift */ = {isa = PBXFileReference; lastKnownFileType = sourcecode.swift; path = MissionControl.swift; sourceTree = "<group>"; };
		7571775826F3E4CA0071AE10 /* settings.html */ = {isa = PBXFileReference; fileEncoding = 4; lastKnownFileType = text.html; path = settings.html; sourceTree = "<group>"; };
		7571778226F91BF50071AE10 /* AppleTerminalIntegration.swift */ = {isa = PBXFileReference; lastKnownFileType = sourcecode.swift; path = AppleTerminalIntegration.swift; sourceTree = "<group>"; };
		75738F1D26DDAB760086D972 /* InputMethod.swift */ = {isa = PBXFileReference; lastKnownFileType = sourcecode.swift; path = InputMethod.swift; sourceTree = "<group>"; };
		7573F1592602B4E000C833FA /* alert@2x.png */ = {isa = PBXFileReference; lastKnownFileType = image.png; path = "alert@2x.png"; sourceTree = "<group>"; };
		7573F15A2602B4E000C833FA /* invite@2x.png */ = {isa = PBXFileReference; lastKnownFileType = image.png; path = "invite@2x.png"; sourceTree = "<group>"; };
		7573F15F260BC70F00C833FA /* LoginItems.swift */ = {isa = PBXFileReference; lastKnownFileType = sourcecode.swift; path = LoginItems.swift; sourceTree = "<group>"; };
		7573F161260BEF7F00C833FA /* figRelease.entitlements */ = {isa = PBXFileReference; lastKnownFileType = text.plist.entitlements; path = figRelease.entitlements; sourceTree = "<group>"; };
		7575D44E26D5D35000D0C8D7 /* API.swift */ = {isa = PBXFileReference; lastKnownFileType = sourcecode.swift; path = API.swift; sourceTree = "<group>"; };
		7577124525648DCD0011FF48 /* ps.h */ = {isa = PBXFileReference; lastKnownFileType = sourcecode.c.h; path = ps.h; sourceTree = "<group>"; };
		7577124625648DFB0011FF48 /* ps.c */ = {isa = PBXFileReference; lastKnownFileType = sourcecode.c.c; path = ps.c; sourceTree = "<group>"; };
		757712482564D9490011FF48 /* ProcessStatus.swift */ = {isa = PBXFileReference; lastKnownFileType = sourcecode.swift; path = ProcessStatus.swift; sourceTree = "<group>"; };
		757AF4C726BC73FA00349764 /* WindowPositioning.swift */ = {isa = PBXFileReference; lastKnownFileType = sourcecode.swift; name = WindowPositioning.swift; path = fig/WindowPositioning.swift; sourceTree = SOURCE_ROOT; };
		757CA86624859461002A64A8 /* AppMover.swift */ = {isa = PBXFileReference; lastKnownFileType = sourcecode.swift; path = AppMover.swift; sourceTree = "<group>"; };
		757CA88524876042002A64A8 /* error.html */ = {isa = PBXFileReference; lastKnownFileType = text.html; path = error.html; sourceTree = "<group>"; };
		757CA887248AD067002A64A8 /* WebViewWindow.swift */ = {isa = PBXFileReference; lastKnownFileType = sourcecode.swift; path = WebViewWindow.swift; sourceTree = "<group>"; };
		757CA889248AD58C002A64A8 /* onboarding.html */ = {isa = PBXFileReference; lastKnownFileType = text.html; path = onboarding.html; sourceTree = "<group>"; };
		757CA88E248B0D31002A64A8 /* cli.png */ = {isa = PBXFileReference; lastKnownFileType = image.png; path = cli.png; sourceTree = "<group>"; };
		757CA890248B2798002A64A8 /* cli.html */ = {isa = PBXFileReference; lastKnownFileType = text.html; path = cli.html; sourceTree = "<group>"; };
		757CA892248B28E3002A64A8 /* landing.html */ = {isa = PBXFileReference; lastKnownFileType = text.html; path = landing.html; sourceTree = "<group>"; };
		757CA894248B291E002A64A8 /* permissions.html */ = {isa = PBXFileReference; lastKnownFileType = text.html; path = permissions.html; sourceTree = "<group>"; };
		757CA896248C108D002A64A8 /* css */ = {isa = PBXFileReference; lastKnownFileType = folder; path = css; sourceTree = "<group>"; };
		757CA898248C10AD002A64A8 /* fonts */ = {isa = PBXFileReference; lastKnownFileType = folder; path = fonts; sourceTree = "<group>"; };
		757CA89A248C18F0002A64A8 /* done.html */ = {isa = PBXFileReference; lastKnownFileType = text.html; path = done.html; sourceTree = "<group>"; };
		757CA89C248C1F50002A64A8 /* demo4onboarding.mp4 */ = {isa = PBXFileReference; lastKnownFileType = file; path = demo4onboarding.mp4; sourceTree = "<group>"; };
		757CA89E248D628E002A64A8 /* sidebar.html */ = {isa = PBXFileReference; fileEncoding = 4; lastKnownFileType = text.html; path = sidebar.html; sourceTree = "<group>"; };
		75809B0D24BFA64D00BFFB3E /* TelemetryService.swift */ = {isa = PBXFileReference; lastKnownFileType = sourcecode.swift; path = TelemetryService.swift; sourceTree = "<group>"; };
		75809B0F24C2C66100BFFB3E /* WebView+Private.h */ = {isa = PBXFileReference; lastKnownFileType = sourcecode.c.h; path = "WebView+Private.h"; sourceTree = "<group>"; };
		7583A12D273CF261001DF86B /* PathHelper.swift */ = {isa = PBXFileReference; lastKnownFileType = sourcecode.swift; path = PathHelper.swift; sourceTree = "<group>"; };
		7584EFC827A4D69400E17EC9 /* tabby-integration.js */ = {isa = PBXFileReference; fileEncoding = 4; lastKnownFileType = sourcecode.javascript; path = "tabby-integration.js"; sourceTree = "<group>"; };
		7587B4D724F97F9E00E355E4 /* ShellHooksManager.swift */ = {isa = PBXFileReference; lastKnownFileType = sourcecode.swift; path = ShellHooksManager.swift; sourceTree = "<group>"; };
		75915DFF2722044D005A9909 /* API.js */ = {isa = PBXFileReference; lastKnownFileType = sourcecode.javascript; path = API.js; sourceTree = "<group>"; };
		759F987B25BF903900EC3407 /* Accessibility.swift */ = {isa = PBXFileReference; lastKnownFileType = sourcecode.swift; path = Accessibility.swift; sourceTree = "<group>"; };
		759F987E25BFF0FE00EC3407 /* commandkey@2x.png */ = {isa = PBXFileReference; lastKnownFileType = image.png; path = "commandkey@2x.png"; sourceTree = "<group>"; };
		759F987F25BFF0FE00EC3407 /* database@2x.png */ = {isa = PBXFileReference; lastKnownFileType = image.png; path = "database@2x.png"; sourceTree = "<group>"; };
		759F988025BFF0FE00EC3407 /* package@2x.png */ = {isa = PBXFileReference; lastKnownFileType = image.png; path = "package@2x.png"; sourceTree = "<group>"; };
		759F988525BFF8B000EC3407 /* npm@2x.png */ = {isa = PBXFileReference; lastKnownFileType = image.png; path = "npm@2x.png"; sourceTree = "<group>"; };
		759F988625BFF8B000EC3407 /* kubernetes@2x.png */ = {isa = PBXFileReference; lastKnownFileType = image.png; path = "kubernetes@2x.png"; sourceTree = "<group>"; };
		759F988725BFF8B000EC3407 /* twitter@2x.png */ = {isa = PBXFileReference; lastKnownFileType = image.png; path = "twitter@2x.png"; sourceTree = "<group>"; };
		759F988825BFF8B000EC3407 /* docker@2x.png */ = {isa = PBXFileReference; lastKnownFileType = image.png; path = "docker@2x.png"; sourceTree = "<group>"; };
		759F988D25BFFAE500EC3407 /* heroku@2x.png */ = {isa = PBXFileReference; lastKnownFileType = image.png; path = "heroku@2x.png"; sourceTree = "<group>"; };
		75A0A71826F1A79A008FAD70 /* KittyIntegration.swift */ = {isa = PBXFileReference; lastKnownFileType = sourcecode.swift; path = KittyIntegration.swift; sourceTree = "<group>"; };
		75A0A71A26F1A7CE008FAD70 /* kitty-integration.py */ = {isa = PBXFileReference; lastKnownFileType = text.script.python; path = "kitty-integration.py"; sourceTree = "<group>"; };
		75A0A71C26F27E3D008FAD70 /* SemanticVersion.swift */ = {isa = PBXFileReference; lastKnownFileType = sourcecode.swift; path = SemanticVersion.swift; sourceTree = "<group>"; };
		75A4520F25A839F500107D2C /* remote_cwd.sh */ = {isa = PBXFileReference; lastKnownFileType = text.script.sh; path = remote_cwd.sh; sourceTree = "<group>"; };
		75A4521325AD367E00107D2C /* Feedback.swift */ = {isa = PBXFileReference; lastKnownFileType = sourcecode.swift; path = Feedback.swift; sourceTree = "<group>"; };
		75A4521925AE2E6A00107D2C /* CommandIntegration.swift */ = {isa = PBXFileReference; lastKnownFileType = sourcecode.swift; path = CommandIntegration.swift; sourceTree = "<group>"; };
		75A4A29525C8D855002EFD6B /* node@2x.png */ = {isa = PBXFileReference; lastKnownFileType = image.png; path = "node@2x.png"; sourceTree = "<group>"; };
		75A4A29625C8D855002EFD6B /* git@2x.png */ = {isa = PBXFileReference; lastKnownFileType = image.png; path = "git@2x.png"; sourceTree = "<group>"; };
		75A4A29725C8D855002EFD6B /* commit@2x.png */ = {isa = PBXFileReference; lastKnownFileType = image.png; path = "commit@2x.png"; sourceTree = "<group>"; };
		75A4A29D25C91471002EFD6B /* debugger-2-trimmed.mp4 */ = {isa = PBXFileReference; lastKnownFileType = file; path = "debugger-2-trimmed.mp4"; sourceTree = "<group>"; };
		75A4A29F25CA0D46002EFD6B /* Autocomplete.swift */ = {isa = PBXFileReference; lastKnownFileType = sourcecode.swift; path = Autocomplete.swift; sourceTree = "<group>"; };
		75AA24D825A7E8B000A51E9D /* lsof.h */ = {isa = PBXFileReference; lastKnownFileType = sourcecode.c.h; path = lsof.h; sourceTree = "<group>"; };
		75AA24D925A7E8B000A51E9D /* lsof.m */ = {isa = PBXFileReference; lastKnownFileType = sourcecode.c.objc; path = lsof.m; sourceTree = "<group>"; };
		75AC55322522C8EB0069635E /* 1.0.20.sh */ = {isa = PBXFileReference; lastKnownFileType = text.script.sh; path = 1.0.20.sh; sourceTree = "<group>"; };
		75ACFE79274442C7003C22EE /* PTYProcess.swift */ = {isa = PBXFileReference; fileEncoding = 4; lastKnownFileType = sourcecode.swift; path = PTYProcess.swift; sourceTree = "<group>"; };
		75ACFE7B274C3424003C22EE /* Utilities.swift */ = {isa = PBXFileReference; lastKnownFileType = sourcecode.swift; path = Utilities.swift; sourceTree = "<group>"; };
		75ACFE7D27556BC1003C22EE /* TerminalSessionLinkingTests.swift */ = {isa = PBXFileReference; lastKnownFileType = sourcecode.swift; path = TerminalSessionLinkingTests.swift; sourceTree = "<group>"; };
		75ACFE7F27556D7A003C22EE /* TerminalSessionLinkingService.swift */ = {isa = PBXFileReference; lastKnownFileType = sourcecode.swift; path = TerminalSessionLinkingService.swift; sourceTree = "<group>"; };
		75ACFE832755B958003C22EE /* IPC+Notifications.swift */ = {isa = PBXFileReference; lastKnownFileType = sourcecode.swift; path = "IPC+Notifications.swift"; sourceTree = "<group>"; };
		75ACFE852755BEBE003C22EE /* WindowMetadataService.swift */ = {isa = PBXFileReference; lastKnownFileType = sourcecode.swift; path = WindowMetadataService.swift; sourceTree = "<group>"; };
		75AEF2E325C3C34A00D78431 /* Diagnostic.swift */ = {isa = PBXFileReference; lastKnownFileType = sourcecode.swift; path = Diagnostic.swift; sourceTree = "<group>"; };
		75AEF2E525C3DEAF00D78431 /* DockerIntegration.swift */ = {isa = PBXFileReference; lastKnownFileType = sourcecode.swift; path = DockerIntegration.swift; sourceTree = "<group>"; };
		75AEF2E925C4C34D00D78431 /* SecureKeyboardInput.swift */ = {isa = PBXFileReference; lastKnownFileType = sourcecode.swift; path = SecureKeyboardInput.swift; sourceTree = "<group>"; };
		75AEF2ED25C5062E00D78431 /* WindowObserver.swift */ = {isa = PBXFileReference; lastKnownFileType = sourcecode.swift; path = WindowObserver.swift; sourceTree = "<group>"; };
		75B0A07D25BB746600FCD89A /* debugger.html */ = {isa = PBXFileReference; lastKnownFileType = text.html; path = debugger.html; sourceTree = "<group>"; };
		75B0A07F25BB74C700FCD89A /* fig-context-indicator.png */ = {isa = PBXFileReference; lastKnownFileType = image.png; path = "fig-context-indicator.png"; sourceTree = "<group>"; };
		75B0A08325BB759E00FCD89A /* trimmed-debugger.mp4 */ = {isa = PBXFileReference; lastKnownFileType = file; path = "trimmed-debugger.mp4"; sourceTree = "<group>"; };
		75B0A08525BB94DE00FCD89A /* debugger-only.mp4 */ = {isa = PBXFileReference; lastKnownFileType = file; path = "debugger-only.mp4"; sourceTree = "<group>"; };
		75B0A08B25BBC7A300FCD89A /* autoc.mp4 */ = {isa = PBXFileReference; lastKnownFileType = file; path = autoc.mp4; sourceTree = "<group>"; };
		75B0A08D25BBC9B800FCD89A /* privacy.html */ = {isa = PBXFileReference; lastKnownFileType = text.html; path = privacy.html; sourceTree = "<group>"; };
		75B199312501A3DA00F38EA8 /* KeyboardLayout.swift */ = {isa = PBXFileReference; lastKnownFileType = sourcecode.swift; path = KeyboardLayout.swift; sourceTree = "<group>"; };
		75B199332504190900F38EA8 /* Keycode.swift */ = {isa = PBXFileReference; lastKnownFileType = sourcecode.swift; path = Keycode.swift; sourceTree = "<group>"; };
		75B1993525042B2C00F38EA8 /* autocomplete.html */ = {isa = PBXFileReference; fileEncoding = 4; lastKnownFileType = text.html; path = autocomplete.html; sourceTree = "<group>"; };
		75B4283526FABAAC003C9DE5 /* FileSystem.swift */ = {isa = PBXFileReference; lastKnownFileType = sourcecode.swift; path = FileSystem.swift; sourceTree = "<group>"; };
		75B7931924BB897F0073AAC6 /* PseudoTerminalService.swift */ = {isa = PBXFileReference; lastKnownFileType = sourcecode.swift; path = PseudoTerminalService.swift; sourceTree = "<group>"; };
		75B850E42703D8FF00891A78 /* API+Extensions.swift */ = {isa = PBXFileReference; lastKnownFileType = sourcecode.swift; path = "API+Extensions.swift"; sourceTree = "<group>"; };
		75BF28A7270E9B9200E7C914 /* API+Constants.swift */ = {isa = PBXFileReference; lastKnownFileType = sourcecode.swift; path = "API+Constants.swift"; sourceTree = "<group>"; };
		75C0711C244AC3B2002DF69F /* index.html */ = {isa = PBXFileReference; fileEncoding = 4; lastKnownFileType = text.html; path = index.html; sourceTree = "<group>"; };
		75C0711F244BB441002DF69F /* CompanionViewController.swift */ = {isa = PBXFileReference; lastKnownFileType = sourcecode.swift; path = CompanionViewController.swift; sourceTree = "<group>"; };
		75C07121244BB65D002DF69F /* ShellBridge.swift */ = {isa = PBXFileReference; lastKnownFileType = sourcecode.swift; path = ShellBridge.swift; sourceTree = "<group>"; };
		75C07123244BE45A002DF69F /* CompanionWindow.swift */ = {isa = PBXFileReference; lastKnownFileType = sourcecode.swift; path = CompanionWindow.swift; sourceTree = "<group>"; };
		75C0EBD2253E336E001964DE /* TerminalUsageTelemetry.swift */ = {isa = PBXFileReference; lastKnownFileType = sourcecode.swift; path = TerminalUsageTelemetry.swift; sourceTree = "<group>"; };
		75C16D4726FD1EB400C83296 /* API+NotificationCenter.swift */ = {isa = PBXFileReference; lastKnownFileType = sourcecode.swift; path = "API+NotificationCenter.swift"; sourceTree = "<group>"; };
		75C57C122581C0700065741E /* ioreg.h */ = {isa = PBXFileReference; lastKnownFileType = sourcecode.c.h; path = ioreg.h; sourceTree = "<group>"; };
		75C57C132581C0700065741E /* ioreg.c */ = {isa = PBXFileReference; lastKnownFileType = sourcecode.c.c; path = ioreg.c; sourceTree = "<group>"; };
		75C8A15F2649E712001B69DA /* fig-0.0.2.vsix */ = {isa = PBXFileReference; lastKnownFileType = file; path = "fig-0.0.2.vsix"; sourceTree = "<group>"; };
		75CFDBDE24EDB2E900F00CAE /* Onboarding.swift */ = {isa = PBXFileReference; lastKnownFileType = sourcecode.swift; path = Onboarding.swift; sourceTree = "<group>"; };
		75D1ECB326EFE55A00BC8A04 /* AlacrittyIntegration.swift */ = {isa = PBXFileReference; lastKnownFileType = sourcecode.swift; path = AlacrittyIntegration.swift; sourceTree = "<group>"; };
		75D1ECBD26F15F4500BC8A04 /* TerminalIntegrationProvider.swift */ = {isa = PBXFileReference; lastKnownFileType = sourcecode.swift; path = TerminalIntegrationProvider.swift; sourceTree = "<group>"; };
		75D1ECBF26F1658300BC8A04 /* InstallationStatus.swift */ = {isa = PBXFileReference; lastKnownFileType = sourcecode.swift; path = InstallationStatus.swift; sourceTree = "<group>"; };
		75D53AA3276D2095006A52C1 /* fig-0.0.6.vsix */ = {isa = PBXFileReference; lastKnownFileType = file; path = "fig-0.0.6.vsix"; sourceTree = "<group>"; };
		75D9225527697A4600208A0C /* accessibility.html */ = {isa = PBXFileReference; lastKnownFileType = text.html; path = accessibility.html; sourceTree = "<group>"; };
		75DA86A225EDB05100722F1D /* Integrations.swift */ = {isa = PBXFileReference; lastKnownFileType = sourcecode.swift; path = Integrations.swift; sourceTree = "<group>"; };
		75DA86A425EEBD7400722F1D /* Alert.swift */ = {isa = PBXFileReference; lastKnownFileType = sourcecode.swift; path = Alert.swift; sourceTree = "<group>"; };
		75DA86A825EF145E00722F1D /* TmuxIntegration.swift */ = {isa = PBXFileReference; lastKnownFileType = sourcecode.swift; path = TmuxIntegration.swift; sourceTree = "<group>"; };
		75DAA5F1276D2BAD00F6CE37 /* permissions.mp4 */ = {isa = PBXFileReference; lastKnownFileType = file; path = permissions.mp4; sourceTree = "<group>"; };
		75E993F12515A6DD000BE6BE /* statusbar@2x.png */ = {isa = PBXFileReference; lastKnownFileType = image.png; path = "statusbar@2x.png"; sourceTree = "<group>"; };
		75E993F42517E226000BE6BE /* AXWindowServer.swift */ = {isa = PBXFileReference; lastKnownFileType = sourcecode.swift; path = AXWindowServer.swift; sourceTree = "<group>"; };
		75EB32FD272C89D100A544DB /* API+Icon.swift */ = {isa = PBXFileReference; lastKnownFileType = sourcecode.swift; path = "API+Icon.swift"; sourceTree = "<group>"; };
		75EB570A267AAE5B00F10C64 /* fig-iterm-integration.scpt */ = {isa = PBXFileReference; lastKnownFileType = file; path = "fig-iterm-integration.scpt"; sourceTree = "<group>"; };
		75EB592A258D98A7002915E7 /* BiMap.swift */ = {isa = PBXFileReference; lastKnownFileType = sourcecode.swift; path = BiMap.swift; sourceTree = "<group>"; };
		75EB592C258DD771002915E7 /* TTY.swift */ = {isa = PBXFileReference; lastKnownFileType = sourcecode.swift; path = TTY.swift; sourceTree = "<group>"; };
		75EDDC4D25D23773003AECC6 /* HyperIntegration.swift */ = {isa = PBXFileReference; lastKnownFileType = sourcecode.swift; path = HyperIntegration.swift; sourceTree = "<group>"; };
		75EDDC5025D24755003AECC6 /* hyper-integration.js */ = {isa = PBXFileReference; fileEncoding = 4; lastKnownFileType = sourcecode.javascript; path = "hyper-integration.js"; sourceTree = "<group>"; };
		75EDDC5A25D4BC53003AECC6 /* UnixSocketClient.swift */ = {isa = PBXFileReference; lastKnownFileType = sourcecode.swift; path = UnixSocketClient.swift; sourceTree = "<group>"; };
		75F7F951261FBDC30005E215 /* UnixSocketServer.swift */ = {isa = PBXFileReference; lastKnownFileType = sourcecode.swift; path = UnixSocketServer.swift; sourceTree = "<group>"; };
		75F7F953262007170005E215 /* IPC.swift */ = {isa = PBXFileReference; lastKnownFileType = sourcecode.swift; path = IPC.swift; sourceTree = "<group>"; };
		75FE3FFF2626A4BD00AC8414 /* Github.swift */ = {isa = PBXFileReference; lastKnownFileType = sourcecode.swift; path = Github.swift; sourceTree = "<group>"; };
		7A0A41DE2738731900080BCE /* FileSystemTests.swift */ = {isa = PBXFileReference; lastKnownFileType = sourcecode.swift; path = FileSystemTests.swift; sourceTree = "<group>"; };
		7A0A41E22738749200080BCE /* testable-file-to-read.txt */ = {isa = PBXFileReference; lastKnownFileType = text; path = "testable-file-to-read.txt"; sourceTree = "<group>"; };
		7A2C863F273951FE00AE5EB6 /* contents-of-this-folder */ = {isa = PBXFileReference; lastKnownFileType = folder; path = "contents-of-this-folder"; sourceTree = "<group>"; };
		7A9DB5652741A3E6008BD2AA /* DefaultsTest.swift */ = {isa = PBXFileReference; lastKnownFileType = sourcecode.swift; path = DefaultsTest.swift; sourceTree = "<group>"; };
		7AB6B6862740301500428F47 /* NSWorkspaceExtensionTests.swift */ = {isa = PBXFileReference; lastKnownFileType = sourcecode.swift; path = NSWorkspaceExtensionTests.swift; sourceTree = "<group>"; };
		7AC30EF7274573F700A4F7AB /* TelemetryTests.swift */ = {isa = PBXFileReference; lastKnownFileType = sourcecode.swift; path = TelemetryTests.swift; sourceTree = "<group>"; };
		7AF96D3E273DB3E30006A41B /* ConfigTests.swift */ = {isa = PBXFileReference; lastKnownFileType = sourcecode.swift; path = ConfigTests.swift; sourceTree = "<group>"; };
		AB3FB17A27636BF3009EFD9E /* KeypressProvider.swift */ = {isa = PBXFileReference; lastKnownFileType = sourcecode.swift; name = KeypressProvider.swift; path = fig/Autocompletion/KeypressProvider.swift; sourceTree = "<group>"; };
		"fig_callback-00000000000" /* fig_callback */ = {isa = PBXFileReference; explicitFileType = "compiled.mach-o.executable"; includeInIndex = 0; path = fig_callback; sourceTree = BUILT_PRODUCTS_DIR; };
		"fig_get_shell-0000000000" /* fig_get_shell */ = {isa = PBXFileReference; explicitFileType = "compiled.mach-o.executable"; includeInIndex = 0; path = fig_get_shell; sourceTree = BUILT_PRODUCTS_DIR; };
		"figcli-00000000000000000" /* figcli */ = {isa = PBXFileReference; explicitFileType = "compiled.mach-o.executable"; includeInIndex = 0; path = figcli; sourceTree = BUILT_PRODUCTS_DIR; };
		"figterm-0000000000000000" /* figterm */ = {isa = PBXFileReference; explicitFileType = "compiled.mach-o.executable"; includeInIndex = 0; path = figterm; sourceTree = BUILT_PRODUCTS_DIR; };
/* End PBXFileReference section */

/* Begin PBXFrameworksBuildPhase section */
		754316F126E08F5C00188887 /* Frameworks */ = {
			isa = PBXFrameworksBuildPhase;
			buildActionMask = 2147483647;
			files = (
			);
			runOnlyForDeploymentPostprocessing = 0;
		};
		7567594E244634AD006AA988 /* Frameworks */ = {
			isa = PBXFrameworksBuildPhase;
			buildActionMask = 2147483647;
			files = (
				7512A48B263252EF00CDE824 /* Sparkle in Frameworks */,
				75CFDBE224EDE31800F00CAE /* Sentry in Frameworks */,
				75915DFE27210A4C005A9909 /* FigAPIBindings in Frameworks */,
				755D0F512482D4920074AB5C /* HotKey in Frameworks */,
				75290AC626719157000F4255 /* SwiftProtobuf in Frameworks */,
				759113C12783A47900340B25 /* AXSwift in Frameworks */,
				756967FF2718E0300029F063 /* WebArchiver in Frameworks */,
				755950D4275EC6CC00B9FB5C /* Socket in Frameworks */,
				7545657F2773F275002A59EA /* ZIPFoundation in Frameworks */,
			);
			runOnlyForDeploymentPostprocessing = 0;
		};
		75675963244634B2006AA988 /* Frameworks */ = {
			isa = PBXFrameworksBuildPhase;
			buildActionMask = 2147483647;
			files = (
			);
			runOnlyForDeploymentPostprocessing = 0;
		};
		7567596E244634B2006AA988 /* Frameworks */ = {
			isa = PBXFrameworksBuildPhase;
			buildActionMask = 2147483647;
			files = (
			);
			runOnlyForDeploymentPostprocessing = 0;
		};
/* End PBXFrameworksBuildPhase section */

/* Begin PBXGroup section */
		7518608F255CE49B0000A7C7 /* Icons */ = {
			isa = PBXGroup;
			children = (
				751DC66226EBF3B500697DFB /* cpu@2x.png */,
				752E68E52620F884009E9A7E /* android@2x.png */,
				75290A7C266B09CB000F4255 /* gear@2x.png */,
				7564AE6E265C9DCD0040BD4C /* discord@2x.png */,
				752E68EC2620F884009E9A7E /* apple@2x.png */,
				752E68E62620F884009E9A7E /* aws@2x.png */,
				752E68E02620F882009E9A7E /* azure@2x.png */,
				752E68E12620F883009E9A7E /* box@2x.png */,
				752E68E72620F884009E9A7E /* characters@2x.png */,
				752E68E42620F883009E9A7E /* firebase@2x.png */,
				752E68E82620F884009E9A7E /* gcloud@2x.png */,
				752E68EB2620F884009E9A7E /* github@2x.png */,
				752E68E22620F883009E9A7E /* gitlab@2x.png */,
				752E68E92620F884009E9A7E /* netlify@2x.png */,
				752E68E32620F883009E9A7E /* template@2x.png */,
				752E68EA2620F884009E9A7E /* vercel@2x.png */,
				752E68DA2620F868009E9A7E /* gradle@2x.png */,
				752E68DB2620F868009E9A7E /* slack@2x.png */,
				752E68DC2620F868009E9A7E /* yarn@2x.png */,
				75A4A29725C8D855002EFD6B /* commit@2x.png */,
				7573F1592602B4E000C833FA /* alert@2x.png */,
				7573F15A2602B4E000C833FA /* invite@2x.png */,
				75A4A29625C8D855002EFD6B /* git@2x.png */,
				75A4A29525C8D855002EFD6B /* node@2x.png */,
				759F988825BFF8B000EC3407 /* docker@2x.png */,
				759F988D25BFFAE500EC3407 /* heroku@2x.png */,
				759F988625BFF8B000EC3407 /* kubernetes@2x.png */,
				759F988525BFF8B000EC3407 /* npm@2x.png */,
				759F988725BFF8B000EC3407 /* twitter@2x.png */,
				759F987E25BFF0FE00EC3407 /* commandkey@2x.png */,
				759F987F25BFF0FE00EC3407 /* database@2x.png */,
				759F988025BFF0FE00EC3407 /* package@2x.png */,
				7518606A255B2A090000A7C7 /* asterisk@2x.png */,
				7518606C255B2A090000A7C7 /* carrot@2x.png */,
				7518606E255B2A0A0000A7C7 /* command@2x.png */,
				75186069255B2A090000A7C7 /* flag@2x.png */,
				7518606B255B2A090000A7C7 /* option@2x.png */,
				7518606D255B2A090000A7C7 /* string@2x.png */,
			);
			name = Icons;
			sourceTree = "<group>";
		};
		75290AB92671905D000F4255 /* iTerm */ = {
			isa = PBXGroup;
			children = (
				75EB570A267AAE5B00F10C64 /* fig-iterm-integration.scpt */,
				75290AB3267126EB000F4255 /* iTermIntegration.swift */,
				75290ACB2671AD1D000F4255 /* WebSocketFramer.swift */,
				75290ABA26719090000F4255 /* iterm.pb.swift */,
				75290ABB26719090000F4255 /* iterm.proto */,
				75290ABC26719090000F4255 /* README */,
			);
			path = iTerm;
			sourceTree = "<group>";
		};
		752A398725CD0FFB00B1AC40 /* VSCode */ = {
			isa = PBXGroup;
			children = (
				75D53AA3276D2095006A52C1 /* fig-0.0.6.vsix */,
				755D27C1272772280080B4B8 /* fig-0.0.5.vsix */,
				75543FCF268AC6E5003221DF /* fig-0.0.4.vsix */,
				75C8A15F2649E712001B69DA /* fig-0.0.2.vsix */,
				752A398525CD0FE800B1AC40 /* fig-0.0.1.vsix */,
				7520D7F0267D98790034FE2B /* fig-0.0.3.vsix */,
				752A398225CD024C00B1AC40 /* VSCodeIntegration.swift */,
			);
			path = VSCode;
			sourceTree = "<group>";
		};
		752A398825CD11F000B1AC40 /* System */ = {
			isa = PBXGroup;
			children = (
				7510F8BA24A9861E00E86F7C /* fig-Bridging-Header.h */,
				75AA24D825A7E8B000A51E9D /* lsof.h */,
				75AA24D925A7E8B000A51E9D /* lsof.m */,
				756127C1274380BF007F26EA /* pty.h */,
				756127C2274380BF007F26EA /* pty.c */,
				7577124525648DCD0011FF48 /* ps.h */,
				7577124625648DFB0011FF48 /* ps.c */,
				75C57C122581C0700065741E /* ioreg.h */,
				75C57C132581C0700065741E /* ioreg.c */,
				75809B0F24C2C66100BFFB3E /* WebView+Private.h */,
			);
			name = System;
			sourceTree = "<group>";
		};
		754316F526E08F5C00188887 /* InputMethod */ = {
			isa = PBXGroup;
			children = (
				754316F626E08F5C00188887 /* AppDelegate.swift */,
				7543170726E0901B00188887 /* FigIMKInputController.swift */,
				754316FA26E08F5D00188887 /* Assets.xcassets */,
				754316FF26E08F5D00188887 /* Main.storyboard */,
				7543170226E08F5D00188887 /* Info.plist */,
				7543170326E08F5D00188887 /* InputMethod.entitlements */,
				754316FC26E08F5D00188887 /* Preview Content */,
			);
			path = InputMethod;
			sourceTree = "<group>";
		};
		754316FC26E08F5D00188887 /* Preview Content */ = {
			isa = PBXGroup;
			children = (
				754316FD26E08F5D00188887 /* Preview Assets.xcassets */,
			);
			path = "Preview Content";
			sourceTree = "<group>";
		};
		7545657327715754002A59EA /* Tabby */ = {
			isa = PBXGroup;
			children = (
				7545657427715785002A59EA /* TabbyIntegration.swift */,
				7584EFC827A4D69400E17EC9 /* tabby-integration.js */,
			);
			path = Tabby;
			sourceTree = "<group>";
		};
		754565782773CB6E002A59EA /* JetBrains */ = {
			isa = PBXGroup;
			children = (
				754565792773CB9F002A59EA /* JetBrainsIntegration.swift */,
				754565802773F3C9002A59EA /* jetbrains-extension-2.0.0.zip */,
			);
			path = JetBrains;
			sourceTree = "<group>";
		};
		75675948244634AD006AA988 = {
			isa = PBXGroup;
			children = (
				AB3FB17A27636BF3009EFD9E /* KeypressProvider.swift */,
				75675953244634AD006AA988 /* fig */,
				75675969244634B2006AA988 /* figTests */,
				75675974244634B2006AA988 /* figUITests */,
				754316F526E08F5C00188887 /* InputMethod */,
				75675952244634AD006AA988 /* Products */,
				75CFF6432496B3BA00C6A6DE /* Frameworks */,
			);
			sourceTree = "<group>";
		};
		75675952244634AD006AA988 /* Products */ = {
			isa = PBXGroup;
			children = (
				75675951244634AD006AA988 /* fig.app */,
				75675966244634B2006AA988 /* figTests.xctest */,
				75675971244634B2006AA988 /* figUITests.xctest */,
				"figterm-0000000000000000" /* figterm */,
				"fig_callback-00000000000" /* fig_callback */,
				"fig_get_shell-0000000000" /* fig_get_shell */,
				"figcli-00000000000000000" /* figcli */,
				754316F426E08F5C00188887 /* FigInputMethod.app */,
			);
			name = Products;
			sourceTree = "<group>";
		};
		75675953244634AD006AA988 /* fig */ = {
			isa = PBXGroup;
			children = (
				75675954244634AD006AA988 /* AppDelegate.swift */,
				75E993F32515C8D3000BE6BE /* Autocompletion */,
				75B199332504190900F38EA8 /* Keycode.swift */,
				752D71CC25B8A6B200263527 /* Restarter.swift */,
				751C3BEB24B6910800B5C7FD /* Remote.swift */,
				751C3BED24B6915000B5C7FD /* Defaults.swift */,
				7546F5B2271660BA0077359F /* Constants.swift */,
				7568203026003BDF0006FE78 /* Settings.swift */,
				75E993F12515A6DD000BE6BE /* statusbar@2x.png */,
				755D0DE1247EFAE10074AB5C /* Logging.swift */,
				75809B0D24BFA64D00BFFB3E /* TelemetryService.swift */,
				75C0EBD2253E336E001964DE /* TerminalUsageTelemetry.swift */,
				75A4521325AD367E00107D2C /* Feedback.swift */,
				75AEF2E325C3C34A00D78431 /* Diagnostic.swift */,
				75DA86A425EEBD7400722F1D /* Alert.swift */,
				75FE3FFF2626A4BD00AC8414 /* Github.swift */,
				7520D8112682AEB00034FE2B /* Throttler.swift */,
				755FC553268D09DE00966027 /* UpdateService.swift */,
				750CF21726A1055F0094D76A /* Config.swift */,
				756FE630278F59070017EC99 /* MissionControl.swift */,
				756FE62A278E0B4D0017EC99 /* macOS */,
				7545657B2773EB0B002A59EA /* PropertyList.swift */,
				75696830271F70800029F063 /* Local IPC */,
				7575D44B26D5C4DD00D0C8D7 /* API */,
				75D1ECBC26F15F0E00BC8A04 /* Integrations */,
				7571778126F91BD60071AE10 /* AppleTerminal */,
				75A0A71726F1A786008FAD70 /* Kitty */,
				75D1ECB226EFE53F00BC8A04 /* Alacritty */,
				75290AB92671905D000F4255 /* iTerm */,
				75EDDC4F25D2473C003AECC6 /* Hyper */,
				752A398725CD0FFB00B1AC40 /* VSCode */,
				7545657327715754002A59EA /* Tabby */,
				754565782773CB6E002A59EA /* JetBrains */,
				75B1992A25019FDE00F38EA8 /* Companion Window */,
				75B1992B25019FFE00F38EA8 /* Window Management */,
				75B1992E2501A12C00F38EA8 /* Shell */,
				75B1992F2501A17100F38EA8 /* Onboarding */,
				75B1992C2501A02B00F38EA8 /* Bridging */,
				757CA88B248B08D7002A64A8 /* local */,
				75B199302501A1A200F38EA8 /* Legacy */,
				75675958244634B2006AA988 /* Assets.xcassets */,
				7518608F255CE49B0000A7C7 /* Icons */,
				7567595D244634B2006AA988 /* Main.storyboard */,
				75675960244634B2006AA988 /* Info.plist */,
				75675961244634B2006AA988 /* fig.entitlements */,
				7573F161260BEF7F00C833FA /* figRelease.entitlements */,
				7567595A244634B2006AA988 /* Preview Content */,
				752A398825CD11F000B1AC40 /* System */,
			);
			path = fig;
			sourceTree = "<group>";
		};
		7567595A244634B2006AA988 /* Preview Content */ = {
			isa = PBXGroup;
			children = (
				7567595B244634B2006AA988 /* Preview Assets.xcassets */,
			);
			path = "Preview Content";
			sourceTree = "<group>";
		};
		75675969244634B2006AA988 /* figTests */ = {
			isa = PBXGroup;
			children = (
				7A0A41E02738737400080BCE /* fixtures */,
				7A0A41DE2738731900080BCE /* FileSystemTests.swift */,
				7567596A244634B2006AA988 /* figTests.swift */,
				7567596C244634B2006AA988 /* Info.plist */,
				7AF96D3E273DB3E30006A41B /* ConfigTests.swift */,
				7AB6B6862740301500428F47 /* NSWorkspaceExtensionTests.swift */,
				7A9DB5652741A3E6008BD2AA /* DefaultsTest.swift */,
				7AC30EF7274573F700A4F7AB /* TelemetryTests.swift */,
				75ACFE7D27556BC1003C22EE /* TerminalSessionLinkingTests.swift */,
			);
			path = figTests;
			sourceTree = "<group>";
		};
		75675974244634B2006AA988 /* figUITests */ = {
			isa = PBXGroup;
			children = (
				75675975244634B2006AA988 /* figUITests.swift */,
				75675977244634B2006AA988 /* Info.plist */,
			);
			path = figUITests;
			sourceTree = "<group>";
		};
		75696830271F70800029F063 /* Local IPC */ = {
			isa = PBXGroup;
			children = (
				75ACFE832755B958003C22EE /* IPC+Notifications.swift */,
			);
			path = "Local IPC";
			sourceTree = "<group>";
		};
		756FE62A278E0B4D0017EC99 /* macOS */ = {
			isa = PBXGroup;
			children = (
				7573F15F260BC70F00C833FA /* LoginItems.swift */,
				75AEF2E925C4C34D00D78431 /* SecureKeyboardInput.swift */,
				759F987B25BF903900EC3407 /* Accessibility.swift */,
				75738F1D26DDAB760086D972 /* InputMethod.swift */,
				756FE62D278E0B9A0017EC99 /* LaunchAgent.swift */,
			);
			path = macOS;
			sourceTree = "<group>";
		};
		7571778126F91BD60071AE10 /* AppleTerminal */ = {
			isa = PBXGroup;
			children = (
				7571778226F91BF50071AE10 /* AppleTerminalIntegration.swift */,
			);
			path = AppleTerminal;
			sourceTree = "<group>";
		};
		7575D44B26D5C4DD00D0C8D7 /* API */ = {
			isa = PBXGroup;
			children = (
				7575D44E26D5D35000D0C8D7 /* API.swift */,
				75915DFF2722044D005A9909 /* API.js */,
				75B850E42703D8FF00891A78 /* API+Extensions.swift */,
				75BF28A7270E9B9200E7C914 /* API+Constants.swift */,
				75B4283526FABAAC003C9DE5 /* FileSystem.swift */,
				75C16D4726FD1EB400C83296 /* API+NotificationCenter.swift */,
				756968022719450A0029F063 /* API+App.swift */,
				75EB32FD272C89D100A544DB /* API+Icon.swift */,
				750BA10B2733590A00705E63 /* API+IPC.swift */,
			);
			path = API;
			sourceTree = "<group>";
		};
		757CA88B248B08D7002A64A8 /* local */ = {
			isa = PBXGroup;
			children = (
				755EC8CE266997A600CBEF57 /* settings */,
				757CA89E248D628E002A64A8 /* sidebar.html */,
				757CA89C248C1F50002A64A8 /* demo4onboarding.mp4 */,
				757CA898248C10AD002A64A8 /* fonts */,
				757CA896248C108D002A64A8 /* css */,
				757CA890248B2798002A64A8 /* cli.html */,
				757CA892248B28E3002A64A8 /* landing.html */,
				7571775826F3E4CA0071AE10 /* settings.html */,
				757CA894248B291E002A64A8 /* permissions.html */,
				75DAA5F1276D2BAD00F6CE37 /* permissions.mp4 */,
				75D9225527697A4600208A0C /* accessibility.html */,
				752D71C425AE9B7200263527 /* ssh.html */,
				75B0A07D25BB746600FCD89A /* debugger.html */,
				75B0A08D25BBC9B800FCD89A /* privacy.html */,
				75B0A07F25BB74C700FCD89A /* fig-context-indicator.png */,
				75B0A08325BB759E00FCD89A /* trimmed-debugger.mp4 */,
				75B0A08525BB94DE00FCD89A /* debugger-only.mp4 */,
				75A4A29D25C91471002EFD6B /* debugger-2-trimmed.mp4 */,
				757CA89A248C18F0002A64A8 /* done.html */,
				757CA88E248B0D31002A64A8 /* cli.png */,
				752D71C625AECB4B00263527 /* ssh.mp4 */,
				75B0A08B25BBC7A300FCD89A /* autoc.mp4 */,
				757CA88524876042002A64A8 /* error.html */,
				75C0711C244AC3B2002DF69F /* index.html */,
				752C0BDF247A27790077E415 /* editor.html */,
				752C0BE1247A33F10077E415 /* viewer.html */,
				752C0BE3247B44C50077E415 /* finder.html */,
				752C0BE5247C25280077E415 /* display.html */,
				755D0DE3247F038B0074AB5C /* logs.html */,
				757CA889248AD58C002A64A8 /* onboarding.html */,
				75B1993525042B2C00F38EA8 /* autocomplete.html */,
				754D31B425759D900020CED4 /* tutorial.html */,
			);
			name = local;
			sourceTree = "<group>";
		};
		75A0A71726F1A786008FAD70 /* Kitty */ = {
			isa = PBXGroup;
			children = (
				75A0A71826F1A79A008FAD70 /* KittyIntegration.swift */,
				75A0A71A26F1A7CE008FAD70 /* kitty-integration.py */,
			);
			path = Kitty;
			sourceTree = "<group>";
		};
		75AC55312522C8EB0069635E /* upgrade */ = {
			isa = PBXGroup;
			children = (
				75AC55322522C8EB0069635E /* 1.0.20.sh */,
			);
			name = upgrade;
			path = ../upgrade;
			sourceTree = "<group>";
		};
		75B1992A25019FDE00F38EA8 /* Companion Window */ = {
			isa = PBXGroup;
			children = (
				756759D324498CA0006AA988 /* WebViewController.swift */,
				75C0711F244BB441002DF69F /* CompanionViewController.swift */,
				75C07123244BE45A002DF69F /* CompanionWindow.swift */,
				756968002718FF600029F063 /* WebArchive.swift */,
			);
			path = "Companion Window";
			sourceTree = "<group>";
		};
		75B1992B25019FFE00F38EA8 /* Window Management */ = {
			isa = PBXGroup;
			children = (
				757AF4C726BC73FA00349764 /* WindowPositioning.swift */,
				7510F8BE24A99A4B00E86F7C /* WindowService.swift */,
				75ACFE852755BEBE003C22EE /* WindowMetadataService.swift */,
				75E993F42517E226000BE6BE /* AXWindowServer.swift */,
				75AEF2ED25C5062E00D78431 /* WindowObserver.swift */,
				7510F8C024A9B32D00E86F7C /* WindowManager.swift */,
				7510F8B924A9701000E86F7C /* Private.h */,
				7510F8BB24A9861E00E86F7C /* PrivateWindow.h */,
				7510F8BC24A9861E00E86F7C /* PrivateWindow.m */,
			);
			path = "Window Management";
			sourceTree = "<group>";
		};
		75B1992C2501A02B00F38EA8 /* Bridging */ = {
			isa = PBXGroup;
			children = (
				75C07121244BB65D002DF69F /* ShellBridge.swift */,
				754569FB272A05C200C7588F /* CommandHandlers.swift */,
				755D27B9272242690080B4B8 /* FigTerm.swift */,
				75B199312501A3DA00F38EA8 /* KeyboardLayout.swift */,
				751F7588246D090100E083C8 /* WebBridge.swift */,
				75F7F953262007170005E215 /* IPC.swift */,
				75F7F951261FBDC30005E215 /* UnixSocketServer.swift */,
				75ACFE7B274C3424003C22EE /* Utilities.swift */,
				75ACFE7F27556D7A003C22EE /* TerminalSessionLinkingService.swift */,
			);
			path = Bridging;
			sourceTree = "<group>";
		};
		75B1992E2501A12C00F38EA8 /* Shell */ = {
			isa = PBXGroup;
			children = (
				757712482564D9490011FF48 /* ProcessStatus.swift */,
				75ACFE79274442C7003C22EE /* PTYProcess.swift */,
				7583A12D273CF261001DF86B /* PathHelper.swift */,
				7587B4D724F97F9E00E355E4 /* ShellHooksManager.swift */,
				75B7931924BB897F0073AAC6 /* PseudoTerminalService.swift */,
				756759962446C44C006AA988 /* String+Shell.swift */,
				75EB592A258D98A7002915E7 /* BiMap.swift */,
				75EB592C258DD771002915E7 /* TTY.swift */,
				75A4521925AE2E6A00107D2C /* CommandIntegration.swift */,
				75AEF2E525C3DEAF00D78431 /* DockerIntegration.swift */,
				75EDDC5A25D4BC53003AECC6 /* UnixSocketClient.swift */,
				75DA86A825EF145E00722F1D /* TmuxIntegration.swift */,
				75A4520F25A839F500107D2C /* remote_cwd.sh */,
			);
			path = Shell;
			sourceTree = "<group>";
		};
		75B1992F2501A17100F38EA8 /* Onboarding */ = {
			isa = PBXGroup;
			children = (
				757CA887248AD067002A64A8 /* WebViewWindow.swift */,
				75CFDBDE24EDB2E900F00CAE /* Onboarding.swift */,
			);
			path = Onboarding;
			sourceTree = "<group>";
		};
		75B199302501A1A200F38EA8 /* Legacy */ = {
			isa = PBXGroup;
			children = (
				757CA86624859461002A64A8 /* AppMover.swift */,
			);
			path = Legacy;
			sourceTree = "<group>";
		};
		75CFF6432496B3BA00C6A6DE /* Frameworks */ = {
			isa = PBXGroup;
			children = (
				751C42F72783EC1100A8E078 /* Carbon.framework */,
				7569680F271E556B0029F063 /* swift-api-bindings */,
				75AC55312522C8EB0069635E /* upgrade */,
			);
			name = Frameworks;
			sourceTree = "<group>";
		};
		75D1ECB226EFE53F00BC8A04 /* Alacritty */ = {
			isa = PBXGroup;
			children = (
				75D1ECB326EFE55A00BC8A04 /* AlacrittyIntegration.swift */,
			);
			path = Alacritty;
			sourceTree = "<group>";
		};
		75D1ECBC26F15F0E00BC8A04 /* Integrations */ = {
			isa = PBXGroup;
			children = (
				75DA86A225EDB05100722F1D /* Integrations.swift */,
				75D1ECBF26F1658300BC8A04 /* InstallationStatus.swift */,
				75D1ECBD26F15F4500BC8A04 /* TerminalIntegrationProvider.swift */,
				75A0A71C26F27E3D008FAD70 /* SemanticVersion.swift */,
			);
			path = Integrations;
			sourceTree = "<group>";
		};
		75E993F32515C8D3000BE6BE /* Autocompletion */ = {
			isa = PBXGroup;
			children = (
				1A63312025A4BE6D00CEA06A /* Keystroke.swift */,
				75A4A29F25CA0D46002EFD6B /* Autocomplete.swift */,
			);
			path = Autocompletion;
			sourceTree = "<group>";
		};
		75EDDC4F25D2473C003AECC6 /* Hyper */ = {
			isa = PBXGroup;
			children = (
				75EDDC4D25D23773003AECC6 /* HyperIntegration.swift */,
				75EDDC5025D24755003AECC6 /* hyper-integration.js */,
			);
			path = Hyper;
			sourceTree = "<group>";
		};
		7A0A41E02738737400080BCE /* fixtures */ = {
			isa = PBXGroup;
			children = (
				7A0A41E12738740700080BCE /* FileSystem */,
			);
			path = fixtures;
			sourceTree = "<group>";
		};
		7A0A41E12738740700080BCE /* FileSystem */ = {
			isa = PBXGroup;
			children = (
				7A2C863F273951FE00AE5EB6 /* contents-of-this-folder */,
				7A0A41E22738749200080BCE /* testable-file-to-read.txt */,
			);
			path = FileSystem;
			sourceTree = "<group>";
		};
/* End PBXGroup section */

/* Begin PBXLegacyTarget section */
		754569F52729FF2600C7588F /* cli */ = {
			isa = PBXLegacyTarget;
			buildArgumentsString = "$(ACTION)";
			buildConfigurationList = 754569F82729FF2600C7588F /* Build configuration list for PBXLegacyTarget "cli" */;
			buildPhases = (
			);
			buildToolPath = /usr/bin/make;
			buildWorkingDirectory = ./figcli;
			dependencies = (
			);
			name = cli;
			passBuildSettingsInEnvironment = 1;
			productName = cli;
		};
		757A85BA270E31160017996A /* figterm */ = {
			isa = PBXLegacyTarget;
			buildArgumentsString = "$(ACTION)";
			buildConfigurationList = 757A85BB270E31160017996A /* Build configuration list for PBXLegacyTarget "figterm" */;
			buildPhases = (
			);
			buildToolPath = /usr/bin/make;
			buildWorkingDirectory = ./figterm;
			dependencies = (
			);
			name = figterm;
			passBuildSettingsInEnvironment = 1;
			productName = figterm;
		};
/* End PBXLegacyTarget section */

/* Begin PBXNativeTarget section */
		754316F326E08F5C00188887 /* FigInputMethod */ = {
			isa = PBXNativeTarget;
			buildConfigurationList = 7543170626E08F5D00188887 /* Build configuration list for PBXNativeTarget "FigInputMethod" */;
			buildPhases = (
				754316F026E08F5C00188887 /* Sources */,
				754316F126E08F5C00188887 /* Frameworks */,
				754316F226E08F5C00188887 /* Resources */,
				7543170926E0904C00188887 /* Install Input Method */,
			);
			buildRules = (
			);
			dependencies = (
			);
			name = FigInputMethod;
			productName = InputMethod;
			productReference = 754316F426E08F5C00188887 /* FigInputMethod.app */;
			productType = "com.apple.product-type.application";
		};
		75675950244634AD006AA988 /* fig */ = {
			isa = PBXNativeTarget;
			buildConfigurationList = 7567597A244634B2006AA988 /* Build configuration list for PBXNativeTarget "fig" */;
			buildPhases = (
				7567594D244634AD006AA988 /* Sources */,
				7567594E244634AD006AA988 /* Frameworks */,
				7567594F244634AD006AA988 /* Resources */,
				758AEB6324CE8B2F00A15EAF /* Embed Command Line Tool */,
				75AA9FAA256D9D6C00CEFAC8 /* Upload dsym files to Sentry */,
				759E4BFD268F9BCC00CC1565 /* Change permissions to make Applescript read-only */,
				7571775626F3B8910071AE10 /* Embed Input Method */,
				75FD16E727150DC400056A39 /* Package config folder */,
				757A85C0270E37A90017996A /* Embed figterm & helpers */,
				7581E6082769C4AE00CFD39A /* Lint Swift files */,
			);
			buildRules = (
			);
			dependencies = (
				754569FA2729FFE300C7588F /* PBXTargetDependency */,
				7546F5B127164A1B0077359F /* PBXTargetDependency */,
				757A85BF270E37380017996A /* PBXTargetDependency */,
			);
			name = fig;
			packageProductDependencies = (
				755D0F502482D4920074AB5C /* HotKey */,
				75CFDBE124EDE31800F00CAE /* Sentry */,
				7512A48A263252EF00CDE824 /* Sparkle */,
				75290AC526719157000F4255 /* SwiftProtobuf */,
				756967FE2718E0300029F063 /* WebArchiver */,
				75915DFD27210A4C005A9909 /* FigAPIBindings */,
				755950D3275EC6CC00B9FB5C /* Socket */,
				759113C02783A47900340B25 /* AXSwift */,
				7545657E2773F275002A59EA /* ZIPFoundation */,
			);
			productName = fig;
			productReference = 75675951244634AD006AA988 /* fig.app */;
			productType = "com.apple.product-type.application";
		};
		75675965244634B2006AA988 /* figTests */ = {
			isa = PBXNativeTarget;
			buildConfigurationList = 7567597D244634B2006AA988 /* Build configuration list for PBXNativeTarget "figTests" */;
			buildPhases = (
				75675962244634B2006AA988 /* Sources */,
				75675963244634B2006AA988 /* Frameworks */,
				75675964244634B2006AA988 /* Resources */,
			);
			buildRules = (
			);
			dependencies = (
				75675968244634B2006AA988 /* PBXTargetDependency */,
			);
			name = figTests;
			productName = figTests;
			productReference = 75675966244634B2006AA988 /* figTests.xctest */;
			productType = "com.apple.product-type.bundle.unit-test";
		};
		75675970244634B2006AA988 /* figUITests */ = {
			isa = PBXNativeTarget;
			buildConfigurationList = 75675980244634B2006AA988 /* Build configuration list for PBXNativeTarget "figUITests" */;
			buildPhases = (
				7567596D244634B2006AA988 /* Sources */,
				7567596E244634B2006AA988 /* Frameworks */,
				7567596F244634B2006AA988 /* Resources */,
			);
			buildRules = (
			);
			dependencies = (
				75675973244634B2006AA988 /* PBXTargetDependency */,
			);
			name = figUITests;
			productName = figUITests;
			productReference = 75675971244634B2006AA988 /* figUITests.xctest */;
			productType = "com.apple.product-type.bundle.ui-testing";
		};
/* End PBXNativeTarget section */

/* Begin PBXProject section */
		75675949244634AD006AA988 /* Project object */ = {
			isa = PBXProject;
			attributes = {
				LastSwiftUpdateCheck = 1250;
				LastUpgradeCheck = 1250;
				ORGANIZATIONNAME = "Matt Schrage";
				TargetAttributes = {
					754316F326E08F5C00188887 = {
						CreatedOnToolsVersion = 12.5.1;
					};
					754569F52729FF2600C7588F = {
						CreatedOnToolsVersion = 12.5.1;
					};
					75675950244634AD006AA988 = {
						CreatedOnToolsVersion = 11.3.1;
						LastSwiftMigration = 1130;
					};
					75675965244634B2006AA988 = {
						CreatedOnToolsVersion = 11.3.1;
						TestTargetID = 75675950244634AD006AA988;
					};
					75675970244634B2006AA988 = {
						CreatedOnToolsVersion = 11.3.1;
						TestTargetID = 75675950244634AD006AA988;
					};
					757A85BA270E31160017996A = {
						CreatedOnToolsVersion = 12.5.1;
					};
				};
			};
			buildConfigurationList = 7567594C244634AD006AA988 /* Build configuration list for PBXProject "fig" */;
			compatibilityVersion = "Xcode 9.3";
			developmentRegion = en;
			hasScannedForEncodings = 0;
			knownRegions = (
				en,
				Base,
			);
			mainGroup = 75675948244634AD006AA988;
			packageReferences = (
				755D0F4F2482D4910074AB5C /* XCRemoteSwiftPackageReference "HotKey" */,
				75CFDBE024EDE31800F00CAE /* XCRemoteSwiftPackageReference "sentry-cocoa" */,
				7512A489263252EF00CDE824 /* XCRemoteSwiftPackageReference "Sparkle" */,
				75290AC426719156000F4255 /* XCRemoteSwiftPackageReference "swift-protobuf" */,
				756967FD2718E0300029F063 /* XCRemoteSwiftPackageReference "WebArchiver" */,
				755950D2275EC6CC00B9FB5C /* XCRemoteSwiftPackageReference "BlueSocket" */,
				759113BF2783A47900340B25 /* XCRemoteSwiftPackageReference "AXSwift" */,
				7545657D2773F275002A59EA /* XCRemoteSwiftPackageReference "ZIPFoundation" */,
			);
			productRefGroup = 75675952244634AD006AA988 /* Products */;
			projectDirPath = "";
			projectRoot = "";
			targets = (
				75675950244634AD006AA988 /* fig */,
				75675965244634B2006AA988 /* figTests */,
				75675970244634B2006AA988 /* figUITests */,
				754316F326E08F5C00188887 /* FigInputMethod */,
				757A85BA270E31160017996A /* figterm */,
				754569F52729FF2600C7588F /* cli */,
			);
		};
/* End PBXProject section */

/* Begin PBXResourcesBuildPhase section */
		754316F226E08F5C00188887 /* Resources */ = {
			isa = PBXResourcesBuildPhase;
			buildActionMask = 2147483647;
			files = (
				7543170126E08F5D00188887 /* Main.storyboard in Resources */,
				754316FE26E08F5D00188887 /* Preview Assets.xcassets in Resources */,
				754316FB26E08F5D00188887 /* Assets.xcassets in Resources */,
			);
			runOnlyForDeploymentPostprocessing = 0;
		};
		7567594F244634AD006AA988 /* Resources */ = {
			isa = PBXResourcesBuildPhase;
			buildActionMask = 2147483647;
			files = (
				75DF864A26F31756003F32A5 /* cpu@2x.png in Resources */,
				75290A7D266B09CB000F4255 /* gear@2x.png in Resources */,
				752E68DF2620F868009E9A7E /* yarn@2x.png in Resources */,
				75D9225627697A4600208A0C /* accessibility.html in Resources */,
				75A4521025A83E5600107D2C /* remote_cwd.sh in Resources */,
				754565812773F3C9002A59EA /* jetbrains-extension-2.0.0.zip in Resources */,
				75543FD0268AC6E5003221DF /* fig-0.0.4.vsix in Resources */,
				759F988225BFF0FF00EC3407 /* commandkey@2x.png in Resources */,
				752E68F12620F885009E9A7E /* firebase@2x.png in Resources */,
				75A4A29825C8D855002EFD6B /* node@2x.png in Resources */,
				752E68F82620F885009E9A7E /* github@2x.png in Resources */,
				75EDDC5125D24755003AECC6 /* hyper-integration.js in Resources */,
				759F988325BFF0FF00EC3407 /* database@2x.png in Resources */,
				7520D7F1267D98790034FE2B /* fig-0.0.3.vsix in Resources */,
				755EC8CF266997A700CBEF57 /* settings in Resources */,
				75B0A08025BB74C700FCD89A /* fig-context-indicator.png in Resources */,
				752E68F02620F885009E9A7E /* template@2x.png in Resources */,
				752E68EF2620F885009E9A7E /* gitlab@2x.png in Resources */,
				7571775926F3E4CA0071AE10 /* settings.html in Resources */,
				759F988925BFF8B000EC3407 /* npm@2x.png in Resources */,
				752E68F32620F885009E9A7E /* aws@2x.png in Resources */,
				759F988A25BFF8B000EC3407 /* kubernetes@2x.png in Resources */,
				752E68DE2620F868009E9A7E /* slack@2x.png in Resources */,
				759F988B25BFF8B000EC3407 /* twitter@2x.png in Resources */,
				75186073255B2A0A0000A7C7 /* string@2x.png in Resources */,
				757CA88624876043002A64A8 /* error.html in Resources */,
				752E68DD2620F868009E9A7E /* gradle@2x.png in Resources */,
				75A0A71B26F1A7CE008FAD70 /* kitty-integration.py in Resources */,
				75A4A29E25C91471002EFD6B /* debugger-2-trimmed.mp4 in Resources */,
				75290ABF26719090000F4255 /* README in Resources */,
				757CA88F248B0D31002A64A8 /* cli.png in Resources */,
				752C0BE4247B44C60077E415 /* finder.html in Resources */,
				752E68F22620F885009E9A7E /* android@2x.png in Resources */,
				75B0A08C25BBC7A300FCD89A /* autoc.mp4 in Resources */,
				759F988425BFF0FF00EC3407 /* package@2x.png in Resources */,
				755D27C2272772280080B4B8 /* fig-0.0.5.vsix in Resources */,
				75A4A29925C8D855002EFD6B /* git@2x.png in Resources */,
				757CA897248C108E002A64A8 /* css in Resources */,
				75C0711D244AC3B2002DF69F /* index.html in Resources */,
				757CA895248B291E002A64A8 /* permissions.html in Resources */,
				754D31B525759D900020CED4 /* tutorial.html in Resources */,
				752D71C725AECB4B00263527 /* ssh.mp4 in Resources */,
				7573F15C2602B4E000C833FA /* invite@2x.png in Resources */,
				75EB570B267AAE5B00F10C64 /* fig-iterm-integration.scpt in Resources */,
				7564AE6F265C9DCE0040BD4C /* discord@2x.png in Resources */,
				757CA88A248AD58C002A64A8 /* onboarding.html in Resources */,
				752E68F72620F885009E9A7E /* vercel@2x.png in Resources */,
				757CA89B248C18F1002A64A8 /* done.html in Resources */,
				752E68EE2620F885009E9A7E /* box@2x.png in Resources */,
				75DAA5F2276D2BAD00F6CE37 /* permissions.mp4 in Resources */,
				757CA899248C10AD002A64A8 /* fonts in Resources */,
				757CA893248B28E3002A64A8 /* landing.html in Resources */,
				752E68F42620F885009E9A7E /* characters@2x.png in Resources */,
				75B0A08625BB94DF00FCD89A /* debugger-only.mp4 in Resources */,
				752E68F62620F885009E9A7E /* netlify@2x.png in Resources */,
				7573F15B2602B4E000C833FA /* alert@2x.png in Resources */,
				755D0DE4247F038B0074AB5C /* logs.html in Resources */,
				752E68F52620F885009E9A7E /* gcloud@2x.png in Resources */,
				752E68F92620F885009E9A7E /* apple@2x.png in Resources */,
				75A4A29A25C8D855002EFD6B /* commit@2x.png in Resources */,
				752D71C525AE9B7200263527 /* ssh.html in Resources */,
				757CA89D248C1F50002A64A8 /* demo4onboarding.mp4 in Resources */,
				75C8A1602649E712001B69DA /* fig-0.0.2.vsix in Resources */,
				7567595F244634B2006AA988 /* Main.storyboard in Resources */,
				7584EFC927A4D69400E17EC9 /* tabby-integration.js in Resources */,
				752A398625CD0FE800B1AC40 /* fig-0.0.1.vsix in Resources */,
				75B0A07E25BB746600FCD89A /* debugger.html in Resources */,
				75186070255B2A0A0000A7C7 /* asterisk@2x.png in Resources */,
				75B1993625042B2C00F38EA8 /* autocomplete.html in Resources */,
				7518606F255B2A0A0000A7C7 /* flag@2x.png in Resources */,
				75E993F22515A6DD000BE6BE /* statusbar@2x.png in Resources */,
				752C0BE2247A33F20077E415 /* viewer.html in Resources */,
				75915E002722044D005A9909 /* API.js in Resources */,
				752C0BE6247C25290077E415 /* display.html in Resources */,
				75B0A08E25BBC9B800FCD89A /* privacy.html in Resources */,
				75B0A08425BB759E00FCD89A /* trimmed-debugger.mp4 in Resources */,
				75186072255B2A0A0000A7C7 /* carrot@2x.png in Resources */,
				752E68ED2620F885009E9A7E /* azure@2x.png in Resources */,
				75186074255B2A0A0000A7C7 /* command@2x.png in Resources */,
				75D53AA4276D2095006A52C1 /* fig-0.0.6.vsix in Resources */,
				75186071255B2A0A0000A7C7 /* option@2x.png in Resources */,
				752C0BE0247A27790077E415 /* editor.html in Resources */,
				759F988C25BFF8B000EC3407 /* docker@2x.png in Resources */,
				757CA891248B2799002A64A8 /* cli.html in Resources */,
				7567595C244634B2006AA988 /* Preview Assets.xcassets in Resources */,
				75675959244634B2006AA988 /* Assets.xcassets in Resources */,
				757CA89F248D628F002A64A8 /* sidebar.html in Resources */,
				759F988E25BFFAE500EC3407 /* heroku@2x.png in Resources */,
			);
			runOnlyForDeploymentPostprocessing = 0;
		};
		75675964244634B2006AA988 /* Resources */ = {
			isa = PBXResourcesBuildPhase;
			buildActionMask = 2147483647;
			files = (
				7A2C8636273949BE00AE5EB6 /* testable-file-to-read.txt in Resources */,
				7A2C8640273951FE00AE5EB6 /* contents-of-this-folder in Resources */,
			);
			runOnlyForDeploymentPostprocessing = 0;
		};
		7567596F244634B2006AA988 /* Resources */ = {
			isa = PBXResourcesBuildPhase;
			buildActionMask = 2147483647;
			files = (
			);
			runOnlyForDeploymentPostprocessing = 0;
		};
/* End PBXResourcesBuildPhase section */

/* Begin PBXShellScriptBuildPhase section */
		7543170926E0904C00188887 /* Install Input Method */ = {
			isa = PBXShellScriptBuildPhase;
			buildActionMask = 2147483647;
			files = (
			);
			inputFileListPaths = (
			);
			inputPaths = (
			);
			name = "Install Input Method";
			outputFileListPaths = (
			);
			outputPaths = (
			);
			runOnlyForDeploymentPostprocessing = 0;
			shellPath = /bin/sh;
			shellScript = "echo \"Moving Input Method Kit app to Input Methods directory.\"\n# killall $EXECUTABLE_NAME\n# cp -R \"$BUILT_PRODUCTS_DIR/$FULL_PRODUCT_NAME\" \"$HOME/Library/Input Methods\"\n";
		};
		7581E6082769C4AE00CFD39A /* Lint Swift files */ = {
			isa = PBXShellScriptBuildPhase;
			buildActionMask = 2147483647;
			files = (
			);
			inputFileListPaths = (
			);
			inputPaths = (
			);
			name = "Lint Swift files";
			outputFileListPaths = (
			);
			outputPaths = (
			);
			runOnlyForDeploymentPostprocessing = 0;
			shellPath = /bin/sh;
			shellScript = "export PATH=/opt/homebrew/bin:$PATH\nif which swiftlint >/dev/null; then\n  # only lint swift files that are staged (excluding generated protobufs)\n  git diff --cached --name-only | grep \"\\.swift\" | grep -v \".pb\" | while read filename; do\n      swiftlint lint --config .swiftlint.yml --path \"$filename\";\n  done\nelse\n  echo \"warning: SwiftLint not installed, download from https://github.com/realm/SwiftLint\"\nfi\n";
		};
		759E4BFD268F9BCC00CC1565 /* Change permissions to make Applescript read-only */ = {
			isa = PBXShellScriptBuildPhase;
			alwaysOutOfDate = 1;
			buildActionMask = 2147483647;
			files = (
			);
			inputFileListPaths = (
			);
			inputPaths = (
			);
			name = "Change permissions to make Applescript read-only";
			outputFileListPaths = (
			);
			outputPaths = (
			);
			runOnlyForDeploymentPostprocessing = 0;
			shellPath = /bin/sh;
			shellScript = "# prevent AppleScript from self-modifying after codesigning\nchmod a-w \"${BUILT_PRODUCTS_DIR}/${PRODUCT_NAME}.app/Contents/Resources/fig-iterm-integration.scpt\"\n";
		};
		75AA9FAA256D9D6C00CEFAC8 /* Upload dsym files to Sentry */ = {
			isa = PBXShellScriptBuildPhase;
			buildActionMask = 2147483647;
			files = (
			);
			inputFileListPaths = (
			);
			inputPaths = (
				"${DWARF_DSYM_FOLDER_PATH}/${DWARF_DSYM_FILE_NAME}/Contents/Resources/DWARF/${TARGET_NAME}",
			);
			name = "Upload dsym files to Sentry";
			outputFileListPaths = (
			);
			outputPaths = (
			);
			runOnlyForDeploymentPostprocessing = 0;
			shellPath = /bin/sh;
			shellScript = "if which sentry-cli >/dev/null; then\nexport SENTRY_ORG=withfig\nexport SENTRY_PROJECT=macos-app\nexport SENTRY_AUTH_TOKEN=39d2f0e340074f82aaa662967bef1de1b17ae67f7b204bfdb61d9005f4f6bf4b\nERROR=$(sentry-cli upload-dif \"$DWARF_DSYM_FOLDER_PATH\" 2>&1 >/dev/null)\nif [ ! $? -eq 0 ]; then\necho \"warning: sentry-cli - $ERROR\"\nfi\nelse\necho \"warning: sentry-cli not installed, download from https://github.com/getsentry/sentry-cli/releases\"\nfi\n";
		};
		75FD16E727150DC400056A39 /* Package config folder */ = {
			isa = PBXShellScriptBuildPhase;
			alwaysOutOfDate = 1;
			buildActionMask = 12;
			files = (
			);
			inputFileListPaths = (
			);
			inputPaths = (
			);
			name = "Package config folder";
			outputFileListPaths = (
			);
			outputPaths = (
			);
			runOnlyForDeploymentPostprocessing = 0;
			shellPath = /bin/sh;
			shellScript = "rm -rf ${CONFIGURATION_BUILD_DIR}/${UNLOCALIZED_RESOURCES_FOLDER_PATH}/config\ncp -R ./config ${CONFIGURATION_BUILD_DIR}/${UNLOCALIZED_RESOURCES_FOLDER_PATH}/\n\n\ncp ./config/tools/install_and_upgrade.sh ${CONFIGURATION_BUILD_DIR}/${UNLOCALIZED_RESOURCES_FOLDER_PATH}/installation.sh\n";
		};
/* End PBXShellScriptBuildPhase section */

/* Begin PBXSourcesBuildPhase section */
		754316F026E08F5C00188887 /* Sources */ = {
			isa = PBXSourcesBuildPhase;
			buildActionMask = 2147483647;
			files = (
				754316F726E08F5C00188887 /* AppDelegate.swift in Sources */,
				7543170826E0901B00188887 /* FigIMKInputController.swift in Sources */,
			);
			runOnlyForDeploymentPostprocessing = 0;
		};
		7567594D244634AD006AA988 /* Sources */ = {
			isa = PBXSourcesBuildPhase;
			buildActionMask = 2147483647;
			files = (
				AB3FB17C27636C64009EFD9E /* Keystroke.swift in Sources */,
				AB3FB17B27636BF3009EFD9E /* KeypressProvider.swift in Sources */,
				75288EF924CCE72F002DF12A /* WebViewWindow.swift in Sources */,
				75BF28A8270E9B9200E7C914 /* API+Constants.swift in Sources */,
				757CA86724859461002A64A8 /* AppMover.swift in Sources */,
				75ACFE862755BEBE003C22EE /* WindowMetadataService.swift in Sources */,
				75C0EBD3253E336E001964DE /* TerminalUsageTelemetry.swift in Sources */,
				75B199322501A3DA00F38EA8 /* KeyboardLayout.swift in Sources */,
				756759972446C44C006AA988 /* String+Shell.swift in Sources */,
				75F7F952261FBDC30005E215 /* UnixSocketServer.swift in Sources */,
				75B7931A24BB897F0073AAC6 /* PseudoTerminalService.swift in Sources */,
				75CFDBDF24EDB2E900F00CAE /* Onboarding.swift in Sources */,
				75738F1E26DDAB760086D972 /* InputMethod.swift in Sources */,
				752A398325CD024C00B1AC40 /* VSCodeIntegration.swift in Sources */,
				7583A12E273CF261001DF86B /* PathHelper.swift in Sources */,
				7571778326F91BF50071AE10 /* AppleTerminalIntegration.swift in Sources */,
				756968012718FF600029F063 /* WebArchive.swift in Sources */,
				755D0DE2247EFAE10074AB5C /* Logging.swift in Sources */,
				75ACFE842755B958003C22EE /* IPC+Notifications.swift in Sources */,
				756968032719450A0029F063 /* API+App.swift in Sources */,
				75C07120244BB441002DF69F /* CompanionViewController.swift in Sources */,
				75F7F954262007170005E215 /* IPC.swift in Sources */,
				75DA86A325EDB05100722F1D /* Integrations.swift in Sources */,
				7568203126003BDF0006FE78 /* Settings.swift in Sources */,
				75E993F52517E226000BE6BE /* AXWindowServer.swift in Sources */,
				7545657C2773EB0B002A59EA /* PropertyList.swift in Sources */,
				75C07124244BE45A002DF69F /* CompanionWindow.swift in Sources */,
				75C07122244BB65D002DF69F /* ShellBridge.swift in Sources */,
				7510F8C124A9B32D00E86F7C /* WindowManager.swift in Sources */,
				7575D44F26D5D35000D0C8D7 /* API.swift in Sources */,
				755FC554268D09DE00966027 /* UpdateService.swift in Sources */,
				75DA86A525EEBD7500722F1D /* Alert.swift in Sources */,
				7546F5B3271660BA0077359F /* Constants.swift in Sources */,
				75D1ECBE26F15F4500BC8A04 /* TerminalIntegrationProvider.swift in Sources */,
				7545657A2773CB9F002A59EA /* JetBrainsIntegration.swift in Sources */,
				75809B0E24BFA64D00BFFB3E /* TelemetryService.swift in Sources */,
				75AA24DA25A7E8B000A51E9D /* lsof.m in Sources */,
				75EB592B258D98A7002915E7 /* BiMap.swift in Sources */,
				751F7589246D090100E083C8 /* WebBridge.swift in Sources */,
				75EDDC5B25D4BC54003AECC6 /* UnixSocketClient.swift in Sources */,
				75AEF2E625C3DEAF00D78431 /* DockerIntegration.swift in Sources */,
				75AEF2EE25C5062E00D78431 /* WindowObserver.swift in Sources */,
				75675955244634AD006AA988 /* AppDelegate.swift in Sources */,
				7573F160260BC71000C833FA /* LoginItems.swift in Sources */,
				756FE62E278E0B9A0017EC99 /* LaunchAgent.swift in Sources */,
				75AEF2E425C3C34A00D78431 /* Diagnostic.swift in Sources */,
				75A4A2A025CA0D46002EFD6B /* Autocomplete.swift in Sources */,
				75290ACC2671AD1E000F4255 /* WebSocketFramer.swift in Sources */,
				75C16D4826FD1EB400C83296 /* API+NotificationCenter.swift in Sources */,
				750BA10C2733590A00705E63 /* API+IPC.swift in Sources */,
				759F987C25BF903900EC3407 /* Accessibility.swift in Sources */,
				751C3BEE24B6915000B5C7FD /* Defaults.swift in Sources */,
				755D27BA272242690080B4B8 /* FigTerm.swift in Sources */,
				757712492564D94A0011FF48 /* ProcessStatus.swift in Sources */,
				75B850E52703D8FF00891A78 /* API+Extensions.swift in Sources */,
				75A4521425AD367E00107D2C /* Feedback.swift in Sources */,
				752D71CD25B8A6B300263527 /* Restarter.swift in Sources */,
				756127C3274380BF007F26EA /* pty.c in Sources */,
				75ACFE7C274C3424003C22EE /* Utilities.swift in Sources */,
				7520D8122682AEB00034FE2B /* Throttler.swift in Sources */,
				75DA86A925EF145E00722F1D /* TmuxIntegration.swift in Sources */,
				7577124725648DFB0011FF48 /* ps.c in Sources */,
				757AF4C826BC73FA00349764 /* WindowPositioning.swift in Sources */,
				75290ABD26719090000F4255 /* iterm.pb.swift in Sources */,
				75C57C142581C0700065741E /* ioreg.c in Sources */,
				75290AB4267126EB000F4255 /* iTermIntegration.swift in Sources */,
				75FE40002626A4BD00AC8414 /* Github.swift in Sources */,
				751C3BEC24B6910800B5C7FD /* Remote.swift in Sources */,
				75EDDC4E25D23773003AECC6 /* HyperIntegration.swift in Sources */,
				75EB32FE272C89D100A544DB /* API+Icon.swift in Sources */,
				75A0A71D26F27E3D008FAD70 /* SemanticVersion.swift in Sources */,
				750CF21826A1055F0094D76A /* Config.swift in Sources */,
				75AEF2EA25C4C34D00D78431 /* SecureKeyboardInput.swift in Sources */,
				75B199342504190900F38EA8 /* Keycode.swift in Sources */,
				75D1ECC026F1658300BC8A04 /* InstallationStatus.swift in Sources */,
				75A0A71926F1A79A008FAD70 /* KittyIntegration.swift in Sources */,
				75EB592D258DD771002915E7 /* TTY.swift in Sources */,
				7545657527715785002A59EA /* TabbyIntegration.swift in Sources */,
				75ACFE8027556D7A003C22EE /* TerminalSessionLinkingService.swift in Sources */,
				7510F8BF24A99A4B00E86F7C /* WindowService.swift in Sources */,
				75A4521A25AE2E6B00107D2C /* CommandIntegration.swift in Sources */,
				754569FC272A05C200C7588F /* CommandHandlers.swift in Sources */,
				75ACFE7A274442C7003C22EE /* PTYProcess.swift in Sources */,
				756FE631278F59070017EC99 /* MissionControl.swift in Sources */,
				7587B4D824F97F9E00E355E4 /* ShellHooksManager.swift in Sources */,
				75D1ECB426EFE55A00BC8A04 /* AlacrittyIntegration.swift in Sources */,
				7510F8BD24A9861E00E86F7C /* PrivateWindow.m in Sources */,
				75B4283626FABAAC003C9DE5 /* FileSystem.swift in Sources */,
				756759D424498CA0006AA988 /* WebViewController.swift in Sources */,
			);
			runOnlyForDeploymentPostprocessing = 0;
		};
		75675962244634B2006AA988 /* Sources */ = {
			isa = PBXSourcesBuildPhase;
			buildActionMask = 2147483647;
			files = (
				75ACFE7E27556BC1003C22EE /* TerminalSessionLinkingTests.swift in Sources */,
				7AB6B6872740301500428F47 /* NSWorkspaceExtensionTests.swift in Sources */,
				7A0A41DF2738731900080BCE /* FileSystemTests.swift in Sources */,
				7AF96D3F273DB3E30006A41B /* ConfigTests.swift in Sources */,
				7567596B244634B2006AA988 /* figTests.swift in Sources */,
				7A9DB5662741A3E6008BD2AA /* DefaultsTest.swift in Sources */,
				7AC30EF8274573F700A4F7AB /* TelemetryTests.swift in Sources */,
			);
			runOnlyForDeploymentPostprocessing = 0;
		};
		7567596D244634B2006AA988 /* Sources */ = {
			isa = PBXSourcesBuildPhase;
			buildActionMask = 2147483647;
			files = (
				75675976244634B2006AA988 /* figUITests.swift in Sources */,
			);
			runOnlyForDeploymentPostprocessing = 0;
		};
/* End PBXSourcesBuildPhase section */

/* Begin PBXTargetDependency section */
		754569FA2729FFE300C7588F /* PBXTargetDependency */ = {
			isa = PBXTargetDependency;
			target = 754569F52729FF2600C7588F /* cli */;
			targetProxy = 754569F92729FFE300C7588F /* PBXContainerItemProxy */;
		};
		7546F5B127164A1B0077359F /* PBXTargetDependency */ = {
			isa = PBXTargetDependency;
			target = 754316F326E08F5C00188887 /* FigInputMethod */;
			targetProxy = 7546F5B027164A1B0077359F /* PBXContainerItemProxy */;
		};
		75675968244634B2006AA988 /* PBXTargetDependency */ = {
			isa = PBXTargetDependency;
			target = 75675950244634AD006AA988 /* fig */;
			targetProxy = 75675967244634B2006AA988 /* PBXContainerItemProxy */;
		};
		75675973244634B2006AA988 /* PBXTargetDependency */ = {
			isa = PBXTargetDependency;
			target = 75675950244634AD006AA988 /* fig */;
			targetProxy = 75675972244634B2006AA988 /* PBXContainerItemProxy */;
		};
		757A85BF270E37380017996A /* PBXTargetDependency */ = {
			isa = PBXTargetDependency;
			target = 757A85BA270E31160017996A /* figterm */;
			targetProxy = 757A85BE270E37380017996A /* PBXContainerItemProxy */;
		};
/* End PBXTargetDependency section */

/* Begin PBXVariantGroup section */
		754316FF26E08F5D00188887 /* Main.storyboard */ = {
			isa = PBXVariantGroup;
			children = (
				7543170026E08F5D00188887 /* Base */,
			);
			name = Main.storyboard;
			sourceTree = "<group>";
		};
		7567595D244634B2006AA988 /* Main.storyboard */ = {
			isa = PBXVariantGroup;
			children = (
				7567595E244634B2006AA988 /* Base */,
			);
			name = Main.storyboard;
			sourceTree = "<group>";
		};
/* End PBXVariantGroup section */

/* Begin XCBuildConfiguration section */
		7543170426E08F5D00188887 /* Debug */ = {
			isa = XCBuildConfiguration;
			buildSettings = {
				ASSETCATALOG_COMPILER_APPICON_NAME = AppIcon;
				ASSETCATALOG_COMPILER_GLOBAL_ACCENT_COLOR_NAME = AccentColor;
				CLANG_WARN_QUOTED_INCLUDE_IN_FRAMEWORK_HEADER = YES;
				CODE_SIGN_ENTITLEMENTS = InputMethod/InputMethod.entitlements;
				CODE_SIGN_IDENTITY = "Apple Development";
				CODE_SIGN_STYLE = Manual;
				COMBINE_HIDPI_IMAGES = YES;
				DEVELOPMENT_ASSET_PATHS = "\"InputMethod/Preview Content\"";
				DEVELOPMENT_TEAM = B8PC799ZGU;
				ENABLE_HARDENED_RUNTIME = YES;
				ENABLE_PREVIEWS = YES;
				INFOPLIST_FILE = InputMethod/Info.plist;
				LD_RUNPATH_SEARCH_PATHS = (
					"$(inherited)",
					"@executable_path/../Frameworks",
				);
				MACOSX_DEPLOYMENT_TARGET = 10.13;
				PRODUCT_BUNDLE_IDENTIFIER = io.fig.cursor;
				PRODUCT_NAME = "$(TARGET_NAME)";
				PROVISIONING_PROFILE_SPECIFIER = "";
				SKIP_INSTALL = YES;
				SWIFT_VERSION = 5.0;
			};
			name = Debug;
		};
		7543170526E08F5D00188887 /* Release */ = {
			isa = XCBuildConfiguration;
			buildSettings = {
				ASSETCATALOG_COMPILER_APPICON_NAME = AppIcon;
				ASSETCATALOG_COMPILER_GLOBAL_ACCENT_COLOR_NAME = AccentColor;
				CLANG_WARN_QUOTED_INCLUDE_IN_FRAMEWORK_HEADER = YES;
				CODE_SIGN_ENTITLEMENTS = InputMethod/InputMethod.entitlements;
				CODE_SIGN_IDENTITY = "Developer ID Application";
				CODE_SIGN_STYLE = Manual;
				COMBINE_HIDPI_IMAGES = YES;
				DEVELOPMENT_ASSET_PATHS = "\"InputMethod/Preview Content\"";
				DEVELOPMENT_TEAM = B8PC799ZGU;
				ENABLE_HARDENED_RUNTIME = YES;
				ENABLE_PREVIEWS = YES;
				INFOPLIST_FILE = InputMethod/Info.plist;
				LD_RUNPATH_SEARCH_PATHS = (
					"$(inherited)",
					"@executable_path/../Frameworks",
				);
				MACOSX_DEPLOYMENT_TARGET = 10.13;
				PRODUCT_BUNDLE_IDENTIFIER = io.fig.cursor;
				PRODUCT_NAME = "$(TARGET_NAME)";
				PROVISIONING_PROFILE_SPECIFIER = "";
				SKIP_INSTALL = YES;
				SWIFT_VERSION = 5.0;
			};
			name = Release;
		};
		754569F62729FF2600C7588F /* Debug */ = {
			isa = XCBuildConfiguration;
			buildSettings = {
				CODE_SIGN_STYLE = Automatic;
				DEBUGGING_SYMBOLS = YES;
				DEBUG_INFORMATION_FORMAT = dwarf;
				DEVELOPMENT_TEAM = B8PC799ZGU;
				GCC_GENERATE_DEBUGGING_SYMBOLS = YES;
				GCC_OPTIMIZATION_LEVEL = 0;
				OTHER_CFLAGS = "";
				OTHER_LDFLAGS = "";
				PRODUCT_NAME = "$(TARGET_NAME)";
			};
			name = Debug;
		};
		754569F72729FF2600C7588F /* Release */ = {
			isa = XCBuildConfiguration;
			buildSettings = {
				CODE_SIGN_STYLE = Automatic;
				DEBUG_INFORMATION_FORMAT = "dwarf-with-dsym";
				DEVELOPMENT_TEAM = B8PC799ZGU;
				OTHER_CFLAGS = "";
				OTHER_LDFLAGS = "";
				PRODUCT_NAME = "$(TARGET_NAME)";
			};
			name = Release;
		};
		75675978244634B2006AA988 /* Debug */ = {
			isa = XCBuildConfiguration;
			buildSettings = {
				ALWAYS_SEARCH_USER_PATHS = NO;
				CLANG_ANALYZER_NONNULL = YES;
				CLANG_ANALYZER_NUMBER_OBJECT_CONVERSION = YES_AGGRESSIVE;
				CLANG_CXX_LANGUAGE_STANDARD = "gnu++14";
				CLANG_CXX_LIBRARY = "libc++";
				CLANG_ENABLE_MODULES = YES;
				CLANG_ENABLE_OBJC_ARC = YES;
				CLANG_ENABLE_OBJC_WEAK = YES;
				CLANG_WARN_BLOCK_CAPTURE_AUTORELEASING = YES;
				CLANG_WARN_BOOL_CONVERSION = YES;
				CLANG_WARN_COMMA = YES;
				CLANG_WARN_CONSTANT_CONVERSION = YES;
				CLANG_WARN_DEPRECATED_OBJC_IMPLEMENTATIONS = YES;
				CLANG_WARN_DIRECT_OBJC_ISA_USAGE = YES_ERROR;
				CLANG_WARN_DOCUMENTATION_COMMENTS = YES;
				CLANG_WARN_EMPTY_BODY = YES;
				CLANG_WARN_ENUM_CONVERSION = YES;
				CLANG_WARN_INFINITE_RECURSION = YES;
				CLANG_WARN_INT_CONVERSION = YES;
				CLANG_WARN_NON_LITERAL_NULL_CONVERSION = YES;
				CLANG_WARN_OBJC_IMPLICIT_RETAIN_SELF = YES;
				CLANG_WARN_OBJC_LITERAL_CONVERSION = YES;
				CLANG_WARN_OBJC_ROOT_CLASS = YES_ERROR;
				CLANG_WARN_QUOTED_INCLUDE_IN_FRAMEWORK_HEADER = YES;
				CLANG_WARN_RANGE_LOOP_ANALYSIS = YES;
				CLANG_WARN_STRICT_PROTOTYPES = YES;
				CLANG_WARN_SUSPICIOUS_MOVE = YES;
				CLANG_WARN_UNGUARDED_AVAILABILITY = YES_AGGRESSIVE;
				CLANG_WARN_UNREACHABLE_CODE = YES;
				CLANG_WARN__DUPLICATE_METHOD_MATCH = YES;
				COPY_PHASE_STRIP = NO;
				DEBUG_INFORMATION_FORMAT = dwarf;
				ENABLE_STRICT_OBJC_MSGSEND = YES;
				ENABLE_TESTABILITY = YES;
				GCC_C_LANGUAGE_STANDARD = gnu11;
				GCC_DYNAMIC_NO_PIC = NO;
				GCC_NO_COMMON_BLOCKS = YES;
				GCC_OPTIMIZATION_LEVEL = 0;
				GCC_PREPROCESSOR_DEFINITIONS = (
					"DEBUG=1",
					"$(inherited)",
				);
				GCC_WARN_64_TO_32_BIT_CONVERSION = YES;
				GCC_WARN_ABOUT_RETURN_TYPE = YES_ERROR;
				GCC_WARN_UNDECLARED_SELECTOR = YES;
				GCC_WARN_UNINITIALIZED_AUTOS = YES_AGGRESSIVE;
				GCC_WARN_UNUSED_FUNCTION = YES;
				GCC_WARN_UNUSED_VARIABLE = YES;
				MACOSX_DEPLOYMENT_TARGET = 10.14;
				MTL_ENABLE_DEBUG_INFO = INCLUDE_SOURCE;
				MTL_FAST_MATH = YES;
				ONLY_ACTIVE_ARCH = YES;
				SDKROOT = macosx;
				SWIFT_ACTIVE_COMPILATION_CONDITIONS = DEBUG;
				SWIFT_OPTIMIZATION_LEVEL = "-Onone";
			};
			name = Debug;
		};
		75675979244634B2006AA988 /* Release */ = {
			isa = XCBuildConfiguration;
			buildSettings = {
				ALWAYS_SEARCH_USER_PATHS = NO;
				CLANG_ANALYZER_NONNULL = YES;
				CLANG_ANALYZER_NUMBER_OBJECT_CONVERSION = YES_AGGRESSIVE;
				CLANG_CXX_LANGUAGE_STANDARD = "gnu++14";
				CLANG_CXX_LIBRARY = "libc++";
				CLANG_ENABLE_MODULES = YES;
				CLANG_ENABLE_OBJC_ARC = YES;
				CLANG_ENABLE_OBJC_WEAK = YES;
				CLANG_WARN_BLOCK_CAPTURE_AUTORELEASING = YES;
				CLANG_WARN_BOOL_CONVERSION = YES;
				CLANG_WARN_COMMA = YES;
				CLANG_WARN_CONSTANT_CONVERSION = YES;
				CLANG_WARN_DEPRECATED_OBJC_IMPLEMENTATIONS = YES;
				CLANG_WARN_DIRECT_OBJC_ISA_USAGE = YES_ERROR;
				CLANG_WARN_DOCUMENTATION_COMMENTS = YES;
				CLANG_WARN_EMPTY_BODY = YES;
				CLANG_WARN_ENUM_CONVERSION = YES;
				CLANG_WARN_INFINITE_RECURSION = YES;
				CLANG_WARN_INT_CONVERSION = YES;
				CLANG_WARN_NON_LITERAL_NULL_CONVERSION = YES;
				CLANG_WARN_OBJC_IMPLICIT_RETAIN_SELF = YES;
				CLANG_WARN_OBJC_LITERAL_CONVERSION = YES;
				CLANG_WARN_OBJC_ROOT_CLASS = YES_ERROR;
				CLANG_WARN_QUOTED_INCLUDE_IN_FRAMEWORK_HEADER = YES;
				CLANG_WARN_RANGE_LOOP_ANALYSIS = YES;
				CLANG_WARN_STRICT_PROTOTYPES = YES;
				CLANG_WARN_SUSPICIOUS_MOVE = YES;
				CLANG_WARN_UNGUARDED_AVAILABILITY = YES_AGGRESSIVE;
				CLANG_WARN_UNREACHABLE_CODE = YES;
				CLANG_WARN__DUPLICATE_METHOD_MATCH = YES;
				CODE_SIGN_INJECT_BASE_ENTITLEMENTS = NO;
				COPY_PHASE_STRIP = NO;
				DEBUG_INFORMATION_FORMAT = "dwarf-with-dsym";
				ENABLE_NS_ASSERTIONS = NO;
				ENABLE_STRICT_OBJC_MSGSEND = YES;
				GCC_C_LANGUAGE_STANDARD = gnu11;
				GCC_NO_COMMON_BLOCKS = YES;
				GCC_WARN_64_TO_32_BIT_CONVERSION = YES;
				GCC_WARN_ABOUT_RETURN_TYPE = YES_ERROR;
				GCC_WARN_UNDECLARED_SELECTOR = YES;
				GCC_WARN_UNINITIALIZED_AUTOS = YES_AGGRESSIVE;
				GCC_WARN_UNUSED_FUNCTION = YES;
				GCC_WARN_UNUSED_VARIABLE = YES;
				MACOSX_DEPLOYMENT_TARGET = 10.14;
				MTL_ENABLE_DEBUG_INFO = NO;
				MTL_FAST_MATH = YES;
				ONLY_ACTIVE_ARCH = NO;
				"OTHER_CODE_SIGN_FLAGS[sdk=macosx*]" = "--timestamp";
				SDKROOT = macosx;
				SWIFT_COMPILATION_MODE = wholemodule;
				SWIFT_OPTIMIZATION_LEVEL = "-O";
			};
			name = Release;
		};
		7567597B244634B2006AA988 /* Debug */ = {
			isa = XCBuildConfiguration;
			buildSettings = {
				ALWAYS_EMBED_SWIFT_STANDARD_LIBRARIES = YES;
				ASSETCATALOG_COMPILER_APPICON_NAME = AppIcon;
				CLANG_ENABLE_MODULES = YES;
				CODE_SIGN_ENTITLEMENTS = fig/fig.entitlements;
				CODE_SIGN_IDENTITY = "Apple Development";
				CODE_SIGN_INJECT_BASE_ENTITLEMENTS = YES;
				CODE_SIGN_STYLE = Manual;
				COMBINE_HIDPI_IMAGES = YES;
<<<<<<< HEAD
				CURRENT_PROJECT_VERSION = 383;
=======
				CURRENT_PROJECT_VERSION = 381;
>>>>>>> df2a63c4
				DEVELOPMENT_ASSET_PATHS = "\"fig/Preview Content\"";
				DEVELOPMENT_TEAM = B8PC799ZGU;
				ENABLE_HARDENED_RUNTIME = YES;
				ENABLE_PREVIEWS = YES;
				FRAMEWORK_SEARCH_PATHS = (
					"$(inherited)",
					"$(PROJECT_DIR)",
				);
				INFOPLIST_FILE = fig/Info.plist;
				LD_RUNPATH_SEARCH_PATHS = (
					"$(inherited)",
					"@executable_path/../Frameworks",
				);
				MACOSX_DEPLOYMENT_TARGET = 10.13;
				MARKETING_VERSION = 1.0.55;
				ONLY_ACTIVE_ARCH = YES;
				PRODUCT_BUNDLE_IDENTIFIER = com.mschrage.fig;
				PRODUCT_NAME = "$(TARGET_NAME)";
				PROVISIONING_PROFILE_SPECIFIER = "";
				SWIFT_OBJC_BRIDGING_HEADER = "fig/fig-Bridging-Header.h";
				SWIFT_OPTIMIZATION_LEVEL = "-Onone";
				SWIFT_VERSION = 5.0;
			};
			name = Debug;
		};
		7567597C244634B2006AA988 /* Release */ = {
			isa = XCBuildConfiguration;
			buildSettings = {
				ALWAYS_EMBED_SWIFT_STANDARD_LIBRARIES = YES;
				ASSETCATALOG_COMPILER_APPICON_NAME = AppIcon;
				CLANG_ENABLE_MODULES = YES;
				CODE_SIGN_ENTITLEMENTS = fig/figRelease.entitlements;
				CODE_SIGN_IDENTITY = "Developer ID Application";
				CODE_SIGN_STYLE = Manual;
				COMBINE_HIDPI_IMAGES = YES;
<<<<<<< HEAD
				CURRENT_PROJECT_VERSION = 383;
=======
				CURRENT_PROJECT_VERSION = 381;
>>>>>>> df2a63c4
				DEVELOPMENT_ASSET_PATHS = "\"fig/Preview Content\"";
				DEVELOPMENT_TEAM = B8PC799ZGU;
				ENABLE_HARDENED_RUNTIME = YES;
				ENABLE_PREVIEWS = YES;
				FRAMEWORK_SEARCH_PATHS = (
					"$(inherited)",
					"$(PROJECT_DIR)",
				);
				INFOPLIST_FILE = fig/Info.plist;
				LD_RUNPATH_SEARCH_PATHS = (
					"$(inherited)",
					"@executable_path/../Frameworks",
				);
				MACOSX_DEPLOYMENT_TARGET = 10.13;
				MARKETING_VERSION = 1.0.55;
				ONLY_ACTIVE_ARCH = NO;
				PRODUCT_BUNDLE_IDENTIFIER = com.mschrage.fig;
				PRODUCT_NAME = "$(TARGET_NAME)";
				PROVISIONING_PROFILE_SPECIFIER = "";
				SWIFT_OBJC_BRIDGING_HEADER = "fig/fig-Bridging-Header.h";
				SWIFT_VERSION = 5.0;
			};
			name = Release;
		};
		7567597E244634B2006AA988 /* Debug */ = {
			isa = XCBuildConfiguration;
			buildSettings = {
				ALWAYS_EMBED_SWIFT_STANDARD_LIBRARIES = YES;
				BUNDLE_LOADER = "$(TEST_HOST)";
				CODE_SIGN_STYLE = Automatic;
				COMBINE_HIDPI_IMAGES = YES;
				INFOPLIST_FILE = figTests/Info.plist;
				LD_RUNPATH_SEARCH_PATHS = (
					"$(inherited)",
					"@executable_path/../Frameworks",
					"@loader_path/../Frameworks",
				);
				MACOSX_DEPLOYMENT_TARGET = 10.15;
				PRODUCT_BUNDLE_IDENTIFIER = com.mschrage.figTests;
				PRODUCT_NAME = "$(TARGET_NAME)";
				SWIFT_VERSION = 5.0;
				TEST_HOST = "$(BUILT_PRODUCTS_DIR)/fig.app/Contents/MacOS/fig";
			};
			name = Debug;
		};
		7567597F244634B2006AA988 /* Release */ = {
			isa = XCBuildConfiguration;
			buildSettings = {
				ALWAYS_EMBED_SWIFT_STANDARD_LIBRARIES = YES;
				BUNDLE_LOADER = "$(TEST_HOST)";
				CODE_SIGN_STYLE = Automatic;
				COMBINE_HIDPI_IMAGES = YES;
				DEVELOPMENT_TEAM = B8PC799ZGU;
				INFOPLIST_FILE = figTests/Info.plist;
				LD_RUNPATH_SEARCH_PATHS = (
					"$(inherited)",
					"@executable_path/../Frameworks",
					"@loader_path/../Frameworks",
				);
				MACOSX_DEPLOYMENT_TARGET = 10.15;
				PRODUCT_BUNDLE_IDENTIFIER = com.mschrage.figTests;
				PRODUCT_NAME = "$(TARGET_NAME)";
				SWIFT_VERSION = 5.0;
				TEST_HOST = "$(BUILT_PRODUCTS_DIR)/fig.app/Contents/MacOS/fig";
			};
			name = Release;
		};
		75675981244634B2006AA988 /* Debug */ = {
			isa = XCBuildConfiguration;
			buildSettings = {
				ALWAYS_EMBED_SWIFT_STANDARD_LIBRARIES = YES;
				CODE_SIGN_STYLE = Automatic;
				COMBINE_HIDPI_IMAGES = YES;
				INFOPLIST_FILE = figUITests/Info.plist;
				LD_RUNPATH_SEARCH_PATHS = (
					"$(inherited)",
					"@executable_path/../Frameworks",
					"@loader_path/../Frameworks",
				);
				PRODUCT_BUNDLE_IDENTIFIER = com.mschrage.figUITests;
				PRODUCT_NAME = "$(TARGET_NAME)";
				SWIFT_VERSION = 5.0;
				TEST_TARGET_NAME = fig;
			};
			name = Debug;
		};
		75675982244634B2006AA988 /* Release */ = {
			isa = XCBuildConfiguration;
			buildSettings = {
				ALWAYS_EMBED_SWIFT_STANDARD_LIBRARIES = YES;
				CODE_SIGN_IDENTITY = "Apple Development";
				CODE_SIGN_STYLE = Automatic;
				COMBINE_HIDPI_IMAGES = YES;
				DEVELOPMENT_TEAM = B8PC799ZGU;
				INFOPLIST_FILE = figUITests/Info.plist;
				LD_RUNPATH_SEARCH_PATHS = (
					"$(inherited)",
					"@executable_path/../Frameworks",
					"@loader_path/../Frameworks",
				);
				PRODUCT_BUNDLE_IDENTIFIER = com.mschrage.figUITests;
				PRODUCT_NAME = "$(TARGET_NAME)";
				SWIFT_VERSION = 5.0;
				TEST_TARGET_NAME = fig;
			};
			name = Release;
		};
		757A85BC270E31160017996A /* Debug */ = {
			isa = XCBuildConfiguration;
			buildSettings = {
				CODE_SIGN_STYLE = Automatic;
				DEBUGGING_SYMBOLS = YES;
				DEBUG_INFORMATION_FORMAT = dwarf;
				DEVELOPMENT_TEAM = B8PC799ZGU;
				GCC_GENERATE_DEBUGGING_SYMBOLS = YES;
				GCC_OPTIMIZATION_LEVEL = 0;
				OTHER_CFLAGS = "";
				OTHER_LDFLAGS = "";
				PRODUCT_NAME = "$(TARGET_NAME)";
			};
			name = Debug;
		};
		757A85BD270E31160017996A /* Release */ = {
			isa = XCBuildConfiguration;
			buildSettings = {
				CODE_SIGN_STYLE = Automatic;
				DEBUG_INFORMATION_FORMAT = "dwarf-with-dsym";
				DEVELOPMENT_TEAM = B8PC799ZGU;
				OTHER_CFLAGS = "";
				OTHER_LDFLAGS = "";
				PRODUCT_NAME = "$(TARGET_NAME)";
			};
			name = Release;
		};
/* End XCBuildConfiguration section */

/* Begin XCConfigurationList section */
		7543170626E08F5D00188887 /* Build configuration list for PBXNativeTarget "FigInputMethod" */ = {
			isa = XCConfigurationList;
			buildConfigurations = (
				7543170426E08F5D00188887 /* Debug */,
				7543170526E08F5D00188887 /* Release */,
			);
			defaultConfigurationIsVisible = 0;
			defaultConfigurationName = Release;
		};
		754569F82729FF2600C7588F /* Build configuration list for PBXLegacyTarget "cli" */ = {
			isa = XCConfigurationList;
			buildConfigurations = (
				754569F62729FF2600C7588F /* Debug */,
				754569F72729FF2600C7588F /* Release */,
			);
			defaultConfigurationIsVisible = 0;
			defaultConfigurationName = Release;
		};
		7567594C244634AD006AA988 /* Build configuration list for PBXProject "fig" */ = {
			isa = XCConfigurationList;
			buildConfigurations = (
				75675978244634B2006AA988 /* Debug */,
				75675979244634B2006AA988 /* Release */,
			);
			defaultConfigurationIsVisible = 0;
			defaultConfigurationName = Release;
		};
		7567597A244634B2006AA988 /* Build configuration list for PBXNativeTarget "fig" */ = {
			isa = XCConfigurationList;
			buildConfigurations = (
				7567597B244634B2006AA988 /* Debug */,
				7567597C244634B2006AA988 /* Release */,
			);
			defaultConfigurationIsVisible = 0;
			defaultConfigurationName = Release;
		};
		7567597D244634B2006AA988 /* Build configuration list for PBXNativeTarget "figTests" */ = {
			isa = XCConfigurationList;
			buildConfigurations = (
				7567597E244634B2006AA988 /* Debug */,
				7567597F244634B2006AA988 /* Release */,
			);
			defaultConfigurationIsVisible = 0;
			defaultConfigurationName = Release;
		};
		75675980244634B2006AA988 /* Build configuration list for PBXNativeTarget "figUITests" */ = {
			isa = XCConfigurationList;
			buildConfigurations = (
				75675981244634B2006AA988 /* Debug */,
				75675982244634B2006AA988 /* Release */,
			);
			defaultConfigurationIsVisible = 0;
			defaultConfigurationName = Release;
		};
		757A85BB270E31160017996A /* Build configuration list for PBXLegacyTarget "figterm" */ = {
			isa = XCConfigurationList;
			buildConfigurations = (
				757A85BC270E31160017996A /* Debug */,
				757A85BD270E31160017996A /* Release */,
			);
			defaultConfigurationIsVisible = 0;
			defaultConfigurationName = Release;
		};
/* End XCConfigurationList section */

/* Begin XCRemoteSwiftPackageReference section */
		7512A489263252EF00CDE824 /* XCRemoteSwiftPackageReference "Sparkle" */ = {
			isa = XCRemoteSwiftPackageReference;
			repositoryURL = "https://github.com/sparkle-project/Sparkle";
			requirement = {
				kind = upToNextMajorVersion;
				minimumVersion = 1.26.0;
			};
		};
		75290AC426719156000F4255 /* XCRemoteSwiftPackageReference "swift-protobuf" */ = {
			isa = XCRemoteSwiftPackageReference;
			repositoryURL = "https://github.com/apple/swift-protobuf.git";
			requirement = {
				kind = upToNextMajorVersion;
				minimumVersion = 1.17.0;
			};
		};
		7545657D2773F275002A59EA /* XCRemoteSwiftPackageReference "ZIPFoundation" */ = {
			isa = XCRemoteSwiftPackageReference;
			repositoryURL = "https://github.com/weichsel/ZIPFoundation";
			requirement = {
				kind = upToNextMajorVersion;
				minimumVersion = 0.9.14;
			};
		};
		755950D2275EC6CC00B9FB5C /* XCRemoteSwiftPackageReference "BlueSocket" */ = {
			isa = XCRemoteSwiftPackageReference;
			repositoryURL = "https://github.com/Kitura/BlueSocket";
			requirement = {
				kind = upToNextMajorVersion;
				minimumVersion = 2.0.2;
			};
		};
		755D0F4F2482D4910074AB5C /* XCRemoteSwiftPackageReference "HotKey" */ = {
			isa = XCRemoteSwiftPackageReference;
			repositoryURL = "https://github.com/soffes/HotKey";
			requirement = {
				kind = upToNextMajorVersion;
				minimumVersion = 0.1.3;
			};
		};
		756967FD2718E0300029F063 /* XCRemoteSwiftPackageReference "WebArchiver" */ = {
			isa = XCRemoteSwiftPackageReference;
			repositoryURL = "https://github.com/ernesto-elsaesser/WebArchiver";
			requirement = {
				kind = upToNextMajorVersion;
				minimumVersion = 1.0.1;
			};
		};
		759113BF2783A47900340B25 /* XCRemoteSwiftPackageReference "AXSwift" */ = {
			isa = XCRemoteSwiftPackageReference;
			repositoryURL = "https://github.com/tmandry/AXSwift";
			requirement = {
				kind = upToNextMajorVersion;
				minimumVersion = 0.3.2;
			};
		};
		75CFDBE024EDE31800F00CAE /* XCRemoteSwiftPackageReference "sentry-cocoa" */ = {
			isa = XCRemoteSwiftPackageReference;
			repositoryURL = "https://github.com/getsentry/sentry-cocoa.git";
			requirement = {
				kind = upToNextMajorVersion;
				minimumVersion = 7.1.3;
			};
		};
/* End XCRemoteSwiftPackageReference section */

/* Begin XCSwiftPackageProductDependency section */
		7512A48A263252EF00CDE824 /* Sparkle */ = {
			isa = XCSwiftPackageProductDependency;
			package = 7512A489263252EF00CDE824 /* XCRemoteSwiftPackageReference "Sparkle" */;
			productName = Sparkle;
		};
		75290AC526719157000F4255 /* SwiftProtobuf */ = {
			isa = XCSwiftPackageProductDependency;
			package = 75290AC426719156000F4255 /* XCRemoteSwiftPackageReference "swift-protobuf" */;
			productName = SwiftProtobuf;
		};
		7545657E2773F275002A59EA /* ZIPFoundation */ = {
			isa = XCSwiftPackageProductDependency;
			package = 7545657D2773F275002A59EA /* XCRemoteSwiftPackageReference "ZIPFoundation" */;
			productName = ZIPFoundation;
		};
		755950D3275EC6CC00B9FB5C /* Socket */ = {
			isa = XCSwiftPackageProductDependency;
			package = 755950D2275EC6CC00B9FB5C /* XCRemoteSwiftPackageReference "BlueSocket" */;
			productName = Socket;
		};
		755D0F502482D4920074AB5C /* HotKey */ = {
			isa = XCSwiftPackageProductDependency;
			package = 755D0F4F2482D4910074AB5C /* XCRemoteSwiftPackageReference "HotKey" */;
			productName = HotKey;
		};
		756967FE2718E0300029F063 /* WebArchiver */ = {
			isa = XCSwiftPackageProductDependency;
			package = 756967FD2718E0300029F063 /* XCRemoteSwiftPackageReference "WebArchiver" */;
			productName = WebArchiver;
		};
		759113C02783A47900340B25 /* AXSwift */ = {
			isa = XCSwiftPackageProductDependency;
			package = 759113BF2783A47900340B25 /* XCRemoteSwiftPackageReference "AXSwift" */;
			productName = AXSwift;
		};
		75915DFD27210A4C005A9909 /* FigAPIBindings */ = {
			isa = XCSwiftPackageProductDependency;
			productName = FigAPIBindings;
		};
		75CFDBE124EDE31800F00CAE /* Sentry */ = {
			isa = XCSwiftPackageProductDependency;
			package = 75CFDBE024EDE31800F00CAE /* XCRemoteSwiftPackageReference "sentry-cocoa" */;
			productName = Sentry;
		};
/* End XCSwiftPackageProductDependency section */
	};
	rootObject = 75675949244634AD006AA988 /* Project object */;
}<|MERGE_RESOLUTION|>--- conflicted
+++ resolved
@@ -1846,11 +1846,7 @@
 				CODE_SIGN_INJECT_BASE_ENTITLEMENTS = YES;
 				CODE_SIGN_STYLE = Manual;
 				COMBINE_HIDPI_IMAGES = YES;
-<<<<<<< HEAD
 				CURRENT_PROJECT_VERSION = 383;
-=======
-				CURRENT_PROJECT_VERSION = 381;
->>>>>>> df2a63c4
 				DEVELOPMENT_ASSET_PATHS = "\"fig/Preview Content\"";
 				DEVELOPMENT_TEAM = B8PC799ZGU;
 				ENABLE_HARDENED_RUNTIME = YES;
@@ -1886,11 +1882,7 @@
 				CODE_SIGN_IDENTITY = "Developer ID Application";
 				CODE_SIGN_STYLE = Manual;
 				COMBINE_HIDPI_IMAGES = YES;
-<<<<<<< HEAD
 				CURRENT_PROJECT_VERSION = 383;
-=======
-				CURRENT_PROJECT_VERSION = 381;
->>>>>>> df2a63c4
 				DEVELOPMENT_ASSET_PATHS = "\"fig/Preview Content\"";
 				DEVELOPMENT_TEAM = B8PC799ZGU;
 				ENABLE_HARDENED_RUNTIME = YES;
