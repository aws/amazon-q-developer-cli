// !$*UTF8*$!
{
	archiveVersion = 1;
	classes = {
	};
	objectVersion = 54;
	objects = {

/* Begin PBXBuildFile section */
		750BA10C2733590A00705E63 /* API+IPC.swift in Sources */ = {isa = PBXBuildFile; fileRef = 750BA10B2733590A00705E63 /* API+IPC.swift */; };
		750CF21826A1055F0094D76A /* Config.swift in Sources */ = {isa = PBXBuildFile; fileRef = 750CF21726A1055F0094D76A /* Config.swift */; };
		7510F8BD24A9861E00E86F7C /* PrivateWindow.m in Sources */ = {isa = PBXBuildFile; fileRef = 7510F8BC24A9861E00E86F7C /* PrivateWindow.m */; };
		7510F8BF24A99A4B00E86F7C /* WindowService.swift in Sources */ = {isa = PBXBuildFile; fileRef = 7510F8BE24A99A4B00E86F7C /* WindowService.swift */; };
		7510F8C124A9B32D00E86F7C /* WindowManager.swift in Sources */ = {isa = PBXBuildFile; fileRef = 7510F8C024A9B32D00E86F7C /* WindowManager.swift */; };
		7512A48B263252EF00CDE824 /* Sparkle in Frameworks */ = {isa = PBXBuildFile; productRef = 7512A48A263252EF00CDE824 /* Sparkle */; };
		7518606F255B2A0A0000A7C7 /* flag@2x.png in Resources */ = {isa = PBXBuildFile; fileRef = 75186069255B2A090000A7C7 /* flag@2x.png */; };
		75186070255B2A0A0000A7C7 /* asterisk@2x.png in Resources */ = {isa = PBXBuildFile; fileRef = 7518606A255B2A090000A7C7 /* asterisk@2x.png */; };
		75186071255B2A0A0000A7C7 /* option@2x.png in Resources */ = {isa = PBXBuildFile; fileRef = 7518606B255B2A090000A7C7 /* option@2x.png */; };
		75186072255B2A0A0000A7C7 /* carrot@2x.png in Resources */ = {isa = PBXBuildFile; fileRef = 7518606C255B2A090000A7C7 /* carrot@2x.png */; };
		75186073255B2A0A0000A7C7 /* string@2x.png in Resources */ = {isa = PBXBuildFile; fileRef = 7518606D255B2A090000A7C7 /* string@2x.png */; };
		75186074255B2A0A0000A7C7 /* command@2x.png in Resources */ = {isa = PBXBuildFile; fileRef = 7518606E255B2A0A0000A7C7 /* command@2x.png */; };
		751C3BEC24B6910800B5C7FD /* Remote.swift in Sources */ = {isa = PBXBuildFile; fileRef = 751C3BEB24B6910800B5C7FD /* Remote.swift */; };
		751C3BEE24B6915000B5C7FD /* Defaults.swift in Sources */ = {isa = PBXBuildFile; fileRef = 751C3BED24B6915000B5C7FD /* Defaults.swift */; };
		751E4FD627E2F2BC0065E7E5 /* Credentials.swift in Sources */ = {isa = PBXBuildFile; fileRef = 751E4FD527E2F2BC0065E7E5 /* Credentials.swift */; };
		751F7589246D090100E083C8 /* WebBridge.swift in Sources */ = {isa = PBXBuildFile; fileRef = 751F7588246D090100E083C8 /* WebBridge.swift */; };
		7520D7F1267D98790034FE2B /* fig-0.0.3.vsix in Resources */ = {isa = PBXBuildFile; fileRef = 7520D7F0267D98790034FE2B /* fig-0.0.3.vsix */; };
		7520D8122682AEB00034FE2B /* Throttler.swift in Sources */ = {isa = PBXBuildFile; fileRef = 7520D8112682AEB00034FE2B /* Throttler.swift */; };
		75288EF924CCE72F002DF12A /* WebViewWindow.swift in Sources */ = {isa = PBXBuildFile; fileRef = 757CA887248AD067002A64A8 /* WebViewWindow.swift */; };
		75290A7D266B09CB000F4255 /* gear@2x.png in Resources */ = {isa = PBXBuildFile; fileRef = 75290A7C266B09CB000F4255 /* gear@2x.png */; };
		75290AB4267126EB000F4255 /* iTermIntegration.swift in Sources */ = {isa = PBXBuildFile; fileRef = 75290AB3267126EB000F4255 /* iTermIntegration.swift */; };
		75290ABD26719090000F4255 /* iterm.pb.swift in Sources */ = {isa = PBXBuildFile; fileRef = 75290ABA26719090000F4255 /* iterm.pb.swift */; };
		75290ABF26719090000F4255 /* README in Resources */ = {isa = PBXBuildFile; fileRef = 75290ABC26719090000F4255 /* README */; };
		75290AC626719157000F4255 /* SwiftProtobuf in Frameworks */ = {isa = PBXBuildFile; productRef = 75290AC526719157000F4255 /* SwiftProtobuf */; };
		75290ACC2671AD1E000F4255 /* WebSocketFramer.swift in Sources */ = {isa = PBXBuildFile; fileRef = 75290ACB2671AD1D000F4255 /* WebSocketFramer.swift */; };
		752A398325CD024C00B1AC40 /* VSCodeIntegration.swift in Sources */ = {isa = PBXBuildFile; fileRef = 752A398225CD024C00B1AC40 /* VSCodeIntegration.swift */; };
		752A398625CD0FE800B1AC40 /* fig-0.0.1.vsix in Resources */ = {isa = PBXBuildFile; fileRef = 752A398525CD0FE800B1AC40 /* fig-0.0.1.vsix */; };
		752C0BE0247A27790077E415 /* editor.html in Resources */ = {isa = PBXBuildFile; fileRef = 752C0BDF247A27790077E415 /* editor.html */; };
		752C0BE2247A33F20077E415 /* viewer.html in Resources */ = {isa = PBXBuildFile; fileRef = 752C0BE1247A33F10077E415 /* viewer.html */; };
		752C0BE4247B44C60077E415 /* finder.html in Resources */ = {isa = PBXBuildFile; fileRef = 752C0BE3247B44C50077E415 /* finder.html */; };
		752C0BE6247C25290077E415 /* display.html in Resources */ = {isa = PBXBuildFile; fileRef = 752C0BE5247C25280077E415 /* display.html */; };
		752D71C525AE9B7200263527 /* ssh.html in Resources */ = {isa = PBXBuildFile; fileRef = 752D71C425AE9B7200263527 /* ssh.html */; };
		752D71C725AECB4B00263527 /* ssh.mp4 in Resources */ = {isa = PBXBuildFile; fileRef = 752D71C625AECB4B00263527 /* ssh.mp4 */; };
		752D71CD25B8A6B300263527 /* Restarter.swift in Sources */ = {isa = PBXBuildFile; fileRef = 752D71CC25B8A6B200263527 /* Restarter.swift */; };
		752E68DD2620F868009E9A7E /* gradle@2x.png in Resources */ = {isa = PBXBuildFile; fileRef = 752E68DA2620F868009E9A7E /* gradle@2x.png */; };
		752E68DE2620F868009E9A7E /* slack@2x.png in Resources */ = {isa = PBXBuildFile; fileRef = 752E68DB2620F868009E9A7E /* slack@2x.png */; };
		752E68DF2620F868009E9A7E /* yarn@2x.png in Resources */ = {isa = PBXBuildFile; fileRef = 752E68DC2620F868009E9A7E /* yarn@2x.png */; };
		752E68ED2620F885009E9A7E /* azure@2x.png in Resources */ = {isa = PBXBuildFile; fileRef = 752E68E02620F882009E9A7E /* azure@2x.png */; };
		752E68EE2620F885009E9A7E /* box@2x.png in Resources */ = {isa = PBXBuildFile; fileRef = 752E68E12620F883009E9A7E /* box@2x.png */; };
		752E68EF2620F885009E9A7E /* gitlab@2x.png in Resources */ = {isa = PBXBuildFile; fileRef = 752E68E22620F883009E9A7E /* gitlab@2x.png */; };
		752E68F02620F885009E9A7E /* template@2x.png in Resources */ = {isa = PBXBuildFile; fileRef = 752E68E32620F883009E9A7E /* template@2x.png */; };
		752E68F12620F885009E9A7E /* firebase@2x.png in Resources */ = {isa = PBXBuildFile; fileRef = 752E68E42620F883009E9A7E /* firebase@2x.png */; };
		752E68F22620F885009E9A7E /* android@2x.png in Resources */ = {isa = PBXBuildFile; fileRef = 752E68E52620F884009E9A7E /* android@2x.png */; };
		752E68F32620F885009E9A7E /* aws@2x.png in Resources */ = {isa = PBXBuildFile; fileRef = 752E68E62620F884009E9A7E /* aws@2x.png */; };
		752E68F42620F885009E9A7E /* characters@2x.png in Resources */ = {isa = PBXBuildFile; fileRef = 752E68E72620F884009E9A7E /* characters@2x.png */; };
		752E68F52620F885009E9A7E /* gcloud@2x.png in Resources */ = {isa = PBXBuildFile; fileRef = 752E68E82620F884009E9A7E /* gcloud@2x.png */; };
		752E68F62620F885009E9A7E /* netlify@2x.png in Resources */ = {isa = PBXBuildFile; fileRef = 752E68E92620F884009E9A7E /* netlify@2x.png */; };
		752E68F72620F885009E9A7E /* vercel@2x.png in Resources */ = {isa = PBXBuildFile; fileRef = 752E68EA2620F884009E9A7E /* vercel@2x.png */; };
		752E68F82620F885009E9A7E /* github@2x.png in Resources */ = {isa = PBXBuildFile; fileRef = 752E68EB2620F884009E9A7E /* github@2x.png */; };
		752E68F92620F885009E9A7E /* apple@2x.png in Resources */ = {isa = PBXBuildFile; fileRef = 752E68EC2620F884009E9A7E /* apple@2x.png */; };
		754316F726E08F5C00188887 /* AppDelegate.swift in Sources */ = {isa = PBXBuildFile; fileRef = 754316F626E08F5C00188887 /* AppDelegate.swift */; };
		754316FB26E08F5D00188887 /* Assets.xcassets in Resources */ = {isa = PBXBuildFile; fileRef = 754316FA26E08F5D00188887 /* Assets.xcassets */; };
		754316FE26E08F5D00188887 /* Preview Assets.xcassets in Resources */ = {isa = PBXBuildFile; fileRef = 754316FD26E08F5D00188887 /* Preview Assets.xcassets */; };
		7543170126E08F5D00188887 /* Main.storyboard in Resources */ = {isa = PBXBuildFile; fileRef = 754316FF26E08F5D00188887 /* Main.storyboard */; };
		7543170826E0901B00188887 /* FigIMKInputController.swift in Sources */ = {isa = PBXBuildFile; fileRef = 7543170726E0901B00188887 /* FigIMKInputController.swift */; };
		7545657527715785002A59EA /* TabbyIntegration.swift in Sources */ = {isa = PBXBuildFile; fileRef = 7545657427715785002A59EA /* TabbyIntegration.swift */; };
		7545657A2773CB9F002A59EA /* JetBrainsIntegration.swift in Sources */ = {isa = PBXBuildFile; fileRef = 754565792773CB9F002A59EA /* JetBrainsIntegration.swift */; };
		7545657C2773EB0B002A59EA /* PropertyList.swift in Sources */ = {isa = PBXBuildFile; fileRef = 7545657B2773EB0B002A59EA /* PropertyList.swift */; };
		7545657F2773F275002A59EA /* ZIPFoundation in Frameworks */ = {isa = PBXBuildFile; productRef = 7545657E2773F275002A59EA /* ZIPFoundation */; };
		754565812773F3C9002A59EA /* jetbrains-extension-2.0.0.zip in Resources */ = {isa = PBXBuildFile; fileRef = 754565802773F3C9002A59EA /* jetbrains-extension-2.0.0.zip */; };
		754569FC272A05C200C7588F /* CommandHandlers.swift in Sources */ = {isa = PBXBuildFile; fileRef = 754569FB272A05C200C7588F /* CommandHandlers.swift */; };
		7546F5B3271660BA0077359F /* Constants.swift in Sources */ = {isa = PBXBuildFile; fileRef = 7546F5B2271660BA0077359F /* Constants.swift */; };
		754A84E727A8D6C6008B6087 /* fig-darwin-universal in Embed figcli */ = {isa = PBXBuildFile; fileRef = 754A84E627A8D6C6008B6087 /* fig-darwin-universal */; settings = {ATTRIBUTES = (CodeSignOnCopy, ); }; };
		754D31B525759D900020CED4 /* tutorial.html in Resources */ = {isa = PBXBuildFile; fileRef = 754D31B425759D900020CED4 /* tutorial.html */; };
		75543FD0268AC6E5003221DF /* fig-0.0.4.vsix in Resources */ = {isa = PBXBuildFile; fileRef = 75543FCF268AC6E5003221DF /* fig-0.0.4.vsix */; };
		755950D4275EC6CC00B9FB5C /* Socket in Frameworks */ = {isa = PBXBuildFile; productRef = 755950D3275EC6CC00B9FB5C /* Socket */; };
		755D0DE2247EFAE10074AB5C /* Logging.swift in Sources */ = {isa = PBXBuildFile; fileRef = 755D0DE1247EFAE10074AB5C /* Logging.swift */; };
		755D0DE4247F038B0074AB5C /* logs.html in Resources */ = {isa = PBXBuildFile; fileRef = 755D0DE3247F038B0074AB5C /* logs.html */; };
		755D0F512482D4920074AB5C /* HotKey in Frameworks */ = {isa = PBXBuildFile; productRef = 755D0F502482D4920074AB5C /* HotKey */; };
		755D27BA272242690080B4B8 /* FigTerm.swift in Sources */ = {isa = PBXBuildFile; fileRef = 755D27B9272242690080B4B8 /* FigTerm.swift */; };
		755D27C2272772280080B4B8 /* fig-0.0.5.vsix in Resources */ = {isa = PBXBuildFile; fileRef = 755D27C1272772280080B4B8 /* fig-0.0.5.vsix */; };
		755EC8CF266997A700CBEF57 /* settings in Resources */ = {isa = PBXBuildFile; fileRef = 755EC8CE266997A600CBEF57 /* settings */; };
		755FC554268D09DE00966027 /* UpdateService.swift in Sources */ = {isa = PBXBuildFile; fileRef = 755FC553268D09DE00966027 /* UpdateService.swift */; };
		756127C3274380BF007F26EA /* pty.c in Sources */ = {isa = PBXBuildFile; fileRef = 756127C2274380BF007F26EA /* pty.c */; };
		7564AE6F265C9DCE0040BD4C /* discord@2x.png in Resources */ = {isa = PBXBuildFile; fileRef = 7564AE6E265C9DCD0040BD4C /* discord@2x.png */; };
		75675955244634AD006AA988 /* AppDelegate.swift in Sources */ = {isa = PBXBuildFile; fileRef = 75675954244634AD006AA988 /* AppDelegate.swift */; };
		75675959244634B2006AA988 /* Assets.xcassets in Resources */ = {isa = PBXBuildFile; fileRef = 75675958244634B2006AA988 /* Assets.xcassets */; };
		7567595C244634B2006AA988 /* Preview Assets.xcassets in Resources */ = {isa = PBXBuildFile; fileRef = 7567595B244634B2006AA988 /* Preview Assets.xcassets */; };
		7567595F244634B2006AA988 /* Main.storyboard in Resources */ = {isa = PBXBuildFile; fileRef = 7567595D244634B2006AA988 /* Main.storyboard */; };
		7567596B244634B2006AA988 /* figTests.swift in Sources */ = {isa = PBXBuildFile; fileRef = 7567596A244634B2006AA988 /* figTests.swift */; };
		75675976244634B2006AA988 /* figUITests.swift in Sources */ = {isa = PBXBuildFile; fileRef = 75675975244634B2006AA988 /* figUITests.swift */; };
		756759972446C44C006AA988 /* String+Shell.swift in Sources */ = {isa = PBXBuildFile; fileRef = 756759962446C44C006AA988 /* String+Shell.swift */; };
		756759D424498CA0006AA988 /* WebViewController.swift in Sources */ = {isa = PBXBuildFile; fileRef = 756759D324498CA0006AA988 /* WebViewController.swift */; };
		7568203126003BDF0006FE78 /* Settings.swift in Sources */ = {isa = PBXBuildFile; fileRef = 7568203026003BDF0006FE78 /* Settings.swift */; };
		756967FF2718E0300029F063 /* WebArchiver in Frameworks */ = {isa = PBXBuildFile; productRef = 756967FE2718E0300029F063 /* WebArchiver */; };
		756968012718FF600029F063 /* WebArchive.swift in Sources */ = {isa = PBXBuildFile; fileRef = 756968002718FF600029F063 /* WebArchive.swift */; };
		756968032719450A0029F063 /* API+App.swift in Sources */ = {isa = PBXBuildFile; fileRef = 756968022719450A0029F063 /* API+App.swift */; };
		756FE62E278E0B9A0017EC99 /* LaunchAgent.swift in Sources */ = {isa = PBXBuildFile; fileRef = 756FE62D278E0B9A0017EC99 /* LaunchAgent.swift */; };
		756FE631278F59070017EC99 /* MissionControl.swift in Sources */ = {isa = PBXBuildFile; fileRef = 756FE630278F59070017EC99 /* MissionControl.swift */; };
		7571775726F3B8A80071AE10 /* FigInputMethod.app in Embed Input Method */ = {isa = PBXBuildFile; fileRef = 754316F426E08F5C00188887 /* FigInputMethod.app */; settings = {ATTRIBUTES = (RemoveHeadersOnCopy, ); }; };
		7571775926F3E4CA0071AE10 /* settings.html in Resources */ = {isa = PBXBuildFile; fileRef = 7571775826F3E4CA0071AE10 /* settings.html */; };
		7571778326F91BF50071AE10 /* AppleTerminalIntegration.swift in Sources */ = {isa = PBXBuildFile; fileRef = 7571778226F91BF50071AE10 /* AppleTerminalIntegration.swift */; };
		75738F1E26DDAB760086D972 /* InputMethod.swift in Sources */ = {isa = PBXBuildFile; fileRef = 75738F1D26DDAB760086D972 /* InputMethod.swift */; };
		7573F15B2602B4E000C833FA /* alert@2x.png in Resources */ = {isa = PBXBuildFile; fileRef = 7573F1592602B4E000C833FA /* alert@2x.png */; };
		7573F15C2602B4E000C833FA /* invite@2x.png in Resources */ = {isa = PBXBuildFile; fileRef = 7573F15A2602B4E000C833FA /* invite@2x.png */; };
		7573F160260BC71000C833FA /* LoginItems.swift in Sources */ = {isa = PBXBuildFile; fileRef = 7573F15F260BC70F00C833FA /* LoginItems.swift */; };
		7575D44F26D5D35000D0C8D7 /* API.swift in Sources */ = {isa = PBXBuildFile; fileRef = 7575D44E26D5D35000D0C8D7 /* API.swift */; };
		7577124725648DFB0011FF48 /* ps.c in Sources */ = {isa = PBXBuildFile; fileRef = 7577124625648DFB0011FF48 /* ps.c */; };
		757712492564D94A0011FF48 /* ProcessStatus.swift in Sources */ = {isa = PBXBuildFile; fileRef = 757712482564D9490011FF48 /* ProcessStatus.swift */; };
		757A85F8270E46A40017996A /* figterm in Embed figterm & helpers */ = {isa = PBXBuildFile; fileRef = "figterm-0000000000000000" /* figterm */; settings = {ATTRIBUTES = (CodeSignOnCopy, ); }; };
		757A85FA270E46A40017996A /* fig_get_shell in Embed figterm & helpers */ = {isa = PBXBuildFile; fileRef = "fig_get_shell-0000000000" /* fig_get_shell */; settings = {ATTRIBUTES = (CodeSignOnCopy, ); }; };
		757AF4C826BC73FA00349764 /* WindowPositioning.swift in Sources */ = {isa = PBXBuildFile; fileRef = 757AF4C726BC73FA00349764 /* WindowPositioning.swift */; };
		757B6A0427CD761400A8811E /* LocalState.swift in Sources */ = {isa = PBXBuildFile; fileRef = 757B6A0327CD761400A8811E /* LocalState.swift */; };
		757CA86724859461002A64A8 /* AppMover.swift in Sources */ = {isa = PBXBuildFile; fileRef = 757CA86624859461002A64A8 /* AppMover.swift */; };
		757CA88624876043002A64A8 /* error.html in Resources */ = {isa = PBXBuildFile; fileRef = 757CA88524876042002A64A8 /* error.html */; };
		757CA88A248AD58C002A64A8 /* onboarding.html in Resources */ = {isa = PBXBuildFile; fileRef = 757CA889248AD58C002A64A8 /* onboarding.html */; };
		757CA88F248B0D31002A64A8 /* cli.png in Resources */ = {isa = PBXBuildFile; fileRef = 757CA88E248B0D31002A64A8 /* cli.png */; };
		757CA891248B2799002A64A8 /* cli.html in Resources */ = {isa = PBXBuildFile; fileRef = 757CA890248B2798002A64A8 /* cli.html */; };
		757CA893248B28E3002A64A8 /* landing.html in Resources */ = {isa = PBXBuildFile; fileRef = 757CA892248B28E3002A64A8 /* landing.html */; };
		757CA895248B291E002A64A8 /* permissions.html in Resources */ = {isa = PBXBuildFile; fileRef = 757CA894248B291E002A64A8 /* permissions.html */; };
		757CA897248C108E002A64A8 /* css in Resources */ = {isa = PBXBuildFile; fileRef = 757CA896248C108D002A64A8 /* css */; };
		757CA899248C10AD002A64A8 /* fonts in Resources */ = {isa = PBXBuildFile; fileRef = 757CA898248C10AD002A64A8 /* fonts */; };
		757CA89B248C18F1002A64A8 /* done.html in Resources */ = {isa = PBXBuildFile; fileRef = 757CA89A248C18F0002A64A8 /* done.html */; };
		757CA89D248C1F50002A64A8 /* demo4onboarding.mp4 in Resources */ = {isa = PBXBuildFile; fileRef = 757CA89C248C1F50002A64A8 /* demo4onboarding.mp4 */; };
		757CA89F248D628F002A64A8 /* sidebar.html in Resources */ = {isa = PBXBuildFile; fileRef = 757CA89E248D628E002A64A8 /* sidebar.html */; };
		75809B0E24BFA64D00BFFB3E /* TelemetryService.swift in Sources */ = {isa = PBXBuildFile; fileRef = 75809B0D24BFA64D00BFFB3E /* TelemetryService.swift */; };
		7583A12E273CF261001DF86B /* PathHelper.swift in Sources */ = {isa = PBXBuildFile; fileRef = 7583A12D273CF261001DF86B /* PathHelper.swift */; };
		7584EFC927A4D69400E17EC9 /* tabby-integration.js in Resources */ = {isa = PBXBuildFile; fileRef = 7584EFC827A4D69400E17EC9 /* tabby-integration.js */; };
		7587B4D824F97F9E00E355E4 /* ShellHooksManager.swift in Sources */ = {isa = PBXBuildFile; fileRef = 7587B4D724F97F9E00E355E4 /* ShellHooksManager.swift */; };
		759113C12783A47900340B25 /* AXSwift in Frameworks */ = {isa = PBXBuildFile; productRef = 759113C02783A47900340B25 /* AXSwift */; };
		75915DFE27210A4C005A9909 /* FigAPIBindings in Frameworks */ = {isa = PBXBuildFile; productRef = 75915DFD27210A4C005A9909 /* FigAPIBindings */; };
		75915E002722044D005A9909 /* API.js in Resources */ = {isa = PBXBuildFile; fileRef = 75915DFF2722044D005A9909 /* API.js */; };
		759F987C25BF903900EC3407 /* Accessibility.swift in Sources */ = {isa = PBXBuildFile; fileRef = 759F987B25BF903900EC3407 /* Accessibility.swift */; };
		759F988225BFF0FF00EC3407 /* commandkey@2x.png in Resources */ = {isa = PBXBuildFile; fileRef = 759F987E25BFF0FE00EC3407 /* commandkey@2x.png */; };
		759F988325BFF0FF00EC3407 /* database@2x.png in Resources */ = {isa = PBXBuildFile; fileRef = 759F987F25BFF0FE00EC3407 /* database@2x.png */; };
		759F988425BFF0FF00EC3407 /* package@2x.png in Resources */ = {isa = PBXBuildFile; fileRef = 759F988025BFF0FE00EC3407 /* package@2x.png */; };
		759F988925BFF8B000EC3407 /* npm@2x.png in Resources */ = {isa = PBXBuildFile; fileRef = 759F988525BFF8B000EC3407 /* npm@2x.png */; };
		759F988A25BFF8B000EC3407 /* kubernetes@2x.png in Resources */ = {isa = PBXBuildFile; fileRef = 759F988625BFF8B000EC3407 /* kubernetes@2x.png */; };
		759F988B25BFF8B000EC3407 /* twitter@2x.png in Resources */ = {isa = PBXBuildFile; fileRef = 759F988725BFF8B000EC3407 /* twitter@2x.png */; };
		759F988C25BFF8B000EC3407 /* docker@2x.png in Resources */ = {isa = PBXBuildFile; fileRef = 759F988825BFF8B000EC3407 /* docker@2x.png */; };
		759F988E25BFFAE500EC3407 /* heroku@2x.png in Resources */ = {isa = PBXBuildFile; fileRef = 759F988D25BFFAE500EC3407 /* heroku@2x.png */; };
		75A0A71926F1A79A008FAD70 /* KittyIntegration.swift in Sources */ = {isa = PBXBuildFile; fileRef = 75A0A71826F1A79A008FAD70 /* KittyIntegration.swift */; };
		75A0A71B26F1A7CE008FAD70 /* kitty-integration.py in Resources */ = {isa = PBXBuildFile; fileRef = 75A0A71A26F1A7CE008FAD70 /* kitty-integration.py */; };
		75A0A71D26F27E3D008FAD70 /* SemanticVersion.swift in Sources */ = {isa = PBXBuildFile; fileRef = 75A0A71C26F27E3D008FAD70 /* SemanticVersion.swift */; };
		75A4521025A83E5600107D2C /* remote_cwd.sh in Resources */ = {isa = PBXBuildFile; fileRef = 75A4520F25A839F500107D2C /* remote_cwd.sh */; };
		75A4521425AD367E00107D2C /* Feedback.swift in Sources */ = {isa = PBXBuildFile; fileRef = 75A4521325AD367E00107D2C /* Feedback.swift */; };
		75A4521A25AE2E6B00107D2C /* CommandIntegration.swift in Sources */ = {isa = PBXBuildFile; fileRef = 75A4521925AE2E6A00107D2C /* CommandIntegration.swift */; };
		75A4A29825C8D855002EFD6B /* node@2x.png in Resources */ = {isa = PBXBuildFile; fileRef = 75A4A29525C8D855002EFD6B /* node@2x.png */; };
		75A4A29925C8D855002EFD6B /* git@2x.png in Resources */ = {isa = PBXBuildFile; fileRef = 75A4A29625C8D855002EFD6B /* git@2x.png */; };
		75A4A29A25C8D855002EFD6B /* commit@2x.png in Resources */ = {isa = PBXBuildFile; fileRef = 75A4A29725C8D855002EFD6B /* commit@2x.png */; };
		75A4A29E25C91471002EFD6B /* debugger-2-trimmed.mp4 in Resources */ = {isa = PBXBuildFile; fileRef = 75A4A29D25C91471002EFD6B /* debugger-2-trimmed.mp4 */; };
		75A4A2A025CA0D46002EFD6B /* Autocomplete.swift in Sources */ = {isa = PBXBuildFile; fileRef = 75A4A29F25CA0D46002EFD6B /* Autocomplete.swift */; };
		75AA24DA25A7E8B000A51E9D /* lsof.m in Sources */ = {isa = PBXBuildFile; fileRef = 75AA24D925A7E8B000A51E9D /* lsof.m */; };
		75ACFE7A274442C7003C22EE /* PTYProcess.swift in Sources */ = {isa = PBXBuildFile; fileRef = 75ACFE79274442C7003C22EE /* PTYProcess.swift */; };
		75ACFE7C274C3424003C22EE /* Utilities.swift in Sources */ = {isa = PBXBuildFile; fileRef = 75ACFE7B274C3424003C22EE /* Utilities.swift */; };
		75ACFE7E27556BC1003C22EE /* TerminalSessionLinkingTests.swift in Sources */ = {isa = PBXBuildFile; fileRef = 75ACFE7D27556BC1003C22EE /* TerminalSessionLinkingTests.swift */; };
		75ACFE8027556D7A003C22EE /* TerminalSessionLinkingService.swift in Sources */ = {isa = PBXBuildFile; fileRef = 75ACFE7F27556D7A003C22EE /* TerminalSessionLinkingService.swift */; };
		75ACFE842755B958003C22EE /* IPC+Notifications.swift in Sources */ = {isa = PBXBuildFile; fileRef = 75ACFE832755B958003C22EE /* IPC+Notifications.swift */; };
		75ACFE862755BEBE003C22EE /* WindowMetadataService.swift in Sources */ = {isa = PBXBuildFile; fileRef = 75ACFE852755BEBE003C22EE /* WindowMetadataService.swift */; };
		75AEF2E425C3C34A00D78431 /* Diagnostic.swift in Sources */ = {isa = PBXBuildFile; fileRef = 75AEF2E325C3C34A00D78431 /* Diagnostic.swift */; };
		75AEF2E625C3DEAF00D78431 /* DockerIntegration.swift in Sources */ = {isa = PBXBuildFile; fileRef = 75AEF2E525C3DEAF00D78431 /* DockerIntegration.swift */; };
		75AEF2EA25C4C34D00D78431 /* SecureKeyboardInput.swift in Sources */ = {isa = PBXBuildFile; fileRef = 75AEF2E925C4C34D00D78431 /* SecureKeyboardInput.swift */; };
		75AEF2EE25C5062E00D78431 /* WindowObserver.swift in Sources */ = {isa = PBXBuildFile; fileRef = 75AEF2ED25C5062E00D78431 /* WindowObserver.swift */; };
		75B0A07E25BB746600FCD89A /* debugger.html in Resources */ = {isa = PBXBuildFile; fileRef = 75B0A07D25BB746600FCD89A /* debugger.html */; };
		75B0A08025BB74C700FCD89A /* fig-context-indicator.png in Resources */ = {isa = PBXBuildFile; fileRef = 75B0A07F25BB74C700FCD89A /* fig-context-indicator.png */; };
		75B0A08425BB759E00FCD89A /* trimmed-debugger.mp4 in Resources */ = {isa = PBXBuildFile; fileRef = 75B0A08325BB759E00FCD89A /* trimmed-debugger.mp4 */; };
		75B0A08625BB94DF00FCD89A /* debugger-only.mp4 in Resources */ = {isa = PBXBuildFile; fileRef = 75B0A08525BB94DE00FCD89A /* debugger-only.mp4 */; };
		75B0A08C25BBC7A300FCD89A /* autoc.mp4 in Resources */ = {isa = PBXBuildFile; fileRef = 75B0A08B25BBC7A300FCD89A /* autoc.mp4 */; };
		75B0A08E25BBC9B800FCD89A /* privacy.html in Resources */ = {isa = PBXBuildFile; fileRef = 75B0A08D25BBC9B800FCD89A /* privacy.html */; };
		75B199322501A3DA00F38EA8 /* KeyboardLayout.swift in Sources */ = {isa = PBXBuildFile; fileRef = 75B199312501A3DA00F38EA8 /* KeyboardLayout.swift */; };
		75B199342504190900F38EA8 /* Keycode.swift in Sources */ = {isa = PBXBuildFile; fileRef = 75B199332504190900F38EA8 /* Keycode.swift */; };
		75B1993625042B2C00F38EA8 /* autocomplete.html in Resources */ = {isa = PBXBuildFile; fileRef = 75B1993525042B2C00F38EA8 /* autocomplete.html */; };
		75B4283626FABAAC003C9DE5 /* FileSystem.swift in Sources */ = {isa = PBXBuildFile; fileRef = 75B4283526FABAAC003C9DE5 /* FileSystem.swift */; };
		75B7931A24BB897F0073AAC6 /* PseudoTerminalService.swift in Sources */ = {isa = PBXBuildFile; fileRef = 75B7931924BB897F0073AAC6 /* PseudoTerminalService.swift */; };
		75B850E52703D8FF00891A78 /* API+Extensions.swift in Sources */ = {isa = PBXBuildFile; fileRef = 75B850E42703D8FF00891A78 /* API+Extensions.swift */; };
		75BF28A8270E9B9200E7C914 /* API+Constants.swift in Sources */ = {isa = PBXBuildFile; fileRef = 75BF28A7270E9B9200E7C914 /* API+Constants.swift */; };
		75C0711D244AC3B2002DF69F /* index.html in Resources */ = {isa = PBXBuildFile; fileRef = 75C0711C244AC3B2002DF69F /* index.html */; };
		75C07120244BB441002DF69F /* CompanionViewController.swift in Sources */ = {isa = PBXBuildFile; fileRef = 75C0711F244BB441002DF69F /* CompanionViewController.swift */; };
		75C07122244BB65D002DF69F /* ShellBridge.swift in Sources */ = {isa = PBXBuildFile; fileRef = 75C07121244BB65D002DF69F /* ShellBridge.swift */; };
		75C07124244BE45A002DF69F /* CompanionWindow.swift in Sources */ = {isa = PBXBuildFile; fileRef = 75C07123244BE45A002DF69F /* CompanionWindow.swift */; };
		75C0EBD3253E336E001964DE /* TerminalUsageTelemetry.swift in Sources */ = {isa = PBXBuildFile; fileRef = 75C0EBD2253E336E001964DE /* TerminalUsageTelemetry.swift */; };
		75C16D4826FD1EB400C83296 /* API+NotificationCenter.swift in Sources */ = {isa = PBXBuildFile; fileRef = 75C16D4726FD1EB400C83296 /* API+NotificationCenter.swift */; };
		75C57C142581C0700065741E /* ioreg.c in Sources */ = {isa = PBXBuildFile; fileRef = 75C57C132581C0700065741E /* ioreg.c */; };
		75C8A1602649E712001B69DA /* fig-0.0.2.vsix in Resources */ = {isa = PBXBuildFile; fileRef = 75C8A15F2649E712001B69DA /* fig-0.0.2.vsix */; };
		75CFDBDF24EDB2E900F00CAE /* Onboarding.swift in Sources */ = {isa = PBXBuildFile; fileRef = 75CFDBDE24EDB2E900F00CAE /* Onboarding.swift */; };
		75CFDBE224EDE31800F00CAE /* Sentry in Frameworks */ = {isa = PBXBuildFile; productRef = 75CFDBE124EDE31800F00CAE /* Sentry */; };
		75D1ECB426EFE55A00BC8A04 /* AlacrittyIntegration.swift in Sources */ = {isa = PBXBuildFile; fileRef = 75D1ECB326EFE55A00BC8A04 /* AlacrittyIntegration.swift */; };
		75D1ECBE26F15F4500BC8A04 /* TerminalIntegrationProvider.swift in Sources */ = {isa = PBXBuildFile; fileRef = 75D1ECBD26F15F4500BC8A04 /* TerminalIntegrationProvider.swift */; };
		75D1ECC026F1658300BC8A04 /* InstallationStatus.swift in Sources */ = {isa = PBXBuildFile; fileRef = 75D1ECBF26F1658300BC8A04 /* InstallationStatus.swift */; };
		75D53AA4276D2095006A52C1 /* fig-0.0.6.vsix in Resources */ = {isa = PBXBuildFile; fileRef = 75D53AA3276D2095006A52C1 /* fig-0.0.6.vsix */; };
		75D9225627697A4600208A0C /* accessibility.html in Resources */ = {isa = PBXBuildFile; fileRef = 75D9225527697A4600208A0C /* accessibility.html */; };
		75DA86A325EDB05100722F1D /* Integrations.swift in Sources */ = {isa = PBXBuildFile; fileRef = 75DA86A225EDB05100722F1D /* Integrations.swift */; };
		75DA86A525EEBD7500722F1D /* Alert.swift in Sources */ = {isa = PBXBuildFile; fileRef = 75DA86A425EEBD7400722F1D /* Alert.swift */; };
		75DA86A925EF145E00722F1D /* TmuxIntegration.swift in Sources */ = {isa = PBXBuildFile; fileRef = 75DA86A825EF145E00722F1D /* TmuxIntegration.swift */; };
		75DAA5F2276D2BAD00F6CE37 /* permissions.mp4 in Resources */ = {isa = PBXBuildFile; fileRef = 75DAA5F1276D2BAD00F6CE37 /* permissions.mp4 */; };
		75DF864A26F31756003F32A5 /* cpu@2x.png in Resources */ = {isa = PBXBuildFile; fileRef = 751DC66226EBF3B500697DFB /* cpu@2x.png */; };
		75E993F22515A6DD000BE6BE /* statusbar@2x.png in Resources */ = {isa = PBXBuildFile; fileRef = 75E993F12515A6DD000BE6BE /* statusbar@2x.png */; };
		75E993F52517E226000BE6BE /* AXWindowServer.swift in Sources */ = {isa = PBXBuildFile; fileRef = 75E993F42517E226000BE6BE /* AXWindowServer.swift */; };
		75EB32FE272C89D100A544DB /* API+Icon.swift in Sources */ = {isa = PBXBuildFile; fileRef = 75EB32FD272C89D100A544DB /* API+Icon.swift */; };
		75EB570B267AAE5B00F10C64 /* fig-iterm-integration.scpt in Resources */ = {isa = PBXBuildFile; fileRef = 75EB570A267AAE5B00F10C64 /* fig-iterm-integration.scpt */; };
		75EB592B258D98A7002915E7 /* BiMap.swift in Sources */ = {isa = PBXBuildFile; fileRef = 75EB592A258D98A7002915E7 /* BiMap.swift */; };
		75EB592D258DD771002915E7 /* TTY.swift in Sources */ = {isa = PBXBuildFile; fileRef = 75EB592C258DD771002915E7 /* TTY.swift */; };
		75EDDC4E25D23773003AECC6 /* HyperIntegration.swift in Sources */ = {isa = PBXBuildFile; fileRef = 75EDDC4D25D23773003AECC6 /* HyperIntegration.swift */; };
		75EDDC5125D24755003AECC6 /* hyper-integration.js in Resources */ = {isa = PBXBuildFile; fileRef = 75EDDC5025D24755003AECC6 /* hyper-integration.js */; };
		75EDDC5B25D4BC54003AECC6 /* UnixSocketClient.swift in Sources */ = {isa = PBXBuildFile; fileRef = 75EDDC5A25D4BC53003AECC6 /* UnixSocketClient.swift */; };
		75F7F952261FBDC30005E215 /* UnixSocketServer.swift in Sources */ = {isa = PBXBuildFile; fileRef = 75F7F951261FBDC30005E215 /* UnixSocketServer.swift */; };
		75F7F954262007170005E215 /* IPC.swift in Sources */ = {isa = PBXBuildFile; fileRef = 75F7F953262007170005E215 /* IPC.swift */; };
		75FE40002626A4BD00AC8414 /* Github.swift in Sources */ = {isa = PBXBuildFile; fileRef = 75FE3FFF2626A4BD00AC8414 /* Github.swift */; };
		7A0A41DF2738731900080BCE /* FileSystemTests.swift in Sources */ = {isa = PBXBuildFile; fileRef = 7A0A41DE2738731900080BCE /* FileSystemTests.swift */; };
		7A2C8636273949BE00AE5EB6 /* testable-file-to-read.txt in Resources */ = {isa = PBXBuildFile; fileRef = 7A0A41E22738749200080BCE /* testable-file-to-read.txt */; };
		7A2C8640273951FE00AE5EB6 /* contents-of-this-folder in Resources */ = {isa = PBXBuildFile; fileRef = 7A2C863F273951FE00AE5EB6 /* contents-of-this-folder */; };
		7A9DB5662741A3E6008BD2AA /* DefaultsTest.swift in Sources */ = {isa = PBXBuildFile; fileRef = 7A9DB5652741A3E6008BD2AA /* DefaultsTest.swift */; };
		7AA36CD227DFEA020095C03C /* okteto@2x.png in Resources */ = {isa = PBXBuildFile; fileRef = 7AA36CD127DFEA020095C03C /* okteto@2x.png */; };
		7AB6B6872740301500428F47 /* NSWorkspaceExtensionTests.swift in Sources */ = {isa = PBXBuildFile; fileRef = 7AB6B6862740301500428F47 /* NSWorkspaceExtensionTests.swift */; };
		7AC30EF8274573F700A4F7AB /* TelemetryTests.swift in Sources */ = {isa = PBXBuildFile; fileRef = 7AC30EF7274573F700A4F7AB /* TelemetryTests.swift */; };
		7AF96D3F273DB3E30006A41B /* ConfigTests.swift in Sources */ = {isa = PBXBuildFile; fileRef = 7AF96D3E273DB3E30006A41B /* ConfigTests.swift */; };
		AB3FB17B27636BF3009EFD9E /* KeypressProvider.swift in Sources */ = {isa = PBXBuildFile; fileRef = AB3FB17A27636BF3009EFD9E /* KeypressProvider.swift */; };
		AB3FB17C27636C64009EFD9E /* Keystroke.swift in Sources */ = {isa = PBXBuildFile; fileRef = 1A63312025A4BE6D00CEA06A /* Keystroke.swift */; };
/* End PBXBuildFile section */

/* Begin PBXContainerItemProxy section */
		754569F92729FFE300C7588F /* PBXContainerItemProxy */ = {
			isa = PBXContainerItemProxy;
			containerPortal = 75675949244634AD006AA988 /* Project object */;
			proxyType = 1;
			remoteGlobalIDString = 754569F52729FF2600C7588F;
			remoteInfo = cli;
		};
		7546F5B027164A1B0077359F /* PBXContainerItemProxy */ = {
			isa = PBXContainerItemProxy;
			containerPortal = 75675949244634AD006AA988 /* Project object */;
			proxyType = 1;
			remoteGlobalIDString = 754316F326E08F5C00188887;
			remoteInfo = FigInputMethod;
		};
		75675967244634B2006AA988 /* PBXContainerItemProxy */ = {
			isa = PBXContainerItemProxy;
			containerPortal = 75675949244634AD006AA988 /* Project object */;
			proxyType = 1;
			remoteGlobalIDString = 75675950244634AD006AA988;
			remoteInfo = fig;
		};
		75675972244634B2006AA988 /* PBXContainerItemProxy */ = {
			isa = PBXContainerItemProxy;
			containerPortal = 75675949244634AD006AA988 /* Project object */;
			proxyType = 1;
			remoteGlobalIDString = 75675950244634AD006AA988;
			remoteInfo = fig;
		};
		757A85BE270E37380017996A /* PBXContainerItemProxy */ = {
			isa = PBXContainerItemProxy;
			containerPortal = 75675949244634AD006AA988 /* Project object */;
			proxyType = 1;
			remoteGlobalIDString = 757A85BA270E31160017996A;
			remoteInfo = figterm;
		};
/* End PBXContainerItemProxy section */

/* Begin PBXCopyFilesBuildPhase section */
		7571775626F3B8910071AE10 /* Embed Input Method */ = {
			isa = PBXCopyFilesBuildPhase;
			buildActionMask = 12;
			dstPath = Contents/Helpers;
			dstSubfolderSpec = 1;
			files = (
				7571775726F3B8A80071AE10 /* FigInputMethod.app in Embed Input Method */,
			);
			name = "Embed Input Method";
			runOnlyForDeploymentPostprocessing = 0;
		};
		757A85C0270E37A90017996A /* Embed figterm & helpers */ = {
			isa = PBXCopyFilesBuildPhase;
			buildActionMask = 12;
			dstPath = "";
			dstSubfolderSpec = 6;
			files = (
				757A85F8270E46A40017996A /* figterm in Embed figterm & helpers */,
				757A85FA270E46A40017996A /* fig_get_shell in Embed figterm & helpers */,
			);
			name = "Embed figterm & helpers";
			runOnlyForDeploymentPostprocessing = 0;
		};
		7584EFD227A8D10700E17EC9 /* Embed figcli */ = {
			isa = PBXCopyFilesBuildPhase;
			buildActionMask = 12;
			dstPath = "";
			dstSubfolderSpec = 6;
			files = (
				754A84E727A8D6C6008B6087 /* fig-darwin-universal in Embed figcli */,
			);
			name = "Embed figcli";
			runOnlyForDeploymentPostprocessing = 0;
		};
/* End PBXCopyFilesBuildPhase section */

/* Begin PBXFileReference section */
		1A63312025A4BE6D00CEA06A /* Keystroke.swift */ = {isa = PBXFileReference; lastKnownFileType = sourcecode.swift; path = Keystroke.swift; sourceTree = "<group>"; };
		750BA10B2733590A00705E63 /* API+IPC.swift */ = {isa = PBXFileReference; lastKnownFileType = sourcecode.swift; path = "API+IPC.swift"; sourceTree = "<group>"; };
		750CF21726A1055F0094D76A /* Config.swift */ = {isa = PBXFileReference; lastKnownFileType = sourcecode.swift; path = Config.swift; sourceTree = "<group>"; };
		7510F8B924A9701000E86F7C /* Private.h */ = {isa = PBXFileReference; lastKnownFileType = sourcecode.c.h; path = Private.h; sourceTree = "<group>"; };
		7510F8BA24A9861E00E86F7C /* fig-Bridging-Header.h */ = {isa = PBXFileReference; lastKnownFileType = sourcecode.c.h; path = "fig-Bridging-Header.h"; sourceTree = "<group>"; };
		7510F8BB24A9861E00E86F7C /* PrivateWindow.h */ = {isa = PBXFileReference; lastKnownFileType = sourcecode.c.h; path = PrivateWindow.h; sourceTree = "<group>"; };
		7510F8BC24A9861E00E86F7C /* PrivateWindow.m */ = {isa = PBXFileReference; lastKnownFileType = sourcecode.c.objc; path = PrivateWindow.m; sourceTree = "<group>"; };
		7510F8BE24A99A4B00E86F7C /* WindowService.swift */ = {isa = PBXFileReference; lastKnownFileType = sourcecode.swift; path = WindowService.swift; sourceTree = "<group>"; };
		7510F8C024A9B32D00E86F7C /* WindowManager.swift */ = {isa = PBXFileReference; lastKnownFileType = sourcecode.swift; path = WindowManager.swift; sourceTree = "<group>"; };
		75186069255B2A090000A7C7 /* flag@2x.png */ = {isa = PBXFileReference; lastKnownFileType = image.png; path = "flag@2x.png"; sourceTree = "<group>"; };
		7518606A255B2A090000A7C7 /* asterisk@2x.png */ = {isa = PBXFileReference; lastKnownFileType = image.png; path = "asterisk@2x.png"; sourceTree = "<group>"; };
		7518606B255B2A090000A7C7 /* option@2x.png */ = {isa = PBXFileReference; lastKnownFileType = image.png; path = "option@2x.png"; sourceTree = "<group>"; };
		7518606C255B2A090000A7C7 /* carrot@2x.png */ = {isa = PBXFileReference; lastKnownFileType = image.png; path = "carrot@2x.png"; sourceTree = "<group>"; };
		7518606D255B2A090000A7C7 /* string@2x.png */ = {isa = PBXFileReference; lastKnownFileType = image.png; path = "string@2x.png"; sourceTree = "<group>"; };
		7518606E255B2A0A0000A7C7 /* command@2x.png */ = {isa = PBXFileReference; lastKnownFileType = image.png; path = "command@2x.png"; sourceTree = "<group>"; };
		751C3BEB24B6910800B5C7FD /* Remote.swift */ = {isa = PBXFileReference; lastKnownFileType = sourcecode.swift; path = Remote.swift; sourceTree = "<group>"; };
		751C3BED24B6915000B5C7FD /* Defaults.swift */ = {isa = PBXFileReference; lastKnownFileType = sourcecode.swift; path = Defaults.swift; sourceTree = "<group>"; };
		751C42F72783EC1100A8E078 /* Carbon.framework */ = {isa = PBXFileReference; lastKnownFileType = wrapper.framework; name = Carbon.framework; path = System/Library/Frameworks/Carbon.framework; sourceTree = SDKROOT; };
		751DC66226EBF3B500697DFB /* cpu@2x.png */ = {isa = PBXFileReference; lastKnownFileType = image.png; path = "cpu@2x.png"; sourceTree = "<group>"; };
		751E4FD527E2F2BC0065E7E5 /* Credentials.swift */ = {isa = PBXFileReference; lastKnownFileType = sourcecode.swift; path = Credentials.swift; sourceTree = "<group>"; };
		751F7588246D090100E083C8 /* WebBridge.swift */ = {isa = PBXFileReference; lastKnownFileType = sourcecode.swift; path = WebBridge.swift; sourceTree = "<group>"; };
		7520D7F0267D98790034FE2B /* fig-0.0.3.vsix */ = {isa = PBXFileReference; lastKnownFileType = file; path = "fig-0.0.3.vsix"; sourceTree = "<group>"; };
		7520D8112682AEB00034FE2B /* Throttler.swift */ = {isa = PBXFileReference; lastKnownFileType = sourcecode.swift; path = Throttler.swift; sourceTree = "<group>"; };
		75290A7C266B09CB000F4255 /* gear@2x.png */ = {isa = PBXFileReference; lastKnownFileType = image.png; path = "gear@2x.png"; sourceTree = "<group>"; };
		75290AB3267126EB000F4255 /* iTermIntegration.swift */ = {isa = PBXFileReference; lastKnownFileType = sourcecode.swift; path = iTermIntegration.swift; sourceTree = "<group>"; };
		75290ABA26719090000F4255 /* iterm.pb.swift */ = {isa = PBXFileReference; fileEncoding = 4; lastKnownFileType = sourcecode.swift; path = iterm.pb.swift; sourceTree = "<group>"; };
		75290ABB26719090000F4255 /* iterm.proto */ = {isa = PBXFileReference; fileEncoding = 4; lastKnownFileType = sourcecode.protobuf; path = iterm.proto; sourceTree = "<group>"; };
		75290ABC26719090000F4255 /* README */ = {isa = PBXFileReference; fileEncoding = 4; lastKnownFileType = text; path = README; sourceTree = "<group>"; };
		75290ACB2671AD1D000F4255 /* WebSocketFramer.swift */ = {isa = PBXFileReference; lastKnownFileType = sourcecode.swift; path = WebSocketFramer.swift; sourceTree = "<group>"; };
		752A398225CD024C00B1AC40 /* VSCodeIntegration.swift */ = {isa = PBXFileReference; lastKnownFileType = sourcecode.swift; path = VSCodeIntegration.swift; sourceTree = "<group>"; };
		752A398525CD0FE800B1AC40 /* fig-0.0.1.vsix */ = {isa = PBXFileReference; lastKnownFileType = file; path = "fig-0.0.1.vsix"; sourceTree = "<group>"; };
		752C0BDF247A27790077E415 /* editor.html */ = {isa = PBXFileReference; lastKnownFileType = text.html; path = editor.html; sourceTree = "<group>"; };
		752C0BE1247A33F10077E415 /* viewer.html */ = {isa = PBXFileReference; lastKnownFileType = text.html; path = viewer.html; sourceTree = "<group>"; };
		752C0BE3247B44C50077E415 /* finder.html */ = {isa = PBXFileReference; lastKnownFileType = text.html; path = finder.html; sourceTree = "<group>"; };
		752C0BE5247C25280077E415 /* display.html */ = {isa = PBXFileReference; lastKnownFileType = text.html; path = display.html; sourceTree = "<group>"; };
		752D71C425AE9B7200263527 /* ssh.html */ = {isa = PBXFileReference; lastKnownFileType = text.html; path = ssh.html; sourceTree = "<group>"; };
		752D71C625AECB4B00263527 /* ssh.mp4 */ = {isa = PBXFileReference; lastKnownFileType = file; path = ssh.mp4; sourceTree = "<group>"; };
		752D71CC25B8A6B200263527 /* Restarter.swift */ = {isa = PBXFileReference; lastKnownFileType = sourcecode.swift; path = Restarter.swift; sourceTree = "<group>"; };
		752E68DA2620F868009E9A7E /* gradle@2x.png */ = {isa = PBXFileReference; lastKnownFileType = image.png; path = "gradle@2x.png"; sourceTree = "<group>"; };
		752E68DB2620F868009E9A7E /* slack@2x.png */ = {isa = PBXFileReference; lastKnownFileType = image.png; path = "slack@2x.png"; sourceTree = "<group>"; };
		752E68DC2620F868009E9A7E /* yarn@2x.png */ = {isa = PBXFileReference; lastKnownFileType = image.png; path = "yarn@2x.png"; sourceTree = "<group>"; };
		752E68E02620F882009E9A7E /* azure@2x.png */ = {isa = PBXFileReference; lastKnownFileType = image.png; path = "azure@2x.png"; sourceTree = "<group>"; };
		752E68E12620F883009E9A7E /* box@2x.png */ = {isa = PBXFileReference; lastKnownFileType = image.png; path = "box@2x.png"; sourceTree = "<group>"; };
		752E68E22620F883009E9A7E /* gitlab@2x.png */ = {isa = PBXFileReference; lastKnownFileType = image.png; path = "gitlab@2x.png"; sourceTree = "<group>"; };
		752E68E32620F883009E9A7E /* template@2x.png */ = {isa = PBXFileReference; lastKnownFileType = image.png; path = "template@2x.png"; sourceTree = "<group>"; };
		752E68E42620F883009E9A7E /* firebase@2x.png */ = {isa = PBXFileReference; lastKnownFileType = image.png; path = "firebase@2x.png"; sourceTree = "<group>"; };
		752E68E52620F884009E9A7E /* android@2x.png */ = {isa = PBXFileReference; lastKnownFileType = image.png; path = "android@2x.png"; sourceTree = "<group>"; };
		752E68E62620F884009E9A7E /* aws@2x.png */ = {isa = PBXFileReference; lastKnownFileType = image.png; path = "aws@2x.png"; sourceTree = "<group>"; };
		752E68E72620F884009E9A7E /* characters@2x.png */ = {isa = PBXFileReference; lastKnownFileType = image.png; path = "characters@2x.png"; sourceTree = "<group>"; };
		752E68E82620F884009E9A7E /* gcloud@2x.png */ = {isa = PBXFileReference; lastKnownFileType = image.png; path = "gcloud@2x.png"; sourceTree = "<group>"; };
		752E68E92620F884009E9A7E /* netlify@2x.png */ = {isa = PBXFileReference; lastKnownFileType = image.png; path = "netlify@2x.png"; sourceTree = "<group>"; };
		752E68EA2620F884009E9A7E /* vercel@2x.png */ = {isa = PBXFileReference; lastKnownFileType = image.png; path = "vercel@2x.png"; sourceTree = "<group>"; };
		752E68EB2620F884009E9A7E /* github@2x.png */ = {isa = PBXFileReference; lastKnownFileType = image.png; path = "github@2x.png"; sourceTree = "<group>"; };
		752E68EC2620F884009E9A7E /* apple@2x.png */ = {isa = PBXFileReference; lastKnownFileType = image.png; path = "apple@2x.png"; sourceTree = "<group>"; };
		754316F426E08F5C00188887 /* FigInputMethod.app */ = {isa = PBXFileReference; explicitFileType = wrapper.application; includeInIndex = 0; path = FigInputMethod.app; sourceTree = BUILT_PRODUCTS_DIR; };
		754316F626E08F5C00188887 /* AppDelegate.swift */ = {isa = PBXFileReference; lastKnownFileType = sourcecode.swift; path = AppDelegate.swift; sourceTree = "<group>"; };
		754316FA26E08F5D00188887 /* Assets.xcassets */ = {isa = PBXFileReference; lastKnownFileType = folder.assetcatalog; path = Assets.xcassets; sourceTree = "<group>"; };
		754316FD26E08F5D00188887 /* Preview Assets.xcassets */ = {isa = PBXFileReference; lastKnownFileType = folder.assetcatalog; path = "Preview Assets.xcassets"; sourceTree = "<group>"; };
		7543170026E08F5D00188887 /* Base */ = {isa = PBXFileReference; lastKnownFileType = file.storyboard; name = Base; path = Base.lproj/Main.storyboard; sourceTree = "<group>"; };
		7543170226E08F5D00188887 /* Info.plist */ = {isa = PBXFileReference; lastKnownFileType = text.plist.xml; path = Info.plist; sourceTree = "<group>"; };
		7543170326E08F5D00188887 /* InputMethod.entitlements */ = {isa = PBXFileReference; lastKnownFileType = text.plist.entitlements; path = InputMethod.entitlements; sourceTree = "<group>"; };
		7543170726E0901B00188887 /* FigIMKInputController.swift */ = {isa = PBXFileReference; lastKnownFileType = sourcecode.swift; path = FigIMKInputController.swift; sourceTree = "<group>"; };
		7545657427715785002A59EA /* TabbyIntegration.swift */ = {isa = PBXFileReference; lastKnownFileType = sourcecode.swift; path = TabbyIntegration.swift; sourceTree = "<group>"; };
		754565792773CB9F002A59EA /* JetBrainsIntegration.swift */ = {isa = PBXFileReference; lastKnownFileType = sourcecode.swift; path = JetBrainsIntegration.swift; sourceTree = "<group>"; };
		7545657B2773EB0B002A59EA /* PropertyList.swift */ = {isa = PBXFileReference; lastKnownFileType = sourcecode.swift; path = PropertyList.swift; sourceTree = "<group>"; };
		754565802773F3C9002A59EA /* jetbrains-extension-2.0.0.zip */ = {isa = PBXFileReference; lastKnownFileType = archive.zip; path = "jetbrains-extension-2.0.0.zip"; sourceTree = "<group>"; };
		754569FB272A05C200C7588F /* CommandHandlers.swift */ = {isa = PBXFileReference; fileEncoding = 4; lastKnownFileType = sourcecode.swift; path = CommandHandlers.swift; sourceTree = "<group>"; };
		7546F5B2271660BA0077359F /* Constants.swift */ = {isa = PBXFileReference; lastKnownFileType = sourcecode.swift; path = Constants.swift; sourceTree = "<group>"; };
		754A84E627A8D6C6008B6087 /* fig-darwin-universal */ = {isa = PBXFileReference; lastKnownFileType = "compiled.mach-o.executable"; path = "fig-darwin-universal"; sourceTree = BUILT_PRODUCTS_DIR; };
		754D31B425759D900020CED4 /* tutorial.html */ = {isa = PBXFileReference; lastKnownFileType = text.html; path = tutorial.html; sourceTree = "<group>"; };
		75543FCF268AC6E5003221DF /* fig-0.0.4.vsix */ = {isa = PBXFileReference; lastKnownFileType = file; path = "fig-0.0.4.vsix"; sourceTree = "<group>"; };
		755D0DE1247EFAE10074AB5C /* Logging.swift */ = {isa = PBXFileReference; lastKnownFileType = sourcecode.swift; path = Logging.swift; sourceTree = "<group>"; };
		755D0DE3247F038B0074AB5C /* logs.html */ = {isa = PBXFileReference; lastKnownFileType = text.html; path = logs.html; sourceTree = "<group>"; };
		755D27B9272242690080B4B8 /* FigTerm.swift */ = {isa = PBXFileReference; lastKnownFileType = sourcecode.swift; path = FigTerm.swift; sourceTree = "<group>"; };
		755D27C1272772280080B4B8 /* fig-0.0.5.vsix */ = {isa = PBXFileReference; lastKnownFileType = file; path = "fig-0.0.5.vsix"; sourceTree = "<group>"; };
		755EC8CE266997A600CBEF57 /* settings */ = {isa = PBXFileReference; lastKnownFileType = folder; path = settings; sourceTree = "<group>"; };
		755FC553268D09DE00966027 /* UpdateService.swift */ = {isa = PBXFileReference; lastKnownFileType = sourcecode.swift; path = UpdateService.swift; sourceTree = "<group>"; };
		756127C1274380BF007F26EA /* pty.h */ = {isa = PBXFileReference; lastKnownFileType = sourcecode.c.h; path = pty.h; sourceTree = "<group>"; };
		756127C2274380BF007F26EA /* pty.c */ = {isa = PBXFileReference; lastKnownFileType = sourcecode.c.c; path = pty.c; sourceTree = "<group>"; };
		7564AE6E265C9DCD0040BD4C /* discord@2x.png */ = {isa = PBXFileReference; lastKnownFileType = image.png; path = "discord@2x.png"; sourceTree = "<group>"; };
		75675951244634AD006AA988 /* fig.app */ = {isa = PBXFileReference; explicitFileType = wrapper.application; includeInIndex = 0; path = fig.app; sourceTree = BUILT_PRODUCTS_DIR; };
		75675954244634AD006AA988 /* AppDelegate.swift */ = {isa = PBXFileReference; lastKnownFileType = sourcecode.swift; path = AppDelegate.swift; sourceTree = "<group>"; };
		75675958244634B2006AA988 /* Assets.xcassets */ = {isa = PBXFileReference; lastKnownFileType = folder.assetcatalog; path = Assets.xcassets; sourceTree = "<group>"; };
		7567595B244634B2006AA988 /* Preview Assets.xcassets */ = {isa = PBXFileReference; lastKnownFileType = folder.assetcatalog; path = "Preview Assets.xcassets"; sourceTree = "<group>"; };
		7567595E244634B2006AA988 /* Base */ = {isa = PBXFileReference; lastKnownFileType = file.storyboard; name = Base; path = Base.lproj/Main.storyboard; sourceTree = "<group>"; };
		75675960244634B2006AA988 /* Info.plist */ = {isa = PBXFileReference; lastKnownFileType = text.plist.xml; path = Info.plist; sourceTree = "<group>"; };
		75675961244634B2006AA988 /* fig.entitlements */ = {isa = PBXFileReference; lastKnownFileType = text.plist.entitlements; path = fig.entitlements; sourceTree = "<group>"; };
		75675966244634B2006AA988 /* figTests.xctest */ = {isa = PBXFileReference; explicitFileType = wrapper.cfbundle; includeInIndex = 0; path = figTests.xctest; sourceTree = BUILT_PRODUCTS_DIR; };
		7567596A244634B2006AA988 /* figTests.swift */ = {isa = PBXFileReference; lastKnownFileType = sourcecode.swift; path = figTests.swift; sourceTree = "<group>"; };
		7567596C244634B2006AA988 /* Info.plist */ = {isa = PBXFileReference; lastKnownFileType = text.plist.xml; path = Info.plist; sourceTree = "<group>"; };
		75675971244634B2006AA988 /* figUITests.xctest */ = {isa = PBXFileReference; explicitFileType = wrapper.cfbundle; includeInIndex = 0; path = figUITests.xctest; sourceTree = BUILT_PRODUCTS_DIR; };
		75675975244634B2006AA988 /* figUITests.swift */ = {isa = PBXFileReference; lastKnownFileType = sourcecode.swift; path = figUITests.swift; sourceTree = "<group>"; };
		75675977244634B2006AA988 /* Info.plist */ = {isa = PBXFileReference; lastKnownFileType = text.plist.xml; path = Info.plist; sourceTree = "<group>"; };
		756759962446C44C006AA988 /* String+Shell.swift */ = {isa = PBXFileReference; lastKnownFileType = sourcecode.swift; path = "String+Shell.swift"; sourceTree = "<group>"; };
		756759D324498CA0006AA988 /* WebViewController.swift */ = {isa = PBXFileReference; lastKnownFileType = sourcecode.swift; path = WebViewController.swift; sourceTree = "<group>"; };
		7568203026003BDF0006FE78 /* Settings.swift */ = {isa = PBXFileReference; lastKnownFileType = sourcecode.swift; path = Settings.swift; sourceTree = "<group>"; };
		756968002718FF600029F063 /* WebArchive.swift */ = {isa = PBXFileReference; lastKnownFileType = sourcecode.swift; path = WebArchive.swift; sourceTree = "<group>"; };
		756968022719450A0029F063 /* API+App.swift */ = {isa = PBXFileReference; lastKnownFileType = sourcecode.swift; path = "API+App.swift"; sourceTree = "<group>"; };
		7569680F271E556B0029F063 /* swift-api-bindings */ = {isa = PBXFileReference; lastKnownFileType = folder; path = "swift-api-bindings"; sourceTree = "<group>"; };
		756FE62D278E0B9A0017EC99 /* LaunchAgent.swift */ = {isa = PBXFileReference; lastKnownFileType = sourcecode.swift; path = LaunchAgent.swift; sourceTree = "<group>"; };
		756FE630278F59070017EC99 /* MissionControl.swift */ = {isa = PBXFileReference; lastKnownFileType = sourcecode.swift; path = MissionControl.swift; sourceTree = "<group>"; };
		7571775826F3E4CA0071AE10 /* settings.html */ = {isa = PBXFileReference; fileEncoding = 4; lastKnownFileType = text.html; path = settings.html; sourceTree = "<group>"; };
		7571778226F91BF50071AE10 /* AppleTerminalIntegration.swift */ = {isa = PBXFileReference; lastKnownFileType = sourcecode.swift; path = AppleTerminalIntegration.swift; sourceTree = "<group>"; };
		75738F1D26DDAB760086D972 /* InputMethod.swift */ = {isa = PBXFileReference; lastKnownFileType = sourcecode.swift; path = InputMethod.swift; sourceTree = "<group>"; };
		7573F1592602B4E000C833FA /* alert@2x.png */ = {isa = PBXFileReference; lastKnownFileType = image.png; path = "alert@2x.png"; sourceTree = "<group>"; };
		7573F15A2602B4E000C833FA /* invite@2x.png */ = {isa = PBXFileReference; lastKnownFileType = image.png; path = "invite@2x.png"; sourceTree = "<group>"; };
		7573F15F260BC70F00C833FA /* LoginItems.swift */ = {isa = PBXFileReference; lastKnownFileType = sourcecode.swift; path = LoginItems.swift; sourceTree = "<group>"; };
		7573F161260BEF7F00C833FA /* figRelease.entitlements */ = {isa = PBXFileReference; lastKnownFileType = text.plist.entitlements; path = figRelease.entitlements; sourceTree = "<group>"; };
		7575D44E26D5D35000D0C8D7 /* API.swift */ = {isa = PBXFileReference; lastKnownFileType = sourcecode.swift; path = API.swift; sourceTree = "<group>"; };
		7577124525648DCD0011FF48 /* ps.h */ = {isa = PBXFileReference; lastKnownFileType = sourcecode.c.h; path = ps.h; sourceTree = "<group>"; };
		7577124625648DFB0011FF48 /* ps.c */ = {isa = PBXFileReference; lastKnownFileType = sourcecode.c.c; path = ps.c; sourceTree = "<group>"; };
		757712482564D9490011FF48 /* ProcessStatus.swift */ = {isa = PBXFileReference; lastKnownFileType = sourcecode.swift; path = ProcessStatus.swift; sourceTree = "<group>"; };
		757AF4C726BC73FA00349764 /* WindowPositioning.swift */ = {isa = PBXFileReference; lastKnownFileType = sourcecode.swift; name = WindowPositioning.swift; path = fig/WindowPositioning.swift; sourceTree = SOURCE_ROOT; };
		757B6A0327CD761400A8811E /* LocalState.swift */ = {isa = PBXFileReference; lastKnownFileType = sourcecode.swift; path = LocalState.swift; sourceTree = "<group>"; };
		757CA86624859461002A64A8 /* AppMover.swift */ = {isa = PBXFileReference; lastKnownFileType = sourcecode.swift; path = AppMover.swift; sourceTree = "<group>"; };
		757CA88524876042002A64A8 /* error.html */ = {isa = PBXFileReference; lastKnownFileType = text.html; path = error.html; sourceTree = "<group>"; };
		757CA887248AD067002A64A8 /* WebViewWindow.swift */ = {isa = PBXFileReference; lastKnownFileType = sourcecode.swift; path = WebViewWindow.swift; sourceTree = "<group>"; };
		757CA889248AD58C002A64A8 /* onboarding.html */ = {isa = PBXFileReference; lastKnownFileType = text.html; path = onboarding.html; sourceTree = "<group>"; };
		757CA88E248B0D31002A64A8 /* cli.png */ = {isa = PBXFileReference; lastKnownFileType = image.png; path = cli.png; sourceTree = "<group>"; };
		757CA890248B2798002A64A8 /* cli.html */ = {isa = PBXFileReference; lastKnownFileType = text.html; path = cli.html; sourceTree = "<group>"; };
		757CA892248B28E3002A64A8 /* landing.html */ = {isa = PBXFileReference; lastKnownFileType = text.html; path = landing.html; sourceTree = "<group>"; };
		757CA894248B291E002A64A8 /* permissions.html */ = {isa = PBXFileReference; lastKnownFileType = text.html; path = permissions.html; sourceTree = "<group>"; };
		757CA896248C108D002A64A8 /* css */ = {isa = PBXFileReference; lastKnownFileType = folder; path = css; sourceTree = "<group>"; };
		757CA898248C10AD002A64A8 /* fonts */ = {isa = PBXFileReference; lastKnownFileType = folder; path = fonts; sourceTree = "<group>"; };
		757CA89A248C18F0002A64A8 /* done.html */ = {isa = PBXFileReference; lastKnownFileType = text.html; path = done.html; sourceTree = "<group>"; };
		757CA89C248C1F50002A64A8 /* demo4onboarding.mp4 */ = {isa = PBXFileReference; lastKnownFileType = file; path = demo4onboarding.mp4; sourceTree = "<group>"; };
		757CA89E248D628E002A64A8 /* sidebar.html */ = {isa = PBXFileReference; fileEncoding = 4; lastKnownFileType = text.html; path = sidebar.html; sourceTree = "<group>"; };
		75809B0D24BFA64D00BFFB3E /* TelemetryService.swift */ = {isa = PBXFileReference; lastKnownFileType = sourcecode.swift; path = TelemetryService.swift; sourceTree = "<group>"; };
		75809B0F24C2C66100BFFB3E /* WebView+Private.h */ = {isa = PBXFileReference; lastKnownFileType = sourcecode.c.h; path = "WebView+Private.h"; sourceTree = "<group>"; };
		7583A12D273CF261001DF86B /* PathHelper.swift */ = {isa = PBXFileReference; lastKnownFileType = sourcecode.swift; path = PathHelper.swift; sourceTree = "<group>"; };
		7584EFC827A4D69400E17EC9 /* tabby-integration.js */ = {isa = PBXFileReference; fileEncoding = 4; lastKnownFileType = sourcecode.javascript; path = "tabby-integration.js"; sourceTree = "<group>"; };
		7587B4D724F97F9E00E355E4 /* ShellHooksManager.swift */ = {isa = PBXFileReference; lastKnownFileType = sourcecode.swift; path = ShellHooksManager.swift; sourceTree = "<group>"; };
		75915DFF2722044D005A9909 /* API.js */ = {isa = PBXFileReference; lastKnownFileType = sourcecode.javascript; path = API.js; sourceTree = "<group>"; };
		759F987B25BF903900EC3407 /* Accessibility.swift */ = {isa = PBXFileReference; lastKnownFileType = sourcecode.swift; path = Accessibility.swift; sourceTree = "<group>"; };
		759F987E25BFF0FE00EC3407 /* commandkey@2x.png */ = {isa = PBXFileReference; lastKnownFileType = image.png; path = "commandkey@2x.png"; sourceTree = "<group>"; };
		759F987F25BFF0FE00EC3407 /* database@2x.png */ = {isa = PBXFileReference; lastKnownFileType = image.png; path = "database@2x.png"; sourceTree = "<group>"; };
		759F988025BFF0FE00EC3407 /* package@2x.png */ = {isa = PBXFileReference; lastKnownFileType = image.png; path = "package@2x.png"; sourceTree = "<group>"; };
		759F988525BFF8B000EC3407 /* npm@2x.png */ = {isa = PBXFileReference; lastKnownFileType = image.png; path = "npm@2x.png"; sourceTree = "<group>"; };
		759F988625BFF8B000EC3407 /* kubernetes@2x.png */ = {isa = PBXFileReference; lastKnownFileType = image.png; path = "kubernetes@2x.png"; sourceTree = "<group>"; };
		759F988725BFF8B000EC3407 /* twitter@2x.png */ = {isa = PBXFileReference; lastKnownFileType = image.png; path = "twitter@2x.png"; sourceTree = "<group>"; };
		759F988825BFF8B000EC3407 /* docker@2x.png */ = {isa = PBXFileReference; lastKnownFileType = image.png; path = "docker@2x.png"; sourceTree = "<group>"; };
		759F988D25BFFAE500EC3407 /* heroku@2x.png */ = {isa = PBXFileReference; lastKnownFileType = image.png; path = "heroku@2x.png"; sourceTree = "<group>"; };
		75A0A71826F1A79A008FAD70 /* KittyIntegration.swift */ = {isa = PBXFileReference; lastKnownFileType = sourcecode.swift; path = KittyIntegration.swift; sourceTree = "<group>"; };
		75A0A71A26F1A7CE008FAD70 /* kitty-integration.py */ = {isa = PBXFileReference; lastKnownFileType = text.script.python; path = "kitty-integration.py"; sourceTree = "<group>"; };
		75A0A71C26F27E3D008FAD70 /* SemanticVersion.swift */ = {isa = PBXFileReference; lastKnownFileType = sourcecode.swift; path = SemanticVersion.swift; sourceTree = "<group>"; };
		75A4520F25A839F500107D2C /* remote_cwd.sh */ = {isa = PBXFileReference; lastKnownFileType = text.script.sh; path = remote_cwd.sh; sourceTree = "<group>"; };
		75A4521325AD367E00107D2C /* Feedback.swift */ = {isa = PBXFileReference; lastKnownFileType = sourcecode.swift; path = Feedback.swift; sourceTree = "<group>"; };
		75A4521925AE2E6A00107D2C /* CommandIntegration.swift */ = {isa = PBXFileReference; lastKnownFileType = sourcecode.swift; path = CommandIntegration.swift; sourceTree = "<group>"; };
		75A4A29525C8D855002EFD6B /* node@2x.png */ = {isa = PBXFileReference; lastKnownFileType = image.png; path = "node@2x.png"; sourceTree = "<group>"; };
		75A4A29625C8D855002EFD6B /* git@2x.png */ = {isa = PBXFileReference; lastKnownFileType = image.png; path = "git@2x.png"; sourceTree = "<group>"; };
		75A4A29725C8D855002EFD6B /* commit@2x.png */ = {isa = PBXFileReference; lastKnownFileType = image.png; path = "commit@2x.png"; sourceTree = "<group>"; };
		75A4A29D25C91471002EFD6B /* debugger-2-trimmed.mp4 */ = {isa = PBXFileReference; lastKnownFileType = file; path = "debugger-2-trimmed.mp4"; sourceTree = "<group>"; };
		75A4A29F25CA0D46002EFD6B /* Autocomplete.swift */ = {isa = PBXFileReference; lastKnownFileType = sourcecode.swift; path = Autocomplete.swift; sourceTree = "<group>"; };
		75AA24D825A7E8B000A51E9D /* lsof.h */ = {isa = PBXFileReference; lastKnownFileType = sourcecode.c.h; path = lsof.h; sourceTree = "<group>"; };
		75AA24D925A7E8B000A51E9D /* lsof.m */ = {isa = PBXFileReference; lastKnownFileType = sourcecode.c.objc; path = lsof.m; sourceTree = "<group>"; };
		75AC55322522C8EB0069635E /* 1.0.20.sh */ = {isa = PBXFileReference; lastKnownFileType = text.script.sh; path = 1.0.20.sh; sourceTree = "<group>"; };
		75ACFE79274442C7003C22EE /* PTYProcess.swift */ = {isa = PBXFileReference; fileEncoding = 4; lastKnownFileType = sourcecode.swift; path = PTYProcess.swift; sourceTree = "<group>"; };
		75ACFE7B274C3424003C22EE /* Utilities.swift */ = {isa = PBXFileReference; lastKnownFileType = sourcecode.swift; path = Utilities.swift; sourceTree = "<group>"; };
		75ACFE7D27556BC1003C22EE /* TerminalSessionLinkingTests.swift */ = {isa = PBXFileReference; lastKnownFileType = sourcecode.swift; path = TerminalSessionLinkingTests.swift; sourceTree = "<group>"; };
		75ACFE7F27556D7A003C22EE /* TerminalSessionLinkingService.swift */ = {isa = PBXFileReference; lastKnownFileType = sourcecode.swift; path = TerminalSessionLinkingService.swift; sourceTree = "<group>"; };
		75ACFE832755B958003C22EE /* IPC+Notifications.swift */ = {isa = PBXFileReference; lastKnownFileType = sourcecode.swift; path = "IPC+Notifications.swift"; sourceTree = "<group>"; };
		75ACFE852755BEBE003C22EE /* WindowMetadataService.swift */ = {isa = PBXFileReference; lastKnownFileType = sourcecode.swift; path = WindowMetadataService.swift; sourceTree = "<group>"; };
		75AEF2E325C3C34A00D78431 /* Diagnostic.swift */ = {isa = PBXFileReference; lastKnownFileType = sourcecode.swift; path = Diagnostic.swift; sourceTree = "<group>"; };
		75AEF2E525C3DEAF00D78431 /* DockerIntegration.swift */ = {isa = PBXFileReference; lastKnownFileType = sourcecode.swift; path = DockerIntegration.swift; sourceTree = "<group>"; };
		75AEF2E925C4C34D00D78431 /* SecureKeyboardInput.swift */ = {isa = PBXFileReference; lastKnownFileType = sourcecode.swift; path = SecureKeyboardInput.swift; sourceTree = "<group>"; };
		75AEF2ED25C5062E00D78431 /* WindowObserver.swift */ = {isa = PBXFileReference; lastKnownFileType = sourcecode.swift; path = WindowObserver.swift; sourceTree = "<group>"; };
		75B0A07D25BB746600FCD89A /* debugger.html */ = {isa = PBXFileReference; lastKnownFileType = text.html; path = debugger.html; sourceTree = "<group>"; };
		75B0A07F25BB74C700FCD89A /* fig-context-indicator.png */ = {isa = PBXFileReference; lastKnownFileType = image.png; path = "fig-context-indicator.png"; sourceTree = "<group>"; };
		75B0A08325BB759E00FCD89A /* trimmed-debugger.mp4 */ = {isa = PBXFileReference; lastKnownFileType = file; path = "trimmed-debugger.mp4"; sourceTree = "<group>"; };
		75B0A08525BB94DE00FCD89A /* debugger-only.mp4 */ = {isa = PBXFileReference; lastKnownFileType = file; path = "debugger-only.mp4"; sourceTree = "<group>"; };
		75B0A08B25BBC7A300FCD89A /* autoc.mp4 */ = {isa = PBXFileReference; lastKnownFileType = file; path = autoc.mp4; sourceTree = "<group>"; };
		75B0A08D25BBC9B800FCD89A /* privacy.html */ = {isa = PBXFileReference; lastKnownFileType = text.html; path = privacy.html; sourceTree = "<group>"; };
		75B199312501A3DA00F38EA8 /* KeyboardLayout.swift */ = {isa = PBXFileReference; lastKnownFileType = sourcecode.swift; path = KeyboardLayout.swift; sourceTree = "<group>"; };
		75B199332504190900F38EA8 /* Keycode.swift */ = {isa = PBXFileReference; lastKnownFileType = sourcecode.swift; path = Keycode.swift; sourceTree = "<group>"; };
		75B1993525042B2C00F38EA8 /* autocomplete.html */ = {isa = PBXFileReference; fileEncoding = 4; lastKnownFileType = text.html; path = autocomplete.html; sourceTree = "<group>"; };
		75B4283526FABAAC003C9DE5 /* FileSystem.swift */ = {isa = PBXFileReference; lastKnownFileType = sourcecode.swift; path = FileSystem.swift; sourceTree = "<group>"; };
		75B7931924BB897F0073AAC6 /* PseudoTerminalService.swift */ = {isa = PBXFileReference; lastKnownFileType = sourcecode.swift; path = PseudoTerminalService.swift; sourceTree = "<group>"; };
		75B850E42703D8FF00891A78 /* API+Extensions.swift */ = {isa = PBXFileReference; lastKnownFileType = sourcecode.swift; path = "API+Extensions.swift"; sourceTree = "<group>"; };
		75BF28A7270E9B9200E7C914 /* API+Constants.swift */ = {isa = PBXFileReference; lastKnownFileType = sourcecode.swift; path = "API+Constants.swift"; sourceTree = "<group>"; };
		75C0711C244AC3B2002DF69F /* index.html */ = {isa = PBXFileReference; fileEncoding = 4; lastKnownFileType = text.html; path = index.html; sourceTree = "<group>"; };
		75C0711F244BB441002DF69F /* CompanionViewController.swift */ = {isa = PBXFileReference; lastKnownFileType = sourcecode.swift; path = CompanionViewController.swift; sourceTree = "<group>"; };
		75C07121244BB65D002DF69F /* ShellBridge.swift */ = {isa = PBXFileReference; lastKnownFileType = sourcecode.swift; path = ShellBridge.swift; sourceTree = "<group>"; };
		75C07123244BE45A002DF69F /* CompanionWindow.swift */ = {isa = PBXFileReference; lastKnownFileType = sourcecode.swift; path = CompanionWindow.swift; sourceTree = "<group>"; };
		75C0EBD2253E336E001964DE /* TerminalUsageTelemetry.swift */ = {isa = PBXFileReference; lastKnownFileType = sourcecode.swift; path = TerminalUsageTelemetry.swift; sourceTree = "<group>"; };
		75C16D4726FD1EB400C83296 /* API+NotificationCenter.swift */ = {isa = PBXFileReference; lastKnownFileType = sourcecode.swift; path = "API+NotificationCenter.swift"; sourceTree = "<group>"; };
		75C57C122581C0700065741E /* ioreg.h */ = {isa = PBXFileReference; lastKnownFileType = sourcecode.c.h; path = ioreg.h; sourceTree = "<group>"; };
		75C57C132581C0700065741E /* ioreg.c */ = {isa = PBXFileReference; lastKnownFileType = sourcecode.c.c; path = ioreg.c; sourceTree = "<group>"; };
		75C8A15F2649E712001B69DA /* fig-0.0.2.vsix */ = {isa = PBXFileReference; lastKnownFileType = file; path = "fig-0.0.2.vsix"; sourceTree = "<group>"; };
		75CFDBDE24EDB2E900F00CAE /* Onboarding.swift */ = {isa = PBXFileReference; lastKnownFileType = sourcecode.swift; path = Onboarding.swift; sourceTree = "<group>"; };
		75D1ECB326EFE55A00BC8A04 /* AlacrittyIntegration.swift */ = {isa = PBXFileReference; lastKnownFileType = sourcecode.swift; path = AlacrittyIntegration.swift; sourceTree = "<group>"; };
		75D1ECBD26F15F4500BC8A04 /* TerminalIntegrationProvider.swift */ = {isa = PBXFileReference; lastKnownFileType = sourcecode.swift; path = TerminalIntegrationProvider.swift; sourceTree = "<group>"; };
		75D1ECBF26F1658300BC8A04 /* InstallationStatus.swift */ = {isa = PBXFileReference; lastKnownFileType = sourcecode.swift; path = InstallationStatus.swift; sourceTree = "<group>"; };
		75D53AA3276D2095006A52C1 /* fig-0.0.6.vsix */ = {isa = PBXFileReference; lastKnownFileType = file; path = "fig-0.0.6.vsix"; sourceTree = "<group>"; };
		75D9225527697A4600208A0C /* accessibility.html */ = {isa = PBXFileReference; lastKnownFileType = text.html; path = accessibility.html; sourceTree = "<group>"; };
		75DA86A225EDB05100722F1D /* Integrations.swift */ = {isa = PBXFileReference; lastKnownFileType = sourcecode.swift; path = Integrations.swift; sourceTree = "<group>"; };
		75DA86A425EEBD7400722F1D /* Alert.swift */ = {isa = PBXFileReference; lastKnownFileType = sourcecode.swift; path = Alert.swift; sourceTree = "<group>"; };
		75DA86A825EF145E00722F1D /* TmuxIntegration.swift */ = {isa = PBXFileReference; lastKnownFileType = sourcecode.swift; path = TmuxIntegration.swift; sourceTree = "<group>"; };
		75DAA5F1276D2BAD00F6CE37 /* permissions.mp4 */ = {isa = PBXFileReference; lastKnownFileType = file; path = permissions.mp4; sourceTree = "<group>"; };
		75E993F12515A6DD000BE6BE /* statusbar@2x.png */ = {isa = PBXFileReference; lastKnownFileType = image.png; path = "statusbar@2x.png"; sourceTree = "<group>"; };
		75E993F42517E226000BE6BE /* AXWindowServer.swift */ = {isa = PBXFileReference; lastKnownFileType = sourcecode.swift; path = AXWindowServer.swift; sourceTree = "<group>"; };
		75EB32FD272C89D100A544DB /* API+Icon.swift */ = {isa = PBXFileReference; lastKnownFileType = sourcecode.swift; path = "API+Icon.swift"; sourceTree = "<group>"; };
		75EB570A267AAE5B00F10C64 /* fig-iterm-integration.scpt */ = {isa = PBXFileReference; lastKnownFileType = file; path = "fig-iterm-integration.scpt"; sourceTree = "<group>"; };
		75EB592A258D98A7002915E7 /* BiMap.swift */ = {isa = PBXFileReference; lastKnownFileType = sourcecode.swift; path = BiMap.swift; sourceTree = "<group>"; };
		75EB592C258DD771002915E7 /* TTY.swift */ = {isa = PBXFileReference; lastKnownFileType = sourcecode.swift; path = TTY.swift; sourceTree = "<group>"; };
		75EDDC4D25D23773003AECC6 /* HyperIntegration.swift */ = {isa = PBXFileReference; lastKnownFileType = sourcecode.swift; path = HyperIntegration.swift; sourceTree = "<group>"; };
		75EDDC5025D24755003AECC6 /* hyper-integration.js */ = {isa = PBXFileReference; fileEncoding = 4; lastKnownFileType = sourcecode.javascript; path = "hyper-integration.js"; sourceTree = "<group>"; };
		75EDDC5A25D4BC53003AECC6 /* UnixSocketClient.swift */ = {isa = PBXFileReference; lastKnownFileType = sourcecode.swift; path = UnixSocketClient.swift; sourceTree = "<group>"; };
		75F7F951261FBDC30005E215 /* UnixSocketServer.swift */ = {isa = PBXFileReference; lastKnownFileType = sourcecode.swift; path = UnixSocketServer.swift; sourceTree = "<group>"; };
		75F7F953262007170005E215 /* IPC.swift */ = {isa = PBXFileReference; lastKnownFileType = sourcecode.swift; path = IPC.swift; sourceTree = "<group>"; };
		75FE3FFF2626A4BD00AC8414 /* Github.swift */ = {isa = PBXFileReference; lastKnownFileType = sourcecode.swift; path = Github.swift; sourceTree = "<group>"; };
		7A0A41DE2738731900080BCE /* FileSystemTests.swift */ = {isa = PBXFileReference; lastKnownFileType = sourcecode.swift; path = FileSystemTests.swift; sourceTree = "<group>"; };
		7A0A41E22738749200080BCE /* testable-file-to-read.txt */ = {isa = PBXFileReference; lastKnownFileType = text; path = "testable-file-to-read.txt"; sourceTree = "<group>"; };
		7A2C863F273951FE00AE5EB6 /* contents-of-this-folder */ = {isa = PBXFileReference; lastKnownFileType = folder; path = "contents-of-this-folder"; sourceTree = "<group>"; };
		7A9DB5652741A3E6008BD2AA /* DefaultsTest.swift */ = {isa = PBXFileReference; lastKnownFileType = sourcecode.swift; path = DefaultsTest.swift; sourceTree = "<group>"; };
		7AA36CD127DFEA020095C03C /* okteto@2x.png */ = {isa = PBXFileReference; lastKnownFileType = image.png; path = "okteto@2x.png"; sourceTree = "<group>"; };
		7AB6B6862740301500428F47 /* NSWorkspaceExtensionTests.swift */ = {isa = PBXFileReference; lastKnownFileType = sourcecode.swift; path = NSWorkspaceExtensionTests.swift; sourceTree = "<group>"; };
		7AC30EF7274573F700A4F7AB /* TelemetryTests.swift */ = {isa = PBXFileReference; lastKnownFileType = sourcecode.swift; path = TelemetryTests.swift; sourceTree = "<group>"; };
		7AF96D3E273DB3E30006A41B /* ConfigTests.swift */ = {isa = PBXFileReference; lastKnownFileType = sourcecode.swift; path = ConfigTests.swift; sourceTree = "<group>"; };
		AB3FB17A27636BF3009EFD9E /* KeypressProvider.swift */ = {isa = PBXFileReference; lastKnownFileType = sourcecode.swift; name = KeypressProvider.swift; path = fig/Autocompletion/KeypressProvider.swift; sourceTree = "<group>"; };
		"fig_callback-00000000000" /* fig_callback */ = {isa = PBXFileReference; explicitFileType = "compiled.mach-o.executable"; includeInIndex = 0; path = fig_callback; sourceTree = BUILT_PRODUCTS_DIR; };
		"fig_get_shell-0000000000" /* fig_get_shell */ = {isa = PBXFileReference; explicitFileType = "compiled.mach-o.executable"; includeInIndex = 0; path = fig_get_shell; sourceTree = BUILT_PRODUCTS_DIR; };
		"figcli-00000000000000000" /* figcli */ = {isa = PBXFileReference; explicitFileType = "compiled.mach-o.executable"; includeInIndex = 0; path = figcli; sourceTree = BUILT_PRODUCTS_DIR; };
		"figterm-0000000000000000" /* figterm */ = {isa = PBXFileReference; explicitFileType = "compiled.mach-o.executable"; includeInIndex = 0; path = figterm; sourceTree = BUILT_PRODUCTS_DIR; };
/* End PBXFileReference section */

/* Begin PBXFrameworksBuildPhase section */
		754316F126E08F5C00188887 /* Frameworks */ = {
			isa = PBXFrameworksBuildPhase;
			buildActionMask = 2147483647;
			files = (
			);
			runOnlyForDeploymentPostprocessing = 0;
		};
		7567594E244634AD006AA988 /* Frameworks */ = {
			isa = PBXFrameworksBuildPhase;
			buildActionMask = 2147483647;
			files = (
				7512A48B263252EF00CDE824 /* Sparkle in Frameworks */,
				75CFDBE224EDE31800F00CAE /* Sentry in Frameworks */,
				75915DFE27210A4C005A9909 /* FigAPIBindings in Frameworks */,
				755D0F512482D4920074AB5C /* HotKey in Frameworks */,
				75290AC626719157000F4255 /* SwiftProtobuf in Frameworks */,
				759113C12783A47900340B25 /* AXSwift in Frameworks */,
				756967FF2718E0300029F063 /* WebArchiver in Frameworks */,
				755950D4275EC6CC00B9FB5C /* Socket in Frameworks */,
				7545657F2773F275002A59EA /* ZIPFoundation in Frameworks */,
			);
			runOnlyForDeploymentPostprocessing = 0;
		};
		75675963244634B2006AA988 /* Frameworks */ = {
			isa = PBXFrameworksBuildPhase;
			buildActionMask = 2147483647;
			files = (
			);
			runOnlyForDeploymentPostprocessing = 0;
		};
		7567596E244634B2006AA988 /* Frameworks */ = {
			isa = PBXFrameworksBuildPhase;
			buildActionMask = 2147483647;
			files = (
			);
			runOnlyForDeploymentPostprocessing = 0;
		};
/* End PBXFrameworksBuildPhase section */

/* Begin PBXGroup section */
		7518608F255CE49B0000A7C7 /* Icons */ = {
			isa = PBXGroup;
			children = (
				751DC66226EBF3B500697DFB /* cpu@2x.png */,
				7AA36CD127DFEA020095C03C /* okteto@2x.png */,
				752E68E52620F884009E9A7E /* android@2x.png */,
				75290A7C266B09CB000F4255 /* gear@2x.png */,
				7564AE6E265C9DCD0040BD4C /* discord@2x.png */,
				752E68EC2620F884009E9A7E /* apple@2x.png */,
				752E68E62620F884009E9A7E /* aws@2x.png */,
				752E68E02620F882009E9A7E /* azure@2x.png */,
				752E68E12620F883009E9A7E /* box@2x.png */,
				752E68E72620F884009E9A7E /* characters@2x.png */,
				752E68E42620F883009E9A7E /* firebase@2x.png */,
				752E68E82620F884009E9A7E /* gcloud@2x.png */,
				752E68EB2620F884009E9A7E /* github@2x.png */,
				752E68E22620F883009E9A7E /* gitlab@2x.png */,
				752E68E92620F884009E9A7E /* netlify@2x.png */,
				752E68E32620F883009E9A7E /* template@2x.png */,
				752E68EA2620F884009E9A7E /* vercel@2x.png */,
				752E68DA2620F868009E9A7E /* gradle@2x.png */,
				752E68DB2620F868009E9A7E /* slack@2x.png */,
				752E68DC2620F868009E9A7E /* yarn@2x.png */,
				75A4A29725C8D855002EFD6B /* commit@2x.png */,
				7573F1592602B4E000C833FA /* alert@2x.png */,
				7573F15A2602B4E000C833FA /* invite@2x.png */,
				75A4A29625C8D855002EFD6B /* git@2x.png */,
				75A4A29525C8D855002EFD6B /* node@2x.png */,
				759F988825BFF8B000EC3407 /* docker@2x.png */,
				759F988D25BFFAE500EC3407 /* heroku@2x.png */,
				759F988625BFF8B000EC3407 /* kubernetes@2x.png */,
				759F988525BFF8B000EC3407 /* npm@2x.png */,
				759F988725BFF8B000EC3407 /* twitter@2x.png */,
				759F987E25BFF0FE00EC3407 /* commandkey@2x.png */,
				759F987F25BFF0FE00EC3407 /* database@2x.png */,
				759F988025BFF0FE00EC3407 /* package@2x.png */,
				7518606A255B2A090000A7C7 /* asterisk@2x.png */,
				7518606C255B2A090000A7C7 /* carrot@2x.png */,
				7518606E255B2A0A0000A7C7 /* command@2x.png */,
				75186069255B2A090000A7C7 /* flag@2x.png */,
				7518606B255B2A090000A7C7 /* option@2x.png */,
				7518606D255B2A090000A7C7 /* string@2x.png */,
			);
			name = Icons;
			sourceTree = "<group>";
		};
		75290AB92671905D000F4255 /* iTerm */ = {
			isa = PBXGroup;
			children = (
				75EB570A267AAE5B00F10C64 /* fig-iterm-integration.scpt */,
				75290AB3267126EB000F4255 /* iTermIntegration.swift */,
				75290ACB2671AD1D000F4255 /* WebSocketFramer.swift */,
				75290ABA26719090000F4255 /* iterm.pb.swift */,
				75290ABB26719090000F4255 /* iterm.proto */,
				75290ABC26719090000F4255 /* README */,
			);
			path = iTerm;
			sourceTree = "<group>";
		};
		752A398725CD0FFB00B1AC40 /* VSCode */ = {
			isa = PBXGroup;
			children = (
				75D53AA3276D2095006A52C1 /* fig-0.0.6.vsix */,
				755D27C1272772280080B4B8 /* fig-0.0.5.vsix */,
				75543FCF268AC6E5003221DF /* fig-0.0.4.vsix */,
				75C8A15F2649E712001B69DA /* fig-0.0.2.vsix */,
				752A398525CD0FE800B1AC40 /* fig-0.0.1.vsix */,
				7520D7F0267D98790034FE2B /* fig-0.0.3.vsix */,
				752A398225CD024C00B1AC40 /* VSCodeIntegration.swift */,
			);
			path = VSCode;
			sourceTree = "<group>";
		};
		752A398825CD11F000B1AC40 /* System */ = {
			isa = PBXGroup;
			children = (
				7510F8BA24A9861E00E86F7C /* fig-Bridging-Header.h */,
				75AA24D825A7E8B000A51E9D /* lsof.h */,
				75AA24D925A7E8B000A51E9D /* lsof.m */,
				756127C1274380BF007F26EA /* pty.h */,
				756127C2274380BF007F26EA /* pty.c */,
				7577124525648DCD0011FF48 /* ps.h */,
				7577124625648DFB0011FF48 /* ps.c */,
				75C57C122581C0700065741E /* ioreg.h */,
				75C57C132581C0700065741E /* ioreg.c */,
				75809B0F24C2C66100BFFB3E /* WebView+Private.h */,
			);
			name = System;
			sourceTree = "<group>";
		};
		754316F526E08F5C00188887 /* InputMethod */ = {
			isa = PBXGroup;
			children = (
				754316F626E08F5C00188887 /* AppDelegate.swift */,
				7543170726E0901B00188887 /* FigIMKInputController.swift */,
				754316FA26E08F5D00188887 /* Assets.xcassets */,
				754316FF26E08F5D00188887 /* Main.storyboard */,
				7543170226E08F5D00188887 /* Info.plist */,
				7543170326E08F5D00188887 /* InputMethod.entitlements */,
				754316FC26E08F5D00188887 /* Preview Content */,
			);
			path = InputMethod;
			sourceTree = "<group>";
		};
		754316FC26E08F5D00188887 /* Preview Content */ = {
			isa = PBXGroup;
			children = (
				754316FD26E08F5D00188887 /* Preview Assets.xcassets */,
			);
			path = "Preview Content";
			sourceTree = "<group>";
		};
		7545657327715754002A59EA /* Tabby */ = {
			isa = PBXGroup;
			children = (
				7545657427715785002A59EA /* TabbyIntegration.swift */,
				7584EFC827A4D69400E17EC9 /* tabby-integration.js */,
			);
			path = Tabby;
			sourceTree = "<group>";
		};
		754565782773CB6E002A59EA /* JetBrains */ = {
			isa = PBXGroup;
			children = (
				754565792773CB9F002A59EA /* JetBrainsIntegration.swift */,
				754565802773F3C9002A59EA /* jetbrains-extension-2.0.0.zip */,
			);
			path = JetBrains;
			sourceTree = "<group>";
		};
		75675948244634AD006AA988 = {
			isa = PBXGroup;
			children = (
				AB3FB17A27636BF3009EFD9E /* KeypressProvider.swift */,
				75675953244634AD006AA988 /* fig */,
				75675969244634B2006AA988 /* figTests */,
				75675974244634B2006AA988 /* figUITests */,
				754316F526E08F5C00188887 /* InputMethod */,
				75675952244634AD006AA988 /* Products */,
				75CFF6432496B3BA00C6A6DE /* Frameworks */,
			);
			sourceTree = "<group>";
		};
		75675952244634AD006AA988 /* Products */ = {
			isa = PBXGroup;
			children = (
				75675951244634AD006AA988 /* fig.app */,
				75675966244634B2006AA988 /* figTests.xctest */,
				75675971244634B2006AA988 /* figUITests.xctest */,
				"figterm-0000000000000000" /* figterm */,
				"fig_callback-00000000000" /* fig_callback */,
				"fig_get_shell-0000000000" /* fig_get_shell */,
				"figcli-00000000000000000" /* figcli */,
				754316F426E08F5C00188887 /* FigInputMethod.app */,
				754A84E627A8D6C6008B6087 /* fig-darwin-universal */,
			);
			name = Products;
			sourceTree = "<group>";
		};
		75675953244634AD006AA988 /* fig */ = {
			isa = PBXGroup;
			children = (
				75675954244634AD006AA988 /* AppDelegate.swift */,
				75E993F32515C8D3000BE6BE /* Autocompletion */,
				75B199332504190900F38EA8 /* Keycode.swift */,
				752D71CC25B8A6B200263527 /* Restarter.swift */,
				751C3BEB24B6910800B5C7FD /* Remote.swift */,
				751C3BED24B6915000B5C7FD /* Defaults.swift */,
				7546F5B2271660BA0077359F /* Constants.swift */,
				7568203026003BDF0006FE78 /* Settings.swift */,
				757B6A0327CD761400A8811E /* LocalState.swift */,
				751E4FD527E2F2BC0065E7E5 /* Credentials.swift */,
				75E993F12515A6DD000BE6BE /* statusbar@2x.png */,
				755D0DE1247EFAE10074AB5C /* Logging.swift */,
				75809B0D24BFA64D00BFFB3E /* TelemetryService.swift */,
				75C0EBD2253E336E001964DE /* TerminalUsageTelemetry.swift */,
				75A4521325AD367E00107D2C /* Feedback.swift */,
				75AEF2E325C3C34A00D78431 /* Diagnostic.swift */,
				75DA86A425EEBD7400722F1D /* Alert.swift */,
				75FE3FFF2626A4BD00AC8414 /* Github.swift */,
				7520D8112682AEB00034FE2B /* Throttler.swift */,
				755FC553268D09DE00966027 /* UpdateService.swift */,
				750CF21726A1055F0094D76A /* Config.swift */,
				756FE630278F59070017EC99 /* MissionControl.swift */,
				756FE62A278E0B4D0017EC99 /* macOS */,
				7545657B2773EB0B002A59EA /* PropertyList.swift */,
				75696830271F70800029F063 /* Local IPC */,
				7575D44B26D5C4DD00D0C8D7 /* API */,
				75D1ECBC26F15F0E00BC8A04 /* Integrations */,
				7571778126F91BD60071AE10 /* AppleTerminal */,
				75A0A71726F1A786008FAD70 /* Kitty */,
				75D1ECB226EFE53F00BC8A04 /* Alacritty */,
				75290AB92671905D000F4255 /* iTerm */,
				75EDDC4F25D2473C003AECC6 /* Hyper */,
				752A398725CD0FFB00B1AC40 /* VSCode */,
				7545657327715754002A59EA /* Tabby */,
				754565782773CB6E002A59EA /* JetBrains */,
				75B1992A25019FDE00F38EA8 /* Companion Window */,
				75B1992B25019FFE00F38EA8 /* Window Management */,
				75B1992E2501A12C00F38EA8 /* Shell */,
				75B1992F2501A17100F38EA8 /* Onboarding */,
				75B1992C2501A02B00F38EA8 /* Bridging */,
				757CA88B248B08D7002A64A8 /* local */,
				75B199302501A1A200F38EA8 /* Legacy */,
				75675958244634B2006AA988 /* Assets.xcassets */,
				7518608F255CE49B0000A7C7 /* Icons */,
				7567595D244634B2006AA988 /* Main.storyboard */,
				75675960244634B2006AA988 /* Info.plist */,
				75675961244634B2006AA988 /* fig.entitlements */,
				7573F161260BEF7F00C833FA /* figRelease.entitlements */,
				7567595A244634B2006AA988 /* Preview Content */,
				752A398825CD11F000B1AC40 /* System */,
			);
			path = fig;
			sourceTree = "<group>";
		};
		7567595A244634B2006AA988 /* Preview Content */ = {
			isa = PBXGroup;
			children = (
				7567595B244634B2006AA988 /* Preview Assets.xcassets */,
			);
			path = "Preview Content";
			sourceTree = "<group>";
		};
		75675969244634B2006AA988 /* figTests */ = {
			isa = PBXGroup;
			children = (
				7A0A41E02738737400080BCE /* fixtures */,
				7A0A41DE2738731900080BCE /* FileSystemTests.swift */,
				7567596A244634B2006AA988 /* figTests.swift */,
				7567596C244634B2006AA988 /* Info.plist */,
				7AF96D3E273DB3E30006A41B /* ConfigTests.swift */,
				7AB6B6862740301500428F47 /* NSWorkspaceExtensionTests.swift */,
				7A9DB5652741A3E6008BD2AA /* DefaultsTest.swift */,
				7AC30EF7274573F700A4F7AB /* TelemetryTests.swift */,
				75ACFE7D27556BC1003C22EE /* TerminalSessionLinkingTests.swift */,
			);
			path = figTests;
			sourceTree = "<group>";
		};
		75675974244634B2006AA988 /* figUITests */ = {
			isa = PBXGroup;
			children = (
				75675975244634B2006AA988 /* figUITests.swift */,
				75675977244634B2006AA988 /* Info.plist */,
			);
			path = figUITests;
			sourceTree = "<group>";
		};
		75696830271F70800029F063 /* Local IPC */ = {
			isa = PBXGroup;
			children = (
				75ACFE832755B958003C22EE /* IPC+Notifications.swift */,
			);
			path = "Local IPC";
			sourceTree = "<group>";
		};
		756FE62A278E0B4D0017EC99 /* macOS */ = {
			isa = PBXGroup;
			children = (
				7573F15F260BC70F00C833FA /* LoginItems.swift */,
				75AEF2E925C4C34D00D78431 /* SecureKeyboardInput.swift */,
				759F987B25BF903900EC3407 /* Accessibility.swift */,
				75738F1D26DDAB760086D972 /* InputMethod.swift */,
				756FE62D278E0B9A0017EC99 /* LaunchAgent.swift */,
			);
			path = macOS;
			sourceTree = "<group>";
		};
		7571778126F91BD60071AE10 /* AppleTerminal */ = {
			isa = PBXGroup;
			children = (
				7571778226F91BF50071AE10 /* AppleTerminalIntegration.swift */,
			);
			path = AppleTerminal;
			sourceTree = "<group>";
		};
		7575D44B26D5C4DD00D0C8D7 /* API */ = {
			isa = PBXGroup;
			children = (
				7575D44E26D5D35000D0C8D7 /* API.swift */,
				75915DFF2722044D005A9909 /* API.js */,
				75B850E42703D8FF00891A78 /* API+Extensions.swift */,
				75BF28A7270E9B9200E7C914 /* API+Constants.swift */,
				75B4283526FABAAC003C9DE5 /* FileSystem.swift */,
				75C16D4726FD1EB400C83296 /* API+NotificationCenter.swift */,
				756968022719450A0029F063 /* API+App.swift */,
				75EB32FD272C89D100A544DB /* API+Icon.swift */,
				750BA10B2733590A00705E63 /* API+IPC.swift */,
			);
			path = API;
			sourceTree = "<group>";
		};
		757CA88B248B08D7002A64A8 /* local */ = {
			isa = PBXGroup;
			children = (
				755EC8CE266997A600CBEF57 /* settings */,
				757CA89E248D628E002A64A8 /* sidebar.html */,
				757CA89C248C1F50002A64A8 /* demo4onboarding.mp4 */,
				757CA898248C10AD002A64A8 /* fonts */,
				757CA896248C108D002A64A8 /* css */,
				757CA890248B2798002A64A8 /* cli.html */,
				757CA892248B28E3002A64A8 /* landing.html */,
				7571775826F3E4CA0071AE10 /* settings.html */,
				757CA894248B291E002A64A8 /* permissions.html */,
				75DAA5F1276D2BAD00F6CE37 /* permissions.mp4 */,
				75D9225527697A4600208A0C /* accessibility.html */,
				752D71C425AE9B7200263527 /* ssh.html */,
				75B0A07D25BB746600FCD89A /* debugger.html */,
				75B0A08D25BBC9B800FCD89A /* privacy.html */,
				75B0A07F25BB74C700FCD89A /* fig-context-indicator.png */,
				75B0A08325BB759E00FCD89A /* trimmed-debugger.mp4 */,
				75B0A08525BB94DE00FCD89A /* debugger-only.mp4 */,
				75A4A29D25C91471002EFD6B /* debugger-2-trimmed.mp4 */,
				757CA89A248C18F0002A64A8 /* done.html */,
				757CA88E248B0D31002A64A8 /* cli.png */,
				752D71C625AECB4B00263527 /* ssh.mp4 */,
				75B0A08B25BBC7A300FCD89A /* autoc.mp4 */,
				757CA88524876042002A64A8 /* error.html */,
				75C0711C244AC3B2002DF69F /* index.html */,
				752C0BDF247A27790077E415 /* editor.html */,
				752C0BE1247A33F10077E415 /* viewer.html */,
				752C0BE3247B44C50077E415 /* finder.html */,
				752C0BE5247C25280077E415 /* display.html */,
				755D0DE3247F038B0074AB5C /* logs.html */,
				757CA889248AD58C002A64A8 /* onboarding.html */,
				75B1993525042B2C00F38EA8 /* autocomplete.html */,
				754D31B425759D900020CED4 /* tutorial.html */,
			);
			name = local;
			sourceTree = "<group>";
		};
		75A0A71726F1A786008FAD70 /* Kitty */ = {
			isa = PBXGroup;
			children = (
				75A0A71826F1A79A008FAD70 /* KittyIntegration.swift */,
				75A0A71A26F1A7CE008FAD70 /* kitty-integration.py */,
			);
			path = Kitty;
			sourceTree = "<group>";
		};
		75AC55312522C8EB0069635E /* upgrade */ = {
			isa = PBXGroup;
			children = (
				75AC55322522C8EB0069635E /* 1.0.20.sh */,
			);
			name = upgrade;
			path = ../upgrade;
			sourceTree = "<group>";
		};
		75B1992A25019FDE00F38EA8 /* Companion Window */ = {
			isa = PBXGroup;
			children = (
				756759D324498CA0006AA988 /* WebViewController.swift */,
				75C0711F244BB441002DF69F /* CompanionViewController.swift */,
				75C07123244BE45A002DF69F /* CompanionWindow.swift */,
				756968002718FF600029F063 /* WebArchive.swift */,
			);
			path = "Companion Window";
			sourceTree = "<group>";
		};
		75B1992B25019FFE00F38EA8 /* Window Management */ = {
			isa = PBXGroup;
			children = (
				757AF4C726BC73FA00349764 /* WindowPositioning.swift */,
				7510F8BE24A99A4B00E86F7C /* WindowService.swift */,
				75ACFE852755BEBE003C22EE /* WindowMetadataService.swift */,
				75E993F42517E226000BE6BE /* AXWindowServer.swift */,
				75AEF2ED25C5062E00D78431 /* WindowObserver.swift */,
				7510F8C024A9B32D00E86F7C /* WindowManager.swift */,
				7510F8B924A9701000E86F7C /* Private.h */,
				7510F8BB24A9861E00E86F7C /* PrivateWindow.h */,
				7510F8BC24A9861E00E86F7C /* PrivateWindow.m */,
			);
			path = "Window Management";
			sourceTree = "<group>";
		};
		75B1992C2501A02B00F38EA8 /* Bridging */ = {
			isa = PBXGroup;
			children = (
				75C07121244BB65D002DF69F /* ShellBridge.swift */,
				754569FB272A05C200C7588F /* CommandHandlers.swift */,
				755D27B9272242690080B4B8 /* FigTerm.swift */,
				75B199312501A3DA00F38EA8 /* KeyboardLayout.swift */,
				751F7588246D090100E083C8 /* WebBridge.swift */,
				75F7F953262007170005E215 /* IPC.swift */,
				75F7F951261FBDC30005E215 /* UnixSocketServer.swift */,
				75ACFE7B274C3424003C22EE /* Utilities.swift */,
				75ACFE7F27556D7A003C22EE /* TerminalSessionLinkingService.swift */,
			);
			path = Bridging;
			sourceTree = "<group>";
		};
		75B1992E2501A12C00F38EA8 /* Shell */ = {
			isa = PBXGroup;
			children = (
				757712482564D9490011FF48 /* ProcessStatus.swift */,
				75ACFE79274442C7003C22EE /* PTYProcess.swift */,
				7583A12D273CF261001DF86B /* PathHelper.swift */,
				7587B4D724F97F9E00E355E4 /* ShellHooksManager.swift */,
				75B7931924BB897F0073AAC6 /* PseudoTerminalService.swift */,
				756759962446C44C006AA988 /* String+Shell.swift */,
				75EB592A258D98A7002915E7 /* BiMap.swift */,
				75EB592C258DD771002915E7 /* TTY.swift */,
				75A4521925AE2E6A00107D2C /* CommandIntegration.swift */,
				75AEF2E525C3DEAF00D78431 /* DockerIntegration.swift */,
				75EDDC5A25D4BC53003AECC6 /* UnixSocketClient.swift */,
				75DA86A825EF145E00722F1D /* TmuxIntegration.swift */,
				75A4520F25A839F500107D2C /* remote_cwd.sh */,
			);
			path = Shell;
			sourceTree = "<group>";
		};
		75B1992F2501A17100F38EA8 /* Onboarding */ = {
			isa = PBXGroup;
			children = (
				757CA887248AD067002A64A8 /* WebViewWindow.swift */,
				75CFDBDE24EDB2E900F00CAE /* Onboarding.swift */,
			);
			path = Onboarding;
			sourceTree = "<group>";
		};
		75B199302501A1A200F38EA8 /* Legacy */ = {
			isa = PBXGroup;
			children = (
				757CA86624859461002A64A8 /* AppMover.swift */,
			);
			path = Legacy;
			sourceTree = "<group>";
		};
		75CFF6432496B3BA00C6A6DE /* Frameworks */ = {
			isa = PBXGroup;
			children = (
				751C42F72783EC1100A8E078 /* Carbon.framework */,
				7569680F271E556B0029F063 /* swift-api-bindings */,
				75AC55312522C8EB0069635E /* upgrade */,
			);
			name = Frameworks;
			sourceTree = "<group>";
		};
		75D1ECB226EFE53F00BC8A04 /* Alacritty */ = {
			isa = PBXGroup;
			children = (
				75D1ECB326EFE55A00BC8A04 /* AlacrittyIntegration.swift */,
			);
			path = Alacritty;
			sourceTree = "<group>";
		};
		75D1ECBC26F15F0E00BC8A04 /* Integrations */ = {
			isa = PBXGroup;
			children = (
				75DA86A225EDB05100722F1D /* Integrations.swift */,
				75D1ECBF26F1658300BC8A04 /* InstallationStatus.swift */,
				75D1ECBD26F15F4500BC8A04 /* TerminalIntegrationProvider.swift */,
				75A0A71C26F27E3D008FAD70 /* SemanticVersion.swift */,
			);
			path = Integrations;
			sourceTree = "<group>";
		};
		75E993F32515C8D3000BE6BE /* Autocompletion */ = {
			isa = PBXGroup;
			children = (
				1A63312025A4BE6D00CEA06A /* Keystroke.swift */,
				75A4A29F25CA0D46002EFD6B /* Autocomplete.swift */,
			);
			path = Autocompletion;
			sourceTree = "<group>";
		};
		75EDDC4F25D2473C003AECC6 /* Hyper */ = {
			isa = PBXGroup;
			children = (
				75EDDC4D25D23773003AECC6 /* HyperIntegration.swift */,
				75EDDC5025D24755003AECC6 /* hyper-integration.js */,
			);
			path = Hyper;
			sourceTree = "<group>";
		};
		7A0A41E02738737400080BCE /* fixtures */ = {
			isa = PBXGroup;
			children = (
				7A0A41E12738740700080BCE /* FileSystem */,
			);
			path = fixtures;
			sourceTree = "<group>";
		};
		7A0A41E12738740700080BCE /* FileSystem */ = {
			isa = PBXGroup;
			children = (
				7A2C863F273951FE00AE5EB6 /* contents-of-this-folder */,
				7A0A41E22738749200080BCE /* testable-file-to-read.txt */,
			);
			path = FileSystem;
			sourceTree = "<group>";
		};
/* End PBXGroup section */

/* Begin PBXLegacyTarget section */
		754569F52729FF2600C7588F /* cli */ = {
			isa = PBXLegacyTarget;
			buildArgumentsString = "$(ACTION)";
			buildConfigurationList = 754569F82729FF2600C7588F /* Build configuration list for PBXLegacyTarget "cli" */;
			buildPhases = (
			);
			buildToolPath = /usr/bin/make;
			buildWorkingDirectory = ./figcli;
			dependencies = (
			);
			name = cli;
			passBuildSettingsInEnvironment = 1;
			productName = cli;
		};
		757A85BA270E31160017996A /* figterm */ = {
			isa = PBXLegacyTarget;
			buildArgumentsString = "$(ACTION)";
			buildConfigurationList = 757A85BB270E31160017996A /* Build configuration list for PBXLegacyTarget "figterm" */;
			buildPhases = (
			);
			buildToolPath = /usr/bin/make;
			buildWorkingDirectory = ./figterm;
			dependencies = (
			);
			name = figterm;
			passBuildSettingsInEnvironment = 1;
			productName = figterm;
		};
/* End PBXLegacyTarget section */

/* Begin PBXNativeTarget section */
		754316F326E08F5C00188887 /* FigInputMethod */ = {
			isa = PBXNativeTarget;
			buildConfigurationList = 7543170626E08F5D00188887 /* Build configuration list for PBXNativeTarget "FigInputMethod" */;
			buildPhases = (
				754316F026E08F5C00188887 /* Sources */,
				754316F126E08F5C00188887 /* Frameworks */,
				754316F226E08F5C00188887 /* Resources */,
				7543170926E0904C00188887 /* Install Input Method */,
			);
			buildRules = (
			);
			dependencies = (
			);
			name = FigInputMethod;
			productName = InputMethod;
			productReference = 754316F426E08F5C00188887 /* FigInputMethod.app */;
			productType = "com.apple.product-type.application";
		};
		75675950244634AD006AA988 /* fig */ = {
			isa = PBXNativeTarget;
			buildConfigurationList = 7567597A244634B2006AA988 /* Build configuration list for PBXNativeTarget "fig" */;
			buildPhases = (
				7567594D244634AD006AA988 /* Sources */,
				7567594E244634AD006AA988 /* Frameworks */,
				7567594F244634AD006AA988 /* Resources */,
				7584EFD227A8D10700E17EC9 /* Embed figcli */,
				75AA9FAA256D9D6C00CEFAC8 /* Upload dsym files to Sentry */,
				759E4BFD268F9BCC00CC1565 /* Change permissions to make Applescript read-only */,
				7571775626F3B8910071AE10 /* Embed Input Method */,
				75FD16E727150DC400056A39 /* Package config folder */,
				757A85C0270E37A90017996A /* Embed figterm & helpers */,
				7581E6082769C4AE00CFD39A /* Lint Swift files */,
				75BD7EA427DFB49500FA5233 /* Symlink figcli */,
			);
			buildRules = (
			);
			dependencies = (
				754569FA2729FFE300C7588F /* PBXTargetDependency */,
				7546F5B127164A1B0077359F /* PBXTargetDependency */,
				757A85BF270E37380017996A /* PBXTargetDependency */,
			);
			name = fig;
			packageProductDependencies = (
				755D0F502482D4920074AB5C /* HotKey */,
				75CFDBE124EDE31800F00CAE /* Sentry */,
				7512A48A263252EF00CDE824 /* Sparkle */,
				75290AC526719157000F4255 /* SwiftProtobuf */,
				756967FE2718E0300029F063 /* WebArchiver */,
				75915DFD27210A4C005A9909 /* FigAPIBindings */,
				755950D3275EC6CC00B9FB5C /* Socket */,
				759113C02783A47900340B25 /* AXSwift */,
				7545657E2773F275002A59EA /* ZIPFoundation */,
			);
			productName = fig;
			productReference = 75675951244634AD006AA988 /* fig.app */;
			productType = "com.apple.product-type.application";
		};
		75675965244634B2006AA988 /* figTests */ = {
			isa = PBXNativeTarget;
			buildConfigurationList = 7567597D244634B2006AA988 /* Build configuration list for PBXNativeTarget "figTests" */;
			buildPhases = (
				75675962244634B2006AA988 /* Sources */,
				75675963244634B2006AA988 /* Frameworks */,
				75675964244634B2006AA988 /* Resources */,
			);
			buildRules = (
			);
			dependencies = (
				75675968244634B2006AA988 /* PBXTargetDependency */,
			);
			name = figTests;
			productName = figTests;
			productReference = 75675966244634B2006AA988 /* figTests.xctest */;
			productType = "com.apple.product-type.bundle.unit-test";
		};
		75675970244634B2006AA988 /* figUITests */ = {
			isa = PBXNativeTarget;
			buildConfigurationList = 75675980244634B2006AA988 /* Build configuration list for PBXNativeTarget "figUITests" */;
			buildPhases = (
				7567596D244634B2006AA988 /* Sources */,
				7567596E244634B2006AA988 /* Frameworks */,
				7567596F244634B2006AA988 /* Resources */,
			);
			buildRules = (
			);
			dependencies = (
				75675973244634B2006AA988 /* PBXTargetDependency */,
			);
			name = figUITests;
			productName = figUITests;
			productReference = 75675971244634B2006AA988 /* figUITests.xctest */;
			productType = "com.apple.product-type.bundle.ui-testing";
		};
/* End PBXNativeTarget section */

/* Begin PBXProject section */
		75675949244634AD006AA988 /* Project object */ = {
			isa = PBXProject;
			attributes = {
				LastSwiftUpdateCheck = 1250;
				LastUpgradeCheck = 1250;
				ORGANIZATIONNAME = "Matt Schrage";
				TargetAttributes = {
					754316F326E08F5C00188887 = {
						CreatedOnToolsVersion = 12.5.1;
					};
					754569F52729FF2600C7588F = {
						CreatedOnToolsVersion = 12.5.1;
					};
					75675950244634AD006AA988 = {
						CreatedOnToolsVersion = 11.3.1;
						LastSwiftMigration = 1130;
					};
					75675965244634B2006AA988 = {
						CreatedOnToolsVersion = 11.3.1;
						TestTargetID = 75675950244634AD006AA988;
					};
					75675970244634B2006AA988 = {
						CreatedOnToolsVersion = 11.3.1;
						TestTargetID = 75675950244634AD006AA988;
					};
					757A85BA270E31160017996A = {
						CreatedOnToolsVersion = 12.5.1;
					};
				};
			};
			buildConfigurationList = 7567594C244634AD006AA988 /* Build configuration list for PBXProject "fig" */;
			compatibilityVersion = "Xcode 9.3";
			developmentRegion = en;
			hasScannedForEncodings = 0;
			knownRegions = (
				en,
				Base,
			);
			mainGroup = 75675948244634AD006AA988;
			packageReferences = (
				755D0F4F2482D4910074AB5C /* XCRemoteSwiftPackageReference "HotKey" */,
				75CFDBE024EDE31800F00CAE /* XCRemoteSwiftPackageReference "sentry-cocoa" */,
				7512A489263252EF00CDE824 /* XCRemoteSwiftPackageReference "Sparkle" */,
				75290AC426719156000F4255 /* XCRemoteSwiftPackageReference "swift-protobuf" */,
				756967FD2718E0300029F063 /* XCRemoteSwiftPackageReference "WebArchiver" */,
				755950D2275EC6CC00B9FB5C /* XCRemoteSwiftPackageReference "BlueSocket" */,
				759113BF2783A47900340B25 /* XCRemoteSwiftPackageReference "AXSwift" */,
				7545657D2773F275002A59EA /* XCRemoteSwiftPackageReference "ZIPFoundation" */,
			);
			productRefGroup = 75675952244634AD006AA988 /* Products */;
			projectDirPath = "";
			projectRoot = "";
			targets = (
				75675950244634AD006AA988 /* fig */,
				75675965244634B2006AA988 /* figTests */,
				75675970244634B2006AA988 /* figUITests */,
				754316F326E08F5C00188887 /* FigInputMethod */,
				757A85BA270E31160017996A /* figterm */,
				754569F52729FF2600C7588F /* cli */,
			);
		};
/* End PBXProject section */

/* Begin PBXResourcesBuildPhase section */
		754316F226E08F5C00188887 /* Resources */ = {
			isa = PBXResourcesBuildPhase;
			buildActionMask = 2147483647;
			files = (
				7543170126E08F5D00188887 /* Main.storyboard in Resources */,
				754316FE26E08F5D00188887 /* Preview Assets.xcassets in Resources */,
				754316FB26E08F5D00188887 /* Assets.xcassets in Resources */,
			);
			runOnlyForDeploymentPostprocessing = 0;
		};
		7567594F244634AD006AA988 /* Resources */ = {
			isa = PBXResourcesBuildPhase;
			buildActionMask = 2147483647;
			files = (
				75DF864A26F31756003F32A5 /* cpu@2x.png in Resources */,
				75290A7D266B09CB000F4255 /* gear@2x.png in Resources */,
				752E68DF2620F868009E9A7E /* yarn@2x.png in Resources */,
				75D9225627697A4600208A0C /* accessibility.html in Resources */,
				75A4521025A83E5600107D2C /* remote_cwd.sh in Resources */,
				754565812773F3C9002A59EA /* jetbrains-extension-2.0.0.zip in Resources */,
				75543FD0268AC6E5003221DF /* fig-0.0.4.vsix in Resources */,
				759F988225BFF0FF00EC3407 /* commandkey@2x.png in Resources */,
				752E68F12620F885009E9A7E /* firebase@2x.png in Resources */,
				75A4A29825C8D855002EFD6B /* node@2x.png in Resources */,
				752E68F82620F885009E9A7E /* github@2x.png in Resources */,
				75EDDC5125D24755003AECC6 /* hyper-integration.js in Resources */,
				759F988325BFF0FF00EC3407 /* database@2x.png in Resources */,
				7520D7F1267D98790034FE2B /* fig-0.0.3.vsix in Resources */,
				755EC8CF266997A700CBEF57 /* settings in Resources */,
				75B0A08025BB74C700FCD89A /* fig-context-indicator.png in Resources */,
				752E68F02620F885009E9A7E /* template@2x.png in Resources */,
				752E68EF2620F885009E9A7E /* gitlab@2x.png in Resources */,
				7571775926F3E4CA0071AE10 /* settings.html in Resources */,
				759F988925BFF8B000EC3407 /* npm@2x.png in Resources */,
				752E68F32620F885009E9A7E /* aws@2x.png in Resources */,
				759F988A25BFF8B000EC3407 /* kubernetes@2x.png in Resources */,
				752E68DE2620F868009E9A7E /* slack@2x.png in Resources */,
				759F988B25BFF8B000EC3407 /* twitter@2x.png in Resources */,
				75186073255B2A0A0000A7C7 /* string@2x.png in Resources */,
				757CA88624876043002A64A8 /* error.html in Resources */,
				752E68DD2620F868009E9A7E /* gradle@2x.png in Resources */,
				75A0A71B26F1A7CE008FAD70 /* kitty-integration.py in Resources */,
				75A4A29E25C91471002EFD6B /* debugger-2-trimmed.mp4 in Resources */,
				75290ABF26719090000F4255 /* README in Resources */,
				757CA88F248B0D31002A64A8 /* cli.png in Resources */,
				752C0BE4247B44C60077E415 /* finder.html in Resources */,
				752E68F22620F885009E9A7E /* android@2x.png in Resources */,
				75B0A08C25BBC7A300FCD89A /* autoc.mp4 in Resources */,
				759F988425BFF0FF00EC3407 /* package@2x.png in Resources */,
				755D27C2272772280080B4B8 /* fig-0.0.5.vsix in Resources */,
				75A4A29925C8D855002EFD6B /* git@2x.png in Resources */,
				757CA897248C108E002A64A8 /* css in Resources */,
				75C0711D244AC3B2002DF69F /* index.html in Resources */,
				757CA895248B291E002A64A8 /* permissions.html in Resources */,
				754D31B525759D900020CED4 /* tutorial.html in Resources */,
				752D71C725AECB4B00263527 /* ssh.mp4 in Resources */,
				7573F15C2602B4E000C833FA /* invite@2x.png in Resources */,
				75EB570B267AAE5B00F10C64 /* fig-iterm-integration.scpt in Resources */,
				7564AE6F265C9DCE0040BD4C /* discord@2x.png in Resources */,
				757CA88A248AD58C002A64A8 /* onboarding.html in Resources */,
				752E68F72620F885009E9A7E /* vercel@2x.png in Resources */,
				757CA89B248C18F1002A64A8 /* done.html in Resources */,
				752E68EE2620F885009E9A7E /* box@2x.png in Resources */,
				75DAA5F2276D2BAD00F6CE37 /* permissions.mp4 in Resources */,
				757CA899248C10AD002A64A8 /* fonts in Resources */,
				757CA893248B28E3002A64A8 /* landing.html in Resources */,
				752E68F42620F885009E9A7E /* characters@2x.png in Resources */,
				75B0A08625BB94DF00FCD89A /* debugger-only.mp4 in Resources */,
				752E68F62620F885009E9A7E /* netlify@2x.png in Resources */,
				7573F15B2602B4E000C833FA /* alert@2x.png in Resources */,
				755D0DE4247F038B0074AB5C /* logs.html in Resources */,
				752E68F52620F885009E9A7E /* gcloud@2x.png in Resources */,
				752E68F92620F885009E9A7E /* apple@2x.png in Resources */,
				75A4A29A25C8D855002EFD6B /* commit@2x.png in Resources */,
				752D71C525AE9B7200263527 /* ssh.html in Resources */,
				757CA89D248C1F50002A64A8 /* demo4onboarding.mp4 in Resources */,
				75C8A1602649E712001B69DA /* fig-0.0.2.vsix in Resources */,
				7567595F244634B2006AA988 /* Main.storyboard in Resources */,
				7584EFC927A4D69400E17EC9 /* tabby-integration.js in Resources */,
				752A398625CD0FE800B1AC40 /* fig-0.0.1.vsix in Resources */,
				75B0A07E25BB746600FCD89A /* debugger.html in Resources */,
				75186070255B2A0A0000A7C7 /* asterisk@2x.png in Resources */,
				75B1993625042B2C00F38EA8 /* autocomplete.html in Resources */,
				7518606F255B2A0A0000A7C7 /* flag@2x.png in Resources */,
				75E993F22515A6DD000BE6BE /* statusbar@2x.png in Resources */,
				7AA36CD227DFEA020095C03C /* okteto@2x.png in Resources */,
				752C0BE2247A33F20077E415 /* viewer.html in Resources */,
				75915E002722044D005A9909 /* API.js in Resources */,
				752C0BE6247C25290077E415 /* display.html in Resources */,
				75B0A08E25BBC9B800FCD89A /* privacy.html in Resources */,
				75B0A08425BB759E00FCD89A /* trimmed-debugger.mp4 in Resources */,
				75186072255B2A0A0000A7C7 /* carrot@2x.png in Resources */,
				752E68ED2620F885009E9A7E /* azure@2x.png in Resources */,
				75186074255B2A0A0000A7C7 /* command@2x.png in Resources */,
				75D53AA4276D2095006A52C1 /* fig-0.0.6.vsix in Resources */,
				75186071255B2A0A0000A7C7 /* option@2x.png in Resources */,
				752C0BE0247A27790077E415 /* editor.html in Resources */,
				759F988C25BFF8B000EC3407 /* docker@2x.png in Resources */,
				757CA891248B2799002A64A8 /* cli.html in Resources */,
				7567595C244634B2006AA988 /* Preview Assets.xcassets in Resources */,
				75675959244634B2006AA988 /* Assets.xcassets in Resources */,
				757CA89F248D628F002A64A8 /* sidebar.html in Resources */,
				759F988E25BFFAE500EC3407 /* heroku@2x.png in Resources */,
			);
			runOnlyForDeploymentPostprocessing = 0;
		};
		75675964244634B2006AA988 /* Resources */ = {
			isa = PBXResourcesBuildPhase;
			buildActionMask = 2147483647;
			files = (
				7A2C8636273949BE00AE5EB6 /* testable-file-to-read.txt in Resources */,
				7A2C8640273951FE00AE5EB6 /* contents-of-this-folder in Resources */,
			);
			runOnlyForDeploymentPostprocessing = 0;
		};
		7567596F244634B2006AA988 /* Resources */ = {
			isa = PBXResourcesBuildPhase;
			buildActionMask = 2147483647;
			files = (
			);
			runOnlyForDeploymentPostprocessing = 0;
		};
/* End PBXResourcesBuildPhase section */

/* Begin PBXShellScriptBuildPhase section */
		7543170926E0904C00188887 /* Install Input Method */ = {
			isa = PBXShellScriptBuildPhase;
			buildActionMask = 2147483647;
			files = (
			);
			inputFileListPaths = (
			);
			inputPaths = (
			);
			name = "Install Input Method";
			outputFileListPaths = (
			);
			outputPaths = (
			);
			runOnlyForDeploymentPostprocessing = 0;
			shellPath = /bin/sh;
			shellScript = "echo \"Moving Input Method Kit app to Input Methods directory.\"\n# killall $EXECUTABLE_NAME\n# cp -R \"$BUILT_PRODUCTS_DIR/$FULL_PRODUCT_NAME\" \"$HOME/Library/Input Methods\"\n";
		};
		7581E6082769C4AE00CFD39A /* Lint Swift files */ = {
			isa = PBXShellScriptBuildPhase;
			buildActionMask = 2147483647;
			files = (
			);
			inputFileListPaths = (
			);
			inputPaths = (
			);
			name = "Lint Swift files";
			outputFileListPaths = (
			);
			outputPaths = (
			);
			runOnlyForDeploymentPostprocessing = 0;
			shellPath = /bin/sh;
			shellScript = "export PATH=/opt/homebrew/bin:$PATH\nif which swiftlint >/dev/null; then\n  # only lint swift files that are staged (excluding generated protobufs)\n  git diff --cached --name-only | grep \"\\.swift\" | grep -v \".pb\" | while read filename; do\n      swiftlint lint --config .swiftlint.yml --path \"$filename\";\n  done\nelse\n  echo \"warning: SwiftLint not installed, download from https://github.com/realm/SwiftLint\"\nfi\n";
		};
		759E4BFD268F9BCC00CC1565 /* Change permissions to make Applescript read-only */ = {
			isa = PBXShellScriptBuildPhase;
			alwaysOutOfDate = 1;
			buildActionMask = 2147483647;
			files = (
			);
			inputFileListPaths = (
			);
			inputPaths = (
			);
			name = "Change permissions to make Applescript read-only";
			outputFileListPaths = (
			);
			outputPaths = (
			);
			runOnlyForDeploymentPostprocessing = 0;
			shellPath = /bin/sh;
			shellScript = "# prevent AppleScript from self-modifying after codesigning\nchmod a-w \"${BUILT_PRODUCTS_DIR}/${PRODUCT_NAME}.app/Contents/Resources/fig-iterm-integration.scpt\"\n";
		};
		75AA9FAA256D9D6C00CEFAC8 /* Upload dsym files to Sentry */ = {
			isa = PBXShellScriptBuildPhase;
			buildActionMask = 2147483647;
			files = (
			);
			inputFileListPaths = (
			);
			inputPaths = (
				"${DWARF_DSYM_FOLDER_PATH}/${DWARF_DSYM_FILE_NAME}/Contents/Resources/DWARF/${TARGET_NAME}",
			);
			name = "Upload dsym files to Sentry";
			outputFileListPaths = (
			);
			outputPaths = (
			);
			runOnlyForDeploymentPostprocessing = 0;
			shellPath = /bin/sh;
			shellScript = "if which sentry-cli >/dev/null; then\nexport SENTRY_ORG=withfig\nexport SENTRY_PROJECT=macos-app\nexport SENTRY_AUTH_TOKEN=39d2f0e340074f82aaa662967bef1de1b17ae67f7b204bfdb61d9005f4f6bf4b\nERROR=$(sentry-cli upload-dif \"$DWARF_DSYM_FOLDER_PATH\" 2>&1 >/dev/null)\nif [ ! $? -eq 0 ]; then\necho \"warning: sentry-cli - $ERROR\"\nfi\nelse\necho \"warning: sentry-cli not installed, download from https://github.com/getsentry/sentry-cli/releases\"\nfi\n";
		};
		75BD7EA427DFB49500FA5233 /* Symlink figcli */ = {
			isa = PBXShellScriptBuildPhase;
			buildActionMask = 2147483647;
			files = (
			);
			inputFileListPaths = (
			);
			inputPaths = (
			);
			name = "Symlink figcli";
			outputFileListPaths = (
			);
			outputPaths = (
			);
			runOnlyForDeploymentPostprocessing = 0;
			shellPath = /bin/sh;
			shellScript = "cd $BUILT_PRODUCTS_DIR/$EXECUTABLE_FOLDER_PATH\nln -sf fig-darwin-universal figcli\ncd - \n";
		};
		75FD16E727150DC400056A39 /* Package config folder */ = {
			isa = PBXShellScriptBuildPhase;
			alwaysOutOfDate = 1;
			buildActionMask = 12;
			files = (
			);
			inputFileListPaths = (
			);
			inputPaths = (
			);
			name = "Package config folder";
			outputFileListPaths = (
			);
			outputPaths = (
			);
			runOnlyForDeploymentPostprocessing = 0;
			shellPath = /bin/sh;
			shellScript = "rm -rf ${CONFIGURATION_BUILD_DIR}/${UNLOCALIZED_RESOURCES_FOLDER_PATH}/config\ncp -R ./config ${CONFIGURATION_BUILD_DIR}/${UNLOCALIZED_RESOURCES_FOLDER_PATH}/\n";
		};
/* End PBXShellScriptBuildPhase section */

/* Begin PBXSourcesBuildPhase section */
		754316F026E08F5C00188887 /* Sources */ = {
			isa = PBXSourcesBuildPhase;
			buildActionMask = 2147483647;
			files = (
				754316F726E08F5C00188887 /* AppDelegate.swift in Sources */,
				7543170826E0901B00188887 /* FigIMKInputController.swift in Sources */,
			);
			runOnlyForDeploymentPostprocessing = 0;
		};
		7567594D244634AD006AA988 /* Sources */ = {
			isa = PBXSourcesBuildPhase;
			buildActionMask = 2147483647;
			files = (
				AB3FB17C27636C64009EFD9E /* Keystroke.swift in Sources */,
				757B6A0427CD761400A8811E /* LocalState.swift in Sources */,
				AB3FB17B27636BF3009EFD9E /* KeypressProvider.swift in Sources */,
				75288EF924CCE72F002DF12A /* WebViewWindow.swift in Sources */,
				75BF28A8270E9B9200E7C914 /* API+Constants.swift in Sources */,
				757CA86724859461002A64A8 /* AppMover.swift in Sources */,
				75ACFE862755BEBE003C22EE /* WindowMetadataService.swift in Sources */,
				75C0EBD3253E336E001964DE /* TerminalUsageTelemetry.swift in Sources */,
				75B199322501A3DA00F38EA8 /* KeyboardLayout.swift in Sources */,
				756759972446C44C006AA988 /* String+Shell.swift in Sources */,
				75F7F952261FBDC30005E215 /* UnixSocketServer.swift in Sources */,
				75B7931A24BB897F0073AAC6 /* PseudoTerminalService.swift in Sources */,
				75CFDBDF24EDB2E900F00CAE /* Onboarding.swift in Sources */,
				75738F1E26DDAB760086D972 /* InputMethod.swift in Sources */,
				752A398325CD024C00B1AC40 /* VSCodeIntegration.swift in Sources */,
				7583A12E273CF261001DF86B /* PathHelper.swift in Sources */,
				7571778326F91BF50071AE10 /* AppleTerminalIntegration.swift in Sources */,
				751E4FD627E2F2BC0065E7E5 /* Credentials.swift in Sources */,
				756968012718FF600029F063 /* WebArchive.swift in Sources */,
				755D0DE2247EFAE10074AB5C /* Logging.swift in Sources */,
				75ACFE842755B958003C22EE /* IPC+Notifications.swift in Sources */,
				756968032719450A0029F063 /* API+App.swift in Sources */,
				75C07120244BB441002DF69F /* CompanionViewController.swift in Sources */,
				75F7F954262007170005E215 /* IPC.swift in Sources */,
				75DA86A325EDB05100722F1D /* Integrations.swift in Sources */,
				7568203126003BDF0006FE78 /* Settings.swift in Sources */,
				75E993F52517E226000BE6BE /* AXWindowServer.swift in Sources */,
				7545657C2773EB0B002A59EA /* PropertyList.swift in Sources */,
				75C07124244BE45A002DF69F /* CompanionWindow.swift in Sources */,
				75C07122244BB65D002DF69F /* ShellBridge.swift in Sources */,
				7510F8C124A9B32D00E86F7C /* WindowManager.swift in Sources */,
				7575D44F26D5D35000D0C8D7 /* API.swift in Sources */,
				755FC554268D09DE00966027 /* UpdateService.swift in Sources */,
				75DA86A525EEBD7500722F1D /* Alert.swift in Sources */,
				7546F5B3271660BA0077359F /* Constants.swift in Sources */,
				75D1ECBE26F15F4500BC8A04 /* TerminalIntegrationProvider.swift in Sources */,
				7545657A2773CB9F002A59EA /* JetBrainsIntegration.swift in Sources */,
				75809B0E24BFA64D00BFFB3E /* TelemetryService.swift in Sources */,
				75AA24DA25A7E8B000A51E9D /* lsof.m in Sources */,
				75EB592B258D98A7002915E7 /* BiMap.swift in Sources */,
				751F7589246D090100E083C8 /* WebBridge.swift in Sources */,
				75EDDC5B25D4BC54003AECC6 /* UnixSocketClient.swift in Sources */,
				75AEF2E625C3DEAF00D78431 /* DockerIntegration.swift in Sources */,
				75AEF2EE25C5062E00D78431 /* WindowObserver.swift in Sources */,
				75675955244634AD006AA988 /* AppDelegate.swift in Sources */,
				7573F160260BC71000C833FA /* LoginItems.swift in Sources */,
				756FE62E278E0B9A0017EC99 /* LaunchAgent.swift in Sources */,
				75AEF2E425C3C34A00D78431 /* Diagnostic.swift in Sources */,
				75A4A2A025CA0D46002EFD6B /* Autocomplete.swift in Sources */,
				75290ACC2671AD1E000F4255 /* WebSocketFramer.swift in Sources */,
				75C16D4826FD1EB400C83296 /* API+NotificationCenter.swift in Sources */,
				750BA10C2733590A00705E63 /* API+IPC.swift in Sources */,
				759F987C25BF903900EC3407 /* Accessibility.swift in Sources */,
				751C3BEE24B6915000B5C7FD /* Defaults.swift in Sources */,
				755D27BA272242690080B4B8 /* FigTerm.swift in Sources */,
				757712492564D94A0011FF48 /* ProcessStatus.swift in Sources */,
				75B850E52703D8FF00891A78 /* API+Extensions.swift in Sources */,
				75A4521425AD367E00107D2C /* Feedback.swift in Sources */,
				752D71CD25B8A6B300263527 /* Restarter.swift in Sources */,
				756127C3274380BF007F26EA /* pty.c in Sources */,
				75ACFE7C274C3424003C22EE /* Utilities.swift in Sources */,
				7520D8122682AEB00034FE2B /* Throttler.swift in Sources */,
				75DA86A925EF145E00722F1D /* TmuxIntegration.swift in Sources */,
				7577124725648DFB0011FF48 /* ps.c in Sources */,
				757AF4C826BC73FA00349764 /* WindowPositioning.swift in Sources */,
				75290ABD26719090000F4255 /* iterm.pb.swift in Sources */,
				75C57C142581C0700065741E /* ioreg.c in Sources */,
				75290AB4267126EB000F4255 /* iTermIntegration.swift in Sources */,
				75FE40002626A4BD00AC8414 /* Github.swift in Sources */,
				751C3BEC24B6910800B5C7FD /* Remote.swift in Sources */,
				75EDDC4E25D23773003AECC6 /* HyperIntegration.swift in Sources */,
				75EB32FE272C89D100A544DB /* API+Icon.swift in Sources */,
				75A0A71D26F27E3D008FAD70 /* SemanticVersion.swift in Sources */,
				750CF21826A1055F0094D76A /* Config.swift in Sources */,
				75AEF2EA25C4C34D00D78431 /* SecureKeyboardInput.swift in Sources */,
				75B199342504190900F38EA8 /* Keycode.swift in Sources */,
				75D1ECC026F1658300BC8A04 /* InstallationStatus.swift in Sources */,
				75A0A71926F1A79A008FAD70 /* KittyIntegration.swift in Sources */,
				75EB592D258DD771002915E7 /* TTY.swift in Sources */,
				7545657527715785002A59EA /* TabbyIntegration.swift in Sources */,
				75ACFE8027556D7A003C22EE /* TerminalSessionLinkingService.swift in Sources */,
				7510F8BF24A99A4B00E86F7C /* WindowService.swift in Sources */,
				75A4521A25AE2E6B00107D2C /* CommandIntegration.swift in Sources */,
				754569FC272A05C200C7588F /* CommandHandlers.swift in Sources */,
				75ACFE7A274442C7003C22EE /* PTYProcess.swift in Sources */,
				756FE631278F59070017EC99 /* MissionControl.swift in Sources */,
				7587B4D824F97F9E00E355E4 /* ShellHooksManager.swift in Sources */,
				75D1ECB426EFE55A00BC8A04 /* AlacrittyIntegration.swift in Sources */,
				7510F8BD24A9861E00E86F7C /* PrivateWindow.m in Sources */,
				75B4283626FABAAC003C9DE5 /* FileSystem.swift in Sources */,
				756759D424498CA0006AA988 /* WebViewController.swift in Sources */,
			);
			runOnlyForDeploymentPostprocessing = 0;
		};
		75675962244634B2006AA988 /* Sources */ = {
			isa = PBXSourcesBuildPhase;
			buildActionMask = 2147483647;
			files = (
				75ACFE7E27556BC1003C22EE /* TerminalSessionLinkingTests.swift in Sources */,
				7AB6B6872740301500428F47 /* NSWorkspaceExtensionTests.swift in Sources */,
				7A0A41DF2738731900080BCE /* FileSystemTests.swift in Sources */,
				7AF96D3F273DB3E30006A41B /* ConfigTests.swift in Sources */,
				7567596B244634B2006AA988 /* figTests.swift in Sources */,
				7A9DB5662741A3E6008BD2AA /* DefaultsTest.swift in Sources */,
				7AC30EF8274573F700A4F7AB /* TelemetryTests.swift in Sources */,
			);
			runOnlyForDeploymentPostprocessing = 0;
		};
		7567596D244634B2006AA988 /* Sources */ = {
			isa = PBXSourcesBuildPhase;
			buildActionMask = 2147483647;
			files = (
				75675976244634B2006AA988 /* figUITests.swift in Sources */,
			);
			runOnlyForDeploymentPostprocessing = 0;
		};
/* End PBXSourcesBuildPhase section */

/* Begin PBXTargetDependency section */
		754569FA2729FFE300C7588F /* PBXTargetDependency */ = {
			isa = PBXTargetDependency;
			target = 754569F52729FF2600C7588F /* cli */;
			targetProxy = 754569F92729FFE300C7588F /* PBXContainerItemProxy */;
		};
		7546F5B127164A1B0077359F /* PBXTargetDependency */ = {
			isa = PBXTargetDependency;
			target = 754316F326E08F5C00188887 /* FigInputMethod */;
			targetProxy = 7546F5B027164A1B0077359F /* PBXContainerItemProxy */;
		};
		75675968244634B2006AA988 /* PBXTargetDependency */ = {
			isa = PBXTargetDependency;
			target = 75675950244634AD006AA988 /* fig */;
			targetProxy = 75675967244634B2006AA988 /* PBXContainerItemProxy */;
		};
		75675973244634B2006AA988 /* PBXTargetDependency */ = {
			isa = PBXTargetDependency;
			target = 75675950244634AD006AA988 /* fig */;
			targetProxy = 75675972244634B2006AA988 /* PBXContainerItemProxy */;
		};
		757A85BF270E37380017996A /* PBXTargetDependency */ = {
			isa = PBXTargetDependency;
			target = 757A85BA270E31160017996A /* figterm */;
			targetProxy = 757A85BE270E37380017996A /* PBXContainerItemProxy */;
		};
/* End PBXTargetDependency section */

/* Begin PBXVariantGroup section */
		754316FF26E08F5D00188887 /* Main.storyboard */ = {
			isa = PBXVariantGroup;
			children = (
				7543170026E08F5D00188887 /* Base */,
			);
			name = Main.storyboard;
			sourceTree = "<group>";
		};
		7567595D244634B2006AA988 /* Main.storyboard */ = {
			isa = PBXVariantGroup;
			children = (
				7567595E244634B2006AA988 /* Base */,
			);
			name = Main.storyboard;
			sourceTree = "<group>";
		};
/* End PBXVariantGroup section */

/* Begin XCBuildConfiguration section */
		7543170426E08F5D00188887 /* Debug */ = {
			isa = XCBuildConfiguration;
			buildSettings = {
				ASSETCATALOG_COMPILER_APPICON_NAME = AppIcon;
				ASSETCATALOG_COMPILER_GLOBAL_ACCENT_COLOR_NAME = AccentColor;
				CLANG_WARN_QUOTED_INCLUDE_IN_FRAMEWORK_HEADER = YES;
				CODE_SIGN_ENTITLEMENTS = InputMethod/InputMethod.entitlements;
				CODE_SIGN_IDENTITY = "Apple Development";
				CODE_SIGN_STYLE = Manual;
				COMBINE_HIDPI_IMAGES = YES;
				DEVELOPMENT_ASSET_PATHS = "\"InputMethod/Preview Content\"";
				DEVELOPMENT_TEAM = B8PC799ZGU;
				ENABLE_HARDENED_RUNTIME = YES;
				ENABLE_PREVIEWS = YES;
				INFOPLIST_FILE = InputMethod/Info.plist;
				LD_RUNPATH_SEARCH_PATHS = (
					"$(inherited)",
					"@executable_path/../Frameworks",
				);
				MACOSX_DEPLOYMENT_TARGET = 10.13;
				PRODUCT_BUNDLE_IDENTIFIER = io.fig.cursor;
				PRODUCT_NAME = "$(TARGET_NAME)";
				PROVISIONING_PROFILE_SPECIFIER = "";
				SKIP_INSTALL = YES;
				SWIFT_VERSION = 5.0;
			};
			name = Debug;
		};
		7543170526E08F5D00188887 /* Release */ = {
			isa = XCBuildConfiguration;
			buildSettings = {
				ASSETCATALOG_COMPILER_APPICON_NAME = AppIcon;
				ASSETCATALOG_COMPILER_GLOBAL_ACCENT_COLOR_NAME = AccentColor;
				CLANG_WARN_QUOTED_INCLUDE_IN_FRAMEWORK_HEADER = YES;
				CODE_SIGN_ENTITLEMENTS = InputMethod/InputMethod.entitlements;
				CODE_SIGN_IDENTITY = "Developer ID Application";
				CODE_SIGN_STYLE = Manual;
				COMBINE_HIDPI_IMAGES = YES;
				DEVELOPMENT_ASSET_PATHS = "\"InputMethod/Preview Content\"";
				DEVELOPMENT_TEAM = B8PC799ZGU;
				ENABLE_HARDENED_RUNTIME = YES;
				ENABLE_PREVIEWS = YES;
				INFOPLIST_FILE = InputMethod/Info.plist;
				LD_RUNPATH_SEARCH_PATHS = (
					"$(inherited)",
					"@executable_path/../Frameworks",
				);
				MACOSX_DEPLOYMENT_TARGET = 10.13;
				PRODUCT_BUNDLE_IDENTIFIER = io.fig.cursor;
				PRODUCT_NAME = "$(TARGET_NAME)";
				PROVISIONING_PROFILE_SPECIFIER = "";
				SKIP_INSTALL = YES;
				SWIFT_VERSION = 5.0;
			};
			name = Release;
		};
		754569F62729FF2600C7588F /* Debug */ = {
			isa = XCBuildConfiguration;
			buildSettings = {
				CODE_SIGN_STYLE = Automatic;
				DEBUGGING_SYMBOLS = YES;
				DEBUG_INFORMATION_FORMAT = dwarf;
				DEVELOPMENT_TEAM = B8PC799ZGU;
				GCC_GENERATE_DEBUGGING_SYMBOLS = YES;
				GCC_OPTIMIZATION_LEVEL = 0;
				OTHER_CFLAGS = "";
				OTHER_LDFLAGS = "";
				PRODUCT_NAME = "$(TARGET_NAME)";
			};
			name = Debug;
		};
		754569F72729FF2600C7588F /* Release */ = {
			isa = XCBuildConfiguration;
			buildSettings = {
				CODE_SIGN_STYLE = Automatic;
				DEBUG_INFORMATION_FORMAT = "dwarf-with-dsym";
				DEVELOPMENT_TEAM = B8PC799ZGU;
				OTHER_CFLAGS = "";
				OTHER_LDFLAGS = "";
				PRODUCT_NAME = "$(TARGET_NAME)";
			};
			name = Release;
		};
		75675978244634B2006AA988 /* Debug */ = {
			isa = XCBuildConfiguration;
			buildSettings = {
				ALWAYS_SEARCH_USER_PATHS = NO;
				CLANG_ANALYZER_NONNULL = YES;
				CLANG_ANALYZER_NUMBER_OBJECT_CONVERSION = YES_AGGRESSIVE;
				CLANG_CXX_LANGUAGE_STANDARD = "gnu++14";
				CLANG_CXX_LIBRARY = "libc++";
				CLANG_ENABLE_MODULES = YES;
				CLANG_ENABLE_OBJC_ARC = YES;
				CLANG_ENABLE_OBJC_WEAK = YES;
				CLANG_WARN_BLOCK_CAPTURE_AUTORELEASING = YES;
				CLANG_WARN_BOOL_CONVERSION = YES;
				CLANG_WARN_COMMA = YES;
				CLANG_WARN_CONSTANT_CONVERSION = YES;
				CLANG_WARN_DEPRECATED_OBJC_IMPLEMENTATIONS = YES;
				CLANG_WARN_DIRECT_OBJC_ISA_USAGE = YES_ERROR;
				CLANG_WARN_DOCUMENTATION_COMMENTS = YES;
				CLANG_WARN_EMPTY_BODY = YES;
				CLANG_WARN_ENUM_CONVERSION = YES;
				CLANG_WARN_INFINITE_RECURSION = YES;
				CLANG_WARN_INT_CONVERSION = YES;
				CLANG_WARN_NON_LITERAL_NULL_CONVERSION = YES;
				CLANG_WARN_OBJC_IMPLICIT_RETAIN_SELF = YES;
				CLANG_WARN_OBJC_LITERAL_CONVERSION = YES;
				CLANG_WARN_OBJC_ROOT_CLASS = YES_ERROR;
				CLANG_WARN_QUOTED_INCLUDE_IN_FRAMEWORK_HEADER = YES;
				CLANG_WARN_RANGE_LOOP_ANALYSIS = YES;
				CLANG_WARN_STRICT_PROTOTYPES = YES;
				CLANG_WARN_SUSPICIOUS_MOVE = YES;
				CLANG_WARN_UNGUARDED_AVAILABILITY = YES_AGGRESSIVE;
				CLANG_WARN_UNREACHABLE_CODE = YES;
				CLANG_WARN__DUPLICATE_METHOD_MATCH = YES;
				COPY_PHASE_STRIP = NO;
				DEBUG_INFORMATION_FORMAT = dwarf;
				ENABLE_STRICT_OBJC_MSGSEND = YES;
				ENABLE_TESTABILITY = YES;
				GCC_C_LANGUAGE_STANDARD = gnu11;
				GCC_DYNAMIC_NO_PIC = NO;
				GCC_NO_COMMON_BLOCKS = YES;
				GCC_OPTIMIZATION_LEVEL = 0;
				GCC_PREPROCESSOR_DEFINITIONS = (
					"DEBUG=1",
					"$(inherited)",
				);
				GCC_WARN_64_TO_32_BIT_CONVERSION = YES;
				GCC_WARN_ABOUT_RETURN_TYPE = YES_ERROR;
				GCC_WARN_UNDECLARED_SELECTOR = YES;
				GCC_WARN_UNINITIALIZED_AUTOS = YES_AGGRESSIVE;
				GCC_WARN_UNUSED_FUNCTION = YES;
				GCC_WARN_UNUSED_VARIABLE = YES;
				MACOSX_DEPLOYMENT_TARGET = 10.14;
				MTL_ENABLE_DEBUG_INFO = INCLUDE_SOURCE;
				MTL_FAST_MATH = YES;
				ONLY_ACTIVE_ARCH = YES;
				SDKROOT = macosx;
				SWIFT_ACTIVE_COMPILATION_CONDITIONS = DEBUG;
				SWIFT_OPTIMIZATION_LEVEL = "-Onone";
			};
			name = Debug;
		};
		75675979244634B2006AA988 /* Release */ = {
			isa = XCBuildConfiguration;
			buildSettings = {
				ALWAYS_SEARCH_USER_PATHS = NO;
				CLANG_ANALYZER_NONNULL = YES;
				CLANG_ANALYZER_NUMBER_OBJECT_CONVERSION = YES_AGGRESSIVE;
				CLANG_CXX_LANGUAGE_STANDARD = "gnu++14";
				CLANG_CXX_LIBRARY = "libc++";
				CLANG_ENABLE_MODULES = YES;
				CLANG_ENABLE_OBJC_ARC = YES;
				CLANG_ENABLE_OBJC_WEAK = YES;
				CLANG_WARN_BLOCK_CAPTURE_AUTORELEASING = YES;
				CLANG_WARN_BOOL_CONVERSION = YES;
				CLANG_WARN_COMMA = YES;
				CLANG_WARN_CONSTANT_CONVERSION = YES;
				CLANG_WARN_DEPRECATED_OBJC_IMPLEMENTATIONS = YES;
				CLANG_WARN_DIRECT_OBJC_ISA_USAGE = YES_ERROR;
				CLANG_WARN_DOCUMENTATION_COMMENTS = YES;
				CLANG_WARN_EMPTY_BODY = YES;
				CLANG_WARN_ENUM_CONVERSION = YES;
				CLANG_WARN_INFINITE_RECURSION = YES;
				CLANG_WARN_INT_CONVERSION = YES;
				CLANG_WARN_NON_LITERAL_NULL_CONVERSION = YES;
				CLANG_WARN_OBJC_IMPLICIT_RETAIN_SELF = YES;
				CLANG_WARN_OBJC_LITERAL_CONVERSION = YES;
				CLANG_WARN_OBJC_ROOT_CLASS = YES_ERROR;
				CLANG_WARN_QUOTED_INCLUDE_IN_FRAMEWORK_HEADER = YES;
				CLANG_WARN_RANGE_LOOP_ANALYSIS = YES;
				CLANG_WARN_STRICT_PROTOTYPES = YES;
				CLANG_WARN_SUSPICIOUS_MOVE = YES;
				CLANG_WARN_UNGUARDED_AVAILABILITY = YES_AGGRESSIVE;
				CLANG_WARN_UNREACHABLE_CODE = YES;
				CLANG_WARN__DUPLICATE_METHOD_MATCH = YES;
				CODE_SIGN_INJECT_BASE_ENTITLEMENTS = NO;
				COPY_PHASE_STRIP = NO;
				DEBUG_INFORMATION_FORMAT = "dwarf-with-dsym";
				ENABLE_NS_ASSERTIONS = NO;
				ENABLE_STRICT_OBJC_MSGSEND = YES;
				GCC_C_LANGUAGE_STANDARD = gnu11;
				GCC_NO_COMMON_BLOCKS = YES;
				GCC_WARN_64_TO_32_BIT_CONVERSION = YES;
				GCC_WARN_ABOUT_RETURN_TYPE = YES_ERROR;
				GCC_WARN_UNDECLARED_SELECTOR = YES;
				GCC_WARN_UNINITIALIZED_AUTOS = YES_AGGRESSIVE;
				GCC_WARN_UNUSED_FUNCTION = YES;
				GCC_WARN_UNUSED_VARIABLE = YES;
				MACOSX_DEPLOYMENT_TARGET = 10.14;
				MTL_ENABLE_DEBUG_INFO = NO;
				MTL_FAST_MATH = YES;
				ONLY_ACTIVE_ARCH = NO;
				"OTHER_CODE_SIGN_FLAGS[sdk=macosx*]" = "--timestamp";
				SDKROOT = macosx;
				SWIFT_COMPILATION_MODE = wholemodule;
				SWIFT_OPTIMIZATION_LEVEL = "-O";
			};
			name = Release;
		};
		7567597B244634B2006AA988 /* Debug */ = {
			isa = XCBuildConfiguration;
			buildSettings = {
				ALWAYS_EMBED_SWIFT_STANDARD_LIBRARIES = YES;
				ASSETCATALOG_COMPILER_APPICON_NAME = AppIcon;
				CLANG_ENABLE_MODULES = YES;
				CODE_SIGN_ENTITLEMENTS = fig/fig.entitlements;
				CODE_SIGN_IDENTITY = "Apple Development";
				CODE_SIGN_INJECT_BASE_ENTITLEMENTS = YES;
				CODE_SIGN_STYLE = Manual;
				COMBINE_HIDPI_IMAGES = YES;
<<<<<<< HEAD
				CURRENT_PROJECT_VERSION = 408;
=======
				CURRENT_PROJECT_VERSION = 409;
>>>>>>> 96fe1152
				DEVELOPMENT_ASSET_PATHS = "\"fig/Preview Content\"";
				DEVELOPMENT_TEAM = B8PC799ZGU;
				ENABLE_HARDENED_RUNTIME = YES;
				ENABLE_PREVIEWS = YES;
				FRAMEWORK_SEARCH_PATHS = (
					"$(inherited)",
					"$(PROJECT_DIR)",
				);
				INFOPLIST_FILE = fig/Info.plist;
				LD_RUNPATH_SEARCH_PATHS = (
					"$(inherited)",
					"@executable_path/../Frameworks",
				);
				MACOSX_DEPLOYMENT_TARGET = 10.13;
				MARKETING_VERSION = 1.0.56;
				ONLY_ACTIVE_ARCH = YES;
				PRODUCT_BUNDLE_IDENTIFIER = com.mschrage.fig;
				PRODUCT_NAME = "$(TARGET_NAME)";
				PROVISIONING_PROFILE_SPECIFIER = "";
				SWIFT_OBJC_BRIDGING_HEADER = "fig/fig-Bridging-Header.h";
				SWIFT_OPTIMIZATION_LEVEL = "-Onone";
				SWIFT_VERSION = 5.0;
			};
			name = Debug;
		};
		7567597C244634B2006AA988 /* Release */ = {
			isa = XCBuildConfiguration;
			buildSettings = {
				ALWAYS_EMBED_SWIFT_STANDARD_LIBRARIES = YES;
				ASSETCATALOG_COMPILER_APPICON_NAME = AppIcon;
				CLANG_ENABLE_MODULES = YES;
				CODE_SIGN_ENTITLEMENTS = fig/figRelease.entitlements;
				CODE_SIGN_IDENTITY = "Developer ID Application";
				CODE_SIGN_STYLE = Manual;
				COMBINE_HIDPI_IMAGES = YES;
<<<<<<< HEAD
				CURRENT_PROJECT_VERSION = 408;
=======
				CURRENT_PROJECT_VERSION = 409;
>>>>>>> 96fe1152
				DEVELOPMENT_ASSET_PATHS = "\"fig/Preview Content\"";
				DEVELOPMENT_TEAM = B8PC799ZGU;
				ENABLE_HARDENED_RUNTIME = YES;
				ENABLE_PREVIEWS = YES;
				FRAMEWORK_SEARCH_PATHS = (
					"$(inherited)",
					"$(PROJECT_DIR)",
				);
				INFOPLIST_FILE = fig/Info.plist;
				LD_RUNPATH_SEARCH_PATHS = (
					"$(inherited)",
					"@executable_path/../Frameworks",
				);
				MACOSX_DEPLOYMENT_TARGET = 10.13;
				MARKETING_VERSION = 1.0.56;
				ONLY_ACTIVE_ARCH = NO;
				PRODUCT_BUNDLE_IDENTIFIER = com.mschrage.fig;
				PRODUCT_NAME = "$(TARGET_NAME)";
				PROVISIONING_PROFILE_SPECIFIER = "";
				SWIFT_OBJC_BRIDGING_HEADER = "fig/fig-Bridging-Header.h";
				SWIFT_VERSION = 5.0;
			};
			name = Release;
		};
		7567597E244634B2006AA988 /* Debug */ = {
			isa = XCBuildConfiguration;
			buildSettings = {
				ALWAYS_EMBED_SWIFT_STANDARD_LIBRARIES = YES;
				BUNDLE_LOADER = "$(TEST_HOST)";
				CODE_SIGN_STYLE = Automatic;
				COMBINE_HIDPI_IMAGES = YES;
				INFOPLIST_FILE = figTests/Info.plist;
				LD_RUNPATH_SEARCH_PATHS = (
					"$(inherited)",
					"@executable_path/../Frameworks",
					"@loader_path/../Frameworks",
				);
				MACOSX_DEPLOYMENT_TARGET = 10.15;
				PRODUCT_BUNDLE_IDENTIFIER = com.mschrage.figTests;
				PRODUCT_NAME = "$(TARGET_NAME)";
				SWIFT_VERSION = 5.0;
				TEST_HOST = "$(BUILT_PRODUCTS_DIR)/fig.app/Contents/MacOS/fig";
			};
			name = Debug;
		};
		7567597F244634B2006AA988 /* Release */ = {
			isa = XCBuildConfiguration;
			buildSettings = {
				ALWAYS_EMBED_SWIFT_STANDARD_LIBRARIES = YES;
				BUNDLE_LOADER = "$(TEST_HOST)";
				CODE_SIGN_STYLE = Automatic;
				COMBINE_HIDPI_IMAGES = YES;
				DEVELOPMENT_TEAM = B8PC799ZGU;
				INFOPLIST_FILE = figTests/Info.plist;
				LD_RUNPATH_SEARCH_PATHS = (
					"$(inherited)",
					"@executable_path/../Frameworks",
					"@loader_path/../Frameworks",
				);
				MACOSX_DEPLOYMENT_TARGET = 10.15;
				PRODUCT_BUNDLE_IDENTIFIER = com.mschrage.figTests;
				PRODUCT_NAME = "$(TARGET_NAME)";
				SWIFT_VERSION = 5.0;
				TEST_HOST = "$(BUILT_PRODUCTS_DIR)/fig.app/Contents/MacOS/fig";
			};
			name = Release;
		};
		75675981244634B2006AA988 /* Debug */ = {
			isa = XCBuildConfiguration;
			buildSettings = {
				ALWAYS_EMBED_SWIFT_STANDARD_LIBRARIES = YES;
				CODE_SIGN_STYLE = Automatic;
				COMBINE_HIDPI_IMAGES = YES;
				INFOPLIST_FILE = figUITests/Info.plist;
				LD_RUNPATH_SEARCH_PATHS = (
					"$(inherited)",
					"@executable_path/../Frameworks",
					"@loader_path/../Frameworks",
				);
				PRODUCT_BUNDLE_IDENTIFIER = com.mschrage.figUITests;
				PRODUCT_NAME = "$(TARGET_NAME)";
				SWIFT_VERSION = 5.0;
				TEST_TARGET_NAME = fig;
			};
			name = Debug;
		};
		75675982244634B2006AA988 /* Release */ = {
			isa = XCBuildConfiguration;
			buildSettings = {
				ALWAYS_EMBED_SWIFT_STANDARD_LIBRARIES = YES;
				CODE_SIGN_IDENTITY = "Apple Development";
				CODE_SIGN_STYLE = Automatic;
				COMBINE_HIDPI_IMAGES = YES;
				DEVELOPMENT_TEAM = B8PC799ZGU;
				INFOPLIST_FILE = figUITests/Info.plist;
				LD_RUNPATH_SEARCH_PATHS = (
					"$(inherited)",
					"@executable_path/../Frameworks",
					"@loader_path/../Frameworks",
				);
				PRODUCT_BUNDLE_IDENTIFIER = com.mschrage.figUITests;
				PRODUCT_NAME = "$(TARGET_NAME)";
				SWIFT_VERSION = 5.0;
				TEST_TARGET_NAME = fig;
			};
			name = Release;
		};
		757A85BC270E31160017996A /* Debug */ = {
			isa = XCBuildConfiguration;
			buildSettings = {
				CODE_SIGN_STYLE = Automatic;
				DEBUGGING_SYMBOLS = YES;
				DEBUG_INFORMATION_FORMAT = dwarf;
				DEVELOPMENT_TEAM = B8PC799ZGU;
				GCC_GENERATE_DEBUGGING_SYMBOLS = YES;
				GCC_OPTIMIZATION_LEVEL = 0;
				OTHER_CFLAGS = "";
				OTHER_LDFLAGS = "";
				PRODUCT_NAME = "$(TARGET_NAME)";
			};
			name = Debug;
		};
		757A85BD270E31160017996A /* Release */ = {
			isa = XCBuildConfiguration;
			buildSettings = {
				CODE_SIGN_STYLE = Automatic;
				DEBUG_INFORMATION_FORMAT = "dwarf-with-dsym";
				DEVELOPMENT_TEAM = B8PC799ZGU;
				OTHER_CFLAGS = "";
				OTHER_LDFLAGS = "";
				PRODUCT_NAME = "$(TARGET_NAME)";
			};
			name = Release;
		};
/* End XCBuildConfiguration section */

/* Begin XCConfigurationList section */
		7543170626E08F5D00188887 /* Build configuration list for PBXNativeTarget "FigInputMethod" */ = {
			isa = XCConfigurationList;
			buildConfigurations = (
				7543170426E08F5D00188887 /* Debug */,
				7543170526E08F5D00188887 /* Release */,
			);
			defaultConfigurationIsVisible = 0;
			defaultConfigurationName = Release;
		};
		754569F82729FF2600C7588F /* Build configuration list for PBXLegacyTarget "cli" */ = {
			isa = XCConfigurationList;
			buildConfigurations = (
				754569F62729FF2600C7588F /* Debug */,
				754569F72729FF2600C7588F /* Release */,
			);
			defaultConfigurationIsVisible = 0;
			defaultConfigurationName = Release;
		};
		7567594C244634AD006AA988 /* Build configuration list for PBXProject "fig" */ = {
			isa = XCConfigurationList;
			buildConfigurations = (
				75675978244634B2006AA988 /* Debug */,
				75675979244634B2006AA988 /* Release */,
			);
			defaultConfigurationIsVisible = 0;
			defaultConfigurationName = Release;
		};
		7567597A244634B2006AA988 /* Build configuration list for PBXNativeTarget "fig" */ = {
			isa = XCConfigurationList;
			buildConfigurations = (
				7567597B244634B2006AA988 /* Debug */,
				7567597C244634B2006AA988 /* Release */,
			);
			defaultConfigurationIsVisible = 0;
			defaultConfigurationName = Release;
		};
		7567597D244634B2006AA988 /* Build configuration list for PBXNativeTarget "figTests" */ = {
			isa = XCConfigurationList;
			buildConfigurations = (
				7567597E244634B2006AA988 /* Debug */,
				7567597F244634B2006AA988 /* Release */,
			);
			defaultConfigurationIsVisible = 0;
			defaultConfigurationName = Release;
		};
		75675980244634B2006AA988 /* Build configuration list for PBXNativeTarget "figUITests" */ = {
			isa = XCConfigurationList;
			buildConfigurations = (
				75675981244634B2006AA988 /* Debug */,
				75675982244634B2006AA988 /* Release */,
			);
			defaultConfigurationIsVisible = 0;
			defaultConfigurationName = Release;
		};
		757A85BB270E31160017996A /* Build configuration list for PBXLegacyTarget "figterm" */ = {
			isa = XCConfigurationList;
			buildConfigurations = (
				757A85BC270E31160017996A /* Debug */,
				757A85BD270E31160017996A /* Release */,
			);
			defaultConfigurationIsVisible = 0;
			defaultConfigurationName = Release;
		};
/* End XCConfigurationList section */

/* Begin XCRemoteSwiftPackageReference section */
		7512A489263252EF00CDE824 /* XCRemoteSwiftPackageReference "Sparkle" */ = {
			isa = XCRemoteSwiftPackageReference;
			repositoryURL = "https://github.com/sparkle-project/Sparkle";
			requirement = {
				kind = upToNextMajorVersion;
				minimumVersion = 1.26.0;
			};
		};
		75290AC426719156000F4255 /* XCRemoteSwiftPackageReference "swift-protobuf" */ = {
			isa = XCRemoteSwiftPackageReference;
			repositoryURL = "https://github.com/apple/swift-protobuf.git";
			requirement = {
				kind = upToNextMajorVersion;
				minimumVersion = 1.17.0;
			};
		};
		7545657D2773F275002A59EA /* XCRemoteSwiftPackageReference "ZIPFoundation" */ = {
			isa = XCRemoteSwiftPackageReference;
			repositoryURL = "https://github.com/weichsel/ZIPFoundation";
			requirement = {
				kind = upToNextMajorVersion;
				minimumVersion = 0.9.14;
			};
		};
		755950D2275EC6CC00B9FB5C /* XCRemoteSwiftPackageReference "BlueSocket" */ = {
			isa = XCRemoteSwiftPackageReference;
			repositoryURL = "https://github.com/Kitura/BlueSocket";
			requirement = {
				kind = upToNextMajorVersion;
				minimumVersion = 2.0.2;
			};
		};
		755D0F4F2482D4910074AB5C /* XCRemoteSwiftPackageReference "HotKey" */ = {
			isa = XCRemoteSwiftPackageReference;
			repositoryURL = "https://github.com/soffes/HotKey";
			requirement = {
				kind = upToNextMajorVersion;
				minimumVersion = 0.1.3;
			};
		};
		756967FD2718E0300029F063 /* XCRemoteSwiftPackageReference "WebArchiver" */ = {
			isa = XCRemoteSwiftPackageReference;
			repositoryURL = "https://github.com/ernesto-elsaesser/WebArchiver";
			requirement = {
				kind = upToNextMajorVersion;
				minimumVersion = 1.0.1;
			};
		};
		759113BF2783A47900340B25 /* XCRemoteSwiftPackageReference "AXSwift" */ = {
			isa = XCRemoteSwiftPackageReference;
			repositoryURL = "https://github.com/tmandry/AXSwift";
			requirement = {
				kind = upToNextMajorVersion;
				minimumVersion = 0.3.2;
			};
		};
		75CFDBE024EDE31800F00CAE /* XCRemoteSwiftPackageReference "sentry-cocoa" */ = {
			isa = XCRemoteSwiftPackageReference;
			repositoryURL = "https://github.com/getsentry/sentry-cocoa.git";
			requirement = {
				kind = upToNextMajorVersion;
				minimumVersion = 7.1.3;
			};
		};
/* End XCRemoteSwiftPackageReference section */

/* Begin XCSwiftPackageProductDependency section */
		7512A48A263252EF00CDE824 /* Sparkle */ = {
			isa = XCSwiftPackageProductDependency;
			package = 7512A489263252EF00CDE824 /* XCRemoteSwiftPackageReference "Sparkle" */;
			productName = Sparkle;
		};
		75290AC526719157000F4255 /* SwiftProtobuf */ = {
			isa = XCSwiftPackageProductDependency;
			package = 75290AC426719156000F4255 /* XCRemoteSwiftPackageReference "swift-protobuf" */;
			productName = SwiftProtobuf;
		};
		7545657E2773F275002A59EA /* ZIPFoundation */ = {
			isa = XCSwiftPackageProductDependency;
			package = 7545657D2773F275002A59EA /* XCRemoteSwiftPackageReference "ZIPFoundation" */;
			productName = ZIPFoundation;
		};
		755950D3275EC6CC00B9FB5C /* Socket */ = {
			isa = XCSwiftPackageProductDependency;
			package = 755950D2275EC6CC00B9FB5C /* XCRemoteSwiftPackageReference "BlueSocket" */;
			productName = Socket;
		};
		755D0F502482D4920074AB5C /* HotKey */ = {
			isa = XCSwiftPackageProductDependency;
			package = 755D0F4F2482D4910074AB5C /* XCRemoteSwiftPackageReference "HotKey" */;
			productName = HotKey;
		};
		756967FE2718E0300029F063 /* WebArchiver */ = {
			isa = XCSwiftPackageProductDependency;
			package = 756967FD2718E0300029F063 /* XCRemoteSwiftPackageReference "WebArchiver" */;
			productName = WebArchiver;
		};
		759113C02783A47900340B25 /* AXSwift */ = {
			isa = XCSwiftPackageProductDependency;
			package = 759113BF2783A47900340B25 /* XCRemoteSwiftPackageReference "AXSwift" */;
			productName = AXSwift;
		};
		75915DFD27210A4C005A9909 /* FigAPIBindings */ = {
			isa = XCSwiftPackageProductDependency;
			productName = FigAPIBindings;
		};
		75CFDBE124EDE31800F00CAE /* Sentry */ = {
			isa = XCSwiftPackageProductDependency;
			package = 75CFDBE024EDE31800F00CAE /* XCRemoteSwiftPackageReference "sentry-cocoa" */;
			productName = Sentry;
		};
/* End XCSwiftPackageProductDependency section */
	};
	rootObject = 75675949244634AD006AA988 /* Project object */;
}<|MERGE_RESOLUTION|>--- conflicted
+++ resolved
@@ -1877,11 +1877,7 @@
 				CODE_SIGN_INJECT_BASE_ENTITLEMENTS = YES;
 				CODE_SIGN_STYLE = Manual;
 				COMBINE_HIDPI_IMAGES = YES;
-<<<<<<< HEAD
-				CURRENT_PROJECT_VERSION = 408;
-=======
 				CURRENT_PROJECT_VERSION = 409;
->>>>>>> 96fe1152
 				DEVELOPMENT_ASSET_PATHS = "\"fig/Preview Content\"";
 				DEVELOPMENT_TEAM = B8PC799ZGU;
 				ENABLE_HARDENED_RUNTIME = YES;
@@ -1917,11 +1913,7 @@
 				CODE_SIGN_IDENTITY = "Developer ID Application";
 				CODE_SIGN_STYLE = Manual;
 				COMBINE_HIDPI_IMAGES = YES;
-<<<<<<< HEAD
-				CURRENT_PROJECT_VERSION = 408;
-=======
 				CURRENT_PROJECT_VERSION = 409;
->>>>>>> 96fe1152
 				DEVELOPMENT_ASSET_PATHS = "\"fig/Preview Content\"";
 				DEVELOPMENT_TEAM = B8PC799ZGU;
 				ENABLE_HARDENED_RUNTIME = YES;
