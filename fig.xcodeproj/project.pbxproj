// !$*UTF8*$!
{
	archiveVersion = 1;
	classes = {
	};
	objectVersion = 54;
	objects = {

/* Begin PBXBuildFile section */
		750BA10C2733590A00705E63 /* API+IPC.swift in Sources */ = {isa = PBXBuildFile; fileRef = 750BA10B2733590A00705E63 /* API+IPC.swift */; };
		750CF21826A1055F0094D76A /* Config.swift in Sources */ = {isa = PBXBuildFile; fileRef = 750CF21726A1055F0094D76A /* Config.swift */; };
		7510F8BD24A9861E00E86F7C /* PrivateWindow.m in Sources */ = {isa = PBXBuildFile; fileRef = 7510F8BC24A9861E00E86F7C /* PrivateWindow.m */; };
		7510F8BF24A99A4B00E86F7C /* WindowService.swift in Sources */ = {isa = PBXBuildFile; fileRef = 7510F8BE24A99A4B00E86F7C /* WindowService.swift */; };
		7510F8C124A9B32D00E86F7C /* WindowManager.swift in Sources */ = {isa = PBXBuildFile; fileRef = 7510F8C024A9B32D00E86F7C /* WindowManager.swift */; };
		7512A48B263252EF00CDE824 /* Sparkle in Frameworks */ = {isa = PBXBuildFile; productRef = 7512A48A263252EF00CDE824 /* Sparkle */; };
		7518606F255B2A0A0000A7C7 /* flag@2x.png in Resources */ = {isa = PBXBuildFile; fileRef = 75186069255B2A090000A7C7 /* flag@2x.png */; };
		75186070255B2A0A0000A7C7 /* asterisk@2x.png in Resources */ = {isa = PBXBuildFile; fileRef = 7518606A255B2A090000A7C7 /* asterisk@2x.png */; };
		75186071255B2A0A0000A7C7 /* option@2x.png in Resources */ = {isa = PBXBuildFile; fileRef = 7518606B255B2A090000A7C7 /* option@2x.png */; };
		75186072255B2A0A0000A7C7 /* carrot@2x.png in Resources */ = {isa = PBXBuildFile; fileRef = 7518606C255B2A090000A7C7 /* carrot@2x.png */; };
		75186073255B2A0A0000A7C7 /* string@2x.png in Resources */ = {isa = PBXBuildFile; fileRef = 7518606D255B2A090000A7C7 /* string@2x.png */; };
		75186074255B2A0A0000A7C7 /* command@2x.png in Resources */ = {isa = PBXBuildFile; fileRef = 7518606E255B2A0A0000A7C7 /* command@2x.png */; };
		751C3BEC24B6910800B5C7FD /* Remote.swift in Sources */ = {isa = PBXBuildFile; fileRef = 751C3BEB24B6910800B5C7FD /* Remote.swift */; };
		751C3BEE24B6915000B5C7FD /* Defaults.swift in Sources */ = {isa = PBXBuildFile; fileRef = 751C3BED24B6915000B5C7FD /* Defaults.swift */; };
		751F7589246D090100E083C8 /* WebBridge.swift in Sources */ = {isa = PBXBuildFile; fileRef = 751F7588246D090100E083C8 /* WebBridge.swift */; };
		7520D7F1267D98790034FE2B /* fig-0.0.3.vsix in Resources */ = {isa = PBXBuildFile; fileRef = 7520D7F0267D98790034FE2B /* fig-0.0.3.vsix */; };
		7520D8122682AEB00034FE2B /* Throttler.swift in Sources */ = {isa = PBXBuildFile; fileRef = 7520D8112682AEB00034FE2B /* Throttler.swift */; };
		75288EF924CCE72F002DF12A /* WebViewWindow.swift in Sources */ = {isa = PBXBuildFile; fileRef = 757CA887248AD067002A64A8 /* WebViewWindow.swift */; };
		75290A7D266B09CB000F4255 /* gear@2x.png in Resources */ = {isa = PBXBuildFile; fileRef = 75290A7C266B09CB000F4255 /* gear@2x.png */; };
		75290AB4267126EB000F4255 /* iTermIntegration.swift in Sources */ = {isa = PBXBuildFile; fileRef = 75290AB3267126EB000F4255 /* iTermIntegration.swift */; };
		75290ABD26719090000F4255 /* iterm.pb.swift in Sources */ = {isa = PBXBuildFile; fileRef = 75290ABA26719090000F4255 /* iterm.pb.swift */; };
		75290ABF26719090000F4255 /* README in Resources */ = {isa = PBXBuildFile; fileRef = 75290ABC26719090000F4255 /* README */; };
		75290AC626719157000F4255 /* SwiftProtobuf in Frameworks */ = {isa = PBXBuildFile; productRef = 75290AC526719157000F4255 /* SwiftProtobuf */; };
		75290ACC2671AD1E000F4255 /* WebSocketFramer.swift in Sources */ = {isa = PBXBuildFile; fileRef = 75290ACB2671AD1D000F4255 /* WebSocketFramer.swift */; };
		752A398325CD024C00B1AC40 /* VSCodeIntegration.swift in Sources */ = {isa = PBXBuildFile; fileRef = 752A398225CD024C00B1AC40 /* VSCodeIntegration.swift */; };
		752A398625CD0FE800B1AC40 /* fig-0.0.1.vsix in Resources */ = {isa = PBXBuildFile; fileRef = 752A398525CD0FE800B1AC40 /* fig-0.0.1.vsix */; };
		752C0BE0247A27790077E415 /* editor.html in Resources */ = {isa = PBXBuildFile; fileRef = 752C0BDF247A27790077E415 /* editor.html */; };
		752C0BE2247A33F20077E415 /* viewer.html in Resources */ = {isa = PBXBuildFile; fileRef = 752C0BE1247A33F10077E415 /* viewer.html */; };
		752C0BE4247B44C60077E415 /* finder.html in Resources */ = {isa = PBXBuildFile; fileRef = 752C0BE3247B44C50077E415 /* finder.html */; };
		752C0BE6247C25290077E415 /* display.html in Resources */ = {isa = PBXBuildFile; fileRef = 752C0BE5247C25280077E415 /* display.html */; };
		752D71C525AE9B7200263527 /* ssh.html in Resources */ = {isa = PBXBuildFile; fileRef = 752D71C425AE9B7200263527 /* ssh.html */; };
		752D71C725AECB4B00263527 /* ssh.mp4 in Resources */ = {isa = PBXBuildFile; fileRef = 752D71C625AECB4B00263527 /* ssh.mp4 */; };
		752D71CD25B8A6B300263527 /* Restarter.swift in Sources */ = {isa = PBXBuildFile; fileRef = 752D71CC25B8A6B200263527 /* Restarter.swift */; };
		752E68DD2620F868009E9A7E /* gradle@2x.png in Resources */ = {isa = PBXBuildFile; fileRef = 752E68DA2620F868009E9A7E /* gradle@2x.png */; };
		752E68DE2620F868009E9A7E /* slack@2x.png in Resources */ = {isa = PBXBuildFile; fileRef = 752E68DB2620F868009E9A7E /* slack@2x.png */; };
		752E68DF2620F868009E9A7E /* yarn@2x.png in Resources */ = {isa = PBXBuildFile; fileRef = 752E68DC2620F868009E9A7E /* yarn@2x.png */; };
		752E68ED2620F885009E9A7E /* azure@2x.png in Resources */ = {isa = PBXBuildFile; fileRef = 752E68E02620F882009E9A7E /* azure@2x.png */; };
		752E68EE2620F885009E9A7E /* box@2x.png in Resources */ = {isa = PBXBuildFile; fileRef = 752E68E12620F883009E9A7E /* box@2x.png */; };
		752E68EF2620F885009E9A7E /* gitlab@2x.png in Resources */ = {isa = PBXBuildFile; fileRef = 752E68E22620F883009E9A7E /* gitlab@2x.png */; };
		752E68F02620F885009E9A7E /* template@2x.png in Resources */ = {isa = PBXBuildFile; fileRef = 752E68E32620F883009E9A7E /* template@2x.png */; };
		752E68F12620F885009E9A7E /* firebase@2x.png in Resources */ = {isa = PBXBuildFile; fileRef = 752E68E42620F883009E9A7E /* firebase@2x.png */; };
		752E68F22620F885009E9A7E /* android@2x.png in Resources */ = {isa = PBXBuildFile; fileRef = 752E68E52620F884009E9A7E /* android@2x.png */; };
		752E68F32620F885009E9A7E /* aws@2x.png in Resources */ = {isa = PBXBuildFile; fileRef = 752E68E62620F884009E9A7E /* aws@2x.png */; };
		752E68F42620F885009E9A7E /* characters@2x.png in Resources */ = {isa = PBXBuildFile; fileRef = 752E68E72620F884009E9A7E /* characters@2x.png */; };
		752E68F52620F885009E9A7E /* gcloud@2x.png in Resources */ = {isa = PBXBuildFile; fileRef = 752E68E82620F884009E9A7E /* gcloud@2x.png */; };
		752E68F62620F885009E9A7E /* netlify@2x.png in Resources */ = {isa = PBXBuildFile; fileRef = 752E68E92620F884009E9A7E /* netlify@2x.png */; };
		752E68F72620F885009E9A7E /* vercel@2x.png in Resources */ = {isa = PBXBuildFile; fileRef = 752E68EA2620F884009E9A7E /* vercel@2x.png */; };
		752E68F82620F885009E9A7E /* github@2x.png in Resources */ = {isa = PBXBuildFile; fileRef = 752E68EB2620F884009E9A7E /* github@2x.png */; };
		752E68F92620F885009E9A7E /* apple@2x.png in Resources */ = {isa = PBXBuildFile; fileRef = 752E68EC2620F884009E9A7E /* apple@2x.png */; };
		754316F726E08F5C00188887 /* AppDelegate.swift in Sources */ = {isa = PBXBuildFile; fileRef = 754316F626E08F5C00188887 /* AppDelegate.swift */; };
		754316FB26E08F5D00188887 /* Assets.xcassets in Resources */ = {isa = PBXBuildFile; fileRef = 754316FA26E08F5D00188887 /* Assets.xcassets */; };
		754316FE26E08F5D00188887 /* Preview Assets.xcassets in Resources */ = {isa = PBXBuildFile; fileRef = 754316FD26E08F5D00188887 /* Preview Assets.xcassets */; };
		7543170126E08F5D00188887 /* Main.storyboard in Resources */ = {isa = PBXBuildFile; fileRef = 754316FF26E08F5D00188887 /* Main.storyboard */; };
		7543170826E0901B00188887 /* FigIMKInputController.swift in Sources */ = {isa = PBXBuildFile; fileRef = 7543170726E0901B00188887 /* FigIMKInputController.swift */; };
		7545657527715785002A59EA /* TabbyIntegration.swift in Sources */ = {isa = PBXBuildFile; fileRef = 7545657427715785002A59EA /* TabbyIntegration.swift */; };
		754569FC272A05C200C7588F /* CommandHandlers.swift in Sources */ = {isa = PBXBuildFile; fileRef = 754569FB272A05C200C7588F /* CommandHandlers.swift */; };
		7546F5B3271660BA0077359F /* Constants.swift in Sources */ = {isa = PBXBuildFile; fileRef = 7546F5B2271660BA0077359F /* Constants.swift */; };
		754D31B525759D900020CED4 /* tutorial.html in Resources */ = {isa = PBXBuildFile; fileRef = 754D31B425759D900020CED4 /* tutorial.html */; };
		75543FD0268AC6E5003221DF /* fig-0.0.4.vsix in Resources */ = {isa = PBXBuildFile; fileRef = 75543FCF268AC6E5003221DF /* fig-0.0.4.vsix */; };
		755950D4275EC6CC00B9FB5C /* Socket in Frameworks */ = {isa = PBXBuildFile; productRef = 755950D3275EC6CC00B9FB5C /* Socket */; };
		755D0DE2247EFAE10074AB5C /* Logging.swift in Sources */ = {isa = PBXBuildFile; fileRef = 755D0DE1247EFAE10074AB5C /* Logging.swift */; };
		755D0DE4247F038B0074AB5C /* logs.html in Resources */ = {isa = PBXBuildFile; fileRef = 755D0DE3247F038B0074AB5C /* logs.html */; };
		755D0F512482D4920074AB5C /* HotKey in Frameworks */ = {isa = PBXBuildFile; productRef = 755D0F502482D4920074AB5C /* HotKey */; };
		755D27BA272242690080B4B8 /* FigTerm.swift in Sources */ = {isa = PBXBuildFile; fileRef = 755D27B9272242690080B4B8 /* FigTerm.swift */; };
		755D27C2272772280080B4B8 /* fig-0.0.5.vsix in Resources */ = {isa = PBXBuildFile; fileRef = 755D27C1272772280080B4B8 /* fig-0.0.5.vsix */; };
		755EC8CF266997A700CBEF57 /* settings in Resources */ = {isa = PBXBuildFile; fileRef = 755EC8CE266997A600CBEF57 /* settings */; };
		755FC554268D09DE00966027 /* UpdateService.swift in Sources */ = {isa = PBXBuildFile; fileRef = 755FC553268D09DE00966027 /* UpdateService.swift */; };
		756127C3274380BF007F26EA /* pty.c in Sources */ = {isa = PBXBuildFile; fileRef = 756127C2274380BF007F26EA /* pty.c */; };
		7564AE6F265C9DCE0040BD4C /* discord@2x.png in Resources */ = {isa = PBXBuildFile; fileRef = 7564AE6E265C9DCD0040BD4C /* discord@2x.png */; };
		75675955244634AD006AA988 /* AppDelegate.swift in Sources */ = {isa = PBXBuildFile; fileRef = 75675954244634AD006AA988 /* AppDelegate.swift */; };
		75675959244634B2006AA988 /* Assets.xcassets in Resources */ = {isa = PBXBuildFile; fileRef = 75675958244634B2006AA988 /* Assets.xcassets */; };
		7567595C244634B2006AA988 /* Preview Assets.xcassets in Resources */ = {isa = PBXBuildFile; fileRef = 7567595B244634B2006AA988 /* Preview Assets.xcassets */; };
		7567595F244634B2006AA988 /* Main.storyboard in Resources */ = {isa = PBXBuildFile; fileRef = 7567595D244634B2006AA988 /* Main.storyboard */; };
		7567596B244634B2006AA988 /* figTests.swift in Sources */ = {isa = PBXBuildFile; fileRef = 7567596A244634B2006AA988 /* figTests.swift */; };
		75675976244634B2006AA988 /* figUITests.swift in Sources */ = {isa = PBXBuildFile; fileRef = 75675975244634B2006AA988 /* figUITests.swift */; };
		756759972446C44C006AA988 /* String+Shell.swift in Sources */ = {isa = PBXBuildFile; fileRef = 756759962446C44C006AA988 /* String+Shell.swift */; };
		756759D424498CA0006AA988 /* WebViewController.swift in Sources */ = {isa = PBXBuildFile; fileRef = 756759D324498CA0006AA988 /* WebViewController.swift */; };
		7568203126003BDF0006FE78 /* Settings.swift in Sources */ = {isa = PBXBuildFile; fileRef = 7568203026003BDF0006FE78 /* Settings.swift */; };
		756967FF2718E0300029F063 /* WebArchiver in Frameworks */ = {isa = PBXBuildFile; productRef = 756967FE2718E0300029F063 /* WebArchiver */; };
		756968012718FF600029F063 /* WebArchive.swift in Sources */ = {isa = PBXBuildFile; fileRef = 756968002718FF600029F063 /* WebArchive.swift */; };
		756968032719450A0029F063 /* API+App.swift in Sources */ = {isa = PBXBuildFile; fileRef = 756968022719450A0029F063 /* API+App.swift */; };
		756FE62E278E0B9A0017EC99 /* LaunchAgent.swift in Sources */ = {isa = PBXBuildFile; fileRef = 756FE62D278E0B9A0017EC99 /* LaunchAgent.swift */; };
		756FE631278F59070017EC99 /* MissionControl.swift in Sources */ = {isa = PBXBuildFile; fileRef = 756FE630278F59070017EC99 /* MissionControl.swift */; };
		7571775726F3B8A80071AE10 /* FigInputMethod.app in Embed Input Method */ = {isa = PBXBuildFile; fileRef = 754316F426E08F5C00188887 /* FigInputMethod.app */; settings = {ATTRIBUTES = (RemoveHeadersOnCopy, ); }; };
		7571775926F3E4CA0071AE10 /* settings.html in Resources */ = {isa = PBXBuildFile; fileRef = 7571775826F3E4CA0071AE10 /* settings.html */; };
		7571778326F91BF50071AE10 /* AppleTerminalIntegration.swift in Sources */ = {isa = PBXBuildFile; fileRef = 7571778226F91BF50071AE10 /* AppleTerminalIntegration.swift */; };
		75738F1E26DDAB760086D972 /* InputMethod.swift in Sources */ = {isa = PBXBuildFile; fileRef = 75738F1D26DDAB760086D972 /* InputMethod.swift */; };
		7573F15B2602B4E000C833FA /* alert@2x.png in Resources */ = {isa = PBXBuildFile; fileRef = 7573F1592602B4E000C833FA /* alert@2x.png */; };
		7573F15C2602B4E000C833FA /* invite@2x.png in Resources */ = {isa = PBXBuildFile; fileRef = 7573F15A2602B4E000C833FA /* invite@2x.png */; };
		7573F160260BC71000C833FA /* LoginItems.swift in Sources */ = {isa = PBXBuildFile; fileRef = 7573F15F260BC70F00C833FA /* LoginItems.swift */; };
		7575D44F26D5D35000D0C8D7 /* API.swift in Sources */ = {isa = PBXBuildFile; fileRef = 7575D44E26D5D35000D0C8D7 /* API.swift */; };
		7577124725648DFB0011FF48 /* ps.c in Sources */ = {isa = PBXBuildFile; fileRef = 7577124625648DFB0011FF48 /* ps.c */; };
		757712492564D94A0011FF48 /* ProcessStatus.swift in Sources */ = {isa = PBXBuildFile; fileRef = 757712482564D9490011FF48 /* ProcessStatus.swift */; };
		757A85F8270E46A40017996A /* figterm in Embed figterm & helpers */ = {isa = PBXBuildFile; fileRef = "figterm-0000000000000000" /* figterm */; settings = {ATTRIBUTES = (CodeSignOnCopy, ); }; };
		757A85F9270E46A40017996A /* fig_callback in Embed figterm & helpers */ = {isa = PBXBuildFile; fileRef = "fig_callback-00000000000" /* fig_callback */; settings = {ATTRIBUTES = (CodeSignOnCopy, ); }; };
		757A85FA270E46A40017996A /* fig_get_shell in Embed figterm & helpers */ = {isa = PBXBuildFile; fileRef = "fig_get_shell-0000000000" /* fig_get_shell */; settings = {ATTRIBUTES = (CodeSignOnCopy, ); }; };
		757AF4C826BC73FA00349764 /* WindowPositioning.swift in Sources */ = {isa = PBXBuildFile; fileRef = 757AF4C726BC73FA00349764 /* WindowPositioning.swift */; };
		757CA86724859461002A64A8 /* AppMover.swift in Sources */ = {isa = PBXBuildFile; fileRef = 757CA86624859461002A64A8 /* AppMover.swift */; };
		757CA88624876043002A64A8 /* error.html in Resources */ = {isa = PBXBuildFile; fileRef = 757CA88524876042002A64A8 /* error.html */; };
		757CA88A248AD58C002A64A8 /* onboarding.html in Resources */ = {isa = PBXBuildFile; fileRef = 757CA889248AD58C002A64A8 /* onboarding.html */; };
		757CA88F248B0D31002A64A8 /* cli.png in Resources */ = {isa = PBXBuildFile; fileRef = 757CA88E248B0D31002A64A8 /* cli.png */; };
		757CA891248B2799002A64A8 /* cli.html in Resources */ = {isa = PBXBuildFile; fileRef = 757CA890248B2798002A64A8 /* cli.html */; };
		757CA893248B28E3002A64A8 /* landing.html in Resources */ = {isa = PBXBuildFile; fileRef = 757CA892248B28E3002A64A8 /* landing.html */; };
		757CA895248B291E002A64A8 /* permissions.html in Resources */ = {isa = PBXBuildFile; fileRef = 757CA894248B291E002A64A8 /* permissions.html */; };
		757CA897248C108E002A64A8 /* css in Resources */ = {isa = PBXBuildFile; fileRef = 757CA896248C108D002A64A8 /* css */; };
		757CA899248C10AD002A64A8 /* fonts in Resources */ = {isa = PBXBuildFile; fileRef = 757CA898248C10AD002A64A8 /* fonts */; };
		757CA89B248C18F1002A64A8 /* done.html in Resources */ = {isa = PBXBuildFile; fileRef = 757CA89A248C18F0002A64A8 /* done.html */; };
		757CA89D248C1F50002A64A8 /* demo4onboarding.mp4 in Resources */ = {isa = PBXBuildFile; fileRef = 757CA89C248C1F50002A64A8 /* demo4onboarding.mp4 */; };
		757CA89F248D628F002A64A8 /* sidebar.html in Resources */ = {isa = PBXBuildFile; fileRef = 757CA89E248D628E002A64A8 /* sidebar.html */; };
		75809B0E24BFA64D00BFFB3E /* TelemetryService.swift in Sources */ = {isa = PBXBuildFile; fileRef = 75809B0D24BFA64D00BFFB3E /* TelemetryService.swift */; };
		7583A12E273CF261001DF86B /* PathHelper.swift in Sources */ = {isa = PBXBuildFile; fileRef = 7583A12D273CF261001DF86B /* PathHelper.swift */; };
		7584EFC927A4D69400E17EC9 /* tabby-integration.js in Resources */ = {isa = PBXBuildFile; fileRef = 7584EFC827A4D69400E17EC9 /* tabby-integration.js */; };
		7587B4D824F97F9E00E355E4 /* ShellHooksManager.swift in Sources */ = {isa = PBXBuildFile; fileRef = 7587B4D724F97F9E00E355E4 /* ShellHooksManager.swift */; };
		759113C12783A47900340B25 /* AXSwift in Frameworks */ = {isa = PBXBuildFile; productRef = 759113C02783A47900340B25 /* AXSwift */; };
		75915DFE27210A4C005A9909 /* FigAPIBindings in Frameworks */ = {isa = PBXBuildFile; productRef = 75915DFD27210A4C005A9909 /* FigAPIBindings */; };
		75915E002722044D005A9909 /* API.js in Resources */ = {isa = PBXBuildFile; fileRef = 75915DFF2722044D005A9909 /* API.js */; };
		759F987C25BF903900EC3407 /* Accessibility.swift in Sources */ = {isa = PBXBuildFile; fileRef = 759F987B25BF903900EC3407 /* Accessibility.swift */; };
		759F988225BFF0FF00EC3407 /* commandkey@2x.png in Resources */ = {isa = PBXBuildFile; fileRef = 759F987E25BFF0FE00EC3407 /* commandkey@2x.png */; };
		759F988325BFF0FF00EC3407 /* database@2x.png in Resources */ = {isa = PBXBuildFile; fileRef = 759F987F25BFF0FE00EC3407 /* database@2x.png */; };
		759F988425BFF0FF00EC3407 /* package@2x.png in Resources */ = {isa = PBXBuildFile; fileRef = 759F988025BFF0FE00EC3407 /* package@2x.png */; };
		759F988925BFF8B000EC3407 /* npm@2x.png in Resources */ = {isa = PBXBuildFile; fileRef = 759F988525BFF8B000EC3407 /* npm@2x.png */; };
		759F988A25BFF8B000EC3407 /* kubernetes@2x.png in Resources */ = {isa = PBXBuildFile; fileRef = 759F988625BFF8B000EC3407 /* kubernetes@2x.png */; };
		759F988B25BFF8B000EC3407 /* twitter@2x.png in Resources */ = {isa = PBXBuildFile; fileRef = 759F988725BFF8B000EC3407 /* twitter@2x.png */; };
		759F988C25BFF8B000EC3407 /* docker@2x.png in Resources */ = {isa = PBXBuildFile; fileRef = 759F988825BFF8B000EC3407 /* docker@2x.png */; };
		759F988E25BFFAE500EC3407 /* heroku@2x.png in Resources */ = {isa = PBXBuildFile; fileRef = 759F988D25BFFAE500EC3407 /* heroku@2x.png */; };
		75A0A71926F1A79A008FAD70 /* KittyIntegration.swift in Sources */ = {isa = PBXBuildFile; fileRef = 75A0A71826F1A79A008FAD70 /* KittyIntegration.swift */; };
		75A0A71B26F1A7CE008FAD70 /* kitty-integration.py in Resources */ = {isa = PBXBuildFile; fileRef = 75A0A71A26F1A7CE008FAD70 /* kitty-integration.py */; };
		75A0A71D26F27E3D008FAD70 /* SemanticVersion.swift in Sources */ = {isa = PBXBuildFile; fileRef = 75A0A71C26F27E3D008FAD70 /* SemanticVersion.swift */; };
		75A4521025A83E5600107D2C /* remote_cwd.sh in Resources */ = {isa = PBXBuildFile; fileRef = 75A4520F25A839F500107D2C /* remote_cwd.sh */; };
		75A4521425AD367E00107D2C /* Feedback.swift in Sources */ = {isa = PBXBuildFile; fileRef = 75A4521325AD367E00107D2C /* Feedback.swift */; };
		75A4521A25AE2E6B00107D2C /* CommandIntegration.swift in Sources */ = {isa = PBXBuildFile; fileRef = 75A4521925AE2E6A00107D2C /* CommandIntegration.swift */; };
		75A4A29825C8D855002EFD6B /* node@2x.png in Resources */ = {isa = PBXBuildFile; fileRef = 75A4A29525C8D855002EFD6B /* node@2x.png */; };
		75A4A29925C8D855002EFD6B /* git@2x.png in Resources */ = {isa = PBXBuildFile; fileRef = 75A4A29625C8D855002EFD6B /* git@2x.png */; };
		75A4A29A25C8D855002EFD6B /* commit@2x.png in Resources */ = {isa = PBXBuildFile; fileRef = 75A4A29725C8D855002EFD6B /* commit@2x.png */; };
		75A4A29E25C91471002EFD6B /* debugger-2-trimmed.mp4 in Resources */ = {isa = PBXBuildFile; fileRef = 75A4A29D25C91471002EFD6B /* debugger-2-trimmed.mp4 */; };
		75A4A2A025CA0D46002EFD6B /* Autocomplete.swift in Sources */ = {isa = PBXBuildFile; fileRef = 75A4A29F25CA0D46002EFD6B /* Autocomplete.swift */; };
		75AA24DA25A7E8B000A51E9D /* lsof.m in Sources */ = {isa = PBXBuildFile; fileRef = 75AA24D925A7E8B000A51E9D /* lsof.m */; };
		75ACFE7A274442C7003C22EE /* PTYProcess.swift in Sources */ = {isa = PBXBuildFile; fileRef = 75ACFE79274442C7003C22EE /* PTYProcess.swift */; };
		75ACFE7C274C3424003C22EE /* Utilities.swift in Sources */ = {isa = PBXBuildFile; fileRef = 75ACFE7B274C3424003C22EE /* Utilities.swift */; };
		75ACFE7E27556BC1003C22EE /* TerminalSessionLinkingTests.swift in Sources */ = {isa = PBXBuildFile; fileRef = 75ACFE7D27556BC1003C22EE /* TerminalSessionLinkingTests.swift */; };
		75ACFE8027556D7A003C22EE /* TerminalSessionLinkingService.swift in Sources */ = {isa = PBXBuildFile; fileRef = 75ACFE7F27556D7A003C22EE /* TerminalSessionLinkingService.swift */; };
		75ACFE842755B958003C22EE /* IPC+Notifications.swift in Sources */ = {isa = PBXBuildFile; fileRef = 75ACFE832755B958003C22EE /* IPC+Notifications.swift */; };
		75ACFE862755BEBE003C22EE /* WindowMetadataService.swift in Sources */ = {isa = PBXBuildFile; fileRef = 75ACFE852755BEBE003C22EE /* WindowMetadataService.swift */; };
		75AEF2E425C3C34A00D78431 /* Diagnostic.swift in Sources */ = {isa = PBXBuildFile; fileRef = 75AEF2E325C3C34A00D78431 /* Diagnostic.swift */; };
		75AEF2E625C3DEAF00D78431 /* DockerIntegration.swift in Sources */ = {isa = PBXBuildFile; fileRef = 75AEF2E525C3DEAF00D78431 /* DockerIntegration.swift */; };
		75AEF2EA25C4C34D00D78431 /* SecureKeyboardInput.swift in Sources */ = {isa = PBXBuildFile; fileRef = 75AEF2E925C4C34D00D78431 /* SecureKeyboardInput.swift */; };
		75AEF2EE25C5062E00D78431 /* WindowObserver.swift in Sources */ = {isa = PBXBuildFile; fileRef = 75AEF2ED25C5062E00D78431 /* WindowObserver.swift */; };
		75B0A07E25BB746600FCD89A /* debugger.html in Resources */ = {isa = PBXBuildFile; fileRef = 75B0A07D25BB746600FCD89A /* debugger.html */; };
		75B0A08025BB74C700FCD89A /* fig-context-indicator.png in Resources */ = {isa = PBXBuildFile; fileRef = 75B0A07F25BB74C700FCD89A /* fig-context-indicator.png */; };
		75B0A08425BB759E00FCD89A /* trimmed-debugger.mp4 in Resources */ = {isa = PBXBuildFile; fileRef = 75B0A08325BB759E00FCD89A /* trimmed-debugger.mp4 */; };
		75B0A08625BB94DF00FCD89A /* debugger-only.mp4 in Resources */ = {isa = PBXBuildFile; fileRef = 75B0A08525BB94DE00FCD89A /* debugger-only.mp4 */; };
		75B0A08C25BBC7A300FCD89A /* autoc.mp4 in Resources */ = {isa = PBXBuildFile; fileRef = 75B0A08B25BBC7A300FCD89A /* autoc.mp4 */; };
		75B0A08E25BBC9B800FCD89A /* privacy.html in Resources */ = {isa = PBXBuildFile; fileRef = 75B0A08D25BBC9B800FCD89A /* privacy.html */; };
		75B199322501A3DA00F38EA8 /* KeyboardLayout.swift in Sources */ = {isa = PBXBuildFile; fileRef = 75B199312501A3DA00F38EA8 /* KeyboardLayout.swift */; };
		75B199342504190900F38EA8 /* Keycode.swift in Sources */ = {isa = PBXBuildFile; fileRef = 75B199332504190900F38EA8 /* Keycode.swift */; };
		75B1993625042B2C00F38EA8 /* autocomplete.html in Resources */ = {isa = PBXBuildFile; fileRef = 75B1993525042B2C00F38EA8 /* autocomplete.html */; };
		75B4283626FABAAC003C9DE5 /* FileSystem.swift in Sources */ = {isa = PBXBuildFile; fileRef = 75B4283526FABAAC003C9DE5 /* FileSystem.swift */; };
		75B7931A24BB897F0073AAC6 /* PseudoTerminalService.swift in Sources */ = {isa = PBXBuildFile; fileRef = 75B7931924BB897F0073AAC6 /* PseudoTerminalService.swift */; };
		75B850E52703D8FF00891A78 /* API+Extensions.swift in Sources */ = {isa = PBXBuildFile; fileRef = 75B850E42703D8FF00891A78 /* API+Extensions.swift */; };
		75BF28A8270E9B9200E7C914 /* API+Constants.swift in Sources */ = {isa = PBXBuildFile; fileRef = 75BF28A7270E9B9200E7C914 /* API+Constants.swift */; };
		75C0711D244AC3B2002DF69F /* index.html in Resources */ = {isa = PBXBuildFile; fileRef = 75C0711C244AC3B2002DF69F /* index.html */; };
		75C07120244BB441002DF69F /* CompanionViewController.swift in Sources */ = {isa = PBXBuildFile; fileRef = 75C0711F244BB441002DF69F /* CompanionViewController.swift */; };
		75C07122244BB65D002DF69F /* ShellBridge.swift in Sources */ = {isa = PBXBuildFile; fileRef = 75C07121244BB65D002DF69F /* ShellBridge.swift */; };
		75C07124244BE45A002DF69F /* CompanionWindow.swift in Sources */ = {isa = PBXBuildFile; fileRef = 75C07123244BE45A002DF69F /* CompanionWindow.swift */; };
		75C0EBD3253E336E001964DE /* TerminalUsageTelemetry.swift in Sources */ = {isa = PBXBuildFile; fileRef = 75C0EBD2253E336E001964DE /* TerminalUsageTelemetry.swift */; };
		75C16D4826FD1EB400C83296 /* API+NotificationCenter.swift in Sources */ = {isa = PBXBuildFile; fileRef = 75C16D4726FD1EB400C83296 /* API+NotificationCenter.swift */; };
		75C57C142581C0700065741E /* ioreg.c in Sources */ = {isa = PBXBuildFile; fileRef = 75C57C132581C0700065741E /* ioreg.c */; };
		75C8A1602649E712001B69DA /* fig-0.0.2.vsix in Resources */ = {isa = PBXBuildFile; fileRef = 75C8A15F2649E712001B69DA /* fig-0.0.2.vsix */; };
		75CFDBDF24EDB2E900F00CAE /* Onboarding.swift in Sources */ = {isa = PBXBuildFile; fileRef = 75CFDBDE24EDB2E900F00CAE /* Onboarding.swift */; };
		75CFDBE224EDE31800F00CAE /* Sentry in Frameworks */ = {isa = PBXBuildFile; productRef = 75CFDBE124EDE31800F00CAE /* Sentry */; };
		75D1ECB426EFE55A00BC8A04 /* AlacrittyIntegration.swift in Sources */ = {isa = PBXBuildFile; fileRef = 75D1ECB326EFE55A00BC8A04 /* AlacrittyIntegration.swift */; };
		75D1ECBE26F15F4500BC8A04 /* TerminalIntegrationProvider.swift in Sources */ = {isa = PBXBuildFile; fileRef = 75D1ECBD26F15F4500BC8A04 /* TerminalIntegrationProvider.swift */; };
		75D1ECC026F1658300BC8A04 /* InstallationStatus.swift in Sources */ = {isa = PBXBuildFile; fileRef = 75D1ECBF26F1658300BC8A04 /* InstallationStatus.swift */; };
		75D53AA4276D2095006A52C1 /* fig-0.0.6.vsix in Resources */ = {isa = PBXBuildFile; fileRef = 75D53AA3276D2095006A52C1 /* fig-0.0.6.vsix */; };
		75D9225627697A4600208A0C /* accessibility.html in Resources */ = {isa = PBXBuildFile; fileRef = 75D9225527697A4600208A0C /* accessibility.html */; };
		75DA86A325EDB05100722F1D /* Integrations.swift in Sources */ = {isa = PBXBuildFile; fileRef = 75DA86A225EDB05100722F1D /* Integrations.swift */; };
		75DA86A525EEBD7500722F1D /* Alert.swift in Sources */ = {isa = PBXBuildFile; fileRef = 75DA86A425EEBD7400722F1D /* Alert.swift */; };
		75DA86A925EF145E00722F1D /* TmuxIntegration.swift in Sources */ = {isa = PBXBuildFile; fileRef = 75DA86A825EF145E00722F1D /* TmuxIntegration.swift */; };
		75DAA5F2276D2BAD00F6CE37 /* permissions.mp4 in Resources */ = {isa = PBXBuildFile; fileRef = 75DAA5F1276D2BAD00F6CE37 /* permissions.mp4 */; };
		75DF864A26F31756003F32A5 /* cpu@2x.png in Resources */ = {isa = PBXBuildFile; fileRef = 751DC66226EBF3B500697DFB /* cpu@2x.png */; };
		75E993F22515A6DD000BE6BE /* statusbar@2x.png in Resources */ = {isa = PBXBuildFile; fileRef = 75E993F12515A6DD000BE6BE /* statusbar@2x.png */; };
		75E993F52517E226000BE6BE /* AXWindowServer.swift in Sources */ = {isa = PBXBuildFile; fileRef = 75E993F42517E226000BE6BE /* AXWindowServer.swift */; };
		75EB32FC272A0BE700A544DB /* figcli in Embed Command Line Tool */ = {isa = PBXBuildFile; fileRef = "figcli-00000000000000000" /* figcli */; settings = {ATTRIBUTES = (CodeSignOnCopy, ); }; };
		75EB32FE272C89D100A544DB /* API+Icon.swift in Sources */ = {isa = PBXBuildFile; fileRef = 75EB32FD272C89D100A544DB /* API+Icon.swift */; };
		75EB570B267AAE5B00F10C64 /* fig-iterm-integration.scpt in Resources */ = {isa = PBXBuildFile; fileRef = 75EB570A267AAE5B00F10C64 /* fig-iterm-integration.scpt */; };
		75EB592B258D98A7002915E7 /* BiMap.swift in Sources */ = {isa = PBXBuildFile; fileRef = 75EB592A258D98A7002915E7 /* BiMap.swift */; };
		75EB592D258DD771002915E7 /* TTY.swift in Sources */ = {isa = PBXBuildFile; fileRef = 75EB592C258DD771002915E7 /* TTY.swift */; };
		75EDDC4E25D23773003AECC6 /* HyperIntegration.swift in Sources */ = {isa = PBXBuildFile; fileRef = 75EDDC4D25D23773003AECC6 /* HyperIntegration.swift */; };
		75EDDC5125D24755003AECC6 /* hyper-integration.js in Resources */ = {isa = PBXBuildFile; fileRef = 75EDDC5025D24755003AECC6 /* hyper-integration.js */; };
		75EDDC5B25D4BC54003AECC6 /* UnixSocketClient.swift in Sources */ = {isa = PBXBuildFile; fileRef = 75EDDC5A25D4BC53003AECC6 /* UnixSocketClient.swift */; };
		75F7F952261FBDC30005E215 /* UnixSocketServer.swift in Sources */ = {isa = PBXBuildFile; fileRef = 75F7F951261FBDC30005E215 /* UnixSocketServer.swift */; };
		75F7F954262007170005E215 /* IPC.swift in Sources */ = {isa = PBXBuildFile; fileRef = 75F7F953262007170005E215 /* IPC.swift */; };
		75FE40002626A4BD00AC8414 /* Github.swift in Sources */ = {isa = PBXBuildFile; fileRef = 75FE3FFF2626A4BD00AC8414 /* Github.swift */; };
		7A0A41DF2738731900080BCE /* FileSystemTests.swift in Sources */ = {isa = PBXBuildFile; fileRef = 7A0A41DE2738731900080BCE /* FileSystemTests.swift */; };
		7A2C8636273949BE00AE5EB6 /* testable-file-to-read.txt in Resources */ = {isa = PBXBuildFile; fileRef = 7A0A41E22738749200080BCE /* testable-file-to-read.txt */; };
		7A2C8640273951FE00AE5EB6 /* contents-of-this-folder in Resources */ = {isa = PBXBuildFile; fileRef = 7A2C863F273951FE00AE5EB6 /* contents-of-this-folder */; };
		7A9DB5662741A3E6008BD2AA /* DefaultsTest.swift in Sources */ = {isa = PBXBuildFile; fileRef = 7A9DB5652741A3E6008BD2AA /* DefaultsTest.swift */; };
		7AB6B6872740301500428F47 /* NSWorkspaceExtensionTests.swift in Sources */ = {isa = PBXBuildFile; fileRef = 7AB6B6862740301500428F47 /* NSWorkspaceExtensionTests.swift */; };
		7AC30EF8274573F700A4F7AB /* TelemetryTests.swift in Sources */ = {isa = PBXBuildFile; fileRef = 7AC30EF7274573F700A4F7AB /* TelemetryTests.swift */; };
		7AF96D3F273DB3E30006A41B /* ConfigTests.swift in Sources */ = {isa = PBXBuildFile; fileRef = 7AF96D3E273DB3E30006A41B /* ConfigTests.swift */; };
		AB3FB17B27636BF3009EFD9E /* KeypressProvider.swift in Sources */ = {isa = PBXBuildFile; fileRef = AB3FB17A27636BF3009EFD9E /* KeypressProvider.swift */; };
		AB3FB17C27636C64009EFD9E /* Keystroke.swift in Sources */ = {isa = PBXBuildFile; fileRef = 1A63312025A4BE6D00CEA06A /* Keystroke.swift */; };
/* End PBXBuildFile section */

/* Begin PBXContainerItemProxy section */
		754569F92729FFE300C7588F /* PBXContainerItemProxy */ = {
			isa = PBXContainerItemProxy;
			containerPortal = 75675949244634AD006AA988 /* Project object */;
			proxyType = 1;
			remoteGlobalIDString = 754569F52729FF2600C7588F;
			remoteInfo = cli;
		};
		7546F5B027164A1B0077359F /* PBXContainerItemProxy */ = {
			isa = PBXContainerItemProxy;
			containerPortal = 75675949244634AD006AA988 /* Project object */;
			proxyType = 1;
			remoteGlobalIDString = 754316F326E08F5C00188887;
			remoteInfo = FigInputMethod;
		};
		75675967244634B2006AA988 /* PBXContainerItemProxy */ = {
			isa = PBXContainerItemProxy;
			containerPortal = 75675949244634AD006AA988 /* Project object */;
			proxyType = 1;
			remoteGlobalIDString = 75675950244634AD006AA988;
			remoteInfo = fig;
		};
		75675972244634B2006AA988 /* PBXContainerItemProxy */ = {
			isa = PBXContainerItemProxy;
			containerPortal = 75675949244634AD006AA988 /* Project object */;
			proxyType = 1;
			remoteGlobalIDString = 75675950244634AD006AA988;
			remoteInfo = fig;
		};
		757A85BE270E37380017996A /* PBXContainerItemProxy */ = {
			isa = PBXContainerItemProxy;
			containerPortal = 75675949244634AD006AA988 /* Project object */;
			proxyType = 1;
			remoteGlobalIDString = 757A85BA270E31160017996A;
			remoteInfo = figterm;
		};
/* End PBXContainerItemProxy section */

/* Begin PBXCopyFilesBuildPhase section */
		7571775626F3B8910071AE10 /* Embed Input Method */ = {
			isa = PBXCopyFilesBuildPhase;
			buildActionMask = 12;
			dstPath = Contents/Helpers;
			dstSubfolderSpec = 1;
			files = (
				7571775726F3B8A80071AE10 /* FigInputMethod.app in Embed Input Method */,
			);
			name = "Embed Input Method";
			runOnlyForDeploymentPostprocessing = 0;
		};
		757A85C0270E37A90017996A /* Embed figterm & helpers */ = {
			isa = PBXCopyFilesBuildPhase;
			buildActionMask = 12;
			dstPath = "";
			dstSubfolderSpec = 6;
			files = (
				757A85F8270E46A40017996A /* figterm in Embed figterm & helpers */,
				757A85F9270E46A40017996A /* fig_callback in Embed figterm & helpers */,
				757A85FA270E46A40017996A /* fig_get_shell in Embed figterm & helpers */,
			);
			name = "Embed figterm & helpers";
			runOnlyForDeploymentPostprocessing = 0;
		};
		758AEB6324CE8B2F00A15EAF /* Embed Command Line Tool */ = {
			isa = PBXCopyFilesBuildPhase;
			buildActionMask = 12;
			dstPath = "";
			dstSubfolderSpec = 6;
			files = (
				75EB32FC272A0BE700A544DB /* figcli in Embed Command Line Tool */,
			);
			name = "Embed Command Line Tool";
			runOnlyForDeploymentPostprocessing = 0;
		};
/* End PBXCopyFilesBuildPhase section */

/* Begin PBXFileReference section */
		1A63312025A4BE6D00CEA06A /* Keystroke.swift */ = {isa = PBXFileReference; lastKnownFileType = sourcecode.swift; path = Keystroke.swift; sourceTree = "<group>"; };
		750BA10B2733590A00705E63 /* API+IPC.swift */ = {isa = PBXFileReference; lastKnownFileType = sourcecode.swift; path = "API+IPC.swift"; sourceTree = "<group>"; };
		750CF21726A1055F0094D76A /* Config.swift */ = {isa = PBXFileReference; lastKnownFileType = sourcecode.swift; path = Config.swift; sourceTree = "<group>"; };
		7510F8B924A9701000E86F7C /* Private.h */ = {isa = PBXFileReference; lastKnownFileType = sourcecode.c.h; path = Private.h; sourceTree = "<group>"; };
		7510F8BA24A9861E00E86F7C /* fig-Bridging-Header.h */ = {isa = PBXFileReference; lastKnownFileType = sourcecode.c.h; path = "fig-Bridging-Header.h"; sourceTree = "<group>"; };
		7510F8BB24A9861E00E86F7C /* PrivateWindow.h */ = {isa = PBXFileReference; lastKnownFileType = sourcecode.c.h; path = PrivateWindow.h; sourceTree = "<group>"; };
		7510F8BC24A9861E00E86F7C /* PrivateWindow.m */ = {isa = PBXFileReference; lastKnownFileType = sourcecode.c.objc; path = PrivateWindow.m; sourceTree = "<group>"; };
		7510F8BE24A99A4B00E86F7C /* WindowService.swift */ = {isa = PBXFileReference; lastKnownFileType = sourcecode.swift; path = WindowService.swift; sourceTree = "<group>"; };
		7510F8C024A9B32D00E86F7C /* WindowManager.swift */ = {isa = PBXFileReference; lastKnownFileType = sourcecode.swift; path = WindowManager.swift; sourceTree = "<group>"; };
		75186069255B2A090000A7C7 /* flag@2x.png */ = {isa = PBXFileReference; lastKnownFileType = image.png; path = "flag@2x.png"; sourceTree = "<group>"; };
		7518606A255B2A090000A7C7 /* asterisk@2x.png */ = {isa = PBXFileReference; lastKnownFileType = image.png; path = "asterisk@2x.png"; sourceTree = "<group>"; };
		7518606B255B2A090000A7C7 /* option@2x.png */ = {isa = PBXFileReference; lastKnownFileType = image.png; path = "option@2x.png"; sourceTree = "<group>"; };
		7518606C255B2A090000A7C7 /* carrot@2x.png */ = {isa = PBXFileReference; lastKnownFileType = image.png; path = "carrot@2x.png"; sourceTree = "<group>"; };
		7518606D255B2A090000A7C7 /* string@2x.png */ = {isa = PBXFileReference; lastKnownFileType = image.png; path = "string@2x.png"; sourceTree = "<group>"; };
		7518606E255B2A0A0000A7C7 /* command@2x.png */ = {isa = PBXFileReference; lastKnownFileType = image.png; path = "command@2x.png"; sourceTree = "<group>"; };
		751C3BEB24B6910800B5C7FD /* Remote.swift */ = {isa = PBXFileReference; lastKnownFileType = sourcecode.swift; path = Remote.swift; sourceTree = "<group>"; };
		751C3BED24B6915000B5C7FD /* Defaults.swift */ = {isa = PBXFileReference; lastKnownFileType = sourcecode.swift; path = Defaults.swift; sourceTree = "<group>"; };
		751C42F72783EC1100A8E078 /* Carbon.framework */ = {isa = PBXFileReference; lastKnownFileType = wrapper.framework; name = Carbon.framework; path = System/Library/Frameworks/Carbon.framework; sourceTree = SDKROOT; };
		751DC66226EBF3B500697DFB /* cpu@2x.png */ = {isa = PBXFileReference; lastKnownFileType = image.png; path = "cpu@2x.png"; sourceTree = "<group>"; };
		751F7588246D090100E083C8 /* WebBridge.swift */ = {isa = PBXFileReference; lastKnownFileType = sourcecode.swift; path = WebBridge.swift; sourceTree = "<group>"; };
		7520D7F0267D98790034FE2B /* fig-0.0.3.vsix */ = {isa = PBXFileReference; lastKnownFileType = file; path = "fig-0.0.3.vsix"; sourceTree = "<group>"; };
		7520D8112682AEB00034FE2B /* Throttler.swift */ = {isa = PBXFileReference; lastKnownFileType = sourcecode.swift; path = Throttler.swift; sourceTree = "<group>"; };
		75290A7C266B09CB000F4255 /* gear@2x.png */ = {isa = PBXFileReference; lastKnownFileType = image.png; path = "gear@2x.png"; sourceTree = "<group>"; };
		75290AB3267126EB000F4255 /* iTermIntegration.swift */ = {isa = PBXFileReference; lastKnownFileType = sourcecode.swift; path = iTermIntegration.swift; sourceTree = "<group>"; };
		75290ABA26719090000F4255 /* iterm.pb.swift */ = {isa = PBXFileReference; fileEncoding = 4; lastKnownFileType = sourcecode.swift; path = iterm.pb.swift; sourceTree = "<group>"; };
		75290ABB26719090000F4255 /* iterm.proto */ = {isa = PBXFileReference; fileEncoding = 4; lastKnownFileType = sourcecode.protobuf; path = iterm.proto; sourceTree = "<group>"; };
		75290ABC26719090000F4255 /* README */ = {isa = PBXFileReference; fileEncoding = 4; lastKnownFileType = text; path = README; sourceTree = "<group>"; };
		75290ACB2671AD1D000F4255 /* WebSocketFramer.swift */ = {isa = PBXFileReference; lastKnownFileType = sourcecode.swift; path = WebSocketFramer.swift; sourceTree = "<group>"; };
		752A398225CD024C00B1AC40 /* VSCodeIntegration.swift */ = {isa = PBXFileReference; lastKnownFileType = sourcecode.swift; path = VSCodeIntegration.swift; sourceTree = "<group>"; };
		752A398525CD0FE800B1AC40 /* fig-0.0.1.vsix */ = {isa = PBXFileReference; lastKnownFileType = file; path = "fig-0.0.1.vsix"; sourceTree = "<group>"; };
		752C0BDF247A27790077E415 /* editor.html */ = {isa = PBXFileReference; lastKnownFileType = text.html; path = editor.html; sourceTree = "<group>"; };
		752C0BE1247A33F10077E415 /* viewer.html */ = {isa = PBXFileReference; lastKnownFileType = text.html; path = viewer.html; sourceTree = "<group>"; };
		752C0BE3247B44C50077E415 /* finder.html */ = {isa = PBXFileReference; lastKnownFileType = text.html; path = finder.html; sourceTree = "<group>"; };
		752C0BE5247C25280077E415 /* display.html */ = {isa = PBXFileReference; lastKnownFileType = text.html; path = display.html; sourceTree = "<group>"; };
		752D71C425AE9B7200263527 /* ssh.html */ = {isa = PBXFileReference; lastKnownFileType = text.html; path = ssh.html; sourceTree = "<group>"; };
		752D71C625AECB4B00263527 /* ssh.mp4 */ = {isa = PBXFileReference; lastKnownFileType = file; path = ssh.mp4; sourceTree = "<group>"; };
		752D71CC25B8A6B200263527 /* Restarter.swift */ = {isa = PBXFileReference; lastKnownFileType = sourcecode.swift; path = Restarter.swift; sourceTree = "<group>"; };
		752E68DA2620F868009E9A7E /* gradle@2x.png */ = {isa = PBXFileReference; lastKnownFileType = image.png; path = "gradle@2x.png"; sourceTree = "<group>"; };
		752E68DB2620F868009E9A7E /* slack@2x.png */ = {isa = PBXFileReference; lastKnownFileType = image.png; path = "slack@2x.png"; sourceTree = "<group>"; };
		752E68DC2620F868009E9A7E /* yarn@2x.png */ = {isa = PBXFileReference; lastKnownFileType = image.png; path = "yarn@2x.png"; sourceTree = "<group>"; };
		752E68E02620F882009E9A7E /* azure@2x.png */ = {isa = PBXFileReference; lastKnownFileType = image.png; path = "azure@2x.png"; sourceTree = "<group>"; };
		752E68E12620F883009E9A7E /* box@2x.png */ = {isa = PBXFileReference; lastKnownFileType = image.png; path = "box@2x.png"; sourceTree = "<group>"; };
		752E68E22620F883009E9A7E /* gitlab@2x.png */ = {isa = PBXFileReference; lastKnownFileType = image.png; path = "gitlab@2x.png"; sourceTree = "<group>"; };
		752E68E32620F883009E9A7E /* template@2x.png */ = {isa = PBXFileReference; lastKnownFileType = image.png; path = "template@2x.png"; sourceTree = "<group>"; };
		752E68E42620F883009E9A7E /* firebase@2x.png */ = {isa = PBXFileReference; lastKnownFileType = image.png; path = "firebase@2x.png"; sourceTree = "<group>"; };
		752E68E52620F884009E9A7E /* android@2x.png */ = {isa = PBXFileReference; lastKnownFileType = image.png; path = "android@2x.png"; sourceTree = "<group>"; };
		752E68E62620F884009E9A7E /* aws@2x.png */ = {isa = PBXFileReference; lastKnownFileType = image.png; path = "aws@2x.png"; sourceTree = "<group>"; };
		752E68E72620F884009E9A7E /* characters@2x.png */ = {isa = PBXFileReference; lastKnownFileType = image.png; path = "characters@2x.png"; sourceTree = "<group>"; };
		752E68E82620F884009E9A7E /* gcloud@2x.png */ = {isa = PBXFileReference; lastKnownFileType = image.png; path = "gcloud@2x.png"; sourceTree = "<group>"; };
		752E68E92620F884009E9A7E /* netlify@2x.png */ = {isa = PBXFileReference; lastKnownFileType = image.png; path = "netlify@2x.png"; sourceTree = "<group>"; };
		752E68EA2620F884009E9A7E /* vercel@2x.png */ = {isa = PBXFileReference; lastKnownFileType = image.png; path = "vercel@2x.png"; sourceTree = "<group>"; };
		752E68EB2620F884009E9A7E /* github@2x.png */ = {isa = PBXFileReference; lastKnownFileType = image.png; path = "github@2x.png"; sourceTree = "<group>"; };
		752E68EC2620F884009E9A7E /* apple@2x.png */ = {isa = PBXFileReference; lastKnownFileType = image.png; path = "apple@2x.png"; sourceTree = "<group>"; };
		754316F426E08F5C00188887 /* FigInputMethod.app */ = {isa = PBXFileReference; explicitFileType = wrapper.application; includeInIndex = 0; path = FigInputMethod.app; sourceTree = BUILT_PRODUCTS_DIR; };
		754316F626E08F5C00188887 /* AppDelegate.swift */ = {isa = PBXFileReference; lastKnownFileType = sourcecode.swift; path = AppDelegate.swift; sourceTree = "<group>"; };
		754316FA26E08F5D00188887 /* Assets.xcassets */ = {isa = PBXFileReference; lastKnownFileType = folder.assetcatalog; path = Assets.xcassets; sourceTree = "<group>"; };
		754316FD26E08F5D00188887 /* Preview Assets.xcassets */ = {isa = PBXFileReference; lastKnownFileType = folder.assetcatalog; path = "Preview Assets.xcassets"; sourceTree = "<group>"; };
		7543170026E08F5D00188887 /* Base */ = {isa = PBXFileReference; lastKnownFileType = file.storyboard; name = Base; path = Base.lproj/Main.storyboard; sourceTree = "<group>"; };
		7543170226E08F5D00188887 /* Info.plist */ = {isa = PBXFileReference; lastKnownFileType = text.plist.xml; path = Info.plist; sourceTree = "<group>"; };
		7543170326E08F5D00188887 /* InputMethod.entitlements */ = {isa = PBXFileReference; lastKnownFileType = text.plist.entitlements; path = InputMethod.entitlements; sourceTree = "<group>"; };
		7543170726E0901B00188887 /* FigIMKInputController.swift */ = {isa = PBXFileReference; lastKnownFileType = sourcecode.swift; path = FigIMKInputController.swift; sourceTree = "<group>"; };
		7545657427715785002A59EA /* TabbyIntegration.swift */ = {isa = PBXFileReference; lastKnownFileType = sourcecode.swift; path = TabbyIntegration.swift; sourceTree = "<group>"; };
		754569FB272A05C200C7588F /* CommandHandlers.swift */ = {isa = PBXFileReference; fileEncoding = 4; lastKnownFileType = sourcecode.swift; path = CommandHandlers.swift; sourceTree = "<group>"; };
		7546F5B2271660BA0077359F /* Constants.swift */ = {isa = PBXFileReference; lastKnownFileType = sourcecode.swift; path = Constants.swift; sourceTree = "<group>"; };
		754D31B425759D900020CED4 /* tutorial.html */ = {isa = PBXFileReference; lastKnownFileType = text.html; path = tutorial.html; sourceTree = "<group>"; };
		75543FCF268AC6E5003221DF /* fig-0.0.4.vsix */ = {isa = PBXFileReference; lastKnownFileType = file; path = "fig-0.0.4.vsix"; sourceTree = "<group>"; };
		755D0DE1247EFAE10074AB5C /* Logging.swift */ = {isa = PBXFileReference; lastKnownFileType = sourcecode.swift; path = Logging.swift; sourceTree = "<group>"; };
		755D0DE3247F038B0074AB5C /* logs.html */ = {isa = PBXFileReference; lastKnownFileType = text.html; path = logs.html; sourceTree = "<group>"; };
		755D27B9272242690080B4B8 /* FigTerm.swift */ = {isa = PBXFileReference; lastKnownFileType = sourcecode.swift; path = FigTerm.swift; sourceTree = "<group>"; };
		755D27C1272772280080B4B8 /* fig-0.0.5.vsix */ = {isa = PBXFileReference; lastKnownFileType = file; path = "fig-0.0.5.vsix"; sourceTree = "<group>"; };
		755EC8CE266997A600CBEF57 /* settings */ = {isa = PBXFileReference; lastKnownFileType = folder; path = settings; sourceTree = "<group>"; };
		755FC553268D09DE00966027 /* UpdateService.swift */ = {isa = PBXFileReference; lastKnownFileType = sourcecode.swift; path = UpdateService.swift; sourceTree = "<group>"; };
		756127C1274380BF007F26EA /* pty.h */ = {isa = PBXFileReference; lastKnownFileType = sourcecode.c.h; path = pty.h; sourceTree = "<group>"; };
		756127C2274380BF007F26EA /* pty.c */ = {isa = PBXFileReference; lastKnownFileType = sourcecode.c.c; path = pty.c; sourceTree = "<group>"; };
		7564AE6E265C9DCD0040BD4C /* discord@2x.png */ = {isa = PBXFileReference; lastKnownFileType = image.png; path = "discord@2x.png"; sourceTree = "<group>"; };
		75675951244634AD006AA988 /* fig.app */ = {isa = PBXFileReference; explicitFileType = wrapper.application; includeInIndex = 0; path = fig.app; sourceTree = BUILT_PRODUCTS_DIR; };
		75675954244634AD006AA988 /* AppDelegate.swift */ = {isa = PBXFileReference; lastKnownFileType = sourcecode.swift; path = AppDelegate.swift; sourceTree = "<group>"; };
		75675958244634B2006AA988 /* Assets.xcassets */ = {isa = PBXFileReference; lastKnownFileType = folder.assetcatalog; path = Assets.xcassets; sourceTree = "<group>"; };
		7567595B244634B2006AA988 /* Preview Assets.xcassets */ = {isa = PBXFileReference; lastKnownFileType = folder.assetcatalog; path = "Preview Assets.xcassets"; sourceTree = "<group>"; };
		7567595E244634B2006AA988 /* Base */ = {isa = PBXFileReference; lastKnownFileType = file.storyboard; name = Base; path = Base.lproj/Main.storyboard; sourceTree = "<group>"; };
		75675960244634B2006AA988 /* Info.plist */ = {isa = PBXFileReference; lastKnownFileType = text.plist.xml; path = Info.plist; sourceTree = "<group>"; };
		75675961244634B2006AA988 /* fig.entitlements */ = {isa = PBXFileReference; lastKnownFileType = text.plist.entitlements; path = fig.entitlements; sourceTree = "<group>"; };
		75675966244634B2006AA988 /* figTests.xctest */ = {isa = PBXFileReference; explicitFileType = wrapper.cfbundle; includeInIndex = 0; path = figTests.xctest; sourceTree = BUILT_PRODUCTS_DIR; };
		7567596A244634B2006AA988 /* figTests.swift */ = {isa = PBXFileReference; lastKnownFileType = sourcecode.swift; path = figTests.swift; sourceTree = "<group>"; };
		7567596C244634B2006AA988 /* Info.plist */ = {isa = PBXFileReference; lastKnownFileType = text.plist.xml; path = Info.plist; sourceTree = "<group>"; };
		75675971244634B2006AA988 /* figUITests.xctest */ = {isa = PBXFileReference; explicitFileType = wrapper.cfbundle; includeInIndex = 0; path = figUITests.xctest; sourceTree = BUILT_PRODUCTS_DIR; };
		75675975244634B2006AA988 /* figUITests.swift */ = {isa = PBXFileReference; lastKnownFileType = sourcecode.swift; path = figUITests.swift; sourceTree = "<group>"; };
		75675977244634B2006AA988 /* Info.plist */ = {isa = PBXFileReference; lastKnownFileType = text.plist.xml; path = Info.plist; sourceTree = "<group>"; };
		756759962446C44C006AA988 /* String+Shell.swift */ = {isa = PBXFileReference; lastKnownFileType = sourcecode.swift; path = "String+Shell.swift"; sourceTree = "<group>"; };
		756759D324498CA0006AA988 /* WebViewController.swift */ = {isa = PBXFileReference; lastKnownFileType = sourcecode.swift; path = WebViewController.swift; sourceTree = "<group>"; };
		7568203026003BDF0006FE78 /* Settings.swift */ = {isa = PBXFileReference; lastKnownFileType = sourcecode.swift; path = Settings.swift; sourceTree = "<group>"; };
		756968002718FF600029F063 /* WebArchive.swift */ = {isa = PBXFileReference; lastKnownFileType = sourcecode.swift; path = WebArchive.swift; sourceTree = "<group>"; };
		756968022719450A0029F063 /* API+App.swift */ = {isa = PBXFileReference; lastKnownFileType = sourcecode.swift; path = "API+App.swift"; sourceTree = "<group>"; };
		7569680F271E556B0029F063 /* swift-api-bindings */ = {isa = PBXFileReference; lastKnownFileType = folder; path = "swift-api-bindings"; sourceTree = "<group>"; };
		756FE62D278E0B9A0017EC99 /* LaunchAgent.swift */ = {isa = PBXFileReference; lastKnownFileType = sourcecode.swift; path = LaunchAgent.swift; sourceTree = "<group>"; };
		756FE630278F59070017EC99 /* MissionControl.swift */ = {isa = PBXFileReference; lastKnownFileType = sourcecode.swift; path = MissionControl.swift; sourceTree = "<group>"; };
		7571775826F3E4CA0071AE10 /* settings.html */ = {isa = PBXFileReference; fileEncoding = 4; lastKnownFileType = text.html; path = settings.html; sourceTree = "<group>"; };
		7571778226F91BF50071AE10 /* AppleTerminalIntegration.swift */ = {isa = PBXFileReference; lastKnownFileType = sourcecode.swift; path = AppleTerminalIntegration.swift; sourceTree = "<group>"; };
		75738F1D26DDAB760086D972 /* InputMethod.swift */ = {isa = PBXFileReference; lastKnownFileType = sourcecode.swift; path = InputMethod.swift; sourceTree = "<group>"; };
		7573F1592602B4E000C833FA /* alert@2x.png */ = {isa = PBXFileReference; lastKnownFileType = image.png; path = "alert@2x.png"; sourceTree = "<group>"; };
		7573F15A2602B4E000C833FA /* invite@2x.png */ = {isa = PBXFileReference; lastKnownFileType = image.png; path = "invite@2x.png"; sourceTree = "<group>"; };
		7573F15F260BC70F00C833FA /* LoginItems.swift */ = {isa = PBXFileReference; lastKnownFileType = sourcecode.swift; path = LoginItems.swift; sourceTree = "<group>"; };
		7573F161260BEF7F00C833FA /* figRelease.entitlements */ = {isa = PBXFileReference; lastKnownFileType = text.plist.entitlements; path = figRelease.entitlements; sourceTree = "<group>"; };
		7575D44E26D5D35000D0C8D7 /* API.swift */ = {isa = PBXFileReference; lastKnownFileType = sourcecode.swift; path = API.swift; sourceTree = "<group>"; };
		7577124525648DCD0011FF48 /* ps.h */ = {isa = PBXFileReference; lastKnownFileType = sourcecode.c.h; path = ps.h; sourceTree = "<group>"; };
		7577124625648DFB0011FF48 /* ps.c */ = {isa = PBXFileReference; lastKnownFileType = sourcecode.c.c; path = ps.c; sourceTree = "<group>"; };
		757712482564D9490011FF48 /* ProcessStatus.swift */ = {isa = PBXFileReference; lastKnownFileType = sourcecode.swift; path = ProcessStatus.swift; sourceTree = "<group>"; };
		757AF4C726BC73FA00349764 /* WindowPositioning.swift */ = {isa = PBXFileReference; lastKnownFileType = sourcecode.swift; name = WindowPositioning.swift; path = fig/WindowPositioning.swift; sourceTree = SOURCE_ROOT; };
		757CA86624859461002A64A8 /* AppMover.swift */ = {isa = PBXFileReference; lastKnownFileType = sourcecode.swift; path = AppMover.swift; sourceTree = "<group>"; };
		757CA88524876042002A64A8 /* error.html */ = {isa = PBXFileReference; lastKnownFileType = text.html; path = error.html; sourceTree = "<group>"; };
		757CA887248AD067002A64A8 /* WebViewWindow.swift */ = {isa = PBXFileReference; lastKnownFileType = sourcecode.swift; path = WebViewWindow.swift; sourceTree = "<group>"; };
		757CA889248AD58C002A64A8 /* onboarding.html */ = {isa = PBXFileReference; lastKnownFileType = text.html; path = onboarding.html; sourceTree = "<group>"; };
		757CA88E248B0D31002A64A8 /* cli.png */ = {isa = PBXFileReference; lastKnownFileType = image.png; path = cli.png; sourceTree = "<group>"; };
		757CA890248B2798002A64A8 /* cli.html */ = {isa = PBXFileReference; lastKnownFileType = text.html; path = cli.html; sourceTree = "<group>"; };
		757CA892248B28E3002A64A8 /* landing.html */ = {isa = PBXFileReference; lastKnownFileType = text.html; path = landing.html; sourceTree = "<group>"; };
		757CA894248B291E002A64A8 /* permissions.html */ = {isa = PBXFileReference; lastKnownFileType = text.html; path = permissions.html; sourceTree = "<group>"; };
		757CA896248C108D002A64A8 /* css */ = {isa = PBXFileReference; lastKnownFileType = folder; path = css; sourceTree = "<group>"; };
		757CA898248C10AD002A64A8 /* fonts */ = {isa = PBXFileReference; lastKnownFileType = folder; path = fonts; sourceTree = "<group>"; };
		757CA89A248C18F0002A64A8 /* done.html */ = {isa = PBXFileReference; lastKnownFileType = text.html; path = done.html; sourceTree = "<group>"; };
		757CA89C248C1F50002A64A8 /* demo4onboarding.mp4 */ = {isa = PBXFileReference; lastKnownFileType = file; path = demo4onboarding.mp4; sourceTree = "<group>"; };
		757CA89E248D628E002A64A8 /* sidebar.html */ = {isa = PBXFileReference; fileEncoding = 4; lastKnownFileType = text.html; path = sidebar.html; sourceTree = "<group>"; };
		75809B0D24BFA64D00BFFB3E /* TelemetryService.swift */ = {isa = PBXFileReference; lastKnownFileType = sourcecode.swift; path = TelemetryService.swift; sourceTree = "<group>"; };
		75809B0F24C2C66100BFFB3E /* WebView+Private.h */ = {isa = PBXFileReference; lastKnownFileType = sourcecode.c.h; path = "WebView+Private.h"; sourceTree = "<group>"; };
		7583A12D273CF261001DF86B /* PathHelper.swift */ = {isa = PBXFileReference; lastKnownFileType = sourcecode.swift; path = PathHelper.swift; sourceTree = "<group>"; };
		7584EFC827A4D69400E17EC9 /* tabby-integration.js */ = {isa = PBXFileReference; fileEncoding = 4; lastKnownFileType = sourcecode.javascript; path = "tabby-integration.js"; sourceTree = "<group>"; };
		7587B4D724F97F9E00E355E4 /* ShellHooksManager.swift */ = {isa = PBXFileReference; lastKnownFileType = sourcecode.swift; path = ShellHooksManager.swift; sourceTree = "<group>"; };
		75915DFF2722044D005A9909 /* API.js */ = {isa = PBXFileReference; lastKnownFileType = sourcecode.javascript; path = API.js; sourceTree = "<group>"; };
		759F987B25BF903900EC3407 /* Accessibility.swift */ = {isa = PBXFileReference; lastKnownFileType = sourcecode.swift; path = Accessibility.swift; sourceTree = "<group>"; };
		759F987E25BFF0FE00EC3407 /* commandkey@2x.png */ = {isa = PBXFileReference; lastKnownFileType = image.png; path = "commandkey@2x.png"; sourceTree = "<group>"; };
		759F987F25BFF0FE00EC3407 /* database@2x.png */ = {isa = PBXFileReference; lastKnownFileType = image.png; path = "database@2x.png"; sourceTree = "<group>"; };
		759F988025BFF0FE00EC3407 /* package@2x.png */ = {isa = PBXFileReference; lastKnownFileType = image.png; path = "package@2x.png"; sourceTree = "<group>"; };
		759F988525BFF8B000EC3407 /* npm@2x.png */ = {isa = PBXFileReference; lastKnownFileType = image.png; path = "npm@2x.png"; sourceTree = "<group>"; };
		759F988625BFF8B000EC3407 /* kubernetes@2x.png */ = {isa = PBXFileReference; lastKnownFileType = image.png; path = "kubernetes@2x.png"; sourceTree = "<group>"; };
		759F988725BFF8B000EC3407 /* twitter@2x.png */ = {isa = PBXFileReference; lastKnownFileType = image.png; path = "twitter@2x.png"; sourceTree = "<group>"; };
		759F988825BFF8B000EC3407 /* docker@2x.png */ = {isa = PBXFileReference; lastKnownFileType = image.png; path = "docker@2x.png"; sourceTree = "<group>"; };
		759F988D25BFFAE500EC3407 /* heroku@2x.png */ = {isa = PBXFileReference; lastKnownFileType = image.png; path = "heroku@2x.png"; sourceTree = "<group>"; };
		75A0A71826F1A79A008FAD70 /* KittyIntegration.swift */ = {isa = PBXFileReference; lastKnownFileType = sourcecode.swift; path = KittyIntegration.swift; sourceTree = "<group>"; };
		75A0A71A26F1A7CE008FAD70 /* kitty-integration.py */ = {isa = PBXFileReference; lastKnownFileType = text.script.python; path = "kitty-integration.py"; sourceTree = "<group>"; };
		75A0A71C26F27E3D008FAD70 /* SemanticVersion.swift */ = {isa = PBXFileReference; lastKnownFileType = sourcecode.swift; path = SemanticVersion.swift; sourceTree = "<group>"; };
		75A4520F25A839F500107D2C /* remote_cwd.sh */ = {isa = PBXFileReference; lastKnownFileType = text.script.sh; path = remote_cwd.sh; sourceTree = "<group>"; };
		75A4521325AD367E00107D2C /* Feedback.swift */ = {isa = PBXFileReference; lastKnownFileType = sourcecode.swift; path = Feedback.swift; sourceTree = "<group>"; };
		75A4521925AE2E6A00107D2C /* CommandIntegration.swift */ = {isa = PBXFileReference; lastKnownFileType = sourcecode.swift; path = CommandIntegration.swift; sourceTree = "<group>"; };
		75A4A29525C8D855002EFD6B /* node@2x.png */ = {isa = PBXFileReference; lastKnownFileType = image.png; path = "node@2x.png"; sourceTree = "<group>"; };
		75A4A29625C8D855002EFD6B /* git@2x.png */ = {isa = PBXFileReference; lastKnownFileType = image.png; path = "git@2x.png"; sourceTree = "<group>"; };
		75A4A29725C8D855002EFD6B /* commit@2x.png */ = {isa = PBXFileReference; lastKnownFileType = image.png; path = "commit@2x.png"; sourceTree = "<group>"; };
		75A4A29D25C91471002EFD6B /* debugger-2-trimmed.mp4 */ = {isa = PBXFileReference; lastKnownFileType = file; path = "debugger-2-trimmed.mp4"; sourceTree = "<group>"; };
		75A4A29F25CA0D46002EFD6B /* Autocomplete.swift */ = {isa = PBXFileReference; lastKnownFileType = sourcecode.swift; path = Autocomplete.swift; sourceTree = "<group>"; };
		75AA24D825A7E8B000A51E9D /* lsof.h */ = {isa = PBXFileReference; lastKnownFileType = sourcecode.c.h; path = lsof.h; sourceTree = "<group>"; };
		75AA24D925A7E8B000A51E9D /* lsof.m */ = {isa = PBXFileReference; lastKnownFileType = sourcecode.c.objc; path = lsof.m; sourceTree = "<group>"; };
		75AC55322522C8EB0069635E /* 1.0.20.sh */ = {isa = PBXFileReference; lastKnownFileType = text.script.sh; path = 1.0.20.sh; sourceTree = "<group>"; };
		75ACFE79274442C7003C22EE /* PTYProcess.swift */ = {isa = PBXFileReference; fileEncoding = 4; lastKnownFileType = sourcecode.swift; path = PTYProcess.swift; sourceTree = "<group>"; };
		75ACFE7B274C3424003C22EE /* Utilities.swift */ = {isa = PBXFileReference; lastKnownFileType = sourcecode.swift; path = Utilities.swift; sourceTree = "<group>"; };
		75ACFE7D27556BC1003C22EE /* TerminalSessionLinkingTests.swift */ = {isa = PBXFileReference; lastKnownFileType = sourcecode.swift; path = TerminalSessionLinkingTests.swift; sourceTree = "<group>"; };
		75ACFE7F27556D7A003C22EE /* TerminalSessionLinkingService.swift */ = {isa = PBXFileReference; lastKnownFileType = sourcecode.swift; path = TerminalSessionLinkingService.swift; sourceTree = "<group>"; };
		75ACFE832755B958003C22EE /* IPC+Notifications.swift */ = {isa = PBXFileReference; lastKnownFileType = sourcecode.swift; path = "IPC+Notifications.swift"; sourceTree = "<group>"; };
		75ACFE852755BEBE003C22EE /* WindowMetadataService.swift */ = {isa = PBXFileReference; lastKnownFileType = sourcecode.swift; path = WindowMetadataService.swift; sourceTree = "<group>"; };
		75AEF2E325C3C34A00D78431 /* Diagnostic.swift */ = {isa = PBXFileReference; lastKnownFileType = sourcecode.swift; path = Diagnostic.swift; sourceTree = "<group>"; };
		75AEF2E525C3DEAF00D78431 /* DockerIntegration.swift */ = {isa = PBXFileReference; lastKnownFileType = sourcecode.swift; path = DockerIntegration.swift; sourceTree = "<group>"; };
		75AEF2E925C4C34D00D78431 /* SecureKeyboardInput.swift */ = {isa = PBXFileReference; lastKnownFileType = sourcecode.swift; path = SecureKeyboardInput.swift; sourceTree = "<group>"; };
		75AEF2ED25C5062E00D78431 /* WindowObserver.swift */ = {isa = PBXFileReference; lastKnownFileType = sourcecode.swift; path = WindowObserver.swift; sourceTree = "<group>"; };
		75B0A07D25BB746600FCD89A /* debugger.html */ = {isa = PBXFileReference; lastKnownFileType = text.html; path = debugger.html; sourceTree = "<group>"; };
		75B0A07F25BB74C700FCD89A /* fig-context-indicator.png */ = {isa = PBXFileReference; lastKnownFileType = image.png; path = "fig-context-indicator.png"; sourceTree = "<group>"; };
		75B0A08325BB759E00FCD89A /* trimmed-debugger.mp4 */ = {isa = PBXFileReference; lastKnownFileType = file; path = "trimmed-debugger.mp4"; sourceTree = "<group>"; };
		75B0A08525BB94DE00FCD89A /* debugger-only.mp4 */ = {isa = PBXFileReference; lastKnownFileType = file; path = "debugger-only.mp4"; sourceTree = "<group>"; };
		75B0A08B25BBC7A300FCD89A /* autoc.mp4 */ = {isa = PBXFileReference; lastKnownFileType = file; path = autoc.mp4; sourceTree = "<group>"; };
		75B0A08D25BBC9B800FCD89A /* privacy.html */ = {isa = PBXFileReference; lastKnownFileType = text.html; path = privacy.html; sourceTree = "<group>"; };
		75B199312501A3DA00F38EA8 /* KeyboardLayout.swift */ = {isa = PBXFileReference; lastKnownFileType = sourcecode.swift; path = KeyboardLayout.swift; sourceTree = "<group>"; };
		75B199332504190900F38EA8 /* Keycode.swift */ = {isa = PBXFileReference; lastKnownFileType = sourcecode.swift; path = Keycode.swift; sourceTree = "<group>"; };
		75B1993525042B2C00F38EA8 /* autocomplete.html */ = {isa = PBXFileReference; fileEncoding = 4; lastKnownFileType = text.html; path = autocomplete.html; sourceTree = "<group>"; };
		75B4283526FABAAC003C9DE5 /* FileSystem.swift */ = {isa = PBXFileReference; lastKnownFileType = sourcecode.swift; path = FileSystem.swift; sourceTree = "<group>"; };
		75B7931924BB897F0073AAC6 /* PseudoTerminalService.swift */ = {isa = PBXFileReference; lastKnownFileType = sourcecode.swift; path = PseudoTerminalService.swift; sourceTree = "<group>"; };
		75B850E42703D8FF00891A78 /* API+Extensions.swift */ = {isa = PBXFileReference; lastKnownFileType = sourcecode.swift; path = "API+Extensions.swift"; sourceTree = "<group>"; };
		75BF28A7270E9B9200E7C914 /* API+Constants.swift */ = {isa = PBXFileReference; lastKnownFileType = sourcecode.swift; path = "API+Constants.swift"; sourceTree = "<group>"; };
		75C0711C244AC3B2002DF69F /* index.html */ = {isa = PBXFileReference; fileEncoding = 4; lastKnownFileType = text.html; path = index.html; sourceTree = "<group>"; };
		75C0711F244BB441002DF69F /* CompanionViewController.swift */ = {isa = PBXFileReference; lastKnownFileType = sourcecode.swift; path = CompanionViewController.swift; sourceTree = "<group>"; };
		75C07121244BB65D002DF69F /* ShellBridge.swift */ = {isa = PBXFileReference; lastKnownFileType = sourcecode.swift; path = ShellBridge.swift; sourceTree = "<group>"; };
		75C07123244BE45A002DF69F /* CompanionWindow.swift */ = {isa = PBXFileReference; lastKnownFileType = sourcecode.swift; path = CompanionWindow.swift; sourceTree = "<group>"; };
		75C0EBD2253E336E001964DE /* TerminalUsageTelemetry.swift */ = {isa = PBXFileReference; lastKnownFileType = sourcecode.swift; path = TerminalUsageTelemetry.swift; sourceTree = "<group>"; };
		75C16D4726FD1EB400C83296 /* API+NotificationCenter.swift */ = {isa = PBXFileReference; lastKnownFileType = sourcecode.swift; path = "API+NotificationCenter.swift"; sourceTree = "<group>"; };
		75C57C122581C0700065741E /* ioreg.h */ = {isa = PBXFileReference; lastKnownFileType = sourcecode.c.h; path = ioreg.h; sourceTree = "<group>"; };
		75C57C132581C0700065741E /* ioreg.c */ = {isa = PBXFileReference; lastKnownFileType = sourcecode.c.c; path = ioreg.c; sourceTree = "<group>"; };
		75C8A15F2649E712001B69DA /* fig-0.0.2.vsix */ = {isa = PBXFileReference; lastKnownFileType = file; path = "fig-0.0.2.vsix"; sourceTree = "<group>"; };
		75CFDBDE24EDB2E900F00CAE /* Onboarding.swift */ = {isa = PBXFileReference; lastKnownFileType = sourcecode.swift; path = Onboarding.swift; sourceTree = "<group>"; };
		75D1ECB326EFE55A00BC8A04 /* AlacrittyIntegration.swift */ = {isa = PBXFileReference; lastKnownFileType = sourcecode.swift; path = AlacrittyIntegration.swift; sourceTree = "<group>"; };
		75D1ECBD26F15F4500BC8A04 /* TerminalIntegrationProvider.swift */ = {isa = PBXFileReference; lastKnownFileType = sourcecode.swift; path = TerminalIntegrationProvider.swift; sourceTree = "<group>"; };
		75D1ECBF26F1658300BC8A04 /* InstallationStatus.swift */ = {isa = PBXFileReference; lastKnownFileType = sourcecode.swift; path = InstallationStatus.swift; sourceTree = "<group>"; };
		75D53AA3276D2095006A52C1 /* fig-0.0.6.vsix */ = {isa = PBXFileReference; lastKnownFileType = file; path = "fig-0.0.6.vsix"; sourceTree = "<group>"; };
		75D9225527697A4600208A0C /* accessibility.html */ = {isa = PBXFileReference; lastKnownFileType = text.html; path = accessibility.html; sourceTree = "<group>"; };
		75DA86A225EDB05100722F1D /* Integrations.swift */ = {isa = PBXFileReference; lastKnownFileType = sourcecode.swift; path = Integrations.swift; sourceTree = "<group>"; };
		75DA86A425EEBD7400722F1D /* Alert.swift */ = {isa = PBXFileReference; lastKnownFileType = sourcecode.swift; path = Alert.swift; sourceTree = "<group>"; };
		75DA86A825EF145E00722F1D /* TmuxIntegration.swift */ = {isa = PBXFileReference; lastKnownFileType = sourcecode.swift; path = TmuxIntegration.swift; sourceTree = "<group>"; };
		75DAA5F1276D2BAD00F6CE37 /* permissions.mp4 */ = {isa = PBXFileReference; lastKnownFileType = file; path = permissions.mp4; sourceTree = "<group>"; };
		75E993F12515A6DD000BE6BE /* statusbar@2x.png */ = {isa = PBXFileReference; lastKnownFileType = image.png; path = "statusbar@2x.png"; sourceTree = "<group>"; };
		75E993F42517E226000BE6BE /* AXWindowServer.swift */ = {isa = PBXFileReference; lastKnownFileType = sourcecode.swift; path = AXWindowServer.swift; sourceTree = "<group>"; };
		75EB32FD272C89D100A544DB /* API+Icon.swift */ = {isa = PBXFileReference; lastKnownFileType = sourcecode.swift; path = "API+Icon.swift"; sourceTree = "<group>"; };
		75EB570A267AAE5B00F10C64 /* fig-iterm-integration.scpt */ = {isa = PBXFileReference; lastKnownFileType = file; path = "fig-iterm-integration.scpt"; sourceTree = "<group>"; };
		75EB592A258D98A7002915E7 /* BiMap.swift */ = {isa = PBXFileReference; lastKnownFileType = sourcecode.swift; path = BiMap.swift; sourceTree = "<group>"; };
		75EB592C258DD771002915E7 /* TTY.swift */ = {isa = PBXFileReference; lastKnownFileType = sourcecode.swift; path = TTY.swift; sourceTree = "<group>"; };
		75EDDC4D25D23773003AECC6 /* HyperIntegration.swift */ = {isa = PBXFileReference; lastKnownFileType = sourcecode.swift; path = HyperIntegration.swift; sourceTree = "<group>"; };
		75EDDC5025D24755003AECC6 /* hyper-integration.js */ = {isa = PBXFileReference; fileEncoding = 4; lastKnownFileType = sourcecode.javascript; path = "hyper-integration.js"; sourceTree = "<group>"; };
		75EDDC5A25D4BC53003AECC6 /* UnixSocketClient.swift */ = {isa = PBXFileReference; lastKnownFileType = sourcecode.swift; path = UnixSocketClient.swift; sourceTree = "<group>"; };
		75F7F951261FBDC30005E215 /* UnixSocketServer.swift */ = {isa = PBXFileReference; lastKnownFileType = sourcecode.swift; path = UnixSocketServer.swift; sourceTree = "<group>"; };
		75F7F953262007170005E215 /* IPC.swift */ = {isa = PBXFileReference; lastKnownFileType = sourcecode.swift; path = IPC.swift; sourceTree = "<group>"; };
		75FE3FFF2626A4BD00AC8414 /* Github.swift */ = {isa = PBXFileReference; lastKnownFileType = sourcecode.swift; path = Github.swift; sourceTree = "<group>"; };
		7A0A41DE2738731900080BCE /* FileSystemTests.swift */ = {isa = PBXFileReference; lastKnownFileType = sourcecode.swift; path = FileSystemTests.swift; sourceTree = "<group>"; };
		7A0A41E22738749200080BCE /* testable-file-to-read.txt */ = {isa = PBXFileReference; lastKnownFileType = text; path = "testable-file-to-read.txt"; sourceTree = "<group>"; };
		7A2C863F273951FE00AE5EB6 /* contents-of-this-folder */ = {isa = PBXFileReference; lastKnownFileType = folder; path = "contents-of-this-folder"; sourceTree = "<group>"; };
		7A9DB5652741A3E6008BD2AA /* DefaultsTest.swift */ = {isa = PBXFileReference; lastKnownFileType = sourcecode.swift; path = DefaultsTest.swift; sourceTree = "<group>"; };
		7AB6B6862740301500428F47 /* NSWorkspaceExtensionTests.swift */ = {isa = PBXFileReference; lastKnownFileType = sourcecode.swift; path = NSWorkspaceExtensionTests.swift; sourceTree = "<group>"; };
		7AC30EF7274573F700A4F7AB /* TelemetryTests.swift */ = {isa = PBXFileReference; lastKnownFileType = sourcecode.swift; path = TelemetryTests.swift; sourceTree = "<group>"; };
		7AF96D3E273DB3E30006A41B /* ConfigTests.swift */ = {isa = PBXFileReference; lastKnownFileType = sourcecode.swift; path = ConfigTests.swift; sourceTree = "<group>"; };
		AB3FB17A27636BF3009EFD9E /* KeypressProvider.swift */ = {isa = PBXFileReference; lastKnownFileType = sourcecode.swift; name = KeypressProvider.swift; path = fig/Autocompletion/KeypressProvider.swift; sourceTree = "<group>"; };
		"fig_callback-00000000000" /* fig_callback */ = {isa = PBXFileReference; explicitFileType = "compiled.mach-o.executable"; includeInIndex = 0; path = fig_callback; sourceTree = BUILT_PRODUCTS_DIR; };
		"fig_get_shell-0000000000" /* fig_get_shell */ = {isa = PBXFileReference; explicitFileType = "compiled.mach-o.executable"; includeInIndex = 0; path = fig_get_shell; sourceTree = BUILT_PRODUCTS_DIR; };
		"figcli-00000000000000000" /* figcli */ = {isa = PBXFileReference; explicitFileType = "compiled.mach-o.executable"; includeInIndex = 0; path = figcli; sourceTree = BUILT_PRODUCTS_DIR; };
		"figterm-0000000000000000" /* figterm */ = {isa = PBXFileReference; explicitFileType = "compiled.mach-o.executable"; includeInIndex = 0; path = figterm; sourceTree = BUILT_PRODUCTS_DIR; };
/* End PBXFileReference section */

/* Begin PBXFrameworksBuildPhase section */
		754316F126E08F5C00188887 /* Frameworks */ = {
			isa = PBXFrameworksBuildPhase;
			buildActionMask = 2147483647;
			files = (
			);
			runOnlyForDeploymentPostprocessing = 0;
		};
		7567594E244634AD006AA988 /* Frameworks */ = {
			isa = PBXFrameworksBuildPhase;
			buildActionMask = 2147483647;
			files = (
				7512A48B263252EF00CDE824 /* Sparkle in Frameworks */,
				75CFDBE224EDE31800F00CAE /* Sentry in Frameworks */,
				75915DFE27210A4C005A9909 /* FigAPIBindings in Frameworks */,
				755D0F512482D4920074AB5C /* HotKey in Frameworks */,
				75290AC626719157000F4255 /* SwiftProtobuf in Frameworks */,
				759113C12783A47900340B25 /* AXSwift in Frameworks */,
				756967FF2718E0300029F063 /* WebArchiver in Frameworks */,
				755950D4275EC6CC00B9FB5C /* Socket in Frameworks */,
			);
			runOnlyForDeploymentPostprocessing = 0;
		};
		75675963244634B2006AA988 /* Frameworks */ = {
			isa = PBXFrameworksBuildPhase;
			buildActionMask = 2147483647;
			files = (
			);
			runOnlyForDeploymentPostprocessing = 0;
		};
		7567596E244634B2006AA988 /* Frameworks */ = {
			isa = PBXFrameworksBuildPhase;
			buildActionMask = 2147483647;
			files = (
			);
			runOnlyForDeploymentPostprocessing = 0;
		};
/* End PBXFrameworksBuildPhase section */

/* Begin PBXGroup section */
		7518608F255CE49B0000A7C7 /* Icons */ = {
			isa = PBXGroup;
			children = (
				751DC66226EBF3B500697DFB /* cpu@2x.png */,
				752E68E52620F884009E9A7E /* android@2x.png */,
				75290A7C266B09CB000F4255 /* gear@2x.png */,
				7564AE6E265C9DCD0040BD4C /* discord@2x.png */,
				752E68EC2620F884009E9A7E /* apple@2x.png */,
				752E68E62620F884009E9A7E /* aws@2x.png */,
				752E68E02620F882009E9A7E /* azure@2x.png */,
				752E68E12620F883009E9A7E /* box@2x.png */,
				752E68E72620F884009E9A7E /* characters@2x.png */,
				752E68E42620F883009E9A7E /* firebase@2x.png */,
				752E68E82620F884009E9A7E /* gcloud@2x.png */,
				752E68EB2620F884009E9A7E /* github@2x.png */,
				752E68E22620F883009E9A7E /* gitlab@2x.png */,
				752E68E92620F884009E9A7E /* netlify@2x.png */,
				752E68E32620F883009E9A7E /* template@2x.png */,
				752E68EA2620F884009E9A7E /* vercel@2x.png */,
				752E68DA2620F868009E9A7E /* gradle@2x.png */,
				752E68DB2620F868009E9A7E /* slack@2x.png */,
				752E68DC2620F868009E9A7E /* yarn@2x.png */,
				75A4A29725C8D855002EFD6B /* commit@2x.png */,
				7573F1592602B4E000C833FA /* alert@2x.png */,
				7573F15A2602B4E000C833FA /* invite@2x.png */,
				75A4A29625C8D855002EFD6B /* git@2x.png */,
				75A4A29525C8D855002EFD6B /* node@2x.png */,
				759F988825BFF8B000EC3407 /* docker@2x.png */,
				759F988D25BFFAE500EC3407 /* heroku@2x.png */,
				759F988625BFF8B000EC3407 /* kubernetes@2x.png */,
				759F988525BFF8B000EC3407 /* npm@2x.png */,
				759F988725BFF8B000EC3407 /* twitter@2x.png */,
				759F987E25BFF0FE00EC3407 /* commandkey@2x.png */,
				759F987F25BFF0FE00EC3407 /* database@2x.png */,
				759F988025BFF0FE00EC3407 /* package@2x.png */,
				7518606A255B2A090000A7C7 /* asterisk@2x.png */,
				7518606C255B2A090000A7C7 /* carrot@2x.png */,
				7518606E255B2A0A0000A7C7 /* command@2x.png */,
				75186069255B2A090000A7C7 /* flag@2x.png */,
				7518606B255B2A090000A7C7 /* option@2x.png */,
				7518606D255B2A090000A7C7 /* string@2x.png */,
			);
			name = Icons;
			sourceTree = "<group>";
		};
		75290AB92671905D000F4255 /* iTerm */ = {
			isa = PBXGroup;
			children = (
				75EB570A267AAE5B00F10C64 /* fig-iterm-integration.scpt */,
				75290AB3267126EB000F4255 /* iTermIntegration.swift */,
				75290ACB2671AD1D000F4255 /* WebSocketFramer.swift */,
				75290ABA26719090000F4255 /* iterm.pb.swift */,
				75290ABB26719090000F4255 /* iterm.proto */,
				75290ABC26719090000F4255 /* README */,
			);
			path = iTerm;
			sourceTree = "<group>";
		};
		752A398725CD0FFB00B1AC40 /* VSCode */ = {
			isa = PBXGroup;
			children = (
				75D53AA3276D2095006A52C1 /* fig-0.0.6.vsix */,
				755D27C1272772280080B4B8 /* fig-0.0.5.vsix */,
				75543FCF268AC6E5003221DF /* fig-0.0.4.vsix */,
				75C8A15F2649E712001B69DA /* fig-0.0.2.vsix */,
				752A398525CD0FE800B1AC40 /* fig-0.0.1.vsix */,
				7520D7F0267D98790034FE2B /* fig-0.0.3.vsix */,
				752A398225CD024C00B1AC40 /* VSCodeIntegration.swift */,
			);
			path = VSCode;
			sourceTree = "<group>";
		};
		752A398825CD11F000B1AC40 /* System */ = {
			isa = PBXGroup;
			children = (
				7510F8BA24A9861E00E86F7C /* fig-Bridging-Header.h */,
				75AA24D825A7E8B000A51E9D /* lsof.h */,
				75AA24D925A7E8B000A51E9D /* lsof.m */,
				756127C1274380BF007F26EA /* pty.h */,
				756127C2274380BF007F26EA /* pty.c */,
				7577124525648DCD0011FF48 /* ps.h */,
				7577124625648DFB0011FF48 /* ps.c */,
				75C57C122581C0700065741E /* ioreg.h */,
				75C57C132581C0700065741E /* ioreg.c */,
				75809B0F24C2C66100BFFB3E /* WebView+Private.h */,
			);
			name = System;
			sourceTree = "<group>";
		};
		754316F526E08F5C00188887 /* InputMethod */ = {
			isa = PBXGroup;
			children = (
				754316F626E08F5C00188887 /* AppDelegate.swift */,
				7543170726E0901B00188887 /* FigIMKInputController.swift */,
				754316FA26E08F5D00188887 /* Assets.xcassets */,
				754316FF26E08F5D00188887 /* Main.storyboard */,
				7543170226E08F5D00188887 /* Info.plist */,
				7543170326E08F5D00188887 /* InputMethod.entitlements */,
				754316FC26E08F5D00188887 /* Preview Content */,
			);
			path = InputMethod;
			sourceTree = "<group>";
		};
		754316FC26E08F5D00188887 /* Preview Content */ = {
			isa = PBXGroup;
			children = (
				754316FD26E08F5D00188887 /* Preview Assets.xcassets */,
			);
			path = "Preview Content";
			sourceTree = "<group>";
		};
		7545657327715754002A59EA /* Tabby */ = {
			isa = PBXGroup;
			children = (
				7545657427715785002A59EA /* TabbyIntegration.swift */,
				7584EFC827A4D69400E17EC9 /* tabby-integration.js */,
			);
			path = Tabby;
			sourceTree = "<group>";
		};
		75675948244634AD006AA988 = {
			isa = PBXGroup;
			children = (
				AB3FB17A27636BF3009EFD9E /* KeypressProvider.swift */,
				75675953244634AD006AA988 /* fig */,
				75675969244634B2006AA988 /* figTests */,
				75675974244634B2006AA988 /* figUITests */,
				754316F526E08F5C00188887 /* InputMethod */,
				75675952244634AD006AA988 /* Products */,
				75CFF6432496B3BA00C6A6DE /* Frameworks */,
			);
			sourceTree = "<group>";
		};
		75675952244634AD006AA988 /* Products */ = {
			isa = PBXGroup;
			children = (
				75675951244634AD006AA988 /* fig.app */,
				75675966244634B2006AA988 /* figTests.xctest */,
				75675971244634B2006AA988 /* figUITests.xctest */,
				"figterm-0000000000000000" /* figterm */,
				"fig_callback-00000000000" /* fig_callback */,
				"fig_get_shell-0000000000" /* fig_get_shell */,
				"figcli-00000000000000000" /* figcli */,
				754316F426E08F5C00188887 /* FigInputMethod.app */,
			);
			name = Products;
			sourceTree = "<group>";
		};
		75675953244634AD006AA988 /* fig */ = {
			isa = PBXGroup;
			children = (
				75675954244634AD006AA988 /* AppDelegate.swift */,
				75E993F32515C8D3000BE6BE /* Autocompletion */,
				75B199332504190900F38EA8 /* Keycode.swift */,
				752D71CC25B8A6B200263527 /* Restarter.swift */,
				751C3BEB24B6910800B5C7FD /* Remote.swift */,
				751C3BED24B6915000B5C7FD /* Defaults.swift */,
				7546F5B2271660BA0077359F /* Constants.swift */,
				7568203026003BDF0006FE78 /* Settings.swift */,
				75E993F12515A6DD000BE6BE /* statusbar@2x.png */,
				755D0DE1247EFAE10074AB5C /* Logging.swift */,
				75809B0D24BFA64D00BFFB3E /* TelemetryService.swift */,
				75C0EBD2253E336E001964DE /* TerminalUsageTelemetry.swift */,
				75A4521325AD367E00107D2C /* Feedback.swift */,
				75AEF2E325C3C34A00D78431 /* Diagnostic.swift */,
				75DA86A425EEBD7400722F1D /* Alert.swift */,
				75FE3FFF2626A4BD00AC8414 /* Github.swift */,
				7520D8112682AEB00034FE2B /* Throttler.swift */,
				755FC553268D09DE00966027 /* UpdateService.swift */,
				750CF21726A1055F0094D76A /* Config.swift */,
				756FE630278F59070017EC99 /* MissionControl.swift */,
				756FE62A278E0B4D0017EC99 /* macOS */,
				75696830271F70800029F063 /* Local IPC */,
				7575D44B26D5C4DD00D0C8D7 /* API */,
				75D1ECBC26F15F0E00BC8A04 /* Integrations */,
				7571778126F91BD60071AE10 /* AppleTerminal */,
				75A0A71726F1A786008FAD70 /* Kitty */,
				75D1ECB226EFE53F00BC8A04 /* Alacritty */,
				75290AB92671905D000F4255 /* iTerm */,
				75EDDC4F25D2473C003AECC6 /* Hyper */,
				752A398725CD0FFB00B1AC40 /* VSCode */,
				7545657327715754002A59EA /* Tabby */,
				75B1992A25019FDE00F38EA8 /* Companion Window */,
				75B1992B25019FFE00F38EA8 /* Window Management */,
				75B1992E2501A12C00F38EA8 /* Shell */,
				75B1992F2501A17100F38EA8 /* Onboarding */,
				75B1992C2501A02B00F38EA8 /* Bridging */,
				757CA88B248B08D7002A64A8 /* local */,
				75B199302501A1A200F38EA8 /* Legacy */,
				75675958244634B2006AA988 /* Assets.xcassets */,
				7518608F255CE49B0000A7C7 /* Icons */,
				7567595D244634B2006AA988 /* Main.storyboard */,
				75675960244634B2006AA988 /* Info.plist */,
				75675961244634B2006AA988 /* fig.entitlements */,
				7573F161260BEF7F00C833FA /* figRelease.entitlements */,
				7567595A244634B2006AA988 /* Preview Content */,
				752A398825CD11F000B1AC40 /* System */,
			);
			path = fig;
			sourceTree = "<group>";
		};
		7567595A244634B2006AA988 /* Preview Content */ = {
			isa = PBXGroup;
			children = (
				7567595B244634B2006AA988 /* Preview Assets.xcassets */,
			);
			path = "Preview Content";
			sourceTree = "<group>";
		};
		75675969244634B2006AA988 /* figTests */ = {
			isa = PBXGroup;
			children = (
				7A0A41E02738737400080BCE /* fixtures */,
				7A0A41DE2738731900080BCE /* FileSystemTests.swift */,
				7567596A244634B2006AA988 /* figTests.swift */,
				7567596C244634B2006AA988 /* Info.plist */,
				7AF96D3E273DB3E30006A41B /* ConfigTests.swift */,
				7AB6B6862740301500428F47 /* NSWorkspaceExtensionTests.swift */,
				7A9DB5652741A3E6008BD2AA /* DefaultsTest.swift */,
				7AC30EF7274573F700A4F7AB /* TelemetryTests.swift */,
				75ACFE7D27556BC1003C22EE /* TerminalSessionLinkingTests.swift */,
			);
			path = figTests;
			sourceTree = "<group>";
		};
		75675974244634B2006AA988 /* figUITests */ = {
			isa = PBXGroup;
			children = (
				75675975244634B2006AA988 /* figUITests.swift */,
				75675977244634B2006AA988 /* Info.plist */,
			);
			path = figUITests;
			sourceTree = "<group>";
		};
		75696830271F70800029F063 /* Local IPC */ = {
			isa = PBXGroup;
			children = (
				75ACFE832755B958003C22EE /* IPC+Notifications.swift */,
			);
			path = "Local IPC";
			sourceTree = "<group>";
		};
		756FE62A278E0B4D0017EC99 /* macOS */ = {
			isa = PBXGroup;
			children = (
				7573F15F260BC70F00C833FA /* LoginItems.swift */,
				75AEF2E925C4C34D00D78431 /* SecureKeyboardInput.swift */,
				759F987B25BF903900EC3407 /* Accessibility.swift */,
				75738F1D26DDAB760086D972 /* InputMethod.swift */,
				756FE62D278E0B9A0017EC99 /* LaunchAgent.swift */,
			);
			path = macOS;
			sourceTree = "<group>";
		};
		7571778126F91BD60071AE10 /* AppleTerminal */ = {
			isa = PBXGroup;
			children = (
				7571778226F91BF50071AE10 /* AppleTerminalIntegration.swift */,
			);
			path = AppleTerminal;
			sourceTree = "<group>";
		};
		7575D44B26D5C4DD00D0C8D7 /* API */ = {
			isa = PBXGroup;
			children = (
				7575D44E26D5D35000D0C8D7 /* API.swift */,
				75915DFF2722044D005A9909 /* API.js */,
				75B850E42703D8FF00891A78 /* API+Extensions.swift */,
				75BF28A7270E9B9200E7C914 /* API+Constants.swift */,
				75B4283526FABAAC003C9DE5 /* FileSystem.swift */,
				75C16D4726FD1EB400C83296 /* API+NotificationCenter.swift */,
				756968022719450A0029F063 /* API+App.swift */,
				75EB32FD272C89D100A544DB /* API+Icon.swift */,
				750BA10B2733590A00705E63 /* API+IPC.swift */,
			);
			path = API;
			sourceTree = "<group>";
		};
		757CA88B248B08D7002A64A8 /* local */ = {
			isa = PBXGroup;
			children = (
				755EC8CE266997A600CBEF57 /* settings */,
				757CA89E248D628E002A64A8 /* sidebar.html */,
				757CA89C248C1F50002A64A8 /* demo4onboarding.mp4 */,
				757CA898248C10AD002A64A8 /* fonts */,
				757CA896248C108D002A64A8 /* css */,
				757CA890248B2798002A64A8 /* cli.html */,
				757CA892248B28E3002A64A8 /* landing.html */,
				7571775826F3E4CA0071AE10 /* settings.html */,
				757CA894248B291E002A64A8 /* permissions.html */,
				75DAA5F1276D2BAD00F6CE37 /* permissions.mp4 */,
				75D9225527697A4600208A0C /* accessibility.html */,
				752D71C425AE9B7200263527 /* ssh.html */,
				75B0A07D25BB746600FCD89A /* debugger.html */,
				75B0A08D25BBC9B800FCD89A /* privacy.html */,
				75B0A07F25BB74C700FCD89A /* fig-context-indicator.png */,
				75B0A08325BB759E00FCD89A /* trimmed-debugger.mp4 */,
				75B0A08525BB94DE00FCD89A /* debugger-only.mp4 */,
				75A4A29D25C91471002EFD6B /* debugger-2-trimmed.mp4 */,
				757CA89A248C18F0002A64A8 /* done.html */,
				757CA88E248B0D31002A64A8 /* cli.png */,
				752D71C625AECB4B00263527 /* ssh.mp4 */,
				75B0A08B25BBC7A300FCD89A /* autoc.mp4 */,
				757CA88524876042002A64A8 /* error.html */,
				75C0711C244AC3B2002DF69F /* index.html */,
				752C0BDF247A27790077E415 /* editor.html */,
				752C0BE1247A33F10077E415 /* viewer.html */,
				752C0BE3247B44C50077E415 /* finder.html */,
				752C0BE5247C25280077E415 /* display.html */,
				755D0DE3247F038B0074AB5C /* logs.html */,
				757CA889248AD58C002A64A8 /* onboarding.html */,
				75B1993525042B2C00F38EA8 /* autocomplete.html */,
				754D31B425759D900020CED4 /* tutorial.html */,
			);
			name = local;
			sourceTree = "<group>";
		};
		75A0A71726F1A786008FAD70 /* Kitty */ = {
			isa = PBXGroup;
			children = (
				75A0A71826F1A79A008FAD70 /* KittyIntegration.swift */,
				75A0A71A26F1A7CE008FAD70 /* kitty-integration.py */,
			);
			path = Kitty;
			sourceTree = "<group>";
		};
		75AC55312522C8EB0069635E /* upgrade */ = {
			isa = PBXGroup;
			children = (
				75AC55322522C8EB0069635E /* 1.0.20.sh */,
			);
			name = upgrade;
			path = ../upgrade;
			sourceTree = "<group>";
		};
		75B1992A25019FDE00F38EA8 /* Companion Window */ = {
			isa = PBXGroup;
			children = (
				756759D324498CA0006AA988 /* WebViewController.swift */,
				75C0711F244BB441002DF69F /* CompanionViewController.swift */,
				75C07123244BE45A002DF69F /* CompanionWindow.swift */,
				756968002718FF600029F063 /* WebArchive.swift */,
			);
			path = "Companion Window";
			sourceTree = "<group>";
		};
		75B1992B25019FFE00F38EA8 /* Window Management */ = {
			isa = PBXGroup;
			children = (
				757AF4C726BC73FA00349764 /* WindowPositioning.swift */,
				7510F8BE24A99A4B00E86F7C /* WindowService.swift */,
				75ACFE852755BEBE003C22EE /* WindowMetadataService.swift */,
				75E993F42517E226000BE6BE /* AXWindowServer.swift */,
				75AEF2ED25C5062E00D78431 /* WindowObserver.swift */,
				7510F8C024A9B32D00E86F7C /* WindowManager.swift */,
				7510F8B924A9701000E86F7C /* Private.h */,
				7510F8BB24A9861E00E86F7C /* PrivateWindow.h */,
				7510F8BC24A9861E00E86F7C /* PrivateWindow.m */,
			);
			path = "Window Management";
			sourceTree = "<group>";
		};
		75B1992C2501A02B00F38EA8 /* Bridging */ = {
			isa = PBXGroup;
			children = (
				75C07121244BB65D002DF69F /* ShellBridge.swift */,
				754569FB272A05C200C7588F /* CommandHandlers.swift */,
				755D27B9272242690080B4B8 /* FigTerm.swift */,
				75B199312501A3DA00F38EA8 /* KeyboardLayout.swift */,
				751F7588246D090100E083C8 /* WebBridge.swift */,
				75F7F953262007170005E215 /* IPC.swift */,
				75F7F951261FBDC30005E215 /* UnixSocketServer.swift */,
				75ACFE7B274C3424003C22EE /* Utilities.swift */,
				75ACFE7F27556D7A003C22EE /* TerminalSessionLinkingService.swift */,
			);
			path = Bridging;
			sourceTree = "<group>";
		};
		75B1992E2501A12C00F38EA8 /* Shell */ = {
			isa = PBXGroup;
			children = (
				757712482564D9490011FF48 /* ProcessStatus.swift */,
				75ACFE79274442C7003C22EE /* PTYProcess.swift */,
				7583A12D273CF261001DF86B /* PathHelper.swift */,
				7587B4D724F97F9E00E355E4 /* ShellHooksManager.swift */,
				75B7931924BB897F0073AAC6 /* PseudoTerminalService.swift */,
				756759962446C44C006AA988 /* String+Shell.swift */,
				75EB592A258D98A7002915E7 /* BiMap.swift */,
				75EB592C258DD771002915E7 /* TTY.swift */,
				75A4521925AE2E6A00107D2C /* CommandIntegration.swift */,
				75AEF2E525C3DEAF00D78431 /* DockerIntegration.swift */,
				75EDDC5A25D4BC53003AECC6 /* UnixSocketClient.swift */,
				75DA86A825EF145E00722F1D /* TmuxIntegration.swift */,
				75A4520F25A839F500107D2C /* remote_cwd.sh */,
			);
			path = Shell;
			sourceTree = "<group>";
		};
		75B1992F2501A17100F38EA8 /* Onboarding */ = {
			isa = PBXGroup;
			children = (
				757CA887248AD067002A64A8 /* WebViewWindow.swift */,
				75CFDBDE24EDB2E900F00CAE /* Onboarding.swift */,
			);
			path = Onboarding;
			sourceTree = "<group>";
		};
		75B199302501A1A200F38EA8 /* Legacy */ = {
			isa = PBXGroup;
			children = (
				757CA86624859461002A64A8 /* AppMover.swift */,
			);
			path = Legacy;
			sourceTree = "<group>";
		};
		75CFF6432496B3BA00C6A6DE /* Frameworks */ = {
			isa = PBXGroup;
			children = (
				751C42F72783EC1100A8E078 /* Carbon.framework */,
				7569680F271E556B0029F063 /* swift-api-bindings */,
				75AC55312522C8EB0069635E /* upgrade */,
			);
			name = Frameworks;
			sourceTree = "<group>";
		};
		75D1ECB226EFE53F00BC8A04 /* Alacritty */ = {
			isa = PBXGroup;
			children = (
				75D1ECB326EFE55A00BC8A04 /* AlacrittyIntegration.swift */,
			);
			path = Alacritty;
			sourceTree = "<group>";
		};
		75D1ECBC26F15F0E00BC8A04 /* Integrations */ = {
			isa = PBXGroup;
			children = (
				75DA86A225EDB05100722F1D /* Integrations.swift */,
				75D1ECBF26F1658300BC8A04 /* InstallationStatus.swift */,
				75D1ECBD26F15F4500BC8A04 /* TerminalIntegrationProvider.swift */,
				75A0A71C26F27E3D008FAD70 /* SemanticVersion.swift */,
			);
			path = Integrations;
			sourceTree = "<group>";
		};
		75E993F32515C8D3000BE6BE /* Autocompletion */ = {
			isa = PBXGroup;
			children = (
				1A63312025A4BE6D00CEA06A /* Keystroke.swift */,
				75A4A29F25CA0D46002EFD6B /* Autocomplete.swift */,
			);
			path = Autocompletion;
			sourceTree = "<group>";
		};
		75EDDC4F25D2473C003AECC6 /* Hyper */ = {
			isa = PBXGroup;
			children = (
				75EDDC4D25D23773003AECC6 /* HyperIntegration.swift */,
				75EDDC5025D24755003AECC6 /* hyper-integration.js */,
			);
			path = Hyper;
			sourceTree = "<group>";
		};
		7A0A41E02738737400080BCE /* fixtures */ = {
			isa = PBXGroup;
			children = (
				7A0A41E12738740700080BCE /* FileSystem */,
			);
			path = fixtures;
			sourceTree = "<group>";
		};
		7A0A41E12738740700080BCE /* FileSystem */ = {
			isa = PBXGroup;
			children = (
				7A2C863F273951FE00AE5EB6 /* contents-of-this-folder */,
				7A0A41E22738749200080BCE /* testable-file-to-read.txt */,
			);
			path = FileSystem;
			sourceTree = "<group>";
		};
/* End PBXGroup section */

/* Begin PBXLegacyTarget section */
		754569F52729FF2600C7588F /* cli */ = {
			isa = PBXLegacyTarget;
			buildArgumentsString = "$(ACTION)";
			buildConfigurationList = 754569F82729FF2600C7588F /* Build configuration list for PBXLegacyTarget "cli" */;
			buildPhases = (
			);
			buildToolPath = /usr/bin/make;
			buildWorkingDirectory = ./figcli;
			dependencies = (
			);
			name = cli;
			passBuildSettingsInEnvironment = 1;
			productName = cli;
		};
		757A85BA270E31160017996A /* figterm */ = {
			isa = PBXLegacyTarget;
			buildArgumentsString = "$(ACTION)";
			buildConfigurationList = 757A85BB270E31160017996A /* Build configuration list for PBXLegacyTarget "figterm" */;
			buildPhases = (
			);
			buildToolPath = /usr/bin/make;
			buildWorkingDirectory = ./figterm;
			dependencies = (
			);
			name = figterm;
			passBuildSettingsInEnvironment = 1;
			productName = figterm;
		};
/* End PBXLegacyTarget section */

/* Begin PBXNativeTarget section */
		754316F326E08F5C00188887 /* FigInputMethod */ = {
			isa = PBXNativeTarget;
			buildConfigurationList = 7543170626E08F5D00188887 /* Build configuration list for PBXNativeTarget "FigInputMethod" */;
			buildPhases = (
				754316F026E08F5C00188887 /* Sources */,
				754316F126E08F5C00188887 /* Frameworks */,
				754316F226E08F5C00188887 /* Resources */,
				7543170926E0904C00188887 /* Install Input Method */,
			);
			buildRules = (
			);
			dependencies = (
			);
			name = FigInputMethod;
			productName = InputMethod;
			productReference = 754316F426E08F5C00188887 /* FigInputMethod.app */;
			productType = "com.apple.product-type.application";
		};
		75675950244634AD006AA988 /* fig */ = {
			isa = PBXNativeTarget;
			buildConfigurationList = 7567597A244634B2006AA988 /* Build configuration list for PBXNativeTarget "fig" */;
			buildPhases = (
				7567594D244634AD006AA988 /* Sources */,
				7567594E244634AD006AA988 /* Frameworks */,
				7567594F244634AD006AA988 /* Resources */,
				758AEB6324CE8B2F00A15EAF /* Embed Command Line Tool */,
				75AA9FAA256D9D6C00CEFAC8 /* Upload dsym files to Sentry */,
				759E4BFD268F9BCC00CC1565 /* Change permissions to make Applescript read-only */,
				7571775626F3B8910071AE10 /* Embed Input Method */,
				75FD16E727150DC400056A39 /* Package config folder */,
				757A85C0270E37A90017996A /* Embed figterm & helpers */,
				7581E6082769C4AE00CFD39A /* Lint Swift files */,
			);
			buildRules = (
			);
			dependencies = (
				754569FA2729FFE300C7588F /* PBXTargetDependency */,
				7546F5B127164A1B0077359F /* PBXTargetDependency */,
				757A85BF270E37380017996A /* PBXTargetDependency */,
			);
			name = fig;
			packageProductDependencies = (
				755D0F502482D4920074AB5C /* HotKey */,
				75CFDBE124EDE31800F00CAE /* Sentry */,
				7512A48A263252EF00CDE824 /* Sparkle */,
				75290AC526719157000F4255 /* SwiftProtobuf */,
				756967FE2718E0300029F063 /* WebArchiver */,
				75915DFD27210A4C005A9909 /* FigAPIBindings */,
				755950D3275EC6CC00B9FB5C /* Socket */,
				759113C02783A47900340B25 /* AXSwift */,
			);
			productName = fig;
			productReference = 75675951244634AD006AA988 /* fig.app */;
			productType = "com.apple.product-type.application";
		};
		75675965244634B2006AA988 /* figTests */ = {
			isa = PBXNativeTarget;
			buildConfigurationList = 7567597D244634B2006AA988 /* Build configuration list for PBXNativeTarget "figTests" */;
			buildPhases = (
				75675962244634B2006AA988 /* Sources */,
				75675963244634B2006AA988 /* Frameworks */,
				75675964244634B2006AA988 /* Resources */,
			);
			buildRules = (
			);
			dependencies = (
				75675968244634B2006AA988 /* PBXTargetDependency */,
			);
			name = figTests;
			productName = figTests;
			productReference = 75675966244634B2006AA988 /* figTests.xctest */;
			productType = "com.apple.product-type.bundle.unit-test";
		};
		75675970244634B2006AA988 /* figUITests */ = {
			isa = PBXNativeTarget;
			buildConfigurationList = 75675980244634B2006AA988 /* Build configuration list for PBXNativeTarget "figUITests" */;
			buildPhases = (
				7567596D244634B2006AA988 /* Sources */,
				7567596E244634B2006AA988 /* Frameworks */,
				7567596F244634B2006AA988 /* Resources */,
			);
			buildRules = (
			);
			dependencies = (
				75675973244634B2006AA988 /* PBXTargetDependency */,
			);
			name = figUITests;
			productName = figUITests;
			productReference = 75675971244634B2006AA988 /* figUITests.xctest */;
			productType = "com.apple.product-type.bundle.ui-testing";
		};
/* End PBXNativeTarget section */

/* Begin PBXProject section */
		75675949244634AD006AA988 /* Project object */ = {
			isa = PBXProject;
			attributes = {
				LastSwiftUpdateCheck = 1250;
				LastUpgradeCheck = 1250;
				ORGANIZATIONNAME = "Matt Schrage";
				TargetAttributes = {
					754316F326E08F5C00188887 = {
						CreatedOnToolsVersion = 12.5.1;
					};
					754569F52729FF2600C7588F = {
						CreatedOnToolsVersion = 12.5.1;
					};
					75675950244634AD006AA988 = {
						CreatedOnToolsVersion = 11.3.1;
						LastSwiftMigration = 1130;
					};
					75675965244634B2006AA988 = {
						CreatedOnToolsVersion = 11.3.1;
						TestTargetID = 75675950244634AD006AA988;
					};
					75675970244634B2006AA988 = {
						CreatedOnToolsVersion = 11.3.1;
						TestTargetID = 75675950244634AD006AA988;
					};
					757A85BA270E31160017996A = {
						CreatedOnToolsVersion = 12.5.1;
					};
				};
			};
			buildConfigurationList = 7567594C244634AD006AA988 /* Build configuration list for PBXProject "fig" */;
			compatibilityVersion = "Xcode 9.3";
			developmentRegion = en;
			hasScannedForEncodings = 0;
			knownRegions = (
				en,
				Base,
			);
			mainGroup = 75675948244634AD006AA988;
			packageReferences = (
				755D0F4F2482D4910074AB5C /* XCRemoteSwiftPackageReference "HotKey" */,
				75CFDBE024EDE31800F00CAE /* XCRemoteSwiftPackageReference "sentry-cocoa" */,
				7512A489263252EF00CDE824 /* XCRemoteSwiftPackageReference "Sparkle" */,
				75290AC426719156000F4255 /* XCRemoteSwiftPackageReference "swift-protobuf" */,
				756967FD2718E0300029F063 /* XCRemoteSwiftPackageReference "WebArchiver" */,
				755950D2275EC6CC00B9FB5C /* XCRemoteSwiftPackageReference "BlueSocket" */,
				759113BF2783A47900340B25 /* XCRemoteSwiftPackageReference "AXSwift" */,
			);
			productRefGroup = 75675952244634AD006AA988 /* Products */;
			projectDirPath = "";
			projectRoot = "";
			targets = (
				75675950244634AD006AA988 /* fig */,
				75675965244634B2006AA988 /* figTests */,
				75675970244634B2006AA988 /* figUITests */,
				754316F326E08F5C00188887 /* FigInputMethod */,
				757A85BA270E31160017996A /* figterm */,
				754569F52729FF2600C7588F /* cli */,
			);
		};
/* End PBXProject section */

/* Begin PBXResourcesBuildPhase section */
		754316F226E08F5C00188887 /* Resources */ = {
			isa = PBXResourcesBuildPhase;
			buildActionMask = 2147483647;
			files = (
				7543170126E08F5D00188887 /* Main.storyboard in Resources */,
				754316FE26E08F5D00188887 /* Preview Assets.xcassets in Resources */,
				754316FB26E08F5D00188887 /* Assets.xcassets in Resources */,
			);
			runOnlyForDeploymentPostprocessing = 0;
		};
		7567594F244634AD006AA988 /* Resources */ = {
			isa = PBXResourcesBuildPhase;
			buildActionMask = 2147483647;
			files = (
				75DF864A26F31756003F32A5 /* cpu@2x.png in Resources */,
				75290A7D266B09CB000F4255 /* gear@2x.png in Resources */,
				752E68DF2620F868009E9A7E /* yarn@2x.png in Resources */,
				75D9225627697A4600208A0C /* accessibility.html in Resources */,
				75A4521025A83E5600107D2C /* remote_cwd.sh in Resources */,
				75543FD0268AC6E5003221DF /* fig-0.0.4.vsix in Resources */,
				759F988225BFF0FF00EC3407 /* commandkey@2x.png in Resources */,
				752E68F12620F885009E9A7E /* firebase@2x.png in Resources */,
				75A4A29825C8D855002EFD6B /* node@2x.png in Resources */,
				752E68F82620F885009E9A7E /* github@2x.png in Resources */,
				75EDDC5125D24755003AECC6 /* hyper-integration.js in Resources */,
				759F988325BFF0FF00EC3407 /* database@2x.png in Resources */,
				7520D7F1267D98790034FE2B /* fig-0.0.3.vsix in Resources */,
				755EC8CF266997A700CBEF57 /* settings in Resources */,
				75B0A08025BB74C700FCD89A /* fig-context-indicator.png in Resources */,
				752E68F02620F885009E9A7E /* template@2x.png in Resources */,
				752E68EF2620F885009E9A7E /* gitlab@2x.png in Resources */,
				7571775926F3E4CA0071AE10 /* settings.html in Resources */,
				759F988925BFF8B000EC3407 /* npm@2x.png in Resources */,
				752E68F32620F885009E9A7E /* aws@2x.png in Resources */,
				759F988A25BFF8B000EC3407 /* kubernetes@2x.png in Resources */,
				752E68DE2620F868009E9A7E /* slack@2x.png in Resources */,
				759F988B25BFF8B000EC3407 /* twitter@2x.png in Resources */,
				75186073255B2A0A0000A7C7 /* string@2x.png in Resources */,
				757CA88624876043002A64A8 /* error.html in Resources */,
				752E68DD2620F868009E9A7E /* gradle@2x.png in Resources */,
				75A0A71B26F1A7CE008FAD70 /* kitty-integration.py in Resources */,
				75A4A29E25C91471002EFD6B /* debugger-2-trimmed.mp4 in Resources */,
				75290ABF26719090000F4255 /* README in Resources */,
				757CA88F248B0D31002A64A8 /* cli.png in Resources */,
				752C0BE4247B44C60077E415 /* finder.html in Resources */,
				752E68F22620F885009E9A7E /* android@2x.png in Resources */,
				75B0A08C25BBC7A300FCD89A /* autoc.mp4 in Resources */,
				759F988425BFF0FF00EC3407 /* package@2x.png in Resources */,
				755D27C2272772280080B4B8 /* fig-0.0.5.vsix in Resources */,
				75A4A29925C8D855002EFD6B /* git@2x.png in Resources */,
				757CA897248C108E002A64A8 /* css in Resources */,
				75C0711D244AC3B2002DF69F /* index.html in Resources */,
				757CA895248B291E002A64A8 /* permissions.html in Resources */,
				754D31B525759D900020CED4 /* tutorial.html in Resources */,
				752D71C725AECB4B00263527 /* ssh.mp4 in Resources */,
				7573F15C2602B4E000C833FA /* invite@2x.png in Resources */,
				75EB570B267AAE5B00F10C64 /* fig-iterm-integration.scpt in Resources */,
				7564AE6F265C9DCE0040BD4C /* discord@2x.png in Resources */,
				757CA88A248AD58C002A64A8 /* onboarding.html in Resources */,
				752E68F72620F885009E9A7E /* vercel@2x.png in Resources */,
				757CA89B248C18F1002A64A8 /* done.html in Resources */,
				752E68EE2620F885009E9A7E /* box@2x.png in Resources */,
				75DAA5F2276D2BAD00F6CE37 /* permissions.mp4 in Resources */,
				757CA899248C10AD002A64A8 /* fonts in Resources */,
				757CA893248B28E3002A64A8 /* landing.html in Resources */,
				752E68F42620F885009E9A7E /* characters@2x.png in Resources */,
				75B0A08625BB94DF00FCD89A /* debugger-only.mp4 in Resources */,
				752E68F62620F885009E9A7E /* netlify@2x.png in Resources */,
				7573F15B2602B4E000C833FA /* alert@2x.png in Resources */,
				755D0DE4247F038B0074AB5C /* logs.html in Resources */,
				752E68F52620F885009E9A7E /* gcloud@2x.png in Resources */,
				752E68F92620F885009E9A7E /* apple@2x.png in Resources */,
				75A4A29A25C8D855002EFD6B /* commit@2x.png in Resources */,
				752D71C525AE9B7200263527 /* ssh.html in Resources */,
				757CA89D248C1F50002A64A8 /* demo4onboarding.mp4 in Resources */,
				75C8A1602649E712001B69DA /* fig-0.0.2.vsix in Resources */,
				7567595F244634B2006AA988 /* Main.storyboard in Resources */,
				7584EFC927A4D69400E17EC9 /* tabby-integration.js in Resources */,
				752A398625CD0FE800B1AC40 /* fig-0.0.1.vsix in Resources */,
				75B0A07E25BB746600FCD89A /* debugger.html in Resources */,
				75186070255B2A0A0000A7C7 /* asterisk@2x.png in Resources */,
				75B1993625042B2C00F38EA8 /* autocomplete.html in Resources */,
				7518606F255B2A0A0000A7C7 /* flag@2x.png in Resources */,
				75E993F22515A6DD000BE6BE /* statusbar@2x.png in Resources */,
				752C0BE2247A33F20077E415 /* viewer.html in Resources */,
				75915E002722044D005A9909 /* API.js in Resources */,
				752C0BE6247C25290077E415 /* display.html in Resources */,
				75B0A08E25BBC9B800FCD89A /* privacy.html in Resources */,
				75B0A08425BB759E00FCD89A /* trimmed-debugger.mp4 in Resources */,
				75186072255B2A0A0000A7C7 /* carrot@2x.png in Resources */,
				752E68ED2620F885009E9A7E /* azure@2x.png in Resources */,
				75186074255B2A0A0000A7C7 /* command@2x.png in Resources */,
				75D53AA4276D2095006A52C1 /* fig-0.0.6.vsix in Resources */,
				75186071255B2A0A0000A7C7 /* option@2x.png in Resources */,
				752C0BE0247A27790077E415 /* editor.html in Resources */,
				759F988C25BFF8B000EC3407 /* docker@2x.png in Resources */,
				757CA891248B2799002A64A8 /* cli.html in Resources */,
				7567595C244634B2006AA988 /* Preview Assets.xcassets in Resources */,
				75675959244634B2006AA988 /* Assets.xcassets in Resources */,
				757CA89F248D628F002A64A8 /* sidebar.html in Resources */,
				759F988E25BFFAE500EC3407 /* heroku@2x.png in Resources */,
			);
			runOnlyForDeploymentPostprocessing = 0;
		};
		75675964244634B2006AA988 /* Resources */ = {
			isa = PBXResourcesBuildPhase;
			buildActionMask = 2147483647;
			files = (
				7A2C8636273949BE00AE5EB6 /* testable-file-to-read.txt in Resources */,
				7A2C8640273951FE00AE5EB6 /* contents-of-this-folder in Resources */,
			);
			runOnlyForDeploymentPostprocessing = 0;
		};
		7567596F244634B2006AA988 /* Resources */ = {
			isa = PBXResourcesBuildPhase;
			buildActionMask = 2147483647;
			files = (
			);
			runOnlyForDeploymentPostprocessing = 0;
		};
/* End PBXResourcesBuildPhase section */

/* Begin PBXShellScriptBuildPhase section */
		7543170926E0904C00188887 /* Install Input Method */ = {
			isa = PBXShellScriptBuildPhase;
			buildActionMask = 2147483647;
			files = (
			);
			inputFileListPaths = (
			);
			inputPaths = (
			);
			name = "Install Input Method";
			outputFileListPaths = (
			);
			outputPaths = (
			);
			runOnlyForDeploymentPostprocessing = 0;
			shellPath = /bin/sh;
			shellScript = "echo \"Moving Input Method Kit app to Input Methods directory.\"\n# killall $EXECUTABLE_NAME\n# cp -R \"$BUILT_PRODUCTS_DIR/$FULL_PRODUCT_NAME\" \"$HOME/Library/Input Methods\"\n";
		};
		7581E6082769C4AE00CFD39A /* Lint Swift files */ = {
			isa = PBXShellScriptBuildPhase;
			buildActionMask = 2147483647;
			files = (
			);
			inputFileListPaths = (
			);
			inputPaths = (
			);
			name = "Lint Swift files";
			outputFileListPaths = (
			);
			outputPaths = (
			);
			runOnlyForDeploymentPostprocessing = 0;
			shellPath = /bin/sh;
			shellScript = "export PATH=/opt/homebrew/bin:$PATH\nif which swiftlint >/dev/null; then\n  # only lint swift files that are staged (excluding generated protobufs)\n  git diff --cached --name-only | grep \"\\.swift\" | grep -v \".pb\" | while read filename; do\n      swiftlint lint --config .swiftlint.yml --path \"$filename\";\n  done\nelse\n  echo \"warning: SwiftLint not installed, download from https://github.com/realm/SwiftLint\"\nfi\n";
		};
		759E4BFD268F9BCC00CC1565 /* Change permissions to make Applescript read-only */ = {
			isa = PBXShellScriptBuildPhase;
			alwaysOutOfDate = 1;
			buildActionMask = 2147483647;
			files = (
			);
			inputFileListPaths = (
			);
			inputPaths = (
			);
			name = "Change permissions to make Applescript read-only";
			outputFileListPaths = (
			);
			outputPaths = (
			);
			runOnlyForDeploymentPostprocessing = 0;
			shellPath = /bin/sh;
			shellScript = "# prevent AppleScript from self-modifying after codesigning\nchmod a-w \"${BUILT_PRODUCTS_DIR}/${PRODUCT_NAME}.app/Contents/Resources/fig-iterm-integration.scpt\"\n";
		};
		75AA9FAA256D9D6C00CEFAC8 /* Upload dsym files to Sentry */ = {
			isa = PBXShellScriptBuildPhase;
			buildActionMask = 2147483647;
			files = (
			);
			inputFileListPaths = (
			);
			inputPaths = (
				"${DWARF_DSYM_FOLDER_PATH}/${DWARF_DSYM_FILE_NAME}/Contents/Resources/DWARF/${TARGET_NAME}",
			);
			name = "Upload dsym files to Sentry";
			outputFileListPaths = (
			);
			outputPaths = (
			);
			runOnlyForDeploymentPostprocessing = 0;
			shellPath = /bin/sh;
			shellScript = "if which sentry-cli >/dev/null; then\nexport SENTRY_ORG=withfig\nexport SENTRY_PROJECT=macos-app\nexport SENTRY_AUTH_TOKEN=39d2f0e340074f82aaa662967bef1de1b17ae67f7b204bfdb61d9005f4f6bf4b\nERROR=$(sentry-cli upload-dif \"$DWARF_DSYM_FOLDER_PATH\" 2>&1 >/dev/null)\nif [ ! $? -eq 0 ]; then\necho \"warning: sentry-cli - $ERROR\"\nfi\nelse\necho \"warning: sentry-cli not installed, download from https://github.com/getsentry/sentry-cli/releases\"\nfi\n";
		};
		75FD16E727150DC400056A39 /* Package config folder */ = {
			isa = PBXShellScriptBuildPhase;
			alwaysOutOfDate = 1;
			buildActionMask = 12;
			files = (
			);
			inputFileListPaths = (
			);
			inputPaths = (
			);
			name = "Package config folder";
			outputFileListPaths = (
			);
			outputPaths = (
			);
			runOnlyForDeploymentPostprocessing = 0;
			shellPath = /bin/sh;
			shellScript = "rm -rf ${CONFIGURATION_BUILD_DIR}/${UNLOCALIZED_RESOURCES_FOLDER_PATH}/config\ncp -R ./config ${CONFIGURATION_BUILD_DIR}/${UNLOCALIZED_RESOURCES_FOLDER_PATH}/\n\n\ncp ./config/tools/install_and_upgrade.sh ${CONFIGURATION_BUILD_DIR}/${UNLOCALIZED_RESOURCES_FOLDER_PATH}/installation.sh\n";
		};
/* End PBXShellScriptBuildPhase section */

/* Begin PBXSourcesBuildPhase section */
		754316F026E08F5C00188887 /* Sources */ = {
			isa = PBXSourcesBuildPhase;
			buildActionMask = 2147483647;
			files = (
				754316F726E08F5C00188887 /* AppDelegate.swift in Sources */,
				7543170826E0901B00188887 /* FigIMKInputController.swift in Sources */,
			);
			runOnlyForDeploymentPostprocessing = 0;
		};
		7567594D244634AD006AA988 /* Sources */ = {
			isa = PBXSourcesBuildPhase;
			buildActionMask = 2147483647;
			files = (
				AB3FB17C27636C64009EFD9E /* Keystroke.swift in Sources */,
				AB3FB17B27636BF3009EFD9E /* KeypressProvider.swift in Sources */,
				75288EF924CCE72F002DF12A /* WebViewWindow.swift in Sources */,
				75BF28A8270E9B9200E7C914 /* API+Constants.swift in Sources */,
				757CA86724859461002A64A8 /* AppMover.swift in Sources */,
				75ACFE862755BEBE003C22EE /* WindowMetadataService.swift in Sources */,
				75C0EBD3253E336E001964DE /* TerminalUsageTelemetry.swift in Sources */,
				75B199322501A3DA00F38EA8 /* KeyboardLayout.swift in Sources */,
				756759972446C44C006AA988 /* String+Shell.swift in Sources */,
				75F7F952261FBDC30005E215 /* UnixSocketServer.swift in Sources */,
				75B7931A24BB897F0073AAC6 /* PseudoTerminalService.swift in Sources */,
				75CFDBDF24EDB2E900F00CAE /* Onboarding.swift in Sources */,
				75738F1E26DDAB760086D972 /* InputMethod.swift in Sources */,
				752A398325CD024C00B1AC40 /* VSCodeIntegration.swift in Sources */,
				7583A12E273CF261001DF86B /* PathHelper.swift in Sources */,
				7571778326F91BF50071AE10 /* AppleTerminalIntegration.swift in Sources */,
				756968012718FF600029F063 /* WebArchive.swift in Sources */,
				755D0DE2247EFAE10074AB5C /* Logging.swift in Sources */,
				75ACFE842755B958003C22EE /* IPC+Notifications.swift in Sources */,
				756968032719450A0029F063 /* API+App.swift in Sources */,
				75C07120244BB441002DF69F /* CompanionViewController.swift in Sources */,
				75F7F954262007170005E215 /* IPC.swift in Sources */,
				75DA86A325EDB05100722F1D /* Integrations.swift in Sources */,
				7568203126003BDF0006FE78 /* Settings.swift in Sources */,
				75E993F52517E226000BE6BE /* AXWindowServer.swift in Sources */,
				75C07124244BE45A002DF69F /* CompanionWindow.swift in Sources */,
				75C07122244BB65D002DF69F /* ShellBridge.swift in Sources */,
				7510F8C124A9B32D00E86F7C /* WindowManager.swift in Sources */,
				7575D44F26D5D35000D0C8D7 /* API.swift in Sources */,
				755FC554268D09DE00966027 /* UpdateService.swift in Sources */,
				75DA86A525EEBD7500722F1D /* Alert.swift in Sources */,
				7546F5B3271660BA0077359F /* Constants.swift in Sources */,
				75D1ECBE26F15F4500BC8A04 /* TerminalIntegrationProvider.swift in Sources */,
				75809B0E24BFA64D00BFFB3E /* TelemetryService.swift in Sources */,
				75AA24DA25A7E8B000A51E9D /* lsof.m in Sources */,
				75EB592B258D98A7002915E7 /* BiMap.swift in Sources */,
				751F7589246D090100E083C8 /* WebBridge.swift in Sources */,
				75EDDC5B25D4BC54003AECC6 /* UnixSocketClient.swift in Sources */,
				75AEF2E625C3DEAF00D78431 /* DockerIntegration.swift in Sources */,
				75AEF2EE25C5062E00D78431 /* WindowObserver.swift in Sources */,
				75675955244634AD006AA988 /* AppDelegate.swift in Sources */,
				7573F160260BC71000C833FA /* LoginItems.swift in Sources */,
				756FE62E278E0B9A0017EC99 /* LaunchAgent.swift in Sources */,
				75AEF2E425C3C34A00D78431 /* Diagnostic.swift in Sources */,
				75A4A2A025CA0D46002EFD6B /* Autocomplete.swift in Sources */,
				75290ACC2671AD1E000F4255 /* WebSocketFramer.swift in Sources */,
				75C16D4826FD1EB400C83296 /* API+NotificationCenter.swift in Sources */,
				750BA10C2733590A00705E63 /* API+IPC.swift in Sources */,
				759F987C25BF903900EC3407 /* Accessibility.swift in Sources */,
				751C3BEE24B6915000B5C7FD /* Defaults.swift in Sources */,
				755D27BA272242690080B4B8 /* FigTerm.swift in Sources */,
				757712492564D94A0011FF48 /* ProcessStatus.swift in Sources */,
				75B850E52703D8FF00891A78 /* API+Extensions.swift in Sources */,
				75A4521425AD367E00107D2C /* Feedback.swift in Sources */,
				752D71CD25B8A6B300263527 /* Restarter.swift in Sources */,
				756127C3274380BF007F26EA /* pty.c in Sources */,
				75ACFE7C274C3424003C22EE /* Utilities.swift in Sources */,
				7520D8122682AEB00034FE2B /* Throttler.swift in Sources */,
				75DA86A925EF145E00722F1D /* TmuxIntegration.swift in Sources */,
				7577124725648DFB0011FF48 /* ps.c in Sources */,
				757AF4C826BC73FA00349764 /* WindowPositioning.swift in Sources */,
				75290ABD26719090000F4255 /* iterm.pb.swift in Sources */,
				75C57C142581C0700065741E /* ioreg.c in Sources */,
				75290AB4267126EB000F4255 /* iTermIntegration.swift in Sources */,
				75FE40002626A4BD00AC8414 /* Github.swift in Sources */,
				751C3BEC24B6910800B5C7FD /* Remote.swift in Sources */,
				75EDDC4E25D23773003AECC6 /* HyperIntegration.swift in Sources */,
				75EB32FE272C89D100A544DB /* API+Icon.swift in Sources */,
				75A0A71D26F27E3D008FAD70 /* SemanticVersion.swift in Sources */,
				750CF21826A1055F0094D76A /* Config.swift in Sources */,
				75AEF2EA25C4C34D00D78431 /* SecureKeyboardInput.swift in Sources */,
				75B199342504190900F38EA8 /* Keycode.swift in Sources */,
				75D1ECC026F1658300BC8A04 /* InstallationStatus.swift in Sources */,
				75A0A71926F1A79A008FAD70 /* KittyIntegration.swift in Sources */,
				75EB592D258DD771002915E7 /* TTY.swift in Sources */,
				7545657527715785002A59EA /* TabbyIntegration.swift in Sources */,
				75ACFE8027556D7A003C22EE /* TerminalSessionLinkingService.swift in Sources */,
				7510F8BF24A99A4B00E86F7C /* WindowService.swift in Sources */,
				75A4521A25AE2E6B00107D2C /* CommandIntegration.swift in Sources */,
				754569FC272A05C200C7588F /* CommandHandlers.swift in Sources */,
				75ACFE7A274442C7003C22EE /* PTYProcess.swift in Sources */,
				756FE631278F59070017EC99 /* MissionControl.swift in Sources */,
				7587B4D824F97F9E00E355E4 /* ShellHooksManager.swift in Sources */,
				75D1ECB426EFE55A00BC8A04 /* AlacrittyIntegration.swift in Sources */,
				7510F8BD24A9861E00E86F7C /* PrivateWindow.m in Sources */,
				75B4283626FABAAC003C9DE5 /* FileSystem.swift in Sources */,
				756759D424498CA0006AA988 /* WebViewController.swift in Sources */,
			);
			runOnlyForDeploymentPostprocessing = 0;
		};
		75675962244634B2006AA988 /* Sources */ = {
			isa = PBXSourcesBuildPhase;
			buildActionMask = 2147483647;
			files = (
				75ACFE7E27556BC1003C22EE /* TerminalSessionLinkingTests.swift in Sources */,
				7AB6B6872740301500428F47 /* NSWorkspaceExtensionTests.swift in Sources */,
				7A0A41DF2738731900080BCE /* FileSystemTests.swift in Sources */,
				7AF96D3F273DB3E30006A41B /* ConfigTests.swift in Sources */,
				7567596B244634B2006AA988 /* figTests.swift in Sources */,
				7A9DB5662741A3E6008BD2AA /* DefaultsTest.swift in Sources */,
				7AC30EF8274573F700A4F7AB /* TelemetryTests.swift in Sources */,
			);
			runOnlyForDeploymentPostprocessing = 0;
		};
		7567596D244634B2006AA988 /* Sources */ = {
			isa = PBXSourcesBuildPhase;
			buildActionMask = 2147483647;
			files = (
				75675976244634B2006AA988 /* figUITests.swift in Sources */,
			);
			runOnlyForDeploymentPostprocessing = 0;
		};
/* End PBXSourcesBuildPhase section */

/* Begin PBXTargetDependency section */
		754569FA2729FFE300C7588F /* PBXTargetDependency */ = {
			isa = PBXTargetDependency;
			target = 754569F52729FF2600C7588F /* cli */;
			targetProxy = 754569F92729FFE300C7588F /* PBXContainerItemProxy */;
		};
		7546F5B127164A1B0077359F /* PBXTargetDependency */ = {
			isa = PBXTargetDependency;
			target = 754316F326E08F5C00188887 /* FigInputMethod */;
			targetProxy = 7546F5B027164A1B0077359F /* PBXContainerItemProxy */;
		};
		75675968244634B2006AA988 /* PBXTargetDependency */ = {
			isa = PBXTargetDependency;
			target = 75675950244634AD006AA988 /* fig */;
			targetProxy = 75675967244634B2006AA988 /* PBXContainerItemProxy */;
		};
		75675973244634B2006AA988 /* PBXTargetDependency */ = {
			isa = PBXTargetDependency;
			target = 75675950244634AD006AA988 /* fig */;
			targetProxy = 75675972244634B2006AA988 /* PBXContainerItemProxy */;
		};
		757A85BF270E37380017996A /* PBXTargetDependency */ = {
			isa = PBXTargetDependency;
			target = 757A85BA270E31160017996A /* figterm */;
			targetProxy = 757A85BE270E37380017996A /* PBXContainerItemProxy */;
		};
/* End PBXTargetDependency section */

/* Begin PBXVariantGroup section */
		754316FF26E08F5D00188887 /* Main.storyboard */ = {
			isa = PBXVariantGroup;
			children = (
				7543170026E08F5D00188887 /* Base */,
			);
			name = Main.storyboard;
			sourceTree = "<group>";
		};
		7567595D244634B2006AA988 /* Main.storyboard */ = {
			isa = PBXVariantGroup;
			children = (
				7567595E244634B2006AA988 /* Base */,
			);
			name = Main.storyboard;
			sourceTree = "<group>";
		};
/* End PBXVariantGroup section */

/* Begin XCBuildConfiguration section */
		7543170426E08F5D00188887 /* Debug */ = {
			isa = XCBuildConfiguration;
			buildSettings = {
				ASSETCATALOG_COMPILER_APPICON_NAME = AppIcon;
				ASSETCATALOG_COMPILER_GLOBAL_ACCENT_COLOR_NAME = AccentColor;
				CLANG_WARN_QUOTED_INCLUDE_IN_FRAMEWORK_HEADER = YES;
				CODE_SIGN_ENTITLEMENTS = InputMethod/InputMethod.entitlements;
				CODE_SIGN_IDENTITY = "Apple Development";
				CODE_SIGN_STYLE = Manual;
				COMBINE_HIDPI_IMAGES = YES;
				DEVELOPMENT_ASSET_PATHS = "\"InputMethod/Preview Content\"";
				DEVELOPMENT_TEAM = B8PC799ZGU;
				ENABLE_HARDENED_RUNTIME = YES;
				ENABLE_PREVIEWS = YES;
				INFOPLIST_FILE = InputMethod/Info.plist;
				LD_RUNPATH_SEARCH_PATHS = (
					"$(inherited)",
					"@executable_path/../Frameworks",
				);
				MACOSX_DEPLOYMENT_TARGET = 10.13;
				PRODUCT_BUNDLE_IDENTIFIER = io.fig.cursor;
				PRODUCT_NAME = "$(TARGET_NAME)";
				PROVISIONING_PROFILE_SPECIFIER = "";
				SKIP_INSTALL = YES;
				SWIFT_VERSION = 5.0;
			};
			name = Debug;
		};
		7543170526E08F5D00188887 /* Release */ = {
			isa = XCBuildConfiguration;
			buildSettings = {
				ASSETCATALOG_COMPILER_APPICON_NAME = AppIcon;
				ASSETCATALOG_COMPILER_GLOBAL_ACCENT_COLOR_NAME = AccentColor;
				CLANG_WARN_QUOTED_INCLUDE_IN_FRAMEWORK_HEADER = YES;
				CODE_SIGN_ENTITLEMENTS = InputMethod/InputMethod.entitlements;
				CODE_SIGN_IDENTITY = "Developer ID Application";
				CODE_SIGN_STYLE = Manual;
				COMBINE_HIDPI_IMAGES = YES;
				DEVELOPMENT_ASSET_PATHS = "\"InputMethod/Preview Content\"";
				DEVELOPMENT_TEAM = B8PC799ZGU;
				ENABLE_HARDENED_RUNTIME = YES;
				ENABLE_PREVIEWS = YES;
				INFOPLIST_FILE = InputMethod/Info.plist;
				LD_RUNPATH_SEARCH_PATHS = (
					"$(inherited)",
					"@executable_path/../Frameworks",
				);
				MACOSX_DEPLOYMENT_TARGET = 10.13;
				PRODUCT_BUNDLE_IDENTIFIER = io.fig.cursor;
				PRODUCT_NAME = "$(TARGET_NAME)";
				PROVISIONING_PROFILE_SPECIFIER = "";
				SKIP_INSTALL = YES;
				SWIFT_VERSION = 5.0;
			};
			name = Release;
		};
		754569F62729FF2600C7588F /* Debug */ = {
			isa = XCBuildConfiguration;
			buildSettings = {
				CODE_SIGN_STYLE = Automatic;
				DEBUGGING_SYMBOLS = YES;
				DEBUG_INFORMATION_FORMAT = dwarf;
				DEVELOPMENT_TEAM = B8PC799ZGU;
				GCC_GENERATE_DEBUGGING_SYMBOLS = YES;
				GCC_OPTIMIZATION_LEVEL = 0;
				OTHER_CFLAGS = "";
				OTHER_LDFLAGS = "";
				PRODUCT_NAME = "$(TARGET_NAME)";
			};
			name = Debug;
		};
		754569F72729FF2600C7588F /* Release */ = {
			isa = XCBuildConfiguration;
			buildSettings = {
				CODE_SIGN_STYLE = Automatic;
				DEBUG_INFORMATION_FORMAT = "dwarf-with-dsym";
				DEVELOPMENT_TEAM = B8PC799ZGU;
				OTHER_CFLAGS = "";
				OTHER_LDFLAGS = "";
				PRODUCT_NAME = "$(TARGET_NAME)";
			};
			name = Release;
		};
		75675978244634B2006AA988 /* Debug */ = {
			isa = XCBuildConfiguration;
			buildSettings = {
				ALWAYS_SEARCH_USER_PATHS = NO;
				CLANG_ANALYZER_NONNULL = YES;
				CLANG_ANALYZER_NUMBER_OBJECT_CONVERSION = YES_AGGRESSIVE;
				CLANG_CXX_LANGUAGE_STANDARD = "gnu++14";
				CLANG_CXX_LIBRARY = "libc++";
				CLANG_ENABLE_MODULES = YES;
				CLANG_ENABLE_OBJC_ARC = YES;
				CLANG_ENABLE_OBJC_WEAK = YES;
				CLANG_WARN_BLOCK_CAPTURE_AUTORELEASING = YES;
				CLANG_WARN_BOOL_CONVERSION = YES;
				CLANG_WARN_COMMA = YES;
				CLANG_WARN_CONSTANT_CONVERSION = YES;
				CLANG_WARN_DEPRECATED_OBJC_IMPLEMENTATIONS = YES;
				CLANG_WARN_DIRECT_OBJC_ISA_USAGE = YES_ERROR;
				CLANG_WARN_DOCUMENTATION_COMMENTS = YES;
				CLANG_WARN_EMPTY_BODY = YES;
				CLANG_WARN_ENUM_CONVERSION = YES;
				CLANG_WARN_INFINITE_RECURSION = YES;
				CLANG_WARN_INT_CONVERSION = YES;
				CLANG_WARN_NON_LITERAL_NULL_CONVERSION = YES;
				CLANG_WARN_OBJC_IMPLICIT_RETAIN_SELF = YES;
				CLANG_WARN_OBJC_LITERAL_CONVERSION = YES;
				CLANG_WARN_OBJC_ROOT_CLASS = YES_ERROR;
				CLANG_WARN_QUOTED_INCLUDE_IN_FRAMEWORK_HEADER = YES;
				CLANG_WARN_RANGE_LOOP_ANALYSIS = YES;
				CLANG_WARN_STRICT_PROTOTYPES = YES;
				CLANG_WARN_SUSPICIOUS_MOVE = YES;
				CLANG_WARN_UNGUARDED_AVAILABILITY = YES_AGGRESSIVE;
				CLANG_WARN_UNREACHABLE_CODE = YES;
				CLANG_WARN__DUPLICATE_METHOD_MATCH = YES;
				COPY_PHASE_STRIP = NO;
				DEBUG_INFORMATION_FORMAT = dwarf;
				ENABLE_STRICT_OBJC_MSGSEND = YES;
				ENABLE_TESTABILITY = YES;
				GCC_C_LANGUAGE_STANDARD = gnu11;
				GCC_DYNAMIC_NO_PIC = NO;
				GCC_NO_COMMON_BLOCKS = YES;
				GCC_OPTIMIZATION_LEVEL = 0;
				GCC_PREPROCESSOR_DEFINITIONS = (
					"DEBUG=1",
					"$(inherited)",
				);
				GCC_WARN_64_TO_32_BIT_CONVERSION = YES;
				GCC_WARN_ABOUT_RETURN_TYPE = YES_ERROR;
				GCC_WARN_UNDECLARED_SELECTOR = YES;
				GCC_WARN_UNINITIALIZED_AUTOS = YES_AGGRESSIVE;
				GCC_WARN_UNUSED_FUNCTION = YES;
				GCC_WARN_UNUSED_VARIABLE = YES;
				MACOSX_DEPLOYMENT_TARGET = 10.14;
				MTL_ENABLE_DEBUG_INFO = INCLUDE_SOURCE;
				MTL_FAST_MATH = YES;
				ONLY_ACTIVE_ARCH = YES;
				SDKROOT = macosx;
				SWIFT_ACTIVE_COMPILATION_CONDITIONS = DEBUG;
				SWIFT_OPTIMIZATION_LEVEL = "-Onone";
			};
			name = Debug;
		};
		75675979244634B2006AA988 /* Release */ = {
			isa = XCBuildConfiguration;
			buildSettings = {
				ALWAYS_SEARCH_USER_PATHS = NO;
				CLANG_ANALYZER_NONNULL = YES;
				CLANG_ANALYZER_NUMBER_OBJECT_CONVERSION = YES_AGGRESSIVE;
				CLANG_CXX_LANGUAGE_STANDARD = "gnu++14";
				CLANG_CXX_LIBRARY = "libc++";
				CLANG_ENABLE_MODULES = YES;
				CLANG_ENABLE_OBJC_ARC = YES;
				CLANG_ENABLE_OBJC_WEAK = YES;
				CLANG_WARN_BLOCK_CAPTURE_AUTORELEASING = YES;
				CLANG_WARN_BOOL_CONVERSION = YES;
				CLANG_WARN_COMMA = YES;
				CLANG_WARN_CONSTANT_CONVERSION = YES;
				CLANG_WARN_DEPRECATED_OBJC_IMPLEMENTATIONS = YES;
				CLANG_WARN_DIRECT_OBJC_ISA_USAGE = YES_ERROR;
				CLANG_WARN_DOCUMENTATION_COMMENTS = YES;
				CLANG_WARN_EMPTY_BODY = YES;
				CLANG_WARN_ENUM_CONVERSION = YES;
				CLANG_WARN_INFINITE_RECURSION = YES;
				CLANG_WARN_INT_CONVERSION = YES;
				CLANG_WARN_NON_LITERAL_NULL_CONVERSION = YES;
				CLANG_WARN_OBJC_IMPLICIT_RETAIN_SELF = YES;
				CLANG_WARN_OBJC_LITERAL_CONVERSION = YES;
				CLANG_WARN_OBJC_ROOT_CLASS = YES_ERROR;
				CLANG_WARN_QUOTED_INCLUDE_IN_FRAMEWORK_HEADER = YES;
				CLANG_WARN_RANGE_LOOP_ANALYSIS = YES;
				CLANG_WARN_STRICT_PROTOTYPES = YES;
				CLANG_WARN_SUSPICIOUS_MOVE = YES;
				CLANG_WARN_UNGUARDED_AVAILABILITY = YES_AGGRESSIVE;
				CLANG_WARN_UNREACHABLE_CODE = YES;
				CLANG_WARN__DUPLICATE_METHOD_MATCH = YES;
				CODE_SIGN_INJECT_BASE_ENTITLEMENTS = NO;
				COPY_PHASE_STRIP = NO;
				DEBUG_INFORMATION_FORMAT = "dwarf-with-dsym";
				ENABLE_NS_ASSERTIONS = NO;
				ENABLE_STRICT_OBJC_MSGSEND = YES;
				GCC_C_LANGUAGE_STANDARD = gnu11;
				GCC_NO_COMMON_BLOCKS = YES;
				GCC_WARN_64_TO_32_BIT_CONVERSION = YES;
				GCC_WARN_ABOUT_RETURN_TYPE = YES_ERROR;
				GCC_WARN_UNDECLARED_SELECTOR = YES;
				GCC_WARN_UNINITIALIZED_AUTOS = YES_AGGRESSIVE;
				GCC_WARN_UNUSED_FUNCTION = YES;
				GCC_WARN_UNUSED_VARIABLE = YES;
				MACOSX_DEPLOYMENT_TARGET = 10.14;
				MTL_ENABLE_DEBUG_INFO = NO;
				MTL_FAST_MATH = YES;
				ONLY_ACTIVE_ARCH = NO;
				"OTHER_CODE_SIGN_FLAGS[sdk=macosx*]" = "--timestamp";
				SDKROOT = macosx;
				SWIFT_COMPILATION_MODE = wholemodule;
				SWIFT_OPTIMIZATION_LEVEL = "-O";
			};
			name = Release;
		};
		7567597B244634B2006AA988 /* Debug */ = {
			isa = XCBuildConfiguration;
			buildSettings = {
				ALWAYS_EMBED_SWIFT_STANDARD_LIBRARIES = YES;
				ASSETCATALOG_COMPILER_APPICON_NAME = AppIcon;
				CLANG_ENABLE_MODULES = YES;
				CODE_SIGN_ENTITLEMENTS = fig/fig.entitlements;
				CODE_SIGN_IDENTITY = "Apple Development";
				CODE_SIGN_INJECT_BASE_ENTITLEMENTS = YES;
				CODE_SIGN_STYLE = Manual;
				COMBINE_HIDPI_IMAGES = YES;
<<<<<<< HEAD
				CURRENT_PROJECT_VERSION = 371;
=======
				CURRENT_PROJECT_VERSION = 372;
>>>>>>> cd0a4e04
				DEVELOPMENT_ASSET_PATHS = "\"fig/Preview Content\"";
				DEVELOPMENT_TEAM = B8PC799ZGU;
				ENABLE_HARDENED_RUNTIME = YES;
				ENABLE_PREVIEWS = YES;
				FRAMEWORK_SEARCH_PATHS = (
					"$(inherited)",
					"$(PROJECT_DIR)",
				);
				INFOPLIST_FILE = fig/Info.plist;
				LD_RUNPATH_SEARCH_PATHS = (
					"$(inherited)",
					"@executable_path/../Frameworks",
				);
				MACOSX_DEPLOYMENT_TARGET = 10.13;
				MARKETING_VERSION = 1.0.55;
				ONLY_ACTIVE_ARCH = YES;
				PRODUCT_BUNDLE_IDENTIFIER = com.mschrage.fig;
				PRODUCT_NAME = "$(TARGET_NAME)";
				PROVISIONING_PROFILE_SPECIFIER = "";
				SWIFT_OBJC_BRIDGING_HEADER = "fig/fig-Bridging-Header.h";
				SWIFT_OPTIMIZATION_LEVEL = "-Onone";
				SWIFT_VERSION = 5.0;
			};
			name = Debug;
		};
		7567597C244634B2006AA988 /* Release */ = {
			isa = XCBuildConfiguration;
			buildSettings = {
				ALWAYS_EMBED_SWIFT_STANDARD_LIBRARIES = YES;
				ASSETCATALOG_COMPILER_APPICON_NAME = AppIcon;
				CLANG_ENABLE_MODULES = YES;
				CODE_SIGN_ENTITLEMENTS = fig/figRelease.entitlements;
				CODE_SIGN_IDENTITY = "Developer ID Application";
				CODE_SIGN_STYLE = Manual;
				COMBINE_HIDPI_IMAGES = YES;
<<<<<<< HEAD
				CURRENT_PROJECT_VERSION = 371;
=======
				CURRENT_PROJECT_VERSION = 372;
>>>>>>> cd0a4e04
				DEVELOPMENT_ASSET_PATHS = "\"fig/Preview Content\"";
				DEVELOPMENT_TEAM = B8PC799ZGU;
				ENABLE_HARDENED_RUNTIME = YES;
				ENABLE_PREVIEWS = YES;
				FRAMEWORK_SEARCH_PATHS = (
					"$(inherited)",
					"$(PROJECT_DIR)",
				);
				INFOPLIST_FILE = fig/Info.plist;
				LD_RUNPATH_SEARCH_PATHS = (
					"$(inherited)",
					"@executable_path/../Frameworks",
				);
				MACOSX_DEPLOYMENT_TARGET = 10.13;
				MARKETING_VERSION = 1.0.55;
				ONLY_ACTIVE_ARCH = NO;
				PRODUCT_BUNDLE_IDENTIFIER = com.mschrage.fig;
				PRODUCT_NAME = "$(TARGET_NAME)";
				PROVISIONING_PROFILE_SPECIFIER = "";
				SWIFT_OBJC_BRIDGING_HEADER = "fig/fig-Bridging-Header.h";
				SWIFT_VERSION = 5.0;
			};
			name = Release;
		};
		7567597E244634B2006AA988 /* Debug */ = {
			isa = XCBuildConfiguration;
			buildSettings = {
				ALWAYS_EMBED_SWIFT_STANDARD_LIBRARIES = YES;
				BUNDLE_LOADER = "$(TEST_HOST)";
				CODE_SIGN_STYLE = Automatic;
				COMBINE_HIDPI_IMAGES = YES;
				INFOPLIST_FILE = figTests/Info.plist;
				LD_RUNPATH_SEARCH_PATHS = (
					"$(inherited)",
					"@executable_path/../Frameworks",
					"@loader_path/../Frameworks",
				);
				MACOSX_DEPLOYMENT_TARGET = 10.15;
				PRODUCT_BUNDLE_IDENTIFIER = com.mschrage.figTests;
				PRODUCT_NAME = "$(TARGET_NAME)";
				SWIFT_VERSION = 5.0;
				TEST_HOST = "$(BUILT_PRODUCTS_DIR)/fig.app/Contents/MacOS/fig";
			};
			name = Debug;
		};
		7567597F244634B2006AA988 /* Release */ = {
			isa = XCBuildConfiguration;
			buildSettings = {
				ALWAYS_EMBED_SWIFT_STANDARD_LIBRARIES = YES;
				BUNDLE_LOADER = "$(TEST_HOST)";
				CODE_SIGN_STYLE = Automatic;
				COMBINE_HIDPI_IMAGES = YES;
				DEVELOPMENT_TEAM = B8PC799ZGU;
				INFOPLIST_FILE = figTests/Info.plist;
				LD_RUNPATH_SEARCH_PATHS = (
					"$(inherited)",
					"@executable_path/../Frameworks",
					"@loader_path/../Frameworks",
				);
				MACOSX_DEPLOYMENT_TARGET = 10.15;
				PRODUCT_BUNDLE_IDENTIFIER = com.mschrage.figTests;
				PRODUCT_NAME = "$(TARGET_NAME)";
				SWIFT_VERSION = 5.0;
				TEST_HOST = "$(BUILT_PRODUCTS_DIR)/fig.app/Contents/MacOS/fig";
			};
			name = Release;
		};
		75675981244634B2006AA988 /* Debug */ = {
			isa = XCBuildConfiguration;
			buildSettings = {
				ALWAYS_EMBED_SWIFT_STANDARD_LIBRARIES = YES;
				CODE_SIGN_STYLE = Automatic;
				COMBINE_HIDPI_IMAGES = YES;
				INFOPLIST_FILE = figUITests/Info.plist;
				LD_RUNPATH_SEARCH_PATHS = (
					"$(inherited)",
					"@executable_path/../Frameworks",
					"@loader_path/../Frameworks",
				);
				PRODUCT_BUNDLE_IDENTIFIER = com.mschrage.figUITests;
				PRODUCT_NAME = "$(TARGET_NAME)";
				SWIFT_VERSION = 5.0;
				TEST_TARGET_NAME = fig;
			};
			name = Debug;
		};
		75675982244634B2006AA988 /* Release */ = {
			isa = XCBuildConfiguration;
			buildSettings = {
				ALWAYS_EMBED_SWIFT_STANDARD_LIBRARIES = YES;
				CODE_SIGN_IDENTITY = "Apple Development";
				CODE_SIGN_STYLE = Automatic;
				COMBINE_HIDPI_IMAGES = YES;
				DEVELOPMENT_TEAM = B8PC799ZGU;
				INFOPLIST_FILE = figUITests/Info.plist;
				LD_RUNPATH_SEARCH_PATHS = (
					"$(inherited)",
					"@executable_path/../Frameworks",
					"@loader_path/../Frameworks",
				);
				PRODUCT_BUNDLE_IDENTIFIER = com.mschrage.figUITests;
				PRODUCT_NAME = "$(TARGET_NAME)";
				SWIFT_VERSION = 5.0;
				TEST_TARGET_NAME = fig;
			};
			name = Release;
		};
		757A85BC270E31160017996A /* Debug */ = {
			isa = XCBuildConfiguration;
			buildSettings = {
				CODE_SIGN_STYLE = Automatic;
				DEBUGGING_SYMBOLS = YES;
				DEBUG_INFORMATION_FORMAT = dwarf;
				DEVELOPMENT_TEAM = B8PC799ZGU;
				GCC_GENERATE_DEBUGGING_SYMBOLS = YES;
				GCC_OPTIMIZATION_LEVEL = 0;
				OTHER_CFLAGS = "";
				OTHER_LDFLAGS = "";
				PRODUCT_NAME = "$(TARGET_NAME)";
			};
			name = Debug;
		};
		757A85BD270E31160017996A /* Release */ = {
			isa = XCBuildConfiguration;
			buildSettings = {
				CODE_SIGN_STYLE = Automatic;
				DEBUG_INFORMATION_FORMAT = "dwarf-with-dsym";
				DEVELOPMENT_TEAM = B8PC799ZGU;
				OTHER_CFLAGS = "";
				OTHER_LDFLAGS = "";
				PRODUCT_NAME = "$(TARGET_NAME)";
			};
			name = Release;
		};
/* End XCBuildConfiguration section */

/* Begin XCConfigurationList section */
		7543170626E08F5D00188887 /* Build configuration list for PBXNativeTarget "FigInputMethod" */ = {
			isa = XCConfigurationList;
			buildConfigurations = (
				7543170426E08F5D00188887 /* Debug */,
				7543170526E08F5D00188887 /* Release */,
			);
			defaultConfigurationIsVisible = 0;
			defaultConfigurationName = Release;
		};
		754569F82729FF2600C7588F /* Build configuration list for PBXLegacyTarget "cli" */ = {
			isa = XCConfigurationList;
			buildConfigurations = (
				754569F62729FF2600C7588F /* Debug */,
				754569F72729FF2600C7588F /* Release */,
			);
			defaultConfigurationIsVisible = 0;
			defaultConfigurationName = Release;
		};
		7567594C244634AD006AA988 /* Build configuration list for PBXProject "fig" */ = {
			isa = XCConfigurationList;
			buildConfigurations = (
				75675978244634B2006AA988 /* Debug */,
				75675979244634B2006AA988 /* Release */,
			);
			defaultConfigurationIsVisible = 0;
			defaultConfigurationName = Release;
		};
		7567597A244634B2006AA988 /* Build configuration list for PBXNativeTarget "fig" */ = {
			isa = XCConfigurationList;
			buildConfigurations = (
				7567597B244634B2006AA988 /* Debug */,
				7567597C244634B2006AA988 /* Release */,
			);
			defaultConfigurationIsVisible = 0;
			defaultConfigurationName = Release;
		};
		7567597D244634B2006AA988 /* Build configuration list for PBXNativeTarget "figTests" */ = {
			isa = XCConfigurationList;
			buildConfigurations = (
				7567597E244634B2006AA988 /* Debug */,
				7567597F244634B2006AA988 /* Release */,
			);
			defaultConfigurationIsVisible = 0;
			defaultConfigurationName = Release;
		};
		75675980244634B2006AA988 /* Build configuration list for PBXNativeTarget "figUITests" */ = {
			isa = XCConfigurationList;
			buildConfigurations = (
				75675981244634B2006AA988 /* Debug */,
				75675982244634B2006AA988 /* Release */,
			);
			defaultConfigurationIsVisible = 0;
			defaultConfigurationName = Release;
		};
		757A85BB270E31160017996A /* Build configuration list for PBXLegacyTarget "figterm" */ = {
			isa = XCConfigurationList;
			buildConfigurations = (
				757A85BC270E31160017996A /* Debug */,
				757A85BD270E31160017996A /* Release */,
			);
			defaultConfigurationIsVisible = 0;
			defaultConfigurationName = Release;
		};
/* End XCConfigurationList section */

/* Begin XCRemoteSwiftPackageReference section */
		7512A489263252EF00CDE824 /* XCRemoteSwiftPackageReference "Sparkle" */ = {
			isa = XCRemoteSwiftPackageReference;
			repositoryURL = "https://github.com/sparkle-project/Sparkle";
			requirement = {
				kind = upToNextMajorVersion;
				minimumVersion = 1.26.0;
			};
		};
		75290AC426719156000F4255 /* XCRemoteSwiftPackageReference "swift-protobuf" */ = {
			isa = XCRemoteSwiftPackageReference;
			repositoryURL = "https://github.com/apple/swift-protobuf.git";
			requirement = {
				kind = upToNextMajorVersion;
				minimumVersion = 1.17.0;
			};
		};
		755950D2275EC6CC00B9FB5C /* XCRemoteSwiftPackageReference "BlueSocket" */ = {
			isa = XCRemoteSwiftPackageReference;
			repositoryURL = "https://github.com/Kitura/BlueSocket";
			requirement = {
				kind = upToNextMajorVersion;
				minimumVersion = 2.0.2;
			};
		};
		755D0F4F2482D4910074AB5C /* XCRemoteSwiftPackageReference "HotKey" */ = {
			isa = XCRemoteSwiftPackageReference;
			repositoryURL = "https://github.com/soffes/HotKey";
			requirement = {
				kind = upToNextMajorVersion;
				minimumVersion = 0.1.3;
			};
		};
		756967FD2718E0300029F063 /* XCRemoteSwiftPackageReference "WebArchiver" */ = {
			isa = XCRemoteSwiftPackageReference;
			repositoryURL = "https://github.com/ernesto-elsaesser/WebArchiver";
			requirement = {
				kind = upToNextMajorVersion;
				minimumVersion = 1.0.1;
			};
		};
		759113BF2783A47900340B25 /* XCRemoteSwiftPackageReference "AXSwift" */ = {
			isa = XCRemoteSwiftPackageReference;
			repositoryURL = "https://github.com/tmandry/AXSwift";
			requirement = {
				kind = upToNextMajorVersion;
				minimumVersion = 0.3.2;
			};
		};
		75CFDBE024EDE31800F00CAE /* XCRemoteSwiftPackageReference "sentry-cocoa" */ = {
			isa = XCRemoteSwiftPackageReference;
			repositoryURL = "https://github.com/getsentry/sentry-cocoa.git";
			requirement = {
				kind = upToNextMajorVersion;
				minimumVersion = 7.1.3;
			};
		};
/* End XCRemoteSwiftPackageReference section */

/* Begin XCSwiftPackageProductDependency section */
		7512A48A263252EF00CDE824 /* Sparkle */ = {
			isa = XCSwiftPackageProductDependency;
			package = 7512A489263252EF00CDE824 /* XCRemoteSwiftPackageReference "Sparkle" */;
			productName = Sparkle;
		};
		75290AC526719157000F4255 /* SwiftProtobuf */ = {
			isa = XCSwiftPackageProductDependency;
			package = 75290AC426719156000F4255 /* XCRemoteSwiftPackageReference "swift-protobuf" */;
			productName = SwiftProtobuf;
		};
		755950D3275EC6CC00B9FB5C /* Socket */ = {
			isa = XCSwiftPackageProductDependency;
			package = 755950D2275EC6CC00B9FB5C /* XCRemoteSwiftPackageReference "BlueSocket" */;
			productName = Socket;
		};
		755D0F502482D4920074AB5C /* HotKey */ = {
			isa = XCSwiftPackageProductDependency;
			package = 755D0F4F2482D4910074AB5C /* XCRemoteSwiftPackageReference "HotKey" */;
			productName = HotKey;
		};
		756967FE2718E0300029F063 /* WebArchiver */ = {
			isa = XCSwiftPackageProductDependency;
			package = 756967FD2718E0300029F063 /* XCRemoteSwiftPackageReference "WebArchiver" */;
			productName = WebArchiver;
		};
		759113C02783A47900340B25 /* AXSwift */ = {
			isa = XCSwiftPackageProductDependency;
			package = 759113BF2783A47900340B25 /* XCRemoteSwiftPackageReference "AXSwift" */;
			productName = AXSwift;
		};
		75915DFD27210A4C005A9909 /* FigAPIBindings */ = {
			isa = XCSwiftPackageProductDependency;
			productName = FigAPIBindings;
		};
		75CFDBE124EDE31800F00CAE /* Sentry */ = {
			isa = XCSwiftPackageProductDependency;
			package = 75CFDBE024EDE31800F00CAE /* XCRemoteSwiftPackageReference "sentry-cocoa" */;
			productName = Sentry;
		};
/* End XCSwiftPackageProductDependency section */
	};
	rootObject = 75675949244634AD006AA988 /* Project object */;
}<|MERGE_RESOLUTION|>--- conflicted
+++ resolved
@@ -1822,11 +1822,7 @@
 				CODE_SIGN_INJECT_BASE_ENTITLEMENTS = YES;
 				CODE_SIGN_STYLE = Manual;
 				COMBINE_HIDPI_IMAGES = YES;
-<<<<<<< HEAD
-				CURRENT_PROJECT_VERSION = 371;
-=======
 				CURRENT_PROJECT_VERSION = 372;
->>>>>>> cd0a4e04
 				DEVELOPMENT_ASSET_PATHS = "\"fig/Preview Content\"";
 				DEVELOPMENT_TEAM = B8PC799ZGU;
 				ENABLE_HARDENED_RUNTIME = YES;
@@ -1862,11 +1858,7 @@
 				CODE_SIGN_IDENTITY = "Developer ID Application";
 				CODE_SIGN_STYLE = Manual;
 				COMBINE_HIDPI_IMAGES = YES;
-<<<<<<< HEAD
-				CURRENT_PROJECT_VERSION = 371;
-=======
 				CURRENT_PROJECT_VERSION = 372;
->>>>>>> cd0a4e04
 				DEVELOPMENT_ASSET_PATHS = "\"fig/Preview Content\"";
 				DEVELOPMENT_TEAM = B8PC799ZGU;
 				ENABLE_HARDENED_RUNTIME = YES;
