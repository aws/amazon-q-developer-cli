// !$*UTF8*$!
{
	archiveVersion = 1;
	classes = {
	};
	objectVersion = 52;
	objects = {

/* Begin PBXBuildFile section */
		1A1F160025A7A93E0074D541 /* KeyBindingsManager.swift in Sources */ = {isa = PBXBuildFile; fileRef = 1A1F15FF25A7A93E0074D541 /* KeyBindingsManager.swift */; };
		1A63312125A4BE6D00CEA06A /* Keystroke.swift in Sources */ = {isa = PBXBuildFile; fileRef = 1A63312025A4BE6D00CEA06A /* Keystroke.swift */; };
		7510F89824A6910500E86F7C /* AppleTerminalView.swift in Sources */ = {isa = PBXBuildFile; fileRef = 7510F87524A6910500E86F7C /* AppleTerminalView.swift */; };
		7510F89924A6910500E86F7C /* TerminalViewDelegate.swift in Sources */ = {isa = PBXBuildFile; fileRef = 7510F87624A6910500E86F7C /* TerminalViewDelegate.swift */; };
		7510F89A24A6910500E86F7C /* Extensions.swift in Sources */ = {isa = PBXBuildFile; fileRef = 7510F87724A6910500E86F7C /* Extensions.swift */; };
		7510F89B24A6910500E86F7C /* CharSets.swift in Sources */ = {isa = PBXBuildFile; fileRef = 7510F87824A6910500E86F7C /* CharSets.swift */; };
		7510F89C24A6910500E86F7C /* Buffer.swift in Sources */ = {isa = PBXBuildFile; fileRef = 7510F87924A6910500E86F7C /* Buffer.swift */; };
		7510F89D24A6910500E86F7C /* Utilities.swift in Sources */ = {isa = PBXBuildFile; fileRef = 7510F87A24A6910500E86F7C /* Utilities.swift */; };
		7510F89E24A6910500E86F7C /* BufferSet.swift in Sources */ = {isa = PBXBuildFile; fileRef = 7510F87B24A6910500E86F7C /* BufferSet.swift */; };
		7510F89F24A6910500E86F7C /* Terminal.swift in Sources */ = {isa = PBXBuildFile; fileRef = 7510F87C24A6910500E86F7C /* Terminal.swift */; };
		7510F8A024A6910500E86F7C /* EscapeSequences.swift in Sources */ = {isa = PBXBuildFile; fileRef = 7510F87D24A6910500E86F7C /* EscapeSequences.swift */; };
		7510F8A124A6910500E86F7C /* BufferLine.swift in Sources */ = {isa = PBXBuildFile; fileRef = 7510F87E24A6910500E86F7C /* BufferLine.swift */; };
		7510F8A224A6910500E86F7C /* CircularList.swift in Sources */ = {isa = PBXBuildFile; fileRef = 7510F87F24A6910500E86F7C /* CircularList.swift */; };
		7510F8A324A6910500E86F7C /* iOSTerminalView.swift in Sources */ = {isa = PBXBuildFile; fileRef = 7510F88124A6910500E86F7C /* iOSTerminalView.swift */; };
		7510F8A424A6910500E86F7C /* iOSCaretView.swift in Sources */ = {isa = PBXBuildFile; fileRef = 7510F88224A6910500E86F7C /* iOSCaretView.swift */; };
		7510F8A624A6910500E86F7C /* iOSAccessoryView.swift in Sources */ = {isa = PBXBuildFile; fileRef = 7510F88424A6910500E86F7C /* iOSAccessoryView.swift */; };
		7510F8A724A6910500E86F7C /* MacAccessibilityService.swift in Sources */ = {isa = PBXBuildFile; fileRef = 7510F88624A6910500E86F7C /* MacAccessibilityService.swift */; };
		7510F8A824A6910500E86F7C /* MacDebugView.swift in Sources */ = {isa = PBXBuildFile; fileRef = 7510F88724A6910500E86F7C /* MacDebugView.swift */; };
		7510F8A924A6910500E86F7C /* MacLocalTerminalView.swift in Sources */ = {isa = PBXBuildFile; fileRef = 7510F88824A6910500E86F7C /* MacLocalTerminalView.swift */; };
		7510F8AA24A6910500E86F7C /* MacCaretView.swift in Sources */ = {isa = PBXBuildFile; fileRef = 7510F88924A6910500E86F7C /* MacCaretView.swift */; };
		7510F8AC24A6910500E86F7C /* MacTerminalView.swift in Sources */ = {isa = PBXBuildFile; fileRef = 7510F88B24A6910500E86F7C /* MacTerminalView.swift */; };
		7510F8AD24A6910500E86F7C /* SelectionService.swift in Sources */ = {isa = PBXBuildFile; fileRef = 7510F88C24A6910500E86F7C /* SelectionService.swift */; };
		7510F8AE24A6910500E86F7C /* SixelDcsHandler.swift in Sources */ = {isa = PBXBuildFile; fileRef = 7510F88D24A6910500E86F7C /* SixelDcsHandler.swift */; };
		7510F8AF24A6910500E86F7C /* HeadlessTerminal.swift in Sources */ = {isa = PBXBuildFile; fileRef = 7510F88E24A6910500E86F7C /* HeadlessTerminal.swift */; };
		7510F8B024A6910500E86F7C /* LocalProcess.swift in Sources */ = {isa = PBXBuildFile; fileRef = 7510F88F24A6910500E86F7C /* LocalProcess.swift */; };
		7510F8B124A6910500E86F7C /* Line.swift in Sources */ = {isa = PBXBuildFile; fileRef = 7510F89024A6910500E86F7C /* Line.swift */; };
		7510F8B224A6910500E86F7C /* CharData.swift in Sources */ = {isa = PBXBuildFile; fileRef = 7510F89124A6910500E86F7C /* CharData.swift */; };
		7510F8B324A6910500E86F7C /* TerminalOptions.swift in Sources */ = {isa = PBXBuildFile; fileRef = 7510F89224A6910500E86F7C /* TerminalOptions.swift */; };
		7510F8B424A6910500E86F7C /* Colors.swift in Sources */ = {isa = PBXBuildFile; fileRef = 7510F89324A6910500E86F7C /* Colors.swift */; };
		7510F8B524A6910500E86F7C /* SearchService.swift in Sources */ = {isa = PBXBuildFile; fileRef = 7510F89424A6910500E86F7C /* SearchService.swift */; };
		7510F8B624A6910500E86F7C /* Position.swift in Sources */ = {isa = PBXBuildFile; fileRef = 7510F89524A6910500E86F7C /* Position.swift */; };
		7510F8B724A6910500E86F7C /* EscapeSequenceParser.swift in Sources */ = {isa = PBXBuildFile; fileRef = 7510F89624A6910500E86F7C /* EscapeSequenceParser.swift */; };
		7510F8B824A6910500E86F7C /* Pty.swift in Sources */ = {isa = PBXBuildFile; fileRef = 7510F89724A6910500E86F7C /* Pty.swift */; };
		7510F8BD24A9861E00E86F7C /* PrivateWindow.m in Sources */ = {isa = PBXBuildFile; fileRef = 7510F8BC24A9861E00E86F7C /* PrivateWindow.m */; };
		7510F8BF24A99A4B00E86F7C /* WindowService.swift in Sources */ = {isa = PBXBuildFile; fileRef = 7510F8BE24A99A4B00E86F7C /* WindowService.swift */; };
		7510F8C124A9B32D00E86F7C /* WindowManager.swift in Sources */ = {isa = PBXBuildFile; fileRef = 7510F8C024A9B32D00E86F7C /* WindowManager.swift */; };
		75184664263CF227003CBCF9 /* settings-open.sh in Resources */ = {isa = PBXBuildFile; fileRef = 75184663263CF1E0003CBCF9 /* settings-open.sh */; };
		7518606F255B2A0A0000A7C7 /* flag@2x.png in Resources */ = {isa = PBXBuildFile; fileRef = 75186069255B2A090000A7C7 /* flag@2x.png */; };
		75186070255B2A0A0000A7C7 /* asterisk@2x.png in Resources */ = {isa = PBXBuildFile; fileRef = 7518606A255B2A090000A7C7 /* asterisk@2x.png */; };
		75186071255B2A0A0000A7C7 /* option@2x.png in Resources */ = {isa = PBXBuildFile; fileRef = 7518606B255B2A090000A7C7 /* option@2x.png */; };
		75186072255B2A0A0000A7C7 /* carrot@2x.png in Resources */ = {isa = PBXBuildFile; fileRef = 7518606C255B2A090000A7C7 /* carrot@2x.png */; };
		75186073255B2A0A0000A7C7 /* string@2x.png in Resources */ = {isa = PBXBuildFile; fileRef = 7518606D255B2A090000A7C7 /* string@2x.png */; };
		75186074255B2A0A0000A7C7 /* command@2x.png in Resources */ = {isa = PBXBuildFile; fileRef = 7518606E255B2A0A0000A7C7 /* command@2x.png */; };
		75186083255CB0C20000A7C7 /* iterm-integration.sh in Resources */ = {isa = PBXBuildFile; fileRef = 75186077255CB0870000A7C7 /* iterm-integration.sh */; };
		75186084255CB0C20000A7C7 /* 1.0.23.sh in Resources */ = {isa = PBXBuildFile; fileRef = 75186078255CB0870000A7C7 /* 1.0.23.sh */; };
		75186085255CB0C20000A7C7 /* fig-iterm-integration.py in Resources */ = {isa = PBXBuildFile; fileRef = 75186079255CB0870000A7C7 /* fig-iterm-integration.py */; };
		75186086255CB0C20000A7C7 /* update.sh in Resources */ = {isa = PBXBuildFile; fileRef = 7518607A255CB0870000A7C7 /* update.sh */; };
		75186087255CB0C20000A7C7 /* 1.0.22.sh in Resources */ = {isa = PBXBuildFile; fileRef = 7518607B255CB0870000A7C7 /* 1.0.22.sh */; };
		75186088255CB0C20000A7C7 /* uninstall.sh in Resources */ = {isa = PBXBuildFile; fileRef = 7518607C255CB0870000A7C7 /* uninstall.sh */; };
		75186089255CB0C20000A7C7 /* source.sh in Resources */ = {isa = PBXBuildFile; fileRef = 7518607D255CB0870000A7C7 /* source.sh */; };
		7518608A255CB0C20000A7C7 /* 1.0.21.sh in Resources */ = {isa = PBXBuildFile; fileRef = 7518607E255CB0870000A7C7 /* 1.0.21.sh */; };
		7518608B255CB0C20000A7C7 /* feedback.sh in Resources */ = {isa = PBXBuildFile; fileRef = 7518607F255CB0870000A7C7 /* feedback.sh */; };
		7518608C255CB0C20000A7C7 /* 1.0.24.sh in Resources */ = {isa = PBXBuildFile; fileRef = 75186080255CB0870000A7C7 /* 1.0.24.sh */; };
		7518608D255CB0C20000A7C7 /* open_new_terminal_window.scpt in Resources */ = {isa = PBXBuildFile; fileRef = 75186081255CB0870000A7C7 /* open_new_terminal_window.scpt */; };
		7518608E255CB0C20000A7C7 /* 1.0.20.sh in Resources */ = {isa = PBXBuildFile; fileRef = 75186082255CB0870000A7C7 /* 1.0.20.sh */; };
		751C3BEC24B6910800B5C7FD /* Remote.swift in Sources */ = {isa = PBXBuildFile; fileRef = 751C3BEB24B6910800B5C7FD /* Remote.swift */; };
		751C3BEE24B6915000B5C7FD /* Defaults.swift in Sources */ = {isa = PBXBuildFile; fileRef = 751C3BED24B6915000B5C7FD /* Defaults.swift */; };
		751F7589246D090100E083C8 /* WebBridge.swift in Sources */ = {isa = PBXBuildFile; fileRef = 751F7588246D090100E083C8 /* WebBridge.swift */; };
		751F7591246E16D800E083C8 /* main.swift in Sources */ = {isa = PBXBuildFile; fileRef = 751F7590246E16D800E083C8 /* main.swift */; };
		75288EF924CCE72F002DF12A /* OnboardingWindow.swift in Sources */ = {isa = PBXBuildFile; fileRef = 757CA887248AD067002A64A8 /* OnboardingWindow.swift */; };
		752A398325CD024C00B1AC40 /* VSCodeIntegration.swift in Sources */ = {isa = PBXBuildFile; fileRef = 752A398225CD024C00B1AC40 /* VSCodeIntegration.swift */; };
		752A398625CD0FE800B1AC40 /* fig-0.0.1.vsix in Resources */ = {isa = PBXBuildFile; fileRef = 752A398525CD0FE800B1AC40 /* fig-0.0.1.vsix */; };
		752C0BD82479EEDB0077E415 /* File.swift in Sources */ = {isa = PBXBuildFile; fileRef = 752C0BD72479EEDA0077E415 /* File.swift */; };
		752C0BDA2479F37B0077E415 /* fig.js in Resources */ = {isa = PBXBuildFile; fileRef = 752C0BD92479F37B0077E415 /* fig.js */; };
		752C0BDC2479F68C0077E415 /* tutorial.css in Resources */ = {isa = PBXBuildFile; fileRef = 752C0BDB2479F68C0077E415 /* tutorial.css */; };
		752C0BDE2479F6AF0077E415 /* insert-tutorial.js in Resources */ = {isa = PBXBuildFile; fileRef = 752C0BDD2479F6AF0077E415 /* insert-tutorial.js */; };
		752C0BE0247A27790077E415 /* editor.html in Resources */ = {isa = PBXBuildFile; fileRef = 752C0BDF247A27790077E415 /* editor.html */; };
		752C0BE2247A33F20077E415 /* viewer.html in Resources */ = {isa = PBXBuildFile; fileRef = 752C0BE1247A33F10077E415 /* viewer.html */; };
		752C0BE4247B44C60077E415 /* finder.html in Resources */ = {isa = PBXBuildFile; fileRef = 752C0BE3247B44C50077E415 /* finder.html */; };
		752C0BE6247C25290077E415 /* display.html in Resources */ = {isa = PBXBuildFile; fileRef = 752C0BE5247C25280077E415 /* display.html */; };
		752D71C225AE80CF00263527 /* ssh.sh in Resources */ = {isa = PBXBuildFile; fileRef = 752D71C125AE790200263527 /* ssh.sh */; };
		752D71C525AE9B7200263527 /* ssh.html in Resources */ = {isa = PBXBuildFile; fileRef = 752D71C425AE9B7200263527 /* ssh.html */; };
		752D71C725AECB4B00263527 /* ssh.mp4 in Resources */ = {isa = PBXBuildFile; fileRef = 752D71C625AECB4B00263527 /* ssh.mp4 */; };
		752D71CA25AFD7B400263527 /* team-download.sh in Resources */ = {isa = PBXBuildFile; fileRef = 752D71C825AFD59B00263527 /* team-download.sh */; };
		752D71CB25AFD7B400263527 /* team-upload.sh in Resources */ = {isa = PBXBuildFile; fileRef = 752D71C925AFD5B800263527 /* team-upload.sh */; };
		752D71CD25B8A6B300263527 /* Restarter.swift in Sources */ = {isa = PBXBuildFile; fileRef = 752D71CC25B8A6B200263527 /* Restarter.swift */; };
		752D71CF25B8CA4000263527 /* iTermTabIntegration.swift in Sources */ = {isa = PBXBuildFile; fileRef = 752D71CE25B8CA4000263527 /* iTermTabIntegration.swift */; };
		752E68DD2620F868009E9A7E /* gradle@2x.png in Resources */ = {isa = PBXBuildFile; fileRef = 752E68DA2620F868009E9A7E /* gradle@2x.png */; };
		752E68DE2620F868009E9A7E /* slack@2x.png in Resources */ = {isa = PBXBuildFile; fileRef = 752E68DB2620F868009E9A7E /* slack@2x.png */; };
		752E68DF2620F868009E9A7E /* yarn@2x.png in Resources */ = {isa = PBXBuildFile; fileRef = 752E68DC2620F868009E9A7E /* yarn@2x.png */; };
		752E68ED2620F885009E9A7E /* azure@2x.png in Resources */ = {isa = PBXBuildFile; fileRef = 752E68E02620F882009E9A7E /* azure@2x.png */; };
		752E68EE2620F885009E9A7E /* box@2x.png in Resources */ = {isa = PBXBuildFile; fileRef = 752E68E12620F883009E9A7E /* box@2x.png */; };
		752E68EF2620F885009E9A7E /* gitlab@2x.png in Resources */ = {isa = PBXBuildFile; fileRef = 752E68E22620F883009E9A7E /* gitlab@2x.png */; };
		752E68F02620F885009E9A7E /* template@2x.png in Resources */ = {isa = PBXBuildFile; fileRef = 752E68E32620F883009E9A7E /* template@2x.png */; };
		752E68F12620F885009E9A7E /* firebase@2x.png in Resources */ = {isa = PBXBuildFile; fileRef = 752E68E42620F883009E9A7E /* firebase@2x.png */; };
		752E68F22620F885009E9A7E /* android@2x.png in Resources */ = {isa = PBXBuildFile; fileRef = 752E68E52620F884009E9A7E /* android@2x.png */; };
		752E68F32620F885009E9A7E /* aws@2x.png in Resources */ = {isa = PBXBuildFile; fileRef = 752E68E62620F884009E9A7E /* aws@2x.png */; };
		752E68F42620F885009E9A7E /* characters@2x.png in Resources */ = {isa = PBXBuildFile; fileRef = 752E68E72620F884009E9A7E /* characters@2x.png */; };
		752E68F52620F885009E9A7E /* gcloud@2x.png in Resources */ = {isa = PBXBuildFile; fileRef = 752E68E82620F884009E9A7E /* gcloud@2x.png */; };
		752E68F62620F885009E9A7E /* netlify@2x.png in Resources */ = {isa = PBXBuildFile; fileRef = 752E68E92620F884009E9A7E /* netlify@2x.png */; };
		752E68F72620F885009E9A7E /* vercel@2x.png in Resources */ = {isa = PBXBuildFile; fileRef = 752E68EA2620F884009E9A7E /* vercel@2x.png */; };
		752E68F82620F885009E9A7E /* github@2x.png in Resources */ = {isa = PBXBuildFile; fileRef = 752E68EB2620F884009E9A7E /* github@2x.png */; };
		752E68F92620F885009E9A7E /* apple@2x.png in Resources */ = {isa = PBXBuildFile; fileRef = 752E68EC2620F884009E9A7E /* apple@2x.png */; };
		753C31A22641FA4400202AAA /* settings-docs.sh in Resources */ = {isa = PBXBuildFile; fileRef = 753C31A12641F6D100202AAA /* settings-docs.sh */; };
		754D31B525759D900020CED4 /* tutorial.html in Resources */ = {isa = PBXBuildFile; fileRef = 754D31B425759D900020CED4 /* tutorial.html */; };
		755D0DE0247DDE050074AB5C /* FigCLI.swift in Sources */ = {isa = PBXBuildFile; fileRef = 755D0DDF247DDE050074AB5C /* FigCLI.swift */; };
		755D0DE2247EFAE10074AB5C /* Logging.swift in Sources */ = {isa = PBXBuildFile; fileRef = 755D0DE1247EFAE10074AB5C /* Logging.swift */; };
		755D0DE4247F038B0074AB5C /* logs.html in Resources */ = {isa = PBXBuildFile; fileRef = 755D0DE3247F038B0074AB5C /* logs.html */; };
		755D0F512482D4920074AB5C /* HotKey in Frameworks */ = {isa = PBXBuildFile; productRef = 755D0F502482D4920074AB5C /* HotKey */; };
		75675955244634AD006AA988 /* AppDelegate.swift in Sources */ = {isa = PBXBuildFile; fileRef = 75675954244634AD006AA988 /* AppDelegate.swift */; };
		75675959244634B2006AA988 /* Assets.xcassets in Resources */ = {isa = PBXBuildFile; fileRef = 75675958244634B2006AA988 /* Assets.xcassets */; };
		7567595C244634B2006AA988 /* Preview Assets.xcassets in Resources */ = {isa = PBXBuildFile; fileRef = 7567595B244634B2006AA988 /* Preview Assets.xcassets */; };
		7567595F244634B2006AA988 /* Main.storyboard in Resources */ = {isa = PBXBuildFile; fileRef = 7567595D244634B2006AA988 /* Main.storyboard */; };
		7567596B244634B2006AA988 /* figTests.swift in Sources */ = {isa = PBXBuildFile; fileRef = 7567596A244634B2006AA988 /* figTests.swift */; };
		75675976244634B2006AA988 /* figUITests.swift in Sources */ = {isa = PBXBuildFile; fileRef = 75675975244634B2006AA988 /* figUITests.swift */; };
		756759972446C44C006AA988 /* String+Shell.swift in Sources */ = {isa = PBXBuildFile; fileRef = 756759962446C44C006AA988 /* String+Shell.swift */; };
		756759D424498CA0006AA988 /* WebViewController.swift in Sources */ = {isa = PBXBuildFile; fileRef = 756759D324498CA0006AA988 /* WebViewController.swift */; };
		7568203126003BDF0006FE78 /* Settings.swift in Sources */ = {isa = PBXBuildFile; fileRef = 7568203026003BDF0006FE78 /* Settings.swift */; };
		756C4D832542A6D30035B467 /* Starscream in Frameworks */ = {isa = PBXBuildFile; productRef = 756C4D822542A6D30035B467 /* Starscream */; };
		7573F1582601927200C833FA /* Settings.swift in Sources */ = {isa = PBXBuildFile; fileRef = 7573F1572601927200C833FA /* Settings.swift */; };
		7573F15B2602B4E000C833FA /* alert@2x.png in Resources */ = {isa = PBXBuildFile; fileRef = 7573F1592602B4E000C833FA /* alert@2x.png */; };
		7573F15C2602B4E000C833FA /* invite@2x.png in Resources */ = {isa = PBXBuildFile; fileRef = 7573F15A2602B4E000C833FA /* invite@2x.png */; };
		7573F160260BC71000C833FA /* LoginItems.swift in Sources */ = {isa = PBXBuildFile; fileRef = 7573F15F260BC70F00C833FA /* LoginItems.swift */; };
		7577124725648DFB0011FF48 /* ps.c in Sources */ = {isa = PBXBuildFile; fileRef = 7577124625648DFB0011FF48 /* ps.c */; };
		757712492564D94A0011FF48 /* ProcessStatus.swift in Sources */ = {isa = PBXBuildFile; fileRef = 757712482564D9490011FF48 /* ProcessStatus.swift */; };
		757CA86724859461002A64A8 /* AppMover.swift in Sources */ = {isa = PBXBuildFile; fileRef = 757CA86624859461002A64A8 /* AppMover.swift */; };
		757CA88624876043002A64A8 /* error.html in Resources */ = {isa = PBXBuildFile; fileRef = 757CA88524876042002A64A8 /* error.html */; };
		757CA88A248AD58C002A64A8 /* onboarding.html in Resources */ = {isa = PBXBuildFile; fileRef = 757CA889248AD58C002A64A8 /* onboarding.html */; };
		757CA88D248B091D002A64A8 /* permissions.mp4 in Resources */ = {isa = PBXBuildFile; fileRef = 757CA88C248B091D002A64A8 /* permissions.mp4 */; };
		757CA88F248B0D31002A64A8 /* cli.png in Resources */ = {isa = PBXBuildFile; fileRef = 757CA88E248B0D31002A64A8 /* cli.png */; };
		757CA891248B2799002A64A8 /* cli.html in Resources */ = {isa = PBXBuildFile; fileRef = 757CA890248B2798002A64A8 /* cli.html */; };
		757CA893248B28E3002A64A8 /* landing.html in Resources */ = {isa = PBXBuildFile; fileRef = 757CA892248B28E3002A64A8 /* landing.html */; };
		757CA895248B291E002A64A8 /* permissions.html in Resources */ = {isa = PBXBuildFile; fileRef = 757CA894248B291E002A64A8 /* permissions.html */; };
		757CA897248C108E002A64A8 /* css in Resources */ = {isa = PBXBuildFile; fileRef = 757CA896248C108D002A64A8 /* css */; };
		757CA899248C10AD002A64A8 /* fonts in Resources */ = {isa = PBXBuildFile; fileRef = 757CA898248C10AD002A64A8 /* fonts */; };
		757CA89B248C18F1002A64A8 /* done.html in Resources */ = {isa = PBXBuildFile; fileRef = 757CA89A248C18F0002A64A8 /* done.html */; };
		757CA89D248C1F50002A64A8 /* demo4onboarding.mp4 in Resources */ = {isa = PBXBuildFile; fileRef = 757CA89C248C1F50002A64A8 /* demo4onboarding.mp4 */; };
		757CA89F248D628F002A64A8 /* sidebar.html in Resources */ = {isa = PBXBuildFile; fileRef = 757CA89E248D628E002A64A8 /* sidebar.html */; };
		757CA8E124903D3B002A64A8 /* HotKeyManager.swift in Sources */ = {isa = PBXBuildFile; fileRef = 757CA8E024903D3A002A64A8 /* HotKeyManager.swift */; };
		757CA8E424905B0E002A64A8 /* Kitura-WebSocket in Frameworks */ = {isa = PBXBuildFile; productRef = 757CA8E324905B0E002A64A8 /* Kitura-WebSocket */; };
		757CA8E624905B38002A64A8 /* SockerServer.swift in Sources */ = {isa = PBXBuildFile; fileRef = 757CA8E524905B38002A64A8 /* SockerServer.swift */; };
		75809B0E24BFA64D00BFFB3E /* TelemetryService.swift in Sources */ = {isa = PBXBuildFile; fileRef = 75809B0D24BFA64D00BFFB3E /* TelemetryService.swift */; };
		75809B1124C3876B00BFFB3E /* run-tutorial.js in Resources */ = {isa = PBXBuildFile; fileRef = 75809B1024C3876B00BFFB3E /* run-tutorial.js */; };
		7585862625941A2700B76B4A /* invite.sh in Resources */ = {isa = PBXBuildFile; fileRef = 7585862525941A2700B76B4A /* invite.sh */; };
		7587B4D824F97F9E00E355E4 /* ShellHooksManager.swift in Sources */ = {isa = PBXBuildFile; fileRef = 7587B4D724F97F9E00E355E4 /* ShellHooksManager.swift */; };
		758AEB5E24CD35D400A15EAF /* WebSocket.swift in Sources */ = {isa = PBXBuildFile; fileRef = 758AEB5D24CD35D400A15EAF /* WebSocket.swift */; };
		758AEB6024CE529D00A15EAF /* String+Shell.swift in Sources */ = {isa = PBXBuildFile; fileRef = 758AEB5F24CE529D00A15EAF /* String+Shell.swift */; };
		758AEB6724CE8B8F00A15EAF /* figcli in Embed Command Line Tool */ = {isa = PBXBuildFile; fileRef = 751F758E246E16D800E083C8 /* figcli */; settings = {ATTRIBUTES = (CodeSignOnCopy, ); }; };
		758AEB6A24CEA4D000A15EAF /* Starscream in Frameworks */ = {isa = PBXBuildFile; productRef = 758AEB6924CEA4D000A15EAF /* Starscream */; };
		758AEB6C24CEA54600A15EAF /* SocketServer.swift in Sources */ = {isa = PBXBuildFile; fileRef = 758AEB6B24CEA54600A15EAF /* SocketServer.swift */; };
		759F987C25BF903900EC3407 /* Accessibility.swift in Sources */ = {isa = PBXBuildFile; fileRef = 759F987B25BF903900EC3407 /* Accessibility.swift */; };
		759F988225BFF0FF00EC3407 /* commandkey@2x.png in Resources */ = {isa = PBXBuildFile; fileRef = 759F987E25BFF0FE00EC3407 /* commandkey@2x.png */; };
		759F988325BFF0FF00EC3407 /* database@2x.png in Resources */ = {isa = PBXBuildFile; fileRef = 759F987F25BFF0FE00EC3407 /* database@2x.png */; };
		759F988425BFF0FF00EC3407 /* package@2x.png in Resources */ = {isa = PBXBuildFile; fileRef = 759F988025BFF0FE00EC3407 /* package@2x.png */; };
		759F988925BFF8B000EC3407 /* npm@2x.png in Resources */ = {isa = PBXBuildFile; fileRef = 759F988525BFF8B000EC3407 /* npm@2x.png */; };
		759F988A25BFF8B000EC3407 /* kubernetes@2x.png in Resources */ = {isa = PBXBuildFile; fileRef = 759F988625BFF8B000EC3407 /* kubernetes@2x.png */; };
		759F988B25BFF8B000EC3407 /* twitter@2x.png in Resources */ = {isa = PBXBuildFile; fileRef = 759F988725BFF8B000EC3407 /* twitter@2x.png */; };
		759F988C25BFF8B000EC3407 /* docker@2x.png in Resources */ = {isa = PBXBuildFile; fileRef = 759F988825BFF8B000EC3407 /* docker@2x.png */; };
		759F988E25BFFAE500EC3407 /* heroku@2x.png in Resources */ = {isa = PBXBuildFile; fileRef = 759F988D25BFFAE500EC3407 /* heroku@2x.png */; };
		759F989025C1172100EC3407 /* install_and_upgrade_fallback.sh in Resources */ = {isa = PBXBuildFile; fileRef = 759F988F25C1151D00EC3407 /* install_and_upgrade_fallback.sh */; };
		75A4521025A83E5600107D2C /* remote_cwd.sh in Resources */ = {isa = PBXBuildFile; fileRef = 75A4520F25A839F500107D2C /* remote_cwd.sh */; };
		75A4521425AD367E00107D2C /* Feedback.swift in Sources */ = {isa = PBXBuildFile; fileRef = 75A4521325AD367E00107D2C /* Feedback.swift */; };
		75A4521A25AE2E6B00107D2C /* CommandIntegration.swift in Sources */ = {isa = PBXBuildFile; fileRef = 75A4521925AE2E6A00107D2C /* CommandIntegration.swift */; };
		75A4A29825C8D855002EFD6B /* node@2x.png in Resources */ = {isa = PBXBuildFile; fileRef = 75A4A29525C8D855002EFD6B /* node@2x.png */; };
		75A4A29925C8D855002EFD6B /* git@2x.png in Resources */ = {isa = PBXBuildFile; fileRef = 75A4A29625C8D855002EFD6B /* git@2x.png */; };
		75A4A29A25C8D855002EFD6B /* commit@2x.png in Resources */ = {isa = PBXBuildFile; fileRef = 75A4A29725C8D855002EFD6B /* commit@2x.png */; };
		75A4A29E25C91471002EFD6B /* debugger-2-trimmed.mp4 in Resources */ = {isa = PBXBuildFile; fileRef = 75A4A29D25C91471002EFD6B /* debugger-2-trimmed.mp4 */; };
		75A4A2A025CA0D46002EFD6B /* Autocomplete.swift in Sources */ = {isa = PBXBuildFile; fileRef = 75A4A29F25CA0D46002EFD6B /* Autocomplete.swift */; };
		75A4A2A225CA2190002EFD6B /* ZLEIntegration.swift in Sources */ = {isa = PBXBuildFile; fileRef = 75A4A2A125CA218F002EFD6B /* ZLEIntegration.swift */; };
		75A4A2A425CB4DE3002EFD6B /* BundleIdCache.swift in Sources */ = {isa = PBXBuildFile; fileRef = 75A4A2A325CB4DE3002EFD6B /* BundleIdCache.swift */; };
		75A4A2A725CBBDE7002EFD6B /* AXSwift in Frameworks */ = {isa = PBXBuildFile; productRef = 75A4A2A625CBBDE7002EFD6B /* AXSwift */; };
		75AA24C125A656FA00A51E9D /* NativeCLI.swift in Sources */ = {isa = PBXBuildFile; fileRef = 75AA24C025A656FA00A51E9D /* NativeCLI.swift */; };
		75AA24CA25A6F39800A51E9D /* list.sh in Resources */ = {isa = PBXBuildFile; fileRef = 75AA24C325A6EA5000A51E9D /* list.sh */; };
		75AA24CB25A6F39800A51E9D /* help.sh in Resources */ = {isa = PBXBuildFile; fileRef = 75AA24C425A6EA5900A51E9D /* help.sh */; };
		75AA24CD25A6F98400A51E9D /* uninstall_spec.sh in Resources */ = {isa = PBXBuildFile; fileRef = 75AA24CC25A6F6F000A51E9D /* uninstall_spec.sh */; };
		75AA24D125A79F3400A51E9D /* tweet.sh in Resources */ = {isa = PBXBuildFile; fileRef = 75AA24CE25A79A2000A51E9D /* tweet.sh */; };
		75AA24D225A79F3400A51E9D /* issue.sh in Resources */ = {isa = PBXBuildFile; fileRef = 75AA24D025A79B4A00A51E9D /* issue.sh */; };
		75AA24D325A79F3400A51E9D /* contribute.sh in Resources */ = {isa = PBXBuildFile; fileRef = 75AA24CF25A79ACC00A51E9D /* contribute.sh */; };
		75AA24DA25A7E8B000A51E9D /* lsof.m in Sources */ = {isa = PBXBuildFile; fileRef = 75AA24D925A7E8B000A51E9D /* lsof.m */; };
		75AEF2E425C3C34A00D78431 /* Diagnostic.swift in Sources */ = {isa = PBXBuildFile; fileRef = 75AEF2E325C3C34A00D78431 /* Diagnostic.swift */; };
		75AEF2E625C3DEAF00D78431 /* DockerIntegration.swift in Sources */ = {isa = PBXBuildFile; fileRef = 75AEF2E525C3DEAF00D78431 /* DockerIntegration.swift */; };
		75AEF2E825C3DEC600D78431 /* SSHIntegration.swift in Sources */ = {isa = PBXBuildFile; fileRef = 75AEF2E725C3DEC600D78431 /* SSHIntegration.swift */; };
		75AEF2EA25C4C34D00D78431 /* SecureKeyboardInput.swift in Sources */ = {isa = PBXBuildFile; fileRef = 75AEF2E925C4C34D00D78431 /* SecureKeyboardInput.swift */; };
		75AEF2EE25C5062E00D78431 /* WindowObserver.swift in Sources */ = {isa = PBXBuildFile; fileRef = 75AEF2ED25C5062E00D78431 /* WindowObserver.swift */; };
		75B0A07C25BA64CC00FCD89A /* AutocompleteContextNotifier.swift in Sources */ = {isa = PBXBuildFile; fileRef = 75B0A07B25BA64CC00FCD89A /* AutocompleteContextNotifier.swift */; };
		75B0A07E25BB746600FCD89A /* debugger.html in Resources */ = {isa = PBXBuildFile; fileRef = 75B0A07D25BB746600FCD89A /* debugger.html */; };
		75B0A08025BB74C700FCD89A /* fig-context-indicator.png in Resources */ = {isa = PBXBuildFile; fileRef = 75B0A07F25BB74C700FCD89A /* fig-context-indicator.png */; };
		75B0A08425BB759E00FCD89A /* trimmed-debugger.mp4 in Resources */ = {isa = PBXBuildFile; fileRef = 75B0A08325BB759E00FCD89A /* trimmed-debugger.mp4 */; };
		75B0A08625BB94DF00FCD89A /* debugger-only.mp4 in Resources */ = {isa = PBXBuildFile; fileRef = 75B0A08525BB94DE00FCD89A /* debugger-only.mp4 */; };
		75B0A08C25BBC7A300FCD89A /* autoc.mp4 in Resources */ = {isa = PBXBuildFile; fileRef = 75B0A08B25BBC7A300FCD89A /* autoc.mp4 */; };
		75B0A08E25BBC9B800FCD89A /* privacy.html in Resources */ = {isa = PBXBuildFile; fileRef = 75B0A08D25BBC9B800FCD89A /* privacy.html */; };
		75B199322501A3DA00F38EA8 /* KeyboardLayout.swift in Sources */ = {isa = PBXBuildFile; fileRef = 75B199312501A3DA00F38EA8 /* KeyboardLayout.swift */; };
		75B199342504190900F38EA8 /* Keycode.swift in Sources */ = {isa = PBXBuildFile; fileRef = 75B199332504190900F38EA8 /* Keycode.swift */; };
		75B1993625042B2C00F38EA8 /* autocomplete.html in Resources */ = {isa = PBXBuildFile; fileRef = 75B1993525042B2C00F38EA8 /* autocomplete.html */; };
		75B1993825100E4E00F38EA8 /* KeypressService.swift in Sources */ = {isa = PBXBuildFile; fileRef = 75B1993725100E4D00F38EA8 /* KeypressService.swift */; };
		75B7931A24BB897F0073AAC6 /* PseudoTerminalService.swift in Sources */ = {isa = PBXBuildFile; fileRef = 75B7931924BB897F0073AAC6 /* PseudoTerminalService.swift */; };
		75C05C6C24FDEA2B001F0A52 /* KeystrokeBuffer.swift in Sources */ = {isa = PBXBuildFile; fileRef = 75C05C6B24FDEA2B001F0A52 /* KeystrokeBuffer.swift */; };
		75C0711D244AC3B2002DF69F /* index.html in Resources */ = {isa = PBXBuildFile; fileRef = 75C0711C244AC3B2002DF69F /* index.html */; };
		75C07120244BB441002DF69F /* CompanionViewController.swift in Sources */ = {isa = PBXBuildFile; fileRef = 75C0711F244BB441002DF69F /* CompanionViewController.swift */; };
		75C07122244BB65D002DF69F /* ShellBridge.swift in Sources */ = {isa = PBXBuildFile; fileRef = 75C07121244BB65D002DF69F /* ShellBridge.swift */; };
		75C07124244BE45A002DF69F /* CompanionWindow.swift in Sources */ = {isa = PBXBuildFile; fileRef = 75C07123244BE45A002DF69F /* CompanionWindow.swift */; };
		75C0EBD3253E336E001964DE /* TerminalUsageTelemetry.swift in Sources */ = {isa = PBXBuildFile; fileRef = 75C0EBD2253E336E001964DE /* TerminalUsageTelemetry.swift */; };
		75C3B7FF261BC9D0007FA3A7 /* FishIntegration.swift in Sources */ = {isa = PBXBuildFile; fileRef = 75C3B7FE261BC9D0007FA3A7 /* FishIntegration.swift */; };
		75C57C142581C0700065741E /* ioreg.c in Sources */ = {isa = PBXBuildFile; fileRef = 75C57C132581C0700065741E /* ioreg.c */; };
		75CFDBDF24EDB2E900F00CAE /* Onboarding.swift in Sources */ = {isa = PBXBuildFile; fileRef = 75CFDBDE24EDB2E900F00CAE /* Onboarding.swift */; };
		75CFDBE224EDE31800F00CAE /* Sentry in Frameworks */ = {isa = PBXBuildFile; productRef = 75CFDBE124EDE31800F00CAE /* Sentry */; };
		75CFF64A2496B43A00C6A6DE /* Sparkle.framework in Frameworks */ = {isa = PBXBuildFile; fileRef = 75CFF6482496B43600C6A6DE /* Sparkle.framework */; };
		75CFF64B2496B43A00C6A6DE /* Sparkle.framework in Embed Frameworks */ = {isa = PBXBuildFile; fileRef = 75CFF6482496B43600C6A6DE /* Sparkle.framework */; settings = {ATTRIBUTES = (CodeSignOnCopy, RemoveHeadersOnCopy, ); }; };
		75D2E3CB249C1E7500607F66 /* terminal.css in Resources */ = {isa = PBXBuildFile; fileRef = 75D2E3CA249C1E7500607F66 /* terminal.css */; };
		75DA86A325EDB05100722F1D /* Integrations.swift in Sources */ = {isa = PBXBuildFile; fileRef = 75DA86A225EDB05100722F1D /* Integrations.swift */; };
		75DA86A525EEBD7500722F1D /* Alert.swift in Sources */ = {isa = PBXBuildFile; fileRef = 75DA86A425EEBD7400722F1D /* Alert.swift */; };
		75DA86A725EF08F900722F1D /* debug-ssh.sh in Resources */ = {isa = PBXBuildFile; fileRef = 75DA86A625EF085500722F1D /* debug-ssh.sh */; };
		75DA86A925EF145E00722F1D /* TmuxIntegration.swift in Sources */ = {isa = PBXBuildFile; fileRef = 75DA86A825EF145E00722F1D /* TmuxIntegration.swift */; };
		75E993F22515A6DD000BE6BE /* statusbar@2x.png in Resources */ = {isa = PBXBuildFile; fileRef = 75E993F12515A6DD000BE6BE /* statusbar@2x.png */; };
		75E993F52517E226000BE6BE /* AXWindowServer.swift in Sources */ = {isa = PBXBuildFile; fileRef = 75E993F42517E226000BE6BE /* AXWindowServer.swift */; };
		75EB592B258D98A7002915E7 /* BiMap.swift in Sources */ = {isa = PBXBuildFile; fileRef = 75EB592A258D98A7002915E7 /* BiMap.swift */; };
		75EB592D258DD771002915E7 /* TTY.swift in Sources */ = {isa = PBXBuildFile; fileRef = 75EB592C258DD771002915E7 /* TTY.swift */; };
		75EDDC4E25D23773003AECC6 /* HyperIntegration.swift in Sources */ = {isa = PBXBuildFile; fileRef = 75EDDC4D25D23773003AECC6 /* HyperIntegration.swift */; };
		75EDDC5125D24755003AECC6 /* hyper-integration.js in Resources */ = {isa = PBXBuildFile; fileRef = 75EDDC5025D24755003AECC6 /* hyper-integration.js */; };
		75EDDC5B25D4BC54003AECC6 /* UnixSocketClient.swift in Sources */ = {isa = PBXBuildFile; fileRef = 75EDDC5A25D4BC53003AECC6 /* UnixSocketClient.swift */; };
		75F2ACDA26310BCD0025CB4D /* fig-0.0.2.vsix in Resources */ = {isa = PBXBuildFile; fileRef = 75F2ACD926310BCD0025CB4D /* fig-0.0.2.vsix */; };
		75F7F952261FBDC30005E215 /* UnixSocketServer.swift in Sources */ = {isa = PBXBuildFile; fileRef = 75F7F951261FBDC30005E215 /* UnixSocketServer.swift */; };
		75F7F954262007170005E215 /* ShellHooksTransport.swift in Sources */ = {isa = PBXBuildFile; fileRef = 75F7F953262007170005E215 /* ShellHooksTransport.swift */; };
		75FE40002626A4BD00AC8414 /* Github.swift in Sources */ = {isa = PBXBuildFile; fileRef = 75FE3FFF2626A4BD00AC8414 /* Github.swift */; };
/* End PBXBuildFile section */

/* Begin PBXContainerItemProxy section */
		75675967244634B2006AA988 /* PBXContainerItemProxy */ = {
			isa = PBXContainerItemProxy;
			containerPortal = 75675949244634AD006AA988 /* Project object */;
			proxyType = 1;
			remoteGlobalIDString = 75675950244634AD006AA988;
			remoteInfo = fig;
		};
		75675972244634B2006AA988 /* PBXContainerItemProxy */ = {
			isa = PBXContainerItemProxy;
			containerPortal = 75675949244634AD006AA988 /* Project object */;
			proxyType = 1;
			remoteGlobalIDString = 75675950244634AD006AA988;
			remoteInfo = fig;
		};
		758AEB6524CE8B8700A15EAF /* PBXContainerItemProxy */ = {
			isa = PBXContainerItemProxy;
			containerPortal = 75675949244634AD006AA988 /* Project object */;
			proxyType = 1;
			remoteGlobalIDString = 751F758D246E16D800E083C8;
			remoteInfo = figcli;
		};
/* End PBXContainerItemProxy section */

/* Begin PBXCopyFilesBuildPhase section */
		751F758C246E16D800E083C8 /* CopyFiles */ = {
			isa = PBXCopyFilesBuildPhase;
			buildActionMask = 2147483647;
			dstPath = /usr/share/man/man1/;
			dstSubfolderSpec = 0;
			files = (
			);
			runOnlyForDeploymentPostprocessing = 1;
		};
		758AEB6324CE8B2F00A15EAF /* Embed Command Line Tool */ = {
			isa = PBXCopyFilesBuildPhase;
			buildActionMask = 12;
			dstPath = "";
			dstSubfolderSpec = 6;
			files = (
				758AEB6724CE8B8F00A15EAF /* figcli in Embed Command Line Tool */,
			);
			name = "Embed Command Line Tool";
			runOnlyForDeploymentPostprocessing = 0;
		};
		75CFF64C2496B43A00C6A6DE /* Embed Frameworks */ = {
			isa = PBXCopyFilesBuildPhase;
			buildActionMask = 2147483647;
			dstPath = "";
			dstSubfolderSpec = 10;
			files = (
				75CFF64B2496B43A00C6A6DE /* Sparkle.framework in Embed Frameworks */,
			);
			name = "Embed Frameworks";
			runOnlyForDeploymentPostprocessing = 0;
		};
/* End PBXCopyFilesBuildPhase section */

/* Begin PBXFileReference section */
		1A1F15FF25A7A93E0074D541 /* KeyBindingsManager.swift */ = {isa = PBXFileReference; lastKnownFileType = sourcecode.swift; path = KeyBindingsManager.swift; sourceTree = "<group>"; };
		1A63312025A4BE6D00CEA06A /* Keystroke.swift */ = {isa = PBXFileReference; lastKnownFileType = sourcecode.swift; path = Keystroke.swift; sourceTree = "<group>"; };
		7510F87524A6910500E86F7C /* AppleTerminalView.swift */ = {isa = PBXFileReference; fileEncoding = 4; lastKnownFileType = sourcecode.swift; path = AppleTerminalView.swift; sourceTree = "<group>"; };
		7510F87624A6910500E86F7C /* TerminalViewDelegate.swift */ = {isa = PBXFileReference; fileEncoding = 4; lastKnownFileType = sourcecode.swift; path = TerminalViewDelegate.swift; sourceTree = "<group>"; };
		7510F87724A6910500E86F7C /* Extensions.swift */ = {isa = PBXFileReference; fileEncoding = 4; lastKnownFileType = sourcecode.swift; path = Extensions.swift; sourceTree = "<group>"; };
		7510F87824A6910500E86F7C /* CharSets.swift */ = {isa = PBXFileReference; fileEncoding = 4; lastKnownFileType = sourcecode.swift; path = CharSets.swift; sourceTree = "<group>"; };
		7510F87924A6910500E86F7C /* Buffer.swift */ = {isa = PBXFileReference; fileEncoding = 4; lastKnownFileType = sourcecode.swift; path = Buffer.swift; sourceTree = "<group>"; };
		7510F87A24A6910500E86F7C /* Utilities.swift */ = {isa = PBXFileReference; fileEncoding = 4; lastKnownFileType = sourcecode.swift; path = Utilities.swift; sourceTree = "<group>"; };
		7510F87B24A6910500E86F7C /* BufferSet.swift */ = {isa = PBXFileReference; fileEncoding = 4; lastKnownFileType = sourcecode.swift; path = BufferSet.swift; sourceTree = "<group>"; };
		7510F87C24A6910500E86F7C /* Terminal.swift */ = {isa = PBXFileReference; fileEncoding = 4; lastKnownFileType = sourcecode.swift; path = Terminal.swift; sourceTree = "<group>"; };
		7510F87D24A6910500E86F7C /* EscapeSequences.swift */ = {isa = PBXFileReference; fileEncoding = 4; lastKnownFileType = sourcecode.swift; path = EscapeSequences.swift; sourceTree = "<group>"; };
		7510F87E24A6910500E86F7C /* BufferLine.swift */ = {isa = PBXFileReference; fileEncoding = 4; lastKnownFileType = sourcecode.swift; path = BufferLine.swift; sourceTree = "<group>"; };
		7510F87F24A6910500E86F7C /* CircularList.swift */ = {isa = PBXFileReference; fileEncoding = 4; lastKnownFileType = sourcecode.swift; path = CircularList.swift; sourceTree = "<group>"; };
		7510F88124A6910500E86F7C /* iOSTerminalView.swift */ = {isa = PBXFileReference; fileEncoding = 4; lastKnownFileType = sourcecode.swift; path = iOSTerminalView.swift; sourceTree = "<group>"; };
		7510F88224A6910500E86F7C /* iOSCaretView.swift */ = {isa = PBXFileReference; fileEncoding = 4; lastKnownFileType = sourcecode.swift; path = iOSCaretView.swift; sourceTree = "<group>"; };
		7510F88424A6910500E86F7C /* iOSAccessoryView.swift */ = {isa = PBXFileReference; fileEncoding = 4; lastKnownFileType = sourcecode.swift; path = iOSAccessoryView.swift; sourceTree = "<group>"; };
		7510F88624A6910500E86F7C /* MacAccessibilityService.swift */ = {isa = PBXFileReference; fileEncoding = 4; lastKnownFileType = sourcecode.swift; path = MacAccessibilityService.swift; sourceTree = "<group>"; };
		7510F88724A6910500E86F7C /* MacDebugView.swift */ = {isa = PBXFileReference; fileEncoding = 4; lastKnownFileType = sourcecode.swift; path = MacDebugView.swift; sourceTree = "<group>"; };
		7510F88824A6910500E86F7C /* MacLocalTerminalView.swift */ = {isa = PBXFileReference; fileEncoding = 4; lastKnownFileType = sourcecode.swift; path = MacLocalTerminalView.swift; sourceTree = "<group>"; };
		7510F88924A6910500E86F7C /* MacCaretView.swift */ = {isa = PBXFileReference; fileEncoding = 4; lastKnownFileType = sourcecode.swift; path = MacCaretView.swift; sourceTree = "<group>"; };
		7510F88A24A6910500E86F7C /* README.md */ = {isa = PBXFileReference; fileEncoding = 4; lastKnownFileType = net.daringfireball.markdown; path = README.md; sourceTree = "<group>"; };
		7510F88B24A6910500E86F7C /* MacTerminalView.swift */ = {isa = PBXFileReference; fileEncoding = 4; lastKnownFileType = sourcecode.swift; path = MacTerminalView.swift; sourceTree = "<group>"; };
		7510F88C24A6910500E86F7C /* SelectionService.swift */ = {isa = PBXFileReference; fileEncoding = 4; lastKnownFileType = sourcecode.swift; path = SelectionService.swift; sourceTree = "<group>"; };
		7510F88D24A6910500E86F7C /* SixelDcsHandler.swift */ = {isa = PBXFileReference; fileEncoding = 4; lastKnownFileType = sourcecode.swift; path = SixelDcsHandler.swift; sourceTree = "<group>"; };
		7510F88E24A6910500E86F7C /* HeadlessTerminal.swift */ = {isa = PBXFileReference; fileEncoding = 4; lastKnownFileType = sourcecode.swift; path = HeadlessTerminal.swift; sourceTree = "<group>"; };
		7510F88F24A6910500E86F7C /* LocalProcess.swift */ = {isa = PBXFileReference; fileEncoding = 4; lastKnownFileType = sourcecode.swift; path = LocalProcess.swift; sourceTree = "<group>"; };
		7510F89024A6910500E86F7C /* Line.swift */ = {isa = PBXFileReference; fileEncoding = 4; lastKnownFileType = sourcecode.swift; path = Line.swift; sourceTree = "<group>"; };
		7510F89124A6910500E86F7C /* CharData.swift */ = {isa = PBXFileReference; fileEncoding = 4; lastKnownFileType = sourcecode.swift; path = CharData.swift; sourceTree = "<group>"; };
		7510F89224A6910500E86F7C /* TerminalOptions.swift */ = {isa = PBXFileReference; fileEncoding = 4; lastKnownFileType = sourcecode.swift; path = TerminalOptions.swift; sourceTree = "<group>"; };
		7510F89324A6910500E86F7C /* Colors.swift */ = {isa = PBXFileReference; fileEncoding = 4; lastKnownFileType = sourcecode.swift; path = Colors.swift; sourceTree = "<group>"; };
		7510F89424A6910500E86F7C /* SearchService.swift */ = {isa = PBXFileReference; fileEncoding = 4; lastKnownFileType = sourcecode.swift; path = SearchService.swift; sourceTree = "<group>"; };
		7510F89524A6910500E86F7C /* Position.swift */ = {isa = PBXFileReference; fileEncoding = 4; lastKnownFileType = sourcecode.swift; path = Position.swift; sourceTree = "<group>"; };
		7510F89624A6910500E86F7C /* EscapeSequenceParser.swift */ = {isa = PBXFileReference; fileEncoding = 4; lastKnownFileType = sourcecode.swift; path = EscapeSequenceParser.swift; sourceTree = "<group>"; };
		7510F89724A6910500E86F7C /* Pty.swift */ = {isa = PBXFileReference; fileEncoding = 4; lastKnownFileType = sourcecode.swift; path = Pty.swift; sourceTree = "<group>"; };
		7510F8B924A9701000E86F7C /* Private.h */ = {isa = PBXFileReference; lastKnownFileType = sourcecode.c.h; path = Private.h; sourceTree = "<group>"; };
		7510F8BA24A9861E00E86F7C /* fig-Bridging-Header.h */ = {isa = PBXFileReference; lastKnownFileType = sourcecode.c.h; path = "fig-Bridging-Header.h"; sourceTree = "<group>"; };
		7510F8BB24A9861E00E86F7C /* PrivateWindow.h */ = {isa = PBXFileReference; lastKnownFileType = sourcecode.c.h; path = PrivateWindow.h; sourceTree = "<group>"; };
		7510F8BC24A9861E00E86F7C /* PrivateWindow.m */ = {isa = PBXFileReference; lastKnownFileType = sourcecode.c.objc; path = PrivateWindow.m; sourceTree = "<group>"; };
		7510F8BE24A99A4B00E86F7C /* WindowService.swift */ = {isa = PBXFileReference; lastKnownFileType = sourcecode.swift; path = WindowService.swift; sourceTree = "<group>"; };
		7510F8C024A9B32D00E86F7C /* WindowManager.swift */ = {isa = PBXFileReference; lastKnownFileType = sourcecode.swift; path = WindowManager.swift; sourceTree = "<group>"; };
		75184663263CF1E0003CBCF9 /* settings-open.sh */ = {isa = PBXFileReference; lastKnownFileType = text.script.sh; path = "settings-open.sh"; sourceTree = "<group>"; };
		75186069255B2A090000A7C7 /* flag@2x.png */ = {isa = PBXFileReference; lastKnownFileType = image.png; path = "flag@2x.png"; sourceTree = "<group>"; };
		7518606A255B2A090000A7C7 /* asterisk@2x.png */ = {isa = PBXFileReference; lastKnownFileType = image.png; path = "asterisk@2x.png"; sourceTree = "<group>"; };
		7518606B255B2A090000A7C7 /* option@2x.png */ = {isa = PBXFileReference; lastKnownFileType = image.png; path = "option@2x.png"; sourceTree = "<group>"; };
		7518606C255B2A090000A7C7 /* carrot@2x.png */ = {isa = PBXFileReference; lastKnownFileType = image.png; path = "carrot@2x.png"; sourceTree = "<group>"; };
		7518606D255B2A090000A7C7 /* string@2x.png */ = {isa = PBXFileReference; lastKnownFileType = image.png; path = "string@2x.png"; sourceTree = "<group>"; };
		7518606E255B2A0A0000A7C7 /* command@2x.png */ = {isa = PBXFileReference; lastKnownFileType = image.png; path = "command@2x.png"; sourceTree = "<group>"; };
		75186077255CB0870000A7C7 /* iterm-integration.sh */ = {isa = PBXFileReference; lastKnownFileType = text.script.sh; path = "iterm-integration.sh"; sourceTree = "<group>"; };
		75186078255CB0870000A7C7 /* 1.0.23.sh */ = {isa = PBXFileReference; lastKnownFileType = text.script.sh; path = 1.0.23.sh; sourceTree = "<group>"; };
		75186079255CB0870000A7C7 /* fig-iterm-integration.py */ = {isa = PBXFileReference; lastKnownFileType = text.script.python; path = "fig-iterm-integration.py"; sourceTree = "<group>"; };
		7518607A255CB0870000A7C7 /* update.sh */ = {isa = PBXFileReference; lastKnownFileType = text.script.sh; path = update.sh; sourceTree = "<group>"; };
		7518607B255CB0870000A7C7 /* 1.0.22.sh */ = {isa = PBXFileReference; lastKnownFileType = text.script.sh; path = 1.0.22.sh; sourceTree = "<group>"; };
		7518607C255CB0870000A7C7 /* uninstall.sh */ = {isa = PBXFileReference; lastKnownFileType = text.script.sh; path = uninstall.sh; sourceTree = "<group>"; };
		7518607D255CB0870000A7C7 /* source.sh */ = {isa = PBXFileReference; lastKnownFileType = text.script.sh; path = source.sh; sourceTree = "<group>"; };
		7518607E255CB0870000A7C7 /* 1.0.21.sh */ = {isa = PBXFileReference; lastKnownFileType = text.script.sh; path = 1.0.21.sh; sourceTree = "<group>"; };
		7518607F255CB0870000A7C7 /* feedback.sh */ = {isa = PBXFileReference; lastKnownFileType = text.script.sh; path = feedback.sh; sourceTree = "<group>"; };
		75186080255CB0870000A7C7 /* 1.0.24.sh */ = {isa = PBXFileReference; lastKnownFileType = text.script.sh; path = 1.0.24.sh; sourceTree = "<group>"; };
		75186081255CB0870000A7C7 /* open_new_terminal_window.scpt */ = {isa = PBXFileReference; lastKnownFileType = file; path = open_new_terminal_window.scpt; sourceTree = "<group>"; };
		75186082255CB0870000A7C7 /* 1.0.20.sh */ = {isa = PBXFileReference; lastKnownFileType = text.script.sh; path = 1.0.20.sh; sourceTree = "<group>"; };
		751C3BEB24B6910800B5C7FD /* Remote.swift */ = {isa = PBXFileReference; lastKnownFileType = sourcecode.swift; path = Remote.swift; sourceTree = "<group>"; };
		751C3BED24B6915000B5C7FD /* Defaults.swift */ = {isa = PBXFileReference; lastKnownFileType = sourcecode.swift; path = Defaults.swift; sourceTree = "<group>"; };
		751F7588246D090100E083C8 /* WebBridge.swift */ = {isa = PBXFileReference; lastKnownFileType = sourcecode.swift; path = WebBridge.swift; sourceTree = "<group>"; };
		751F758E246E16D800E083C8 /* figcli */ = {isa = PBXFileReference; explicitFileType = "compiled.mach-o.executable"; includeInIndex = 0; path = figcli; sourceTree = BUILT_PRODUCTS_DIR; };
		751F7590246E16D800E083C8 /* main.swift */ = {isa = PBXFileReference; lastKnownFileType = sourcecode.swift; path = main.swift; sourceTree = "<group>"; };
		752A398225CD024C00B1AC40 /* VSCodeIntegration.swift */ = {isa = PBXFileReference; lastKnownFileType = sourcecode.swift; path = VSCodeIntegration.swift; sourceTree = "<group>"; };
		752A398525CD0FE800B1AC40 /* fig-0.0.1.vsix */ = {isa = PBXFileReference; lastKnownFileType = file; path = "fig-0.0.1.vsix"; sourceTree = "<group>"; };
		752C0BD72479EEDA0077E415 /* File.swift */ = {isa = PBXFileReference; lastKnownFileType = sourcecode.swift; path = File.swift; sourceTree = "<group>"; };
		752C0BD92479F37B0077E415 /* fig.js */ = {isa = PBXFileReference; lastKnownFileType = sourcecode.javascript; path = fig.js; sourceTree = "<group>"; };
		752C0BDB2479F68C0077E415 /* tutorial.css */ = {isa = PBXFileReference; lastKnownFileType = text.css; path = tutorial.css; sourceTree = "<group>"; };
		752C0BDD2479F6AF0077E415 /* insert-tutorial.js */ = {isa = PBXFileReference; lastKnownFileType = sourcecode.javascript; path = "insert-tutorial.js"; sourceTree = "<group>"; };
		752C0BDF247A27790077E415 /* editor.html */ = {isa = PBXFileReference; lastKnownFileType = text.html; path = editor.html; sourceTree = "<group>"; };
		752C0BE1247A33F10077E415 /* viewer.html */ = {isa = PBXFileReference; lastKnownFileType = text.html; path = viewer.html; sourceTree = "<group>"; };
		752C0BE3247B44C50077E415 /* finder.html */ = {isa = PBXFileReference; lastKnownFileType = text.html; path = finder.html; sourceTree = "<group>"; };
		752C0BE5247C25280077E415 /* display.html */ = {isa = PBXFileReference; lastKnownFileType = text.html; path = display.html; sourceTree = "<group>"; };
		752D71C125AE790200263527 /* ssh.sh */ = {isa = PBXFileReference; lastKnownFileType = text.script.sh; path = ssh.sh; sourceTree = "<group>"; };
		752D71C425AE9B7200263527 /* ssh.html */ = {isa = PBXFileReference; lastKnownFileType = text.html; path = ssh.html; sourceTree = "<group>"; };
		752D71C625AECB4B00263527 /* ssh.mp4 */ = {isa = PBXFileReference; lastKnownFileType = file; path = ssh.mp4; sourceTree = "<group>"; };
		752D71C825AFD59B00263527 /* team-download.sh */ = {isa = PBXFileReference; lastKnownFileType = text.script.sh; path = "team-download.sh"; sourceTree = "<group>"; };
		752D71C925AFD5B800263527 /* team-upload.sh */ = {isa = PBXFileReference; lastKnownFileType = text.script.sh; path = "team-upload.sh"; sourceTree = "<group>"; };
		752D71CC25B8A6B200263527 /* Restarter.swift */ = {isa = PBXFileReference; lastKnownFileType = sourcecode.swift; path = Restarter.swift; sourceTree = "<group>"; };
		752D71CE25B8CA4000263527 /* iTermTabIntegration.swift */ = {isa = PBXFileReference; lastKnownFileType = sourcecode.swift; path = iTermTabIntegration.swift; sourceTree = "<group>"; };
		752E68DA2620F868009E9A7E /* gradle@2x.png */ = {isa = PBXFileReference; lastKnownFileType = image.png; path = "gradle@2x.png"; sourceTree = "<group>"; };
		752E68DB2620F868009E9A7E /* slack@2x.png */ = {isa = PBXFileReference; lastKnownFileType = image.png; path = "slack@2x.png"; sourceTree = "<group>"; };
		752E68DC2620F868009E9A7E /* yarn@2x.png */ = {isa = PBXFileReference; lastKnownFileType = image.png; path = "yarn@2x.png"; sourceTree = "<group>"; };
		752E68E02620F882009E9A7E /* azure@2x.png */ = {isa = PBXFileReference; lastKnownFileType = image.png; path = "azure@2x.png"; sourceTree = "<group>"; };
		752E68E12620F883009E9A7E /* box@2x.png */ = {isa = PBXFileReference; lastKnownFileType = image.png; path = "box@2x.png"; sourceTree = "<group>"; };
		752E68E22620F883009E9A7E /* gitlab@2x.png */ = {isa = PBXFileReference; lastKnownFileType = image.png; path = "gitlab@2x.png"; sourceTree = "<group>"; };
		752E68E32620F883009E9A7E /* template@2x.png */ = {isa = PBXFileReference; lastKnownFileType = image.png; path = "template@2x.png"; sourceTree = "<group>"; };
		752E68E42620F883009E9A7E /* firebase@2x.png */ = {isa = PBXFileReference; lastKnownFileType = image.png; path = "firebase@2x.png"; sourceTree = "<group>"; };
		752E68E52620F884009E9A7E /* android@2x.png */ = {isa = PBXFileReference; lastKnownFileType = image.png; path = "android@2x.png"; sourceTree = "<group>"; };
		752E68E62620F884009E9A7E /* aws@2x.png */ = {isa = PBXFileReference; lastKnownFileType = image.png; path = "aws@2x.png"; sourceTree = "<group>"; };
		752E68E72620F884009E9A7E /* characters@2x.png */ = {isa = PBXFileReference; lastKnownFileType = image.png; path = "characters@2x.png"; sourceTree = "<group>"; };
		752E68E82620F884009E9A7E /* gcloud@2x.png */ = {isa = PBXFileReference; lastKnownFileType = image.png; path = "gcloud@2x.png"; sourceTree = "<group>"; };
		752E68E92620F884009E9A7E /* netlify@2x.png */ = {isa = PBXFileReference; lastKnownFileType = image.png; path = "netlify@2x.png"; sourceTree = "<group>"; };
		752E68EA2620F884009E9A7E /* vercel@2x.png */ = {isa = PBXFileReference; lastKnownFileType = image.png; path = "vercel@2x.png"; sourceTree = "<group>"; };
		752E68EB2620F884009E9A7E /* github@2x.png */ = {isa = PBXFileReference; lastKnownFileType = image.png; path = "github@2x.png"; sourceTree = "<group>"; };
		752E68EC2620F884009E9A7E /* apple@2x.png */ = {isa = PBXFileReference; lastKnownFileType = image.png; path = "apple@2x.png"; sourceTree = "<group>"; };
		753C31A12641F6D100202AAA /* settings-docs.sh */ = {isa = PBXFileReference; lastKnownFileType = text.script.sh; path = "settings-docs.sh"; sourceTree = "<group>"; };
		754D31B425759D900020CED4 /* tutorial.html */ = {isa = PBXFileReference; lastKnownFileType = text.html; path = tutorial.html; sourceTree = "<group>"; };
		755D0DDF247DDE050074AB5C /* FigCLI.swift */ = {isa = PBXFileReference; lastKnownFileType = sourcecode.swift; path = FigCLI.swift; sourceTree = "<group>"; };
		755D0DE1247EFAE10074AB5C /* Logging.swift */ = {isa = PBXFileReference; lastKnownFileType = sourcecode.swift; path = Logging.swift; sourceTree = "<group>"; };
		755D0DE3247F038B0074AB5C /* logs.html */ = {isa = PBXFileReference; lastKnownFileType = text.html; path = logs.html; sourceTree = "<group>"; };
		75675951244634AD006AA988 /* fig.app */ = {isa = PBXFileReference; explicitFileType = wrapper.application; includeInIndex = 0; path = fig.app; sourceTree = BUILT_PRODUCTS_DIR; };
		75675954244634AD006AA988 /* AppDelegate.swift */ = {isa = PBXFileReference; lastKnownFileType = sourcecode.swift; path = AppDelegate.swift; sourceTree = "<group>"; };
		75675958244634B2006AA988 /* Assets.xcassets */ = {isa = PBXFileReference; lastKnownFileType = folder.assetcatalog; path = Assets.xcassets; sourceTree = "<group>"; };
		7567595B244634B2006AA988 /* Preview Assets.xcassets */ = {isa = PBXFileReference; lastKnownFileType = folder.assetcatalog; path = "Preview Assets.xcassets"; sourceTree = "<group>"; };
		7567595E244634B2006AA988 /* Base */ = {isa = PBXFileReference; lastKnownFileType = file.storyboard; name = Base; path = Base.lproj/Main.storyboard; sourceTree = "<group>"; };
		75675960244634B2006AA988 /* Info.plist */ = {isa = PBXFileReference; lastKnownFileType = text.plist.xml; path = Info.plist; sourceTree = "<group>"; };
		75675961244634B2006AA988 /* fig.entitlements */ = {isa = PBXFileReference; lastKnownFileType = text.plist.entitlements; path = fig.entitlements; sourceTree = "<group>"; };
		75675966244634B2006AA988 /* figTests.xctest */ = {isa = PBXFileReference; explicitFileType = wrapper.cfbundle; includeInIndex = 0; path = figTests.xctest; sourceTree = BUILT_PRODUCTS_DIR; };
		7567596A244634B2006AA988 /* figTests.swift */ = {isa = PBXFileReference; lastKnownFileType = sourcecode.swift; path = figTests.swift; sourceTree = "<group>"; };
		7567596C244634B2006AA988 /* Info.plist */ = {isa = PBXFileReference; lastKnownFileType = text.plist.xml; path = Info.plist; sourceTree = "<group>"; };
		75675971244634B2006AA988 /* figUITests.xctest */ = {isa = PBXFileReference; explicitFileType = wrapper.cfbundle; includeInIndex = 0; path = figUITests.xctest; sourceTree = BUILT_PRODUCTS_DIR; };
		75675975244634B2006AA988 /* figUITests.swift */ = {isa = PBXFileReference; lastKnownFileType = sourcecode.swift; path = figUITests.swift; sourceTree = "<group>"; };
		75675977244634B2006AA988 /* Info.plist */ = {isa = PBXFileReference; lastKnownFileType = text.plist.xml; path = Info.plist; sourceTree = "<group>"; };
		756759962446C44C006AA988 /* String+Shell.swift */ = {isa = PBXFileReference; lastKnownFileType = sourcecode.swift; path = "String+Shell.swift"; sourceTree = "<group>"; };
		756759D324498CA0006AA988 /* WebViewController.swift */ = {isa = PBXFileReference; lastKnownFileType = sourcecode.swift; path = WebViewController.swift; sourceTree = "<group>"; };
		7568203026003BDF0006FE78 /* Settings.swift */ = {isa = PBXFileReference; lastKnownFileType = sourcecode.swift; path = Settings.swift; sourceTree = "<group>"; };
		7573F1572601927200C833FA /* Settings.swift */ = {isa = PBXFileReference; lastKnownFileType = sourcecode.swift; path = Settings.swift; sourceTree = "<group>"; };
		7573F1592602B4E000C833FA /* alert@2x.png */ = {isa = PBXFileReference; lastKnownFileType = image.png; path = "alert@2x.png"; sourceTree = "<group>"; };
		7573F15A2602B4E000C833FA /* invite@2x.png */ = {isa = PBXFileReference; lastKnownFileType = image.png; path = "invite@2x.png"; sourceTree = "<group>"; };
		7573F15F260BC70F00C833FA /* LoginItems.swift */ = {isa = PBXFileReference; lastKnownFileType = sourcecode.swift; path = LoginItems.swift; sourceTree = "<group>"; };
		7573F161260BEF7F00C833FA /* figRelease.entitlements */ = {isa = PBXFileReference; lastKnownFileType = text.plist.entitlements; path = figRelease.entitlements; sourceTree = "<group>"; };
		7577124525648DCD0011FF48 /* ps.h */ = {isa = PBXFileReference; lastKnownFileType = sourcecode.c.h; path = ps.h; sourceTree = "<group>"; };
		7577124625648DFB0011FF48 /* ps.c */ = {isa = PBXFileReference; lastKnownFileType = sourcecode.c.c; path = ps.c; sourceTree = "<group>"; };
		757712482564D9490011FF48 /* ProcessStatus.swift */ = {isa = PBXFileReference; lastKnownFileType = sourcecode.swift; path = ProcessStatus.swift; sourceTree = "<group>"; };
		757CA86624859461002A64A8 /* AppMover.swift */ = {isa = PBXFileReference; lastKnownFileType = sourcecode.swift; path = AppMover.swift; sourceTree = "<group>"; };
		757CA88524876042002A64A8 /* error.html */ = {isa = PBXFileReference; lastKnownFileType = text.html; path = error.html; sourceTree = "<group>"; };
		757CA887248AD067002A64A8 /* OnboardingWindow.swift */ = {isa = PBXFileReference; lastKnownFileType = sourcecode.swift; path = OnboardingWindow.swift; sourceTree = "<group>"; };
		757CA889248AD58C002A64A8 /* onboarding.html */ = {isa = PBXFileReference; lastKnownFileType = text.html; path = onboarding.html; sourceTree = "<group>"; };
		757CA88C248B091D002A64A8 /* permissions.mp4 */ = {isa = PBXFileReference; lastKnownFileType = file; path = permissions.mp4; sourceTree = "<group>"; };
		757CA88E248B0D31002A64A8 /* cli.png */ = {isa = PBXFileReference; lastKnownFileType = image.png; path = cli.png; sourceTree = "<group>"; };
		757CA890248B2798002A64A8 /* cli.html */ = {isa = PBXFileReference; lastKnownFileType = text.html; path = cli.html; sourceTree = "<group>"; };
		757CA892248B28E3002A64A8 /* landing.html */ = {isa = PBXFileReference; lastKnownFileType = text.html; path = landing.html; sourceTree = "<group>"; };
		757CA894248B291E002A64A8 /* permissions.html */ = {isa = PBXFileReference; lastKnownFileType = text.html; path = permissions.html; sourceTree = "<group>"; };
		757CA896248C108D002A64A8 /* css */ = {isa = PBXFileReference; lastKnownFileType = folder; path = css; sourceTree = "<group>"; };
		757CA898248C10AD002A64A8 /* fonts */ = {isa = PBXFileReference; lastKnownFileType = folder; path = fonts; sourceTree = "<group>"; };
		757CA89A248C18F0002A64A8 /* done.html */ = {isa = PBXFileReference; lastKnownFileType = text.html; path = done.html; sourceTree = "<group>"; };
		757CA89C248C1F50002A64A8 /* demo4onboarding.mp4 */ = {isa = PBXFileReference; lastKnownFileType = file; path = demo4onboarding.mp4; sourceTree = "<group>"; };
		757CA89E248D628E002A64A8 /* sidebar.html */ = {isa = PBXFileReference; fileEncoding = 4; lastKnownFileType = text.html; path = sidebar.html; sourceTree = "<group>"; };
		757CA8E024903D3A002A64A8 /* HotKeyManager.swift */ = {isa = PBXFileReference; lastKnownFileType = sourcecode.swift; path = HotKeyManager.swift; sourceTree = "<group>"; };
		757CA8E524905B38002A64A8 /* SockerServer.swift */ = {isa = PBXFileReference; lastKnownFileType = sourcecode.swift; path = SockerServer.swift; sourceTree = "<group>"; };
		75809B0D24BFA64D00BFFB3E /* TelemetryService.swift */ = {isa = PBXFileReference; lastKnownFileType = sourcecode.swift; path = TelemetryService.swift; sourceTree = "<group>"; };
		75809B0F24C2C66100BFFB3E /* WebView+Private.h */ = {isa = PBXFileReference; lastKnownFileType = sourcecode.c.h; path = "WebView+Private.h"; sourceTree = "<group>"; };
		75809B1024C3876B00BFFB3E /* run-tutorial.js */ = {isa = PBXFileReference; lastKnownFileType = sourcecode.javascript; path = "run-tutorial.js"; sourceTree = "<group>"; };
		7585862525941A2700B76B4A /* invite.sh */ = {isa = PBXFileReference; fileEncoding = 4; lastKnownFileType = text.script.sh; path = invite.sh; sourceTree = "<group>"; };
		7587B4D724F97F9E00E355E4 /* ShellHooksManager.swift */ = {isa = PBXFileReference; lastKnownFileType = sourcecode.swift; path = ShellHooksManager.swift; sourceTree = "<group>"; };
		758AEB5D24CD35D400A15EAF /* WebSocket.swift */ = {isa = PBXFileReference; lastKnownFileType = sourcecode.swift; path = WebSocket.swift; sourceTree = "<group>"; };
		758AEB5F24CE529D00A15EAF /* String+Shell.swift */ = {isa = PBXFileReference; lastKnownFileType = sourcecode.swift; path = "String+Shell.swift"; sourceTree = "<group>"; };
		758AEB6B24CEA54600A15EAF /* SocketServer.swift */ = {isa = PBXFileReference; lastKnownFileType = sourcecode.swift; path = SocketServer.swift; sourceTree = "<group>"; };
		759F987B25BF903900EC3407 /* Accessibility.swift */ = {isa = PBXFileReference; lastKnownFileType = sourcecode.swift; path = Accessibility.swift; sourceTree = "<group>"; };
		759F987E25BFF0FE00EC3407 /* commandkey@2x.png */ = {isa = PBXFileReference; lastKnownFileType = image.png; path = "commandkey@2x.png"; sourceTree = "<group>"; };
		759F987F25BFF0FE00EC3407 /* database@2x.png */ = {isa = PBXFileReference; lastKnownFileType = image.png; path = "database@2x.png"; sourceTree = "<group>"; };
		759F988025BFF0FE00EC3407 /* package@2x.png */ = {isa = PBXFileReference; lastKnownFileType = image.png; path = "package@2x.png"; sourceTree = "<group>"; };
		759F988525BFF8B000EC3407 /* npm@2x.png */ = {isa = PBXFileReference; lastKnownFileType = image.png; path = "npm@2x.png"; sourceTree = "<group>"; };
		759F988625BFF8B000EC3407 /* kubernetes@2x.png */ = {isa = PBXFileReference; lastKnownFileType = image.png; path = "kubernetes@2x.png"; sourceTree = "<group>"; };
		759F988725BFF8B000EC3407 /* twitter@2x.png */ = {isa = PBXFileReference; lastKnownFileType = image.png; path = "twitter@2x.png"; sourceTree = "<group>"; };
		759F988825BFF8B000EC3407 /* docker@2x.png */ = {isa = PBXFileReference; lastKnownFileType = image.png; path = "docker@2x.png"; sourceTree = "<group>"; };
		759F988D25BFFAE500EC3407 /* heroku@2x.png */ = {isa = PBXFileReference; lastKnownFileType = image.png; path = "heroku@2x.png"; sourceTree = "<group>"; };
		759F988F25C1151D00EC3407 /* install_and_upgrade_fallback.sh */ = {isa = PBXFileReference; lastKnownFileType = text.script.sh; path = install_and_upgrade_fallback.sh; sourceTree = "<group>"; };
		75A4520F25A839F500107D2C /* remote_cwd.sh */ = {isa = PBXFileReference; lastKnownFileType = text.script.sh; path = remote_cwd.sh; sourceTree = "<group>"; };
		75A4521325AD367E00107D2C /* Feedback.swift */ = {isa = PBXFileReference; lastKnownFileType = sourcecode.swift; path = Feedback.swift; sourceTree = "<group>"; };
		75A4521925AE2E6A00107D2C /* CommandIntegration.swift */ = {isa = PBXFileReference; lastKnownFileType = sourcecode.swift; path = CommandIntegration.swift; sourceTree = "<group>"; };
		75A4A29525C8D855002EFD6B /* node@2x.png */ = {isa = PBXFileReference; lastKnownFileType = image.png; path = "node@2x.png"; sourceTree = "<group>"; };
		75A4A29625C8D855002EFD6B /* git@2x.png */ = {isa = PBXFileReference; lastKnownFileType = image.png; path = "git@2x.png"; sourceTree = "<group>"; };
		75A4A29725C8D855002EFD6B /* commit@2x.png */ = {isa = PBXFileReference; lastKnownFileType = image.png; path = "commit@2x.png"; sourceTree = "<group>"; };
		75A4A29D25C91471002EFD6B /* debugger-2-trimmed.mp4 */ = {isa = PBXFileReference; lastKnownFileType = file; path = "debugger-2-trimmed.mp4"; sourceTree = "<group>"; };
		75A4A29F25CA0D46002EFD6B /* Autocomplete.swift */ = {isa = PBXFileReference; lastKnownFileType = sourcecode.swift; path = Autocomplete.swift; sourceTree = "<group>"; };
		75A4A2A125CA218F002EFD6B /* ZLEIntegration.swift */ = {isa = PBXFileReference; lastKnownFileType = sourcecode.swift; path = ZLEIntegration.swift; sourceTree = "<group>"; };
		75A4A2A325CB4DE3002EFD6B /* BundleIdCache.swift */ = {isa = PBXFileReference; lastKnownFileType = sourcecode.swift; path = BundleIdCache.swift; sourceTree = "<group>"; };
		75AA24C025A656FA00A51E9D /* NativeCLI.swift */ = {isa = PBXFileReference; lastKnownFileType = sourcecode.swift; path = NativeCLI.swift; sourceTree = "<group>"; };
		75AA24C325A6EA5000A51E9D /* list.sh */ = {isa = PBXFileReference; lastKnownFileType = text.script.sh; path = list.sh; sourceTree = "<group>"; };
		75AA24C425A6EA5900A51E9D /* help.sh */ = {isa = PBXFileReference; lastKnownFileType = text.script.sh; path = help.sh; sourceTree = "<group>"; };
		75AA24CC25A6F6F000A51E9D /* uninstall_spec.sh */ = {isa = PBXFileReference; lastKnownFileType = text.script.sh; path = uninstall_spec.sh; sourceTree = "<group>"; };
		75AA24CE25A79A2000A51E9D /* tweet.sh */ = {isa = PBXFileReference; lastKnownFileType = text.script.sh; path = tweet.sh; sourceTree = "<group>"; };
		75AA24CF25A79ACC00A51E9D /* contribute.sh */ = {isa = PBXFileReference; lastKnownFileType = text.script.sh; path = contribute.sh; sourceTree = "<group>"; };
		75AA24D025A79B4A00A51E9D /* issue.sh */ = {isa = PBXFileReference; lastKnownFileType = text.script.sh; path = issue.sh; sourceTree = "<group>"; };
		75AA24D825A7E8B000A51E9D /* lsof.h */ = {isa = PBXFileReference; lastKnownFileType = sourcecode.c.h; path = lsof.h; sourceTree = "<group>"; };
		75AA24D925A7E8B000A51E9D /* lsof.m */ = {isa = PBXFileReference; lastKnownFileType = sourcecode.c.objc; path = lsof.m; sourceTree = "<group>"; };
		75AC552B2522C7710069635E /* upgrade */ = {isa = PBXFileReference; lastKnownFileType = folder; name = upgrade; path = ../upgrade; sourceTree = "<group>"; };
		75AC55322522C8EB0069635E /* 1.0.20.sh */ = {isa = PBXFileReference; lastKnownFileType = text.script.sh; path = 1.0.20.sh; sourceTree = "<group>"; };
		75AEF2E325C3C34A00D78431 /* Diagnostic.swift */ = {isa = PBXFileReference; lastKnownFileType = sourcecode.swift; path = Diagnostic.swift; sourceTree = "<group>"; };
		75AEF2E525C3DEAF00D78431 /* DockerIntegration.swift */ = {isa = PBXFileReference; lastKnownFileType = sourcecode.swift; path = DockerIntegration.swift; sourceTree = "<group>"; };
		75AEF2E725C3DEC600D78431 /* SSHIntegration.swift */ = {isa = PBXFileReference; lastKnownFileType = sourcecode.swift; path = SSHIntegration.swift; sourceTree = "<group>"; };
		75AEF2E925C4C34D00D78431 /* SecureKeyboardInput.swift */ = {isa = PBXFileReference; lastKnownFileType = sourcecode.swift; path = SecureKeyboardInput.swift; sourceTree = "<group>"; };
		75AEF2ED25C5062E00D78431 /* WindowObserver.swift */ = {isa = PBXFileReference; lastKnownFileType = sourcecode.swift; path = WindowObserver.swift; sourceTree = "<group>"; };
		75B0A07B25BA64CC00FCD89A /* AutocompleteContextNotifier.swift */ = {isa = PBXFileReference; lastKnownFileType = sourcecode.swift; path = AutocompleteContextNotifier.swift; sourceTree = "<group>"; };
		75B0A07D25BB746600FCD89A /* debugger.html */ = {isa = PBXFileReference; lastKnownFileType = text.html; path = debugger.html; sourceTree = "<group>"; };
		75B0A07F25BB74C700FCD89A /* fig-context-indicator.png */ = {isa = PBXFileReference; lastKnownFileType = image.png; path = "fig-context-indicator.png"; sourceTree = "<group>"; };
		75B0A08325BB759E00FCD89A /* trimmed-debugger.mp4 */ = {isa = PBXFileReference; lastKnownFileType = file; path = "trimmed-debugger.mp4"; sourceTree = "<group>"; };
		75B0A08525BB94DE00FCD89A /* debugger-only.mp4 */ = {isa = PBXFileReference; lastKnownFileType = file; path = "debugger-only.mp4"; sourceTree = "<group>"; };
		75B0A08B25BBC7A300FCD89A /* autoc.mp4 */ = {isa = PBXFileReference; lastKnownFileType = file; path = autoc.mp4; sourceTree = "<group>"; };
		75B0A08D25BBC9B800FCD89A /* privacy.html */ = {isa = PBXFileReference; lastKnownFileType = text.html; path = privacy.html; sourceTree = "<group>"; };
		75B199312501A3DA00F38EA8 /* KeyboardLayout.swift */ = {isa = PBXFileReference; lastKnownFileType = sourcecode.swift; path = KeyboardLayout.swift; sourceTree = "<group>"; };
		75B199332504190900F38EA8 /* Keycode.swift */ = {isa = PBXFileReference; lastKnownFileType = sourcecode.swift; path = Keycode.swift; sourceTree = "<group>"; };
		75B1993525042B2C00F38EA8 /* autocomplete.html */ = {isa = PBXFileReference; fileEncoding = 4; lastKnownFileType = text.html; path = autocomplete.html; sourceTree = "<group>"; };
		75B1993725100E4D00F38EA8 /* KeypressService.swift */ = {isa = PBXFileReference; lastKnownFileType = sourcecode.swift; path = KeypressService.swift; sourceTree = "<group>"; };
		75B7931924BB897F0073AAC6 /* PseudoTerminalService.swift */ = {isa = PBXFileReference; lastKnownFileType = sourcecode.swift; path = PseudoTerminalService.swift; sourceTree = "<group>"; };
		75C05C6B24FDEA2B001F0A52 /* KeystrokeBuffer.swift */ = {isa = PBXFileReference; lastKnownFileType = sourcecode.swift; path = KeystrokeBuffer.swift; sourceTree = "<group>"; };
		75C0711C244AC3B2002DF69F /* index.html */ = {isa = PBXFileReference; fileEncoding = 4; lastKnownFileType = text.html; path = index.html; sourceTree = "<group>"; };
		75C0711F244BB441002DF69F /* CompanionViewController.swift */ = {isa = PBXFileReference; lastKnownFileType = sourcecode.swift; path = CompanionViewController.swift; sourceTree = "<group>"; };
		75C07121244BB65D002DF69F /* ShellBridge.swift */ = {isa = PBXFileReference; lastKnownFileType = sourcecode.swift; path = ShellBridge.swift; sourceTree = "<group>"; };
		75C07123244BE45A002DF69F /* CompanionWindow.swift */ = {isa = PBXFileReference; lastKnownFileType = sourcecode.swift; path = CompanionWindow.swift; sourceTree = "<group>"; };
		75C0EBD2253E336E001964DE /* TerminalUsageTelemetry.swift */ = {isa = PBXFileReference; lastKnownFileType = sourcecode.swift; path = TerminalUsageTelemetry.swift; sourceTree = "<group>"; };
		75C3B7FE261BC9D0007FA3A7 /* FishIntegration.swift */ = {isa = PBXFileReference; lastKnownFileType = sourcecode.swift; path = FishIntegration.swift; sourceTree = "<group>"; };
		75C57C122581C0700065741E /* ioreg.h */ = {isa = PBXFileReference; lastKnownFileType = sourcecode.c.h; path = ioreg.h; sourceTree = "<group>"; };
		75C57C132581C0700065741E /* ioreg.c */ = {isa = PBXFileReference; lastKnownFileType = sourcecode.c.c; path = ioreg.c; sourceTree = "<group>"; };
		75CFDBDE24EDB2E900F00CAE /* Onboarding.swift */ = {isa = PBXFileReference; lastKnownFileType = sourcecode.swift; path = Onboarding.swift; sourceTree = "<group>"; };
		75CFF6482496B43600C6A6DE /* Sparkle.framework */ = {isa = PBXFileReference; lastKnownFileType = wrapper.framework; path = Sparkle.framework; sourceTree = "<group>"; };
		75D2E3CA249C1E7500607F66 /* terminal.css */ = {isa = PBXFileReference; lastKnownFileType = text.css; path = terminal.css; sourceTree = "<group>"; };
		75DA86A225EDB05100722F1D /* Integrations.swift */ = {isa = PBXFileReference; lastKnownFileType = sourcecode.swift; path = Integrations.swift; sourceTree = "<group>"; };
		75DA86A425EEBD7400722F1D /* Alert.swift */ = {isa = PBXFileReference; lastKnownFileType = sourcecode.swift; path = Alert.swift; sourceTree = "<group>"; };
		75DA86A625EF085500722F1D /* debug-ssh.sh */ = {isa = PBXFileReference; lastKnownFileType = text.script.sh; path = "debug-ssh.sh"; sourceTree = "<group>"; };
		75DA86A825EF145E00722F1D /* TmuxIntegration.swift */ = {isa = PBXFileReference; lastKnownFileType = sourcecode.swift; path = TmuxIntegration.swift; sourceTree = "<group>"; };
		75E993F12515A6DD000BE6BE /* statusbar@2x.png */ = {isa = PBXFileReference; lastKnownFileType = image.png; path = "statusbar@2x.png"; sourceTree = "<group>"; };
		75E993F42517E226000BE6BE /* AXWindowServer.swift */ = {isa = PBXFileReference; lastKnownFileType = sourcecode.swift; path = AXWindowServer.swift; sourceTree = "<group>"; };
		75EB592A258D98A7002915E7 /* BiMap.swift */ = {isa = PBXFileReference; lastKnownFileType = sourcecode.swift; path = BiMap.swift; sourceTree = "<group>"; };
		75EB592C258DD771002915E7 /* TTY.swift */ = {isa = PBXFileReference; lastKnownFileType = sourcecode.swift; path = TTY.swift; sourceTree = "<group>"; };
		75EDDC4D25D23773003AECC6 /* HyperIntegration.swift */ = {isa = PBXFileReference; lastKnownFileType = sourcecode.swift; path = HyperIntegration.swift; sourceTree = "<group>"; };
		75EDDC5025D24755003AECC6 /* hyper-integration.js */ = {isa = PBXFileReference; fileEncoding = 4; lastKnownFileType = sourcecode.javascript; path = "hyper-integration.js"; sourceTree = "<group>"; };
		75EDDC5A25D4BC53003AECC6 /* UnixSocketClient.swift */ = {isa = PBXFileReference; lastKnownFileType = sourcecode.swift; path = UnixSocketClient.swift; sourceTree = "<group>"; };
		75F2ACD926310BCD0025CB4D /* fig-0.0.2.vsix */ = {isa = PBXFileReference; lastKnownFileType = file; path = "fig-0.0.2.vsix"; sourceTree = "<group>"; };
		75F7F951261FBDC30005E215 /* UnixSocketServer.swift */ = {isa = PBXFileReference; lastKnownFileType = sourcecode.swift; path = UnixSocketServer.swift; sourceTree = "<group>"; };
		75F7F953262007170005E215 /* ShellHooksTransport.swift */ = {isa = PBXFileReference; lastKnownFileType = sourcecode.swift; path = ShellHooksTransport.swift; sourceTree = "<group>"; };
		75FE3FFF2626A4BD00AC8414 /* Github.swift */ = {isa = PBXFileReference; lastKnownFileType = sourcecode.swift; path = Github.swift; sourceTree = "<group>"; };
/* End PBXFileReference section */

/* Begin PBXFrameworksBuildPhase section */
		751F758B246E16D800E083C8 /* Frameworks */ = {
			isa = PBXFrameworksBuildPhase;
			buildActionMask = 2147483647;
			files = (
				758AEB6A24CEA4D000A15EAF /* Starscream in Frameworks */,
			);
			runOnlyForDeploymentPostprocessing = 0;
		};
		7567594E244634AD006AA988 /* Frameworks */ = {
			isa = PBXFrameworksBuildPhase;
			buildActionMask = 2147483647;
			files = (
				75CFDBE224EDE31800F00CAE /* Sentry in Frameworks */,
				755D0F512482D4920074AB5C /* HotKey in Frameworks */,
				757CA8E424905B0E002A64A8 /* Kitura-WebSocket in Frameworks */,
				75A4A2A725CBBDE7002EFD6B /* AXSwift in Frameworks */,
				75CFF64A2496B43A00C6A6DE /* Sparkle.framework in Frameworks */,
				756C4D832542A6D30035B467 /* Starscream in Frameworks */,
			);
			runOnlyForDeploymentPostprocessing = 0;
		};
		75675963244634B2006AA988 /* Frameworks */ = {
			isa = PBXFrameworksBuildPhase;
			buildActionMask = 2147483647;
			files = (
			);
			runOnlyForDeploymentPostprocessing = 0;
		};
		7567596E244634B2006AA988 /* Frameworks */ = {
			isa = PBXFrameworksBuildPhase;
			buildActionMask = 2147483647;
			files = (
			);
			runOnlyForDeploymentPostprocessing = 0;
		};
/* End PBXFrameworksBuildPhase section */

/* Begin PBXGroup section */
		7510F87324A6910500E86F7C /* SwiftTerm */ = {
			isa = PBXGroup;
			children = (
				7510F87424A6910500E86F7C /* Apple */,
				7510F87824A6910500E86F7C /* CharSets.swift */,
				7510F87924A6910500E86F7C /* Buffer.swift */,
				7510F87A24A6910500E86F7C /* Utilities.swift */,
				7510F87B24A6910500E86F7C /* BufferSet.swift */,
				7510F87C24A6910500E86F7C /* Terminal.swift */,
				7510F87D24A6910500E86F7C /* EscapeSequences.swift */,
				7510F87E24A6910500E86F7C /* BufferLine.swift */,
				7510F87F24A6910500E86F7C /* CircularList.swift */,
				7510F88024A6910500E86F7C /* iOS */,
				7510F88524A6910500E86F7C /* Mac */,
				7510F88C24A6910500E86F7C /* SelectionService.swift */,
				7510F88D24A6910500E86F7C /* SixelDcsHandler.swift */,
				7510F88E24A6910500E86F7C /* HeadlessTerminal.swift */,
				7510F88F24A6910500E86F7C /* LocalProcess.swift */,
				7510F89024A6910500E86F7C /* Line.swift */,
				7510F89124A6910500E86F7C /* CharData.swift */,
				7510F89224A6910500E86F7C /* TerminalOptions.swift */,
				7510F89324A6910500E86F7C /* Colors.swift */,
				7510F89424A6910500E86F7C /* SearchService.swift */,
				7510F89524A6910500E86F7C /* Position.swift */,
				7510F89624A6910500E86F7C /* EscapeSequenceParser.swift */,
				7510F89724A6910500E86F7C /* Pty.swift */,
			);
			path = SwiftTerm;
			sourceTree = "<group>";
		};
		7510F87424A6910500E86F7C /* Apple */ = {
			isa = PBXGroup;
			children = (
				7510F87524A6910500E86F7C /* AppleTerminalView.swift */,
				7510F87624A6910500E86F7C /* TerminalViewDelegate.swift */,
				7510F87724A6910500E86F7C /* Extensions.swift */,
			);
			path = Apple;
			sourceTree = "<group>";
		};
		7510F88024A6910500E86F7C /* iOS */ = {
			isa = PBXGroup;
			children = (
				7510F88124A6910500E86F7C /* iOSTerminalView.swift */,
				7510F88224A6910500E86F7C /* iOSCaretView.swift */,
				7510F88424A6910500E86F7C /* iOSAccessoryView.swift */,
			);
			path = iOS;
			sourceTree = "<group>";
		};
		7510F88524A6910500E86F7C /* Mac */ = {
			isa = PBXGroup;
			children = (
				7510F88624A6910500E86F7C /* MacAccessibilityService.swift */,
				7510F88724A6910500E86F7C /* MacDebugView.swift */,
				7510F88824A6910500E86F7C /* MacLocalTerminalView.swift */,
				7510F88924A6910500E86F7C /* MacCaretView.swift */,
				7510F88A24A6910500E86F7C /* README.md */,
				7510F88B24A6910500E86F7C /* MacTerminalView.swift */,
			);
			path = Mac;
			sourceTree = "<group>";
		};
		75186076255CB0870000A7C7 /* upgrade */ = {
			isa = PBXGroup;
			children = (
				7518607C255CB0870000A7C7 /* uninstall.sh */,
				75186077255CB0870000A7C7 /* iterm-integration.sh */,
				75186078255CB0870000A7C7 /* 1.0.23.sh */,
				75186079255CB0870000A7C7 /* fig-iterm-integration.py */,
				7518607B255CB0870000A7C7 /* 1.0.22.sh */,
				7518607E255CB0870000A7C7 /* 1.0.21.sh */,
				7518607F255CB0870000A7C7 /* feedback.sh */,
				75186080255CB0870000A7C7 /* 1.0.24.sh */,
				75186081255CB0870000A7C7 /* open_new_terminal_window.scpt */,
				75186082255CB0870000A7C7 /* 1.0.20.sh */,
				759F988F25C1151D00EC3407 /* install_and_upgrade_fallback.sh */,
			);
			name = upgrade;
			path = fig/upgrade;
			sourceTree = "<group>";
		};
		7518608F255CE49B0000A7C7 /* Icons */ = {
			isa = PBXGroup;
			children = (
				752E68E52620F884009E9A7E /* android@2x.png */,
				752E68EC2620F884009E9A7E /* apple@2x.png */,
				752E68E62620F884009E9A7E /* aws@2x.png */,
				752E68E02620F882009E9A7E /* azure@2x.png */,
				752E68E12620F883009E9A7E /* box@2x.png */,
				752E68E72620F884009E9A7E /* characters@2x.png */,
				752E68E42620F883009E9A7E /* firebase@2x.png */,
				752E68E82620F884009E9A7E /* gcloud@2x.png */,
				752E68EB2620F884009E9A7E /* github@2x.png */,
				752E68E22620F883009E9A7E /* gitlab@2x.png */,
				752E68E92620F884009E9A7E /* netlify@2x.png */,
				752E68E32620F883009E9A7E /* template@2x.png */,
				752E68EA2620F884009E9A7E /* vercel@2x.png */,
				752E68DA2620F868009E9A7E /* gradle@2x.png */,
				752E68DB2620F868009E9A7E /* slack@2x.png */,
				752E68DC2620F868009E9A7E /* yarn@2x.png */,
				75A4A29725C8D855002EFD6B /* commit@2x.png */,
				7573F1592602B4E000C833FA /* alert@2x.png */,
				7573F15A2602B4E000C833FA /* invite@2x.png */,
				75A4A29625C8D855002EFD6B /* git@2x.png */,
				75A4A29525C8D855002EFD6B /* node@2x.png */,
				759F988825BFF8B000EC3407 /* docker@2x.png */,
				759F988D25BFFAE500EC3407 /* heroku@2x.png */,
				759F988625BFF8B000EC3407 /* kubernetes@2x.png */,
				759F988525BFF8B000EC3407 /* npm@2x.png */,
				759F988725BFF8B000EC3407 /* twitter@2x.png */,
				759F987E25BFF0FE00EC3407 /* commandkey@2x.png */,
				759F987F25BFF0FE00EC3407 /* database@2x.png */,
				759F988025BFF0FE00EC3407 /* package@2x.png */,
				7518606A255B2A090000A7C7 /* asterisk@2x.png */,
				7518606C255B2A090000A7C7 /* carrot@2x.png */,
				7518606E255B2A0A0000A7C7 /* command@2x.png */,
				75186069255B2A090000A7C7 /* flag@2x.png */,
				7518606B255B2A090000A7C7 /* option@2x.png */,
				7518606D255B2A090000A7C7 /* string@2x.png */,
			);
			name = Icons;
			sourceTree = "<group>";
		};
		751F758F246E16D800E083C8 /* figcli */ = {
			isa = PBXGroup;
			children = (
				751F7590246E16D800E083C8 /* main.swift */,
				758AEB6B24CEA54600A15EAF /* SocketServer.swift */,
				758AEB5F24CE529D00A15EAF /* String+Shell.swift */,
				758AEB5D24CD35D400A15EAF /* WebSocket.swift */,
				7573F1572601927200C833FA /* Settings.swift */,
			);
			path = figcli;
			sourceTree = "<group>";
		};
		752A398725CD0FFB00B1AC40 /* VSCode */ = {
			isa = PBXGroup;
			children = (
				752A398525CD0FE800B1AC40 /* fig-0.0.1.vsix */,
				752A398225CD024C00B1AC40 /* VSCodeIntegration.swift */,
				75F2ACD926310BCD0025CB4D /* fig-0.0.2.vsix */,
			);
			path = VSCode;
			sourceTree = "<group>";
		};
		752A398825CD11F000B1AC40 /* System */ = {
			isa = PBXGroup;
			children = (
				7510F8BA24A9861E00E86F7C /* fig-Bridging-Header.h */,
				75AA24D825A7E8B000A51E9D /* lsof.h */,
				75AA24D925A7E8B000A51E9D /* lsof.m */,
				7577124525648DCD0011FF48 /* ps.h */,
				7577124625648DFB0011FF48 /* ps.c */,
				75C57C122581C0700065741E /* ioreg.h */,
				75C57C132581C0700065741E /* ioreg.c */,
				75809B0F24C2C66100BFFB3E /* WebView+Private.h */,
			);
			name = System;
			sourceTree = "<group>";
		};
		752D71C325AE986B00263527 /* New Group */ = {
			isa = PBXGroup;
			children = (
			);
			name = "New Group";
			sourceTree = "<group>";
		};
		75675948244634AD006AA988 = {
			isa = PBXGroup;
			children = (
				75AC552B2522C7710069635E /* upgrade */,
				75186076255CB0870000A7C7 /* upgrade */,
				75675953244634AD006AA988 /* fig */,
				75675969244634B2006AA988 /* figTests */,
				75675974244634B2006AA988 /* figUITests */,
				751F758F246E16D800E083C8 /* figcli */,
				75675952244634AD006AA988 /* Products */,
				75CFF6432496B3BA00C6A6DE /* Frameworks */,
			);
			sourceTree = "<group>";
		};
		75675952244634AD006AA988 /* Products */ = {
			isa = PBXGroup;
			children = (
				75675951244634AD006AA988 /* fig.app */,
				75675966244634B2006AA988 /* figTests.xctest */,
				75675971244634B2006AA988 /* figUITests.xctest */,
				751F758E246E16D800E083C8 /* figcli */,
			);
			name = Products;
			sourceTree = "<group>";
		};
		75675953244634AD006AA988 /* fig */ = {
			isa = PBXGroup;
			children = (
				7510F87324A6910500E86F7C /* SwiftTerm */,
				75675954244634AD006AA988 /* AppDelegate.swift */,
				75E993F32515C8D3000BE6BE /* Autocompletion */,
				75B199332504190900F38EA8 /* Keycode.swift */,
				752D71CC25B8A6B200263527 /* Restarter.swift */,
				759F987B25BF903900EC3407 /* Accessibility.swift */,
				751C3BEB24B6910800B5C7FD /* Remote.swift */,
				751C3BED24B6915000B5C7FD /* Defaults.swift */,
				7568203026003BDF0006FE78 /* Settings.swift */,
				75E993F12515A6DD000BE6BE /* statusbar@2x.png */,
				755D0DE1247EFAE10074AB5C /* Logging.swift */,
				75809B0D24BFA64D00BFFB3E /* TelemetryService.swift */,
				75C0EBD2253E336E001964DE /* TerminalUsageTelemetry.swift */,
				752C0BD72479EEDA0077E415 /* File.swift */,
				75A4521325AD367E00107D2C /* Feedback.swift */,
				75AEF2E325C3C34A00D78431 /* Diagnostic.swift */,
				75AEF2E925C4C34D00D78431 /* SecureKeyboardInput.swift */,
				752D71CE25B8CA4000263527 /* iTermTabIntegration.swift */,
				75DA86A225EDB05100722F1D /* Integrations.swift */,
				7573F15F260BC70F00C833FA /* LoginItems.swift */,
				75DA86A425EEBD7400722F1D /* Alert.swift */,
				75FE3FFF2626A4BD00AC8414 /* Github.swift */,
				75EDDC4F25D2473C003AECC6 /* Hyper */,
				752A398725CD0FFB00B1AC40 /* VSCode */,
				75B1992A25019FDE00F38EA8 /* Companion Window */,
				75B1992B25019FFE00F38EA8 /* Window Management */,
				75B1992E2501A12C00F38EA8 /* Shell */,
				75B1992F2501A17100F38EA8 /* Onboarding */,
				75B1992C2501A02B00F38EA8 /* Bridging */,
				75B1992D2501A0ED00F38EA8 /* Web Runtime */,
				757CA88B248B08D7002A64A8 /* local */,
				75B199302501A1A200F38EA8 /* Legacy */,
				75675958244634B2006AA988 /* Assets.xcassets */,
				7518608F255CE49B0000A7C7 /* Icons */,
				7567595D244634B2006AA988 /* Main.storyboard */,
				75675960244634B2006AA988 /* Info.plist */,
				75675961244634B2006AA988 /* fig.entitlements */,
				7573F161260BEF7F00C833FA /* figRelease.entitlements */,
				7567595A244634B2006AA988 /* Preview Content */,
				752A398825CD11F000B1AC40 /* System */,
				75AA24C225A6E50000A51E9D /* CLI Scripts */,
			);
			path = fig;
			sourceTree = "<group>";
		};
		7567595A244634B2006AA988 /* Preview Content */ = {
			isa = PBXGroup;
			children = (
				7567595B244634B2006AA988 /* Preview Assets.xcassets */,
			);
			path = "Preview Content";
			sourceTree = "<group>";
		};
		75675969244634B2006AA988 /* figTests */ = {
			isa = PBXGroup;
			children = (
				7567596A244634B2006AA988 /* figTests.swift */,
				7567596C244634B2006AA988 /* Info.plist */,
			);
			path = figTests;
			sourceTree = "<group>";
		};
		75675974244634B2006AA988 /* figUITests */ = {
			isa = PBXGroup;
			children = (
				75675975244634B2006AA988 /* figUITests.swift */,
				75675977244634B2006AA988 /* Info.plist */,
			);
			path = figUITests;
			sourceTree = "<group>";
		};
		757CA88B248B08D7002A64A8 /* local */ = {
			isa = PBXGroup;
			children = (
				752D71C325AE986B00263527 /* New Group */,
				757CA89E248D628E002A64A8 /* sidebar.html */,
				757CA89C248C1F50002A64A8 /* demo4onboarding.mp4 */,
				757CA898248C10AD002A64A8 /* fonts */,
				757CA896248C108D002A64A8 /* css */,
				757CA890248B2798002A64A8 /* cli.html */,
				757CA892248B28E3002A64A8 /* landing.html */,
				757CA894248B291E002A64A8 /* permissions.html */,
				752D71C425AE9B7200263527 /* ssh.html */,
				75B0A07D25BB746600FCD89A /* debugger.html */,
				75B0A08D25BBC9B800FCD89A /* privacy.html */,
				75B0A07F25BB74C700FCD89A /* fig-context-indicator.png */,
				75B0A08325BB759E00FCD89A /* trimmed-debugger.mp4 */,
				75B0A08525BB94DE00FCD89A /* debugger-only.mp4 */,
				75A4A29D25C91471002EFD6B /* debugger-2-trimmed.mp4 */,
				757CA89A248C18F0002A64A8 /* done.html */,
				757CA88E248B0D31002A64A8 /* cli.png */,
				757CA88C248B091D002A64A8 /* permissions.mp4 */,
				752D71C625AECB4B00263527 /* ssh.mp4 */,
				75B0A08B25BBC7A300FCD89A /* autoc.mp4 */,
				757CA88524876042002A64A8 /* error.html */,
				75C0711C244AC3B2002DF69F /* index.html */,
				752C0BDF247A27790077E415 /* editor.html */,
				752C0BE1247A33F10077E415 /* viewer.html */,
				752C0BE3247B44C50077E415 /* finder.html */,
				752C0BE5247C25280077E415 /* display.html */,
				755D0DE3247F038B0074AB5C /* logs.html */,
				757CA889248AD58C002A64A8 /* onboarding.html */,
				75B1993525042B2C00F38EA8 /* autocomplete.html */,
				754D31B425759D900020CED4 /* tutorial.html */,
			);
			name = local;
			sourceTree = "<group>";
		};
		75AA24C225A6E50000A51E9D /* CLI Scripts */ = {
			isa = PBXGroup;
			children = (
				7585862525941A2700B76B4A /* invite.sh */,
				75AA24C325A6EA5000A51E9D /* list.sh */,
				75AA24C425A6EA5900A51E9D /* help.sh */,
				75AA24CE25A79A2000A51E9D /* tweet.sh */,
				75AA24D025A79B4A00A51E9D /* issue.sh */,
				75AA24CF25A79ACC00A51E9D /* contribute.sh */,
				75AA24CC25A6F6F000A51E9D /* uninstall_spec.sh */,
				7518607D255CB0870000A7C7 /* source.sh */,
				7518607A255CB0870000A7C7 /* update.sh */,
				752D71C125AE790200263527 /* ssh.sh */,
				75DA86A625EF085500722F1D /* debug-ssh.sh */,
				752D71C825AFD59B00263527 /* team-download.sh */,
				752D71C925AFD5B800263527 /* team-upload.sh */,
<<<<<<< HEAD
				753C31A12641F6D100202AAA /* settings-docs.sh */,
=======
				75184663263CF1E0003CBCF9 /* settings-open.sh */,
>>>>>>> f098d982
			);
			path = "CLI Scripts";
			sourceTree = "<group>";
		};
		75AC55312522C8EB0069635E /* upgrade */ = {
			isa = PBXGroup;
			children = (
				75AC55322522C8EB0069635E /* 1.0.20.sh */,
			);
			name = upgrade;
			path = ../upgrade;
			sourceTree = "<group>";
		};
		75B1992A25019FDE00F38EA8 /* Companion Window */ = {
			isa = PBXGroup;
			children = (
				756759D324498CA0006AA988 /* WebViewController.swift */,
				75C0711F244BB441002DF69F /* CompanionViewController.swift */,
				75C07123244BE45A002DF69F /* CompanionWindow.swift */,
			);
			path = "Companion Window";
			sourceTree = "<group>";
		};
		75B1992B25019FFE00F38EA8 /* Window Management */ = {
			isa = PBXGroup;
			children = (
				757CA8E024903D3A002A64A8 /* HotKeyManager.swift */,
				7510F8BE24A99A4B00E86F7C /* WindowService.swift */,
				75E993F42517E226000BE6BE /* AXWindowServer.swift */,
				75A4A2A325CB4DE3002EFD6B /* BundleIdCache.swift */,
				75AEF2ED25C5062E00D78431 /* WindowObserver.swift */,
				7510F8C024A9B32D00E86F7C /* WindowManager.swift */,
				7510F8B924A9701000E86F7C /* Private.h */,
				7510F8BB24A9861E00E86F7C /* PrivateWindow.h */,
				7510F8BC24A9861E00E86F7C /* PrivateWindow.m */,
			);
			path = "Window Management";
			sourceTree = "<group>";
		};
		75B1992C2501A02B00F38EA8 /* Bridging */ = {
			isa = PBXGroup;
			children = (
				75C07121244BB65D002DF69F /* ShellBridge.swift */,
				75B199312501A3DA00F38EA8 /* KeyboardLayout.swift */,
				751F7588246D090100E083C8 /* WebBridge.swift */,
				755D0DDF247DDE050074AB5C /* FigCLI.swift */,
				75AA24C025A656FA00A51E9D /* NativeCLI.swift */,
				757CA8E524905B38002A64A8 /* SockerServer.swift */,
				75F7F953262007170005E215 /* ShellHooksTransport.swift */,
				75F7F951261FBDC30005E215 /* UnixSocketServer.swift */,
			);
			path = Bridging;
			sourceTree = "<group>";
		};
		75B1992D2501A0ED00F38EA8 /* Web Runtime */ = {
			isa = PBXGroup;
			children = (
				752C0BDD2479F6AF0077E415 /* insert-tutorial.js */,
				75809B1024C3876B00BFFB3E /* run-tutorial.js */,
				752C0BDB2479F68C0077E415 /* tutorial.css */,
				75D2E3CA249C1E7500607F66 /* terminal.css */,
				752C0BD92479F37B0077E415 /* fig.js */,
			);
			path = "Web Runtime";
			sourceTree = "<group>";
		};
		75B1992E2501A12C00F38EA8 /* Shell */ = {
			isa = PBXGroup;
			children = (
				757712482564D9490011FF48 /* ProcessStatus.swift */,
				7587B4D724F97F9E00E355E4 /* ShellHooksManager.swift */,
				75B7931924BB897F0073AAC6 /* PseudoTerminalService.swift */,
				756759962446C44C006AA988 /* String+Shell.swift */,
				75EB592A258D98A7002915E7 /* BiMap.swift */,
				75EB592C258DD771002915E7 /* TTY.swift */,
				75A4521925AE2E6A00107D2C /* CommandIntegration.swift */,
				75AEF2E525C3DEAF00D78431 /* DockerIntegration.swift */,
				75EDDC5A25D4BC53003AECC6 /* UnixSocketClient.swift */,
				75AEF2E725C3DEC600D78431 /* SSHIntegration.swift */,
				75DA86A825EF145E00722F1D /* TmuxIntegration.swift */,
				75A4520F25A839F500107D2C /* remote_cwd.sh */,
			);
			path = Shell;
			sourceTree = "<group>";
		};
		75B1992F2501A17100F38EA8 /* Onboarding */ = {
			isa = PBXGroup;
			children = (
				757CA887248AD067002A64A8 /* OnboardingWindow.swift */,
				75CFDBDE24EDB2E900F00CAE /* Onboarding.swift */,
			);
			path = Onboarding;
			sourceTree = "<group>";
		};
		75B199302501A1A200F38EA8 /* Legacy */ = {
			isa = PBXGroup;
			children = (
				757CA86624859461002A64A8 /* AppMover.swift */,
			);
			path = Legacy;
			sourceTree = "<group>";
		};
		75CFF6432496B3BA00C6A6DE /* Frameworks */ = {
			isa = PBXGroup;
			children = (
				75AC55312522C8EB0069635E /* upgrade */,
				75CFF6482496B43600C6A6DE /* Sparkle.framework */,
			);
			name = Frameworks;
			sourceTree = "<group>";
		};
		75E993F32515C8D3000BE6BE /* Autocompletion */ = {
			isa = PBXGroup;
			children = (
				75B0A07B25BA64CC00FCD89A /* AutocompleteContextNotifier.swift */,
				1A63312025A4BE6D00CEA06A /* Keystroke.swift */,
				75C05C6B24FDEA2B001F0A52 /* KeystrokeBuffer.swift */,
				1A1F15FF25A7A93E0074D541 /* KeyBindingsManager.swift */,
				75B1993725100E4D00F38EA8 /* KeypressService.swift */,
				75A4A29F25CA0D46002EFD6B /* Autocomplete.swift */,
				75A4A2A125CA218F002EFD6B /* ZLEIntegration.swift */,
				75C3B7FE261BC9D0007FA3A7 /* FishIntegration.swift */,
			);
			path = Autocompletion;
			sourceTree = "<group>";
		};
		75EDDC4F25D2473C003AECC6 /* Hyper */ = {
			isa = PBXGroup;
			children = (
				75EDDC4D25D23773003AECC6 /* HyperIntegration.swift */,
				75EDDC5025D24755003AECC6 /* hyper-integration.js */,
			);
			path = Hyper;
			sourceTree = "<group>";
		};
/* End PBXGroup section */

/* Begin PBXNativeTarget section */
		751F758D246E16D800E083C8 /* figcli */ = {
			isa = PBXNativeTarget;
			buildConfigurationList = 751F7592246E16D800E083C8 /* Build configuration list for PBXNativeTarget "figcli" */;
			buildPhases = (
				751F758A246E16D800E083C8 /* Sources */,
				751F758B246E16D800E083C8 /* Frameworks */,
				751F758C246E16D800E083C8 /* CopyFiles */,
			);
			buildRules = (
			);
			dependencies = (
			);
			name = figcli;
			packageProductDependencies = (
				758AEB6924CEA4D000A15EAF /* Starscream */,
			);
			productName = figcli;
			productReference = 751F758E246E16D800E083C8 /* figcli */;
			productType = "com.apple.product-type.tool";
		};
		75675950244634AD006AA988 /* fig */ = {
			isa = PBXNativeTarget;
			buildConfigurationList = 7567597A244634B2006AA988 /* Build configuration list for PBXNativeTarget "fig" */;
			buildPhases = (
				7567594D244634AD006AA988 /* Sources */,
				7567594E244634AD006AA988 /* Frameworks */,
				7567594F244634AD006AA988 /* Resources */,
				75CFF64C2496B43A00C6A6DE /* Embed Frameworks */,
				758AEB6324CE8B2F00A15EAF /* Embed Command Line Tool */,
				75AA9FAA256D9D6C00CEFAC8 /* ShellScript */,
			);
			buildRules = (
			);
			dependencies = (
				758AEB6624CE8B8700A15EAF /* PBXTargetDependency */,
			);
			name = fig;
			packageProductDependencies = (
				755D0F502482D4920074AB5C /* HotKey */,
				757CA8E324905B0E002A64A8 /* Kitura-WebSocket */,
				75CFDBE124EDE31800F00CAE /* Sentry */,
				756C4D822542A6D30035B467 /* Starscream */,
				75A4A2A625CBBDE7002EFD6B /* AXSwift */,
			);
			productName = fig;
			productReference = 75675951244634AD006AA988 /* fig.app */;
			productType = "com.apple.product-type.application";
		};
		75675965244634B2006AA988 /* figTests */ = {
			isa = PBXNativeTarget;
			buildConfigurationList = 7567597D244634B2006AA988 /* Build configuration list for PBXNativeTarget "figTests" */;
			buildPhases = (
				75675962244634B2006AA988 /* Sources */,
				75675963244634B2006AA988 /* Frameworks */,
				75675964244634B2006AA988 /* Resources */,
			);
			buildRules = (
			);
			dependencies = (
				75675968244634B2006AA988 /* PBXTargetDependency */,
			);
			name = figTests;
			productName = figTests;
			productReference = 75675966244634B2006AA988 /* figTests.xctest */;
			productType = "com.apple.product-type.bundle.unit-test";
		};
		75675970244634B2006AA988 /* figUITests */ = {
			isa = PBXNativeTarget;
			buildConfigurationList = 75675980244634B2006AA988 /* Build configuration list for PBXNativeTarget "figUITests" */;
			buildPhases = (
				7567596D244634B2006AA988 /* Sources */,
				7567596E244634B2006AA988 /* Frameworks */,
				7567596F244634B2006AA988 /* Resources */,
			);
			buildRules = (
			);
			dependencies = (
				75675973244634B2006AA988 /* PBXTargetDependency */,
			);
			name = figUITests;
			productName = figUITests;
			productReference = 75675971244634B2006AA988 /* figUITests.xctest */;
			productType = "com.apple.product-type.bundle.ui-testing";
		};
/* End PBXNativeTarget section */

/* Begin PBXProject section */
		75675949244634AD006AA988 /* Project object */ = {
			isa = PBXProject;
			attributes = {
				LastSwiftUpdateCheck = 1130;
				LastUpgradeCheck = 1130;
				ORGANIZATIONNAME = "Matt Schrage";
				TargetAttributes = {
					751F758D246E16D800E083C8 = {
						CreatedOnToolsVersion = 11.3.1;
					};
					75675950244634AD006AA988 = {
						CreatedOnToolsVersion = 11.3.1;
						LastSwiftMigration = 1130;
					};
					75675965244634B2006AA988 = {
						CreatedOnToolsVersion = 11.3.1;
						TestTargetID = 75675950244634AD006AA988;
					};
					75675970244634B2006AA988 = {
						CreatedOnToolsVersion = 11.3.1;
						TestTargetID = 75675950244634AD006AA988;
					};
				};
			};
			buildConfigurationList = 7567594C244634AD006AA988 /* Build configuration list for PBXProject "fig" */;
			compatibilityVersion = "Xcode 9.3";
			developmentRegion = en;
			hasScannedForEncodings = 0;
			knownRegions = (
				en,
				Base,
			);
			mainGroup = 75675948244634AD006AA988;
			packageReferences = (
				755D0F4F2482D4910074AB5C /* XCRemoteSwiftPackageReference "HotKey" */,
				757CA8E224905B0E002A64A8 /* XCRemoteSwiftPackageReference "Kitura-WebSocket" */,
				758AEB6824CEA4D000A15EAF /* XCRemoteSwiftPackageReference "Starscream" */,
				75CFDBE024EDE31800F00CAE /* XCRemoteSwiftPackageReference "sentry-cocoa" */,
				75A4A2A525CBBDE4002EFD6B /* XCRemoteSwiftPackageReference "AXSwift" */,
			);
			productRefGroup = 75675952244634AD006AA988 /* Products */;
			projectDirPath = "";
			projectRoot = "";
			targets = (
				75675950244634AD006AA988 /* fig */,
				75675965244634B2006AA988 /* figTests */,
				75675970244634B2006AA988 /* figUITests */,
				751F758D246E16D800E083C8 /* figcli */,
			);
		};
/* End PBXProject section */

/* Begin PBXResourcesBuildPhase section */
		7567594F244634AD006AA988 /* Resources */ = {
			isa = PBXResourcesBuildPhase;
			buildActionMask = 2147483647;
			files = (
<<<<<<< HEAD
				753C31A22641FA4400202AAA /* settings-docs.sh in Resources */,
=======
				75184664263CF227003CBCF9 /* settings-open.sh in Resources */,
>>>>>>> f098d982
				75DA86A725EF08F900722F1D /* debug-ssh.sh in Resources */,
				759F989025C1172100EC3407 /* install_and_upgrade_fallback.sh in Resources */,
				752D71CA25AFD7B400263527 /* team-download.sh in Resources */,
				752D71CB25AFD7B400263527 /* team-upload.sh in Resources */,
				752D71C225AE80CF00263527 /* ssh.sh in Resources */,
				752E68DF2620F868009E9A7E /* yarn@2x.png in Resources */,
				75A4521025A83E5600107D2C /* remote_cwd.sh in Resources */,
				75AA24D125A79F3400A51E9D /* tweet.sh in Resources */,
				75AA24D225A79F3400A51E9D /* issue.sh in Resources */,
				75AA24D325A79F3400A51E9D /* contribute.sh in Resources */,
				75AA24CD25A6F98400A51E9D /* uninstall_spec.sh in Resources */,
				759F988225BFF0FF00EC3407 /* commandkey@2x.png in Resources */,
				75AA24CA25A6F39800A51E9D /* list.sh in Resources */,
				752E68F12620F885009E9A7E /* firebase@2x.png in Resources */,
				75A4A29825C8D855002EFD6B /* node@2x.png in Resources */,
				75AA24CB25A6F39800A51E9D /* help.sh in Resources */,
				752E68F82620F885009E9A7E /* github@2x.png in Resources */,
				75186083255CB0C20000A7C7 /* iterm-integration.sh in Resources */,
				75EDDC5125D24755003AECC6 /* hyper-integration.js in Resources */,
				759F988325BFF0FF00EC3407 /* database@2x.png in Resources */,
				75186084255CB0C20000A7C7 /* 1.0.23.sh in Resources */,
				75186085255CB0C20000A7C7 /* fig-iterm-integration.py in Resources */,
				75B0A08025BB74C700FCD89A /* fig-context-indicator.png in Resources */,
				75186086255CB0C20000A7C7 /* update.sh in Resources */,
				75186087255CB0C20000A7C7 /* 1.0.22.sh in Resources */,
				752E68F02620F885009E9A7E /* template@2x.png in Resources */,
				75186088255CB0C20000A7C7 /* uninstall.sh in Resources */,
				752E68EF2620F885009E9A7E /* gitlab@2x.png in Resources */,
				75186089255CB0C20000A7C7 /* source.sh in Resources */,
				7518608A255CB0C20000A7C7 /* 1.0.21.sh in Resources */,
				759F988925BFF8B000EC3407 /* npm@2x.png in Resources */,
				752E68F32620F885009E9A7E /* aws@2x.png in Resources */,
				759F988A25BFF8B000EC3407 /* kubernetes@2x.png in Resources */,
				7518608B255CB0C20000A7C7 /* feedback.sh in Resources */,
				752E68DE2620F868009E9A7E /* slack@2x.png in Resources */,
				7518608C255CB0C20000A7C7 /* 1.0.24.sh in Resources */,
				7585862625941A2700B76B4A /* invite.sh in Resources */,
				7518608D255CB0C20000A7C7 /* open_new_terminal_window.scpt in Resources */,
				7518608E255CB0C20000A7C7 /* 1.0.20.sh in Resources */,
				759F988B25BFF8B000EC3407 /* twitter@2x.png in Resources */,
				75186073255B2A0A0000A7C7 /* string@2x.png in Resources */,
				757CA88624876043002A64A8 /* error.html in Resources */,
				752E68DD2620F868009E9A7E /* gradle@2x.png in Resources */,
				75A4A29E25C91471002EFD6B /* debugger-2-trimmed.mp4 in Resources */,
				757CA88F248B0D31002A64A8 /* cli.png in Resources */,
				752C0BE4247B44C60077E415 /* finder.html in Resources */,
				752E68F22620F885009E9A7E /* android@2x.png in Resources */,
				75B0A08C25BBC7A300FCD89A /* autoc.mp4 in Resources */,
				759F988425BFF0FF00EC3407 /* package@2x.png in Resources */,
				752C0BDA2479F37B0077E415 /* fig.js in Resources */,
				75A4A29925C8D855002EFD6B /* git@2x.png in Resources */,
				757CA88D248B091D002A64A8 /* permissions.mp4 in Resources */,
				75F2ACDA26310BCD0025CB4D /* fig-0.0.2.vsix in Resources */,
				757CA897248C108E002A64A8 /* css in Resources */,
				75C0711D244AC3B2002DF69F /* index.html in Resources */,
				757CA895248B291E002A64A8 /* permissions.html in Resources */,
				754D31B525759D900020CED4 /* tutorial.html in Resources */,
				752D71C725AECB4B00263527 /* ssh.mp4 in Resources */,
				7573F15C2602B4E000C833FA /* invite@2x.png in Resources */,
				75D2E3CB249C1E7500607F66 /* terminal.css in Resources */,
				757CA88A248AD58C002A64A8 /* onboarding.html in Resources */,
				752E68F72620F885009E9A7E /* vercel@2x.png in Resources */,
				757CA89B248C18F1002A64A8 /* done.html in Resources */,
				752E68EE2620F885009E9A7E /* box@2x.png in Resources */,
				75809B1124C3876B00BFFB3E /* run-tutorial.js in Resources */,
				757CA899248C10AD002A64A8 /* fonts in Resources */,
				757CA893248B28E3002A64A8 /* landing.html in Resources */,
				752E68F42620F885009E9A7E /* characters@2x.png in Resources */,
				75B0A08625BB94DF00FCD89A /* debugger-only.mp4 in Resources */,
				752E68F62620F885009E9A7E /* netlify@2x.png in Resources */,
				7573F15B2602B4E000C833FA /* alert@2x.png in Resources */,
				755D0DE4247F038B0074AB5C /* logs.html in Resources */,
				752E68F52620F885009E9A7E /* gcloud@2x.png in Resources */,
				752E68F92620F885009E9A7E /* apple@2x.png in Resources */,
				75A4A29A25C8D855002EFD6B /* commit@2x.png in Resources */,
				752D71C525AE9B7200263527 /* ssh.html in Resources */,
				757CA89D248C1F50002A64A8 /* demo4onboarding.mp4 in Resources */,
				7567595F244634B2006AA988 /* Main.storyboard in Resources */,
				752A398625CD0FE800B1AC40 /* fig-0.0.1.vsix in Resources */,
				75B0A07E25BB746600FCD89A /* debugger.html in Resources */,
				75186070255B2A0A0000A7C7 /* asterisk@2x.png in Resources */,
				75B1993625042B2C00F38EA8 /* autocomplete.html in Resources */,
				7518606F255B2A0A0000A7C7 /* flag@2x.png in Resources */,
				75E993F22515A6DD000BE6BE /* statusbar@2x.png in Resources */,
				752C0BDE2479F6AF0077E415 /* insert-tutorial.js in Resources */,
				752C0BE2247A33F20077E415 /* viewer.html in Resources */,
				752C0BE6247C25290077E415 /* display.html in Resources */,
				752C0BDC2479F68C0077E415 /* tutorial.css in Resources */,
				75B0A08E25BBC9B800FCD89A /* privacy.html in Resources */,
				75B0A08425BB759E00FCD89A /* trimmed-debugger.mp4 in Resources */,
				75186072255B2A0A0000A7C7 /* carrot@2x.png in Resources */,
				752E68ED2620F885009E9A7E /* azure@2x.png in Resources */,
				75186074255B2A0A0000A7C7 /* command@2x.png in Resources */,
				75186071255B2A0A0000A7C7 /* option@2x.png in Resources */,
				752C0BE0247A27790077E415 /* editor.html in Resources */,
				759F988C25BFF8B000EC3407 /* docker@2x.png in Resources */,
				757CA891248B2799002A64A8 /* cli.html in Resources */,
				7567595C244634B2006AA988 /* Preview Assets.xcassets in Resources */,
				75675959244634B2006AA988 /* Assets.xcassets in Resources */,
				757CA89F248D628F002A64A8 /* sidebar.html in Resources */,
				759F988E25BFFAE500EC3407 /* heroku@2x.png in Resources */,
			);
			runOnlyForDeploymentPostprocessing = 0;
		};
		75675964244634B2006AA988 /* Resources */ = {
			isa = PBXResourcesBuildPhase;
			buildActionMask = 2147483647;
			files = (
			);
			runOnlyForDeploymentPostprocessing = 0;
		};
		7567596F244634B2006AA988 /* Resources */ = {
			isa = PBXResourcesBuildPhase;
			buildActionMask = 2147483647;
			files = (
			);
			runOnlyForDeploymentPostprocessing = 0;
		};
/* End PBXResourcesBuildPhase section */

/* Begin PBXShellScriptBuildPhase section */
		75AA9FAA256D9D6C00CEFAC8 /* ShellScript */ = {
			isa = PBXShellScriptBuildPhase;
			buildActionMask = 2147483647;
			files = (
			);
			inputFileListPaths = (
			);
			inputPaths = (
				"${DWARF_DSYM_FOLDER_PATH}/${DWARF_DSYM_FILE_NAME}/Contents/Resources/DWARF/${TARGET_NAME}",
			);
			outputFileListPaths = (
			);
			outputPaths = (
			);
			runOnlyForDeploymentPostprocessing = 0;
			shellPath = /bin/sh;
			shellScript = "if which sentry-cli >/dev/null; then\nexport SENTRY_ORG=fig-op\nexport SENTRY_PROJECT=fig-op\nexport SENTRY_AUTH_TOKEN=39d2f0e340074f82aaa662967bef1de1b17ae67f7b204bfdb61d9005f4f6bf4b\nERROR=$(sentry-cli upload-dif \"$DWARF_DSYM_FOLDER_PATH\" 2>&1 >/dev/null)\nif [ ! $? -eq 0 ]; then\necho \"warning: sentry-cli - $ERROR\"\nfi\nelse\necho \"warning: sentry-cli not installed, download from https://github.com/getsentry/sentry-cli/releases\"\nfi\n";
		};
/* End PBXShellScriptBuildPhase section */

/* Begin PBXSourcesBuildPhase section */
		751F758A246E16D800E083C8 /* Sources */ = {
			isa = PBXSourcesBuildPhase;
			buildActionMask = 2147483647;
			files = (
				758AEB6024CE529D00A15EAF /* String+Shell.swift in Sources */,
				758AEB6C24CEA54600A15EAF /* SocketServer.swift in Sources */,
				751F7591246E16D800E083C8 /* main.swift in Sources */,
				758AEB5E24CD35D400A15EAF /* WebSocket.swift in Sources */,
				7573F1582601927200C833FA /* Settings.swift in Sources */,
			);
			runOnlyForDeploymentPostprocessing = 0;
		};
		7567594D244634AD006AA988 /* Sources */ = {
			isa = PBXSourcesBuildPhase;
			buildActionMask = 2147483647;
			files = (
				75288EF924CCE72F002DF12A /* OnboardingWindow.swift in Sources */,
				75AEF2E825C3DEC600D78431 /* SSHIntegration.swift in Sources */,
				75C3B7FF261BC9D0007FA3A7 /* FishIntegration.swift in Sources */,
				75AA24C125A656FA00A51E9D /* NativeCLI.swift in Sources */,
				757CA86724859461002A64A8 /* AppMover.swift in Sources */,
				75C0EBD3253E336E001964DE /* TerminalUsageTelemetry.swift in Sources */,
				7510F89F24A6910500E86F7C /* Terminal.swift in Sources */,
				75B199322501A3DA00F38EA8 /* KeyboardLayout.swift in Sources */,
				756759972446C44C006AA988 /* String+Shell.swift in Sources */,
				75F7F952261FBDC30005E215 /* UnixSocketServer.swift in Sources */,
				757CA8E624905B38002A64A8 /* SockerServer.swift in Sources */,
				75B7931A24BB897F0073AAC6 /* PseudoTerminalService.swift in Sources */,
				75CFDBDF24EDB2E900F00CAE /* Onboarding.swift in Sources */,
				752A398325CD024C00B1AC40 /* VSCodeIntegration.swift in Sources */,
				75C05C6C24FDEA2B001F0A52 /* KeystrokeBuffer.swift in Sources */,
				7510F8AC24A6910500E86F7C /* MacTerminalView.swift in Sources */,
				755D0DE2247EFAE10074AB5C /* Logging.swift in Sources */,
				7510F8A124A6910500E86F7C /* BufferLine.swift in Sources */,
				7510F8A824A6910500E86F7C /* MacDebugView.swift in Sources */,
				75C07120244BB441002DF69F /* CompanionViewController.swift in Sources */,
				7510F89E24A6910500E86F7C /* BufferSet.swift in Sources */,
				75F7F954262007170005E215 /* ShellHooksTransport.swift in Sources */,
				75DA86A325EDB05100722F1D /* Integrations.swift in Sources */,
				7510F8B724A6910500E86F7C /* EscapeSequenceParser.swift in Sources */,
				7510F89D24A6910500E86F7C /* Utilities.swift in Sources */,
				7510F8B424A6910500E86F7C /* Colors.swift in Sources */,
				7510F8B624A6910500E86F7C /* Position.swift in Sources */,
				7568203126003BDF0006FE78 /* Settings.swift in Sources */,
				75E993F52517E226000BE6BE /* AXWindowServer.swift in Sources */,
				75C07124244BE45A002DF69F /* CompanionWindow.swift in Sources */,
				75C07122244BB65D002DF69F /* ShellBridge.swift in Sources */,
				1A63312125A4BE6D00CEA06A /* Keystroke.swift in Sources */,
				7510F8C124A9B32D00E86F7C /* WindowManager.swift in Sources */,
				7510F8AF24A6910500E86F7C /* HeadlessTerminal.swift in Sources */,
				75DA86A525EEBD7500722F1D /* Alert.swift in Sources */,
				755D0DE0247DDE050074AB5C /* FigCLI.swift in Sources */,
				75809B0E24BFA64D00BFFB3E /* TelemetryService.swift in Sources */,
				7510F8B224A6910500E86F7C /* CharData.swift in Sources */,
				75A4A2A225CA2190002EFD6B /* ZLEIntegration.swift in Sources */,
				75AA24DA25A7E8B000A51E9D /* lsof.m in Sources */,
				75EB592B258D98A7002915E7 /* BiMap.swift in Sources */,
				752D71CF25B8CA4000263527 /* iTermTabIntegration.swift in Sources */,
				751F7589246D090100E083C8 /* WebBridge.swift in Sources */,
				75EDDC5B25D4BC54003AECC6 /* UnixSocketClient.swift in Sources */,
				75AEF2E625C3DEAF00D78431 /* DockerIntegration.swift in Sources */,
				7510F8A624A6910500E86F7C /* iOSAccessoryView.swift in Sources */,
				75AEF2EE25C5062E00D78431 /* WindowObserver.swift in Sources */,
				75675955244634AD006AA988 /* AppDelegate.swift in Sources */,
				7573F160260BC71000C833FA /* LoginItems.swift in Sources */,
				75AEF2E425C3C34A00D78431 /* Diagnostic.swift in Sources */,
				75A4A2A025CA0D46002EFD6B /* Autocomplete.swift in Sources */,
				7510F89924A6910500E86F7C /* TerminalViewDelegate.swift in Sources */,
				759F987C25BF903900EC3407 /* Accessibility.swift in Sources */,
				7510F8A424A6910500E86F7C /* iOSCaretView.swift in Sources */,
				751C3BEE24B6915000B5C7FD /* Defaults.swift in Sources */,
				757712492564D94A0011FF48 /* ProcessStatus.swift in Sources */,
				7510F89A24A6910500E86F7C /* Extensions.swift in Sources */,
				7510F8B524A6910500E86F7C /* SearchService.swift in Sources */,
				75A4521425AD367E00107D2C /* Feedback.swift in Sources */,
				752D71CD25B8A6B300263527 /* Restarter.swift in Sources */,
				7510F8A024A6910500E86F7C /* EscapeSequences.swift in Sources */,
				7510F8A224A6910500E86F7C /* CircularList.swift in Sources */,
				7510F8AD24A6910500E86F7C /* SelectionService.swift in Sources */,
				7510F89B24A6910500E86F7C /* CharSets.swift in Sources */,
				7510F8B824A6910500E86F7C /* Pty.swift in Sources */,
				75DA86A925EF145E00722F1D /* TmuxIntegration.swift in Sources */,
				7577124725648DFB0011FF48 /* ps.c in Sources */,
				75B1993825100E4E00F38EA8 /* KeypressService.swift in Sources */,
				7510F8A724A6910500E86F7C /* MacAccessibilityService.swift in Sources */,
				75C57C142581C0700065741E /* ioreg.c in Sources */,
				7510F8AA24A6910500E86F7C /* MacCaretView.swift in Sources */,
				75B0A07C25BA64CC00FCD89A /* AutocompleteContextNotifier.swift in Sources */,
				75FE40002626A4BD00AC8414 /* Github.swift in Sources */,
				751C3BEC24B6910800B5C7FD /* Remote.swift in Sources */,
				75EDDC4E25D23773003AECC6 /* HyperIntegration.swift in Sources */,
				7510F8A924A6910500E86F7C /* MacLocalTerminalView.swift in Sources */,
				75A4A2A425CB4DE3002EFD6B /* BundleIdCache.swift in Sources */,
				7510F89824A6910500E86F7C /* AppleTerminalView.swift in Sources */,
				75AEF2EA25C4C34D00D78431 /* SecureKeyboardInput.swift in Sources */,
				757CA8E124903D3B002A64A8 /* HotKeyManager.swift in Sources */,
				75B199342504190900F38EA8 /* Keycode.swift in Sources */,
				752C0BD82479EEDB0077E415 /* File.swift in Sources */,
				75EB592D258DD771002915E7 /* TTY.swift in Sources */,
				7510F8B324A6910500E86F7C /* TerminalOptions.swift in Sources */,
				7510F8BF24A99A4B00E86F7C /* WindowService.swift in Sources */,
				7510F8A324A6910500E86F7C /* iOSTerminalView.swift in Sources */,
				75A4521A25AE2E6B00107D2C /* CommandIntegration.swift in Sources */,
				7510F8B124A6910500E86F7C /* Line.swift in Sources */,
				1A1F160025A7A93E0074D541 /* KeyBindingsManager.swift in Sources */,
				7510F8AE24A6910500E86F7C /* SixelDcsHandler.swift in Sources */,
				7587B4D824F97F9E00E355E4 /* ShellHooksManager.swift in Sources */,
				7510F89C24A6910500E86F7C /* Buffer.swift in Sources */,
				7510F8BD24A9861E00E86F7C /* PrivateWindow.m in Sources */,
				756759D424498CA0006AA988 /* WebViewController.swift in Sources */,
				7510F8B024A6910500E86F7C /* LocalProcess.swift in Sources */,
			);
			runOnlyForDeploymentPostprocessing = 0;
		};
		75675962244634B2006AA988 /* Sources */ = {
			isa = PBXSourcesBuildPhase;
			buildActionMask = 2147483647;
			files = (
				7567596B244634B2006AA988 /* figTests.swift in Sources */,
			);
			runOnlyForDeploymentPostprocessing = 0;
		};
		7567596D244634B2006AA988 /* Sources */ = {
			isa = PBXSourcesBuildPhase;
			buildActionMask = 2147483647;
			files = (
				75675976244634B2006AA988 /* figUITests.swift in Sources */,
			);
			runOnlyForDeploymentPostprocessing = 0;
		};
/* End PBXSourcesBuildPhase section */

/* Begin PBXTargetDependency section */
		75675968244634B2006AA988 /* PBXTargetDependency */ = {
			isa = PBXTargetDependency;
			target = 75675950244634AD006AA988 /* fig */;
			targetProxy = 75675967244634B2006AA988 /* PBXContainerItemProxy */;
		};
		75675973244634B2006AA988 /* PBXTargetDependency */ = {
			isa = PBXTargetDependency;
			target = 75675950244634AD006AA988 /* fig */;
			targetProxy = 75675972244634B2006AA988 /* PBXContainerItemProxy */;
		};
		758AEB6624CE8B8700A15EAF /* PBXTargetDependency */ = {
			isa = PBXTargetDependency;
			target = 751F758D246E16D800E083C8 /* figcli */;
			targetProxy = 758AEB6524CE8B8700A15EAF /* PBXContainerItemProxy */;
		};
/* End PBXTargetDependency section */

/* Begin PBXVariantGroup section */
		7567595D244634B2006AA988 /* Main.storyboard */ = {
			isa = PBXVariantGroup;
			children = (
				7567595E244634B2006AA988 /* Base */,
			);
			name = Main.storyboard;
			sourceTree = "<group>";
		};
/* End PBXVariantGroup section */

/* Begin XCBuildConfiguration section */
		751F7593246E16D800E083C8 /* Debug */ = {
			isa = XCBuildConfiguration;
			buildSettings = {
				ALWAYS_EMBED_SWIFT_STANDARD_LIBRARIES = NO;
				CODE_SIGN_IDENTITY = "-";
				CODE_SIGN_STYLE = Manual;
				DEVELOPMENT_TEAM = D93PPD94WK;
				EMBED_ASSET_PACKS_IN_PRODUCT_BUNDLE = NO;
				LD_RUNPATH_SEARCH_PATHS = "@executable_path/../Frameworks";
				MACOSX_DEPLOYMENT_TARGET = 10.13;
				PRODUCT_NAME = "$(TARGET_NAME)";
				PROVISIONING_PROFILE_SPECIFIER = "";
				SKIP_INSTALL = YES;
				SWIFT_VERSION = 5.0;
			};
			name = Debug;
		};
		751F7594246E16D800E083C8 /* Release */ = {
			isa = XCBuildConfiguration;
			buildSettings = {
				ALWAYS_EMBED_SWIFT_STANDARD_LIBRARIES = NO;
				CODE_SIGN_IDENTITY = "Developer ID Application";
				CODE_SIGN_STYLE = Manual;
				DEVELOPMENT_TEAM = D93PPD94WK;
				EMBED_ASSET_PACKS_IN_PRODUCT_BUNDLE = NO;
				LD_RUNPATH_SEARCH_PATHS = "@executable_path/../Frameworks";
				MACOSX_DEPLOYMENT_TARGET = 10.13;
				PRODUCT_NAME = "$(TARGET_NAME)";
				PROVISIONING_PROFILE_SPECIFIER = "";
				SKIP_INSTALL = YES;
				SWIFT_VERSION = 5.0;
			};
			name = Release;
		};
		75675978244634B2006AA988 /* Debug */ = {
			isa = XCBuildConfiguration;
			buildSettings = {
				ALWAYS_SEARCH_USER_PATHS = NO;
				CLANG_ANALYZER_NONNULL = YES;
				CLANG_ANALYZER_NUMBER_OBJECT_CONVERSION = YES_AGGRESSIVE;
				CLANG_CXX_LANGUAGE_STANDARD = "gnu++14";
				CLANG_CXX_LIBRARY = "libc++";
				CLANG_ENABLE_MODULES = YES;
				CLANG_ENABLE_OBJC_ARC = YES;
				CLANG_ENABLE_OBJC_WEAK = YES;
				CLANG_WARN_BLOCK_CAPTURE_AUTORELEASING = YES;
				CLANG_WARN_BOOL_CONVERSION = YES;
				CLANG_WARN_COMMA = YES;
				CLANG_WARN_CONSTANT_CONVERSION = YES;
				CLANG_WARN_DEPRECATED_OBJC_IMPLEMENTATIONS = YES;
				CLANG_WARN_DIRECT_OBJC_ISA_USAGE = YES_ERROR;
				CLANG_WARN_DOCUMENTATION_COMMENTS = YES;
				CLANG_WARN_EMPTY_BODY = YES;
				CLANG_WARN_ENUM_CONVERSION = YES;
				CLANG_WARN_INFINITE_RECURSION = YES;
				CLANG_WARN_INT_CONVERSION = YES;
				CLANG_WARN_NON_LITERAL_NULL_CONVERSION = YES;
				CLANG_WARN_OBJC_IMPLICIT_RETAIN_SELF = YES;
				CLANG_WARN_OBJC_LITERAL_CONVERSION = YES;
				CLANG_WARN_OBJC_ROOT_CLASS = YES_ERROR;
				CLANG_WARN_RANGE_LOOP_ANALYSIS = YES;
				CLANG_WARN_STRICT_PROTOTYPES = YES;
				CLANG_WARN_SUSPICIOUS_MOVE = YES;
				CLANG_WARN_UNGUARDED_AVAILABILITY = YES_AGGRESSIVE;
				CLANG_WARN_UNREACHABLE_CODE = YES;
				CLANG_WARN__DUPLICATE_METHOD_MATCH = YES;
				COPY_PHASE_STRIP = NO;
				DEBUG_INFORMATION_FORMAT = dwarf;
				ENABLE_STRICT_OBJC_MSGSEND = YES;
				ENABLE_TESTABILITY = YES;
				GCC_C_LANGUAGE_STANDARD = gnu11;
				GCC_DYNAMIC_NO_PIC = NO;
				GCC_NO_COMMON_BLOCKS = YES;
				GCC_OPTIMIZATION_LEVEL = 0;
				GCC_PREPROCESSOR_DEFINITIONS = (
					"DEBUG=1",
					"$(inherited)",
				);
				GCC_WARN_64_TO_32_BIT_CONVERSION = YES;
				GCC_WARN_ABOUT_RETURN_TYPE = YES_ERROR;
				GCC_WARN_UNDECLARED_SELECTOR = YES;
				GCC_WARN_UNINITIALIZED_AUTOS = YES_AGGRESSIVE;
				GCC_WARN_UNUSED_FUNCTION = YES;
				GCC_WARN_UNUSED_VARIABLE = YES;
				MACOSX_DEPLOYMENT_TARGET = 10.14;
				MTL_ENABLE_DEBUG_INFO = INCLUDE_SOURCE;
				MTL_FAST_MATH = YES;
				ONLY_ACTIVE_ARCH = YES;
				SDKROOT = macosx;
				SWIFT_ACTIVE_COMPILATION_CONDITIONS = DEBUG;
				SWIFT_OPTIMIZATION_LEVEL = "-Onone";
			};
			name = Debug;
		};
		75675979244634B2006AA988 /* Release */ = {
			isa = XCBuildConfiguration;
			buildSettings = {
				ALWAYS_SEARCH_USER_PATHS = NO;
				CLANG_ANALYZER_NONNULL = YES;
				CLANG_ANALYZER_NUMBER_OBJECT_CONVERSION = YES_AGGRESSIVE;
				CLANG_CXX_LANGUAGE_STANDARD = "gnu++14";
				CLANG_CXX_LIBRARY = "libc++";
				CLANG_ENABLE_MODULES = YES;
				CLANG_ENABLE_OBJC_ARC = YES;
				CLANG_ENABLE_OBJC_WEAK = YES;
				CLANG_WARN_BLOCK_CAPTURE_AUTORELEASING = YES;
				CLANG_WARN_BOOL_CONVERSION = YES;
				CLANG_WARN_COMMA = YES;
				CLANG_WARN_CONSTANT_CONVERSION = YES;
				CLANG_WARN_DEPRECATED_OBJC_IMPLEMENTATIONS = YES;
				CLANG_WARN_DIRECT_OBJC_ISA_USAGE = YES_ERROR;
				CLANG_WARN_DOCUMENTATION_COMMENTS = YES;
				CLANG_WARN_EMPTY_BODY = YES;
				CLANG_WARN_ENUM_CONVERSION = YES;
				CLANG_WARN_INFINITE_RECURSION = YES;
				CLANG_WARN_INT_CONVERSION = YES;
				CLANG_WARN_NON_LITERAL_NULL_CONVERSION = YES;
				CLANG_WARN_OBJC_IMPLICIT_RETAIN_SELF = YES;
				CLANG_WARN_OBJC_LITERAL_CONVERSION = YES;
				CLANG_WARN_OBJC_ROOT_CLASS = YES_ERROR;
				CLANG_WARN_RANGE_LOOP_ANALYSIS = YES;
				CLANG_WARN_STRICT_PROTOTYPES = YES;
				CLANG_WARN_SUSPICIOUS_MOVE = YES;
				CLANG_WARN_UNGUARDED_AVAILABILITY = YES_AGGRESSIVE;
				CLANG_WARN_UNREACHABLE_CODE = YES;
				CLANG_WARN__DUPLICATE_METHOD_MATCH = YES;
				CODE_SIGN_INJECT_BASE_ENTITLEMENTS = NO;
				COPY_PHASE_STRIP = NO;
				DEBUG_INFORMATION_FORMAT = "dwarf-with-dsym";
				ENABLE_NS_ASSERTIONS = NO;
				ENABLE_STRICT_OBJC_MSGSEND = YES;
				GCC_C_LANGUAGE_STANDARD = gnu11;
				GCC_NO_COMMON_BLOCKS = YES;
				GCC_WARN_64_TO_32_BIT_CONVERSION = YES;
				GCC_WARN_ABOUT_RETURN_TYPE = YES_ERROR;
				GCC_WARN_UNDECLARED_SELECTOR = YES;
				GCC_WARN_UNINITIALIZED_AUTOS = YES_AGGRESSIVE;
				GCC_WARN_UNUSED_FUNCTION = YES;
				GCC_WARN_UNUSED_VARIABLE = YES;
				MACOSX_DEPLOYMENT_TARGET = 10.14;
				MTL_ENABLE_DEBUG_INFO = NO;
				MTL_FAST_MATH = YES;
				"OTHER_CODE_SIGN_FLAGS[sdk=macosx*]" = "--timestamp";
				SDKROOT = macosx;
				SWIFT_COMPILATION_MODE = wholemodule;
				SWIFT_OPTIMIZATION_LEVEL = "-O";
			};
			name = Release;
		};
		7567597B244634B2006AA988 /* Debug */ = {
			isa = XCBuildConfiguration;
			buildSettings = {
				ALWAYS_EMBED_SWIFT_STANDARD_LIBRARIES = YES;
				ASSETCATALOG_COMPILER_APPICON_NAME = AppIcon;
				CLANG_ENABLE_MODULES = YES;
				CODE_SIGN_ENTITLEMENTS = fig/fig.entitlements;
				CODE_SIGN_IDENTITY = "Apple Development";
				CODE_SIGN_INJECT_BASE_ENTITLEMENTS = YES;
				CODE_SIGN_STYLE = Manual;
				COMBINE_HIDPI_IMAGES = YES;
				CURRENT_PROJECT_VERSION = 193;
				DEVELOPMENT_ASSET_PATHS = "\"fig/Preview Content\"";
				DEVELOPMENT_TEAM = D93PPD94WK;
				ENABLE_HARDENED_RUNTIME = YES;
				ENABLE_PREVIEWS = YES;
				EXCLUDED_ARCHS = arm64;
				FRAMEWORK_SEARCH_PATHS = (
					"$(inherited)",
					"$(PROJECT_DIR)",
				);
				INFOPLIST_FILE = fig/Info.plist;
				LD_RUNPATH_SEARCH_PATHS = (
					"$(inherited)",
					"@executable_path/../Frameworks",
				);
				MACOSX_DEPLOYMENT_TARGET = 10.13;
				MARKETING_VERSION = 1.0.41;
				PRODUCT_BUNDLE_IDENTIFIER = com.mschrage.fig;
				PRODUCT_NAME = "$(TARGET_NAME)";
				PROVISIONING_PROFILE_SPECIFIER = "";
				SWIFT_OBJC_BRIDGING_HEADER = "fig/fig-Bridging-Header.h";
				SWIFT_OPTIMIZATION_LEVEL = "-Onone";
				SWIFT_VERSION = 5.0;
			};
			name = Debug;
		};
		7567597C244634B2006AA988 /* Release */ = {
			isa = XCBuildConfiguration;
			buildSettings = {
				ALWAYS_EMBED_SWIFT_STANDARD_LIBRARIES = YES;
				ASSETCATALOG_COMPILER_APPICON_NAME = AppIcon;
				CLANG_ENABLE_MODULES = YES;
				CODE_SIGN_ENTITLEMENTS = fig/figRelease.entitlements;
				CODE_SIGN_IDENTITY = "Developer ID Application";
				CODE_SIGN_STYLE = Manual;
				COMBINE_HIDPI_IMAGES = YES;
				CURRENT_PROJECT_VERSION = 193;
				DEVELOPMENT_ASSET_PATHS = "\"fig/Preview Content\"";
				DEVELOPMENT_TEAM = D93PPD94WK;
				ENABLE_HARDENED_RUNTIME = YES;
				ENABLE_PREVIEWS = YES;
				EXCLUDED_ARCHS = arm64;
				FRAMEWORK_SEARCH_PATHS = (
					"$(inherited)",
					"$(PROJECT_DIR)",
				);
				INFOPLIST_FILE = fig/Info.plist;
				LD_RUNPATH_SEARCH_PATHS = (
					"$(inherited)",
					"@executable_path/../Frameworks",
				);
				MACOSX_DEPLOYMENT_TARGET = 10.13;
				MARKETING_VERSION = 1.0.41;
				PRODUCT_BUNDLE_IDENTIFIER = com.mschrage.fig;
				PRODUCT_NAME = "$(TARGET_NAME)";
				PROVISIONING_PROFILE_SPECIFIER = "";
				SWIFT_OBJC_BRIDGING_HEADER = "fig/fig-Bridging-Header.h";
				SWIFT_VERSION = 5.0;
			};
			name = Release;
		};
		7567597E244634B2006AA988 /* Debug */ = {
			isa = XCBuildConfiguration;
			buildSettings = {
				ALWAYS_EMBED_SWIFT_STANDARD_LIBRARIES = YES;
				BUNDLE_LOADER = "$(TEST_HOST)";
				CODE_SIGN_STYLE = Automatic;
				COMBINE_HIDPI_IMAGES = YES;
				INFOPLIST_FILE = figTests/Info.plist;
				LD_RUNPATH_SEARCH_PATHS = (
					"$(inherited)",
					"@executable_path/../Frameworks",
					"@loader_path/../Frameworks",
				);
				MACOSX_DEPLOYMENT_TARGET = 10.15;
				PRODUCT_BUNDLE_IDENTIFIER = com.mschrage.figTests;
				PRODUCT_NAME = "$(TARGET_NAME)";
				SWIFT_VERSION = 5.0;
				TEST_HOST = "$(BUILT_PRODUCTS_DIR)/fig.app/Contents/MacOS/fig";
			};
			name = Debug;
		};
		7567597F244634B2006AA988 /* Release */ = {
			isa = XCBuildConfiguration;
			buildSettings = {
				ALWAYS_EMBED_SWIFT_STANDARD_LIBRARIES = YES;
				BUNDLE_LOADER = "$(TEST_HOST)";
				CODE_SIGN_STYLE = Automatic;
				COMBINE_HIDPI_IMAGES = YES;
				INFOPLIST_FILE = figTests/Info.plist;
				LD_RUNPATH_SEARCH_PATHS = (
					"$(inherited)",
					"@executable_path/../Frameworks",
					"@loader_path/../Frameworks",
				);
				MACOSX_DEPLOYMENT_TARGET = 10.15;
				PRODUCT_BUNDLE_IDENTIFIER = com.mschrage.figTests;
				PRODUCT_NAME = "$(TARGET_NAME)";
				SWIFT_VERSION = 5.0;
				TEST_HOST = "$(BUILT_PRODUCTS_DIR)/fig.app/Contents/MacOS/fig";
			};
			name = Release;
		};
		75675981244634B2006AA988 /* Debug */ = {
			isa = XCBuildConfiguration;
			buildSettings = {
				ALWAYS_EMBED_SWIFT_STANDARD_LIBRARIES = YES;
				CODE_SIGN_STYLE = Automatic;
				COMBINE_HIDPI_IMAGES = YES;
				INFOPLIST_FILE = figUITests/Info.plist;
				LD_RUNPATH_SEARCH_PATHS = (
					"$(inherited)",
					"@executable_path/../Frameworks",
					"@loader_path/../Frameworks",
				);
				PRODUCT_BUNDLE_IDENTIFIER = com.mschrage.figUITests;
				PRODUCT_NAME = "$(TARGET_NAME)";
				SWIFT_VERSION = 5.0;
				TEST_TARGET_NAME = fig;
			};
			name = Debug;
		};
		75675982244634B2006AA988 /* Release */ = {
			isa = XCBuildConfiguration;
			buildSettings = {
				ALWAYS_EMBED_SWIFT_STANDARD_LIBRARIES = YES;
				CODE_SIGN_STYLE = Automatic;
				COMBINE_HIDPI_IMAGES = YES;
				INFOPLIST_FILE = figUITests/Info.plist;
				LD_RUNPATH_SEARCH_PATHS = (
					"$(inherited)",
					"@executable_path/../Frameworks",
					"@loader_path/../Frameworks",
				);
				PRODUCT_BUNDLE_IDENTIFIER = com.mschrage.figUITests;
				PRODUCT_NAME = "$(TARGET_NAME)";
				SWIFT_VERSION = 5.0;
				TEST_TARGET_NAME = fig;
			};
			name = Release;
		};
/* End XCBuildConfiguration section */

/* Begin XCConfigurationList section */
		751F7592246E16D800E083C8 /* Build configuration list for PBXNativeTarget "figcli" */ = {
			isa = XCConfigurationList;
			buildConfigurations = (
				751F7593246E16D800E083C8 /* Debug */,
				751F7594246E16D800E083C8 /* Release */,
			);
			defaultConfigurationIsVisible = 0;
			defaultConfigurationName = Release;
		};
		7567594C244634AD006AA988 /* Build configuration list for PBXProject "fig" */ = {
			isa = XCConfigurationList;
			buildConfigurations = (
				75675978244634B2006AA988 /* Debug */,
				75675979244634B2006AA988 /* Release */,
			);
			defaultConfigurationIsVisible = 0;
			defaultConfigurationName = Release;
		};
		7567597A244634B2006AA988 /* Build configuration list for PBXNativeTarget "fig" */ = {
			isa = XCConfigurationList;
			buildConfigurations = (
				7567597B244634B2006AA988 /* Debug */,
				7567597C244634B2006AA988 /* Release */,
			);
			defaultConfigurationIsVisible = 0;
			defaultConfigurationName = Release;
		};
		7567597D244634B2006AA988 /* Build configuration list for PBXNativeTarget "figTests" */ = {
			isa = XCConfigurationList;
			buildConfigurations = (
				7567597E244634B2006AA988 /* Debug */,
				7567597F244634B2006AA988 /* Release */,
			);
			defaultConfigurationIsVisible = 0;
			defaultConfigurationName = Release;
		};
		75675980244634B2006AA988 /* Build configuration list for PBXNativeTarget "figUITests" */ = {
			isa = XCConfigurationList;
			buildConfigurations = (
				75675981244634B2006AA988 /* Debug */,
				75675982244634B2006AA988 /* Release */,
			);
			defaultConfigurationIsVisible = 0;
			defaultConfigurationName = Release;
		};
/* End XCConfigurationList section */

/* Begin XCRemoteSwiftPackageReference section */
		755D0F4F2482D4910074AB5C /* XCRemoteSwiftPackageReference "HotKey" */ = {
			isa = XCRemoteSwiftPackageReference;
			repositoryURL = "https://github.com/soffes/HotKey";
			requirement = {
				kind = upToNextMajorVersion;
				minimumVersion = 0.1.3;
			};
		};
		757CA8E224905B0E002A64A8 /* XCRemoteSwiftPackageReference "Kitura-WebSocket" */ = {
			isa = XCRemoteSwiftPackageReference;
			repositoryURL = "https://github.com/IBM-Swift/Kitura-WebSocket.git";
			requirement = {
				kind = upToNextMajorVersion;
				minimumVersion = 2.1.2;
			};
		};
		758AEB6824CEA4D000A15EAF /* XCRemoteSwiftPackageReference "Starscream" */ = {
			isa = XCRemoteSwiftPackageReference;
			repositoryURL = "https://github.com/daltoniam/Starscream";
			requirement = {
				kind = upToNextMajorVersion;
				minimumVersion = 4.0.3;
			};
		};
		75A4A2A525CBBDE4002EFD6B /* XCRemoteSwiftPackageReference "AXSwift" */ = {
			isa = XCRemoteSwiftPackageReference;
			repositoryURL = "https://github.com/tmandry/AXSwift";
			requirement = {
				kind = upToNextMajorVersion;
				minimumVersion = 0.3.1;
			};
		};
		75CFDBE024EDE31800F00CAE /* XCRemoteSwiftPackageReference "sentry-cocoa" */ = {
			isa = XCRemoteSwiftPackageReference;
			repositoryURL = "https://github.com/getsentry/sentry-cocoa.git";
			requirement = {
				kind = upToNextMajorVersion;
				minimumVersion = 5.2.0;
			};
		};
/* End XCRemoteSwiftPackageReference section */

/* Begin XCSwiftPackageProductDependency section */
		755D0F502482D4920074AB5C /* HotKey */ = {
			isa = XCSwiftPackageProductDependency;
			package = 755D0F4F2482D4910074AB5C /* XCRemoteSwiftPackageReference "HotKey" */;
			productName = HotKey;
		};
		756C4D822542A6D30035B467 /* Starscream */ = {
			isa = XCSwiftPackageProductDependency;
			package = 758AEB6824CEA4D000A15EAF /* XCRemoteSwiftPackageReference "Starscream" */;
			productName = Starscream;
		};
		757CA8E324905B0E002A64A8 /* Kitura-WebSocket */ = {
			isa = XCSwiftPackageProductDependency;
			package = 757CA8E224905B0E002A64A8 /* XCRemoteSwiftPackageReference "Kitura-WebSocket" */;
			productName = "Kitura-WebSocket";
		};
		758AEB6924CEA4D000A15EAF /* Starscream */ = {
			isa = XCSwiftPackageProductDependency;
			package = 758AEB6824CEA4D000A15EAF /* XCRemoteSwiftPackageReference "Starscream" */;
			productName = Starscream;
		};
		75A4A2A625CBBDE7002EFD6B /* AXSwift */ = {
			isa = XCSwiftPackageProductDependency;
			package = 75A4A2A525CBBDE4002EFD6B /* XCRemoteSwiftPackageReference "AXSwift" */;
			productName = AXSwift;
		};
		75CFDBE124EDE31800F00CAE /* Sentry */ = {
			isa = XCSwiftPackageProductDependency;
			package = 75CFDBE024EDE31800F00CAE /* XCRemoteSwiftPackageReference "sentry-cocoa" */;
			productName = Sentry;
		};
/* End XCSwiftPackageProductDependency section */
	};
	rootObject = 75675949244634AD006AA988 /* Project object */;
}<|MERGE_RESOLUTION|>--- conflicted
+++ resolved
@@ -868,11 +868,8 @@
 				75DA86A625EF085500722F1D /* debug-ssh.sh */,
 				752D71C825AFD59B00263527 /* team-download.sh */,
 				752D71C925AFD5B800263527 /* team-upload.sh */,
-<<<<<<< HEAD
 				753C31A12641F6D100202AAA /* settings-docs.sh */,
-=======
 				75184663263CF1E0003CBCF9 /* settings-open.sh */,
->>>>>>> f098d982
 			);
 			path = "CLI Scripts";
 			sourceTree = "<group>";
@@ -1155,11 +1152,8 @@
 			isa = PBXResourcesBuildPhase;
 			buildActionMask = 2147483647;
 			files = (
-<<<<<<< HEAD
 				753C31A22641FA4400202AAA /* settings-docs.sh in Resources */,
-=======
 				75184664263CF227003CBCF9 /* settings-open.sh in Resources */,
->>>>>>> f098d982
 				75DA86A725EF08F900722F1D /* debug-ssh.sh in Resources */,
 				759F989025C1172100EC3407 /* install_and_upgrade_fallback.sh in Resources */,
 				752D71CA25AFD7B400263527 /* team-download.sh in Resources */,
