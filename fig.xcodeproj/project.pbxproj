// !$*UTF8*$!
{
	archiveVersion = 1;
	classes = {
	};
	objectVersion = 54;
	objects = {

/* Begin PBXBuildFile section */
		1A1F160025A7A93E0074D541 /* KeyBindingsManager.swift in Sources */ = {isa = PBXBuildFile; fileRef = 1A1F15FF25A7A93E0074D541 /* KeyBindingsManager.swift */; };
		1A63312125A4BE6D00CEA06A /* Keystroke.swift in Sources */ = {isa = PBXBuildFile; fileRef = 1A63312025A4BE6D00CEA06A /* Keystroke.swift */; };
		750BA10C2733590A00705E63 /* API+IPC.swift in Sources */ = {isa = PBXBuildFile; fileRef = 750BA10B2733590A00705E63 /* API+IPC.swift */; };
		750CF21826A1055F0094D76A /* Config.swift in Sources */ = {isa = PBXBuildFile; fileRef = 750CF21726A1055F0094D76A /* Config.swift */; };
		7510F8B824A6910500E86F7C /* Pty.swift in Sources */ = {isa = PBXBuildFile; fileRef = 7510F89724A6910500E86F7C /* Pty.swift */; };
		7510F8BD24A9861E00E86F7C /* PrivateWindow.m in Sources */ = {isa = PBXBuildFile; fileRef = 7510F8BC24A9861E00E86F7C /* PrivateWindow.m */; };
		7510F8BF24A99A4B00E86F7C /* WindowService.swift in Sources */ = {isa = PBXBuildFile; fileRef = 7510F8BE24A99A4B00E86F7C /* WindowService.swift */; };
		7510F8C124A9B32D00E86F7C /* WindowManager.swift in Sources */ = {isa = PBXBuildFile; fileRef = 7510F8C024A9B32D00E86F7C /* WindowManager.swift */; };
		7512A48B263252EF00CDE824 /* Sparkle in Frameworks */ = {isa = PBXBuildFile; productRef = 7512A48A263252EF00CDE824 /* Sparkle */; };
		7518606F255B2A0A0000A7C7 /* flag@2x.png in Resources */ = {isa = PBXBuildFile; fileRef = 75186069255B2A090000A7C7 /* flag@2x.png */; };
		75186070255B2A0A0000A7C7 /* asterisk@2x.png in Resources */ = {isa = PBXBuildFile; fileRef = 7518606A255B2A090000A7C7 /* asterisk@2x.png */; };
		75186071255B2A0A0000A7C7 /* option@2x.png in Resources */ = {isa = PBXBuildFile; fileRef = 7518606B255B2A090000A7C7 /* option@2x.png */; };
		75186072255B2A0A0000A7C7 /* carrot@2x.png in Resources */ = {isa = PBXBuildFile; fileRef = 7518606C255B2A090000A7C7 /* carrot@2x.png */; };
		75186073255B2A0A0000A7C7 /* string@2x.png in Resources */ = {isa = PBXBuildFile; fileRef = 7518606D255B2A090000A7C7 /* string@2x.png */; };
		75186074255B2A0A0000A7C7 /* command@2x.png in Resources */ = {isa = PBXBuildFile; fileRef = 7518606E255B2A0A0000A7C7 /* command@2x.png */; };
		751C3BEC24B6910800B5C7FD /* Remote.swift in Sources */ = {isa = PBXBuildFile; fileRef = 751C3BEB24B6910800B5C7FD /* Remote.swift */; };
		751C3BEE24B6915000B5C7FD /* Defaults.swift in Sources */ = {isa = PBXBuildFile; fileRef = 751C3BED24B6915000B5C7FD /* Defaults.swift */; };
		751F7589246D090100E083C8 /* WebBridge.swift in Sources */ = {isa = PBXBuildFile; fileRef = 751F7588246D090100E083C8 /* WebBridge.swift */; };
		7520D7F1267D98790034FE2B /* fig-0.0.3.vsix in Resources */ = {isa = PBXBuildFile; fileRef = 7520D7F0267D98790034FE2B /* fig-0.0.3.vsix */; };
		7520D8122682AEB00034FE2B /* Throttler.swift in Sources */ = {isa = PBXBuildFile; fileRef = 7520D8112682AEB00034FE2B /* Throttler.swift */; };
		75288EF924CCE72F002DF12A /* WebViewWindow.swift in Sources */ = {isa = PBXBuildFile; fileRef = 757CA887248AD067002A64A8 /* WebViewWindow.swift */; };
		75290A7D266B09CB000F4255 /* gear@2x.png in Resources */ = {isa = PBXBuildFile; fileRef = 75290A7C266B09CB000F4255 /* gear@2x.png */; };
		75290AB4267126EB000F4255 /* iTermIntegration.swift in Sources */ = {isa = PBXBuildFile; fileRef = 75290AB3267126EB000F4255 /* iTermIntegration.swift */; };
		75290ABD26719090000F4255 /* iterm.pb.swift in Sources */ = {isa = PBXBuildFile; fileRef = 75290ABA26719090000F4255 /* iterm.pb.swift */; };
		75290ABF26719090000F4255 /* README in Resources */ = {isa = PBXBuildFile; fileRef = 75290ABC26719090000F4255 /* README */; };
		75290AC626719157000F4255 /* SwiftProtobuf in Frameworks */ = {isa = PBXBuildFile; productRef = 75290AC526719157000F4255 /* SwiftProtobuf */; };
		75290ACC2671AD1E000F4255 /* WebSocketFramer.swift in Sources */ = {isa = PBXBuildFile; fileRef = 75290ACB2671AD1D000F4255 /* WebSocketFramer.swift */; };
		752A398325CD024C00B1AC40 /* VSCodeIntegration.swift in Sources */ = {isa = PBXBuildFile; fileRef = 752A398225CD024C00B1AC40 /* VSCodeIntegration.swift */; };
		752A398625CD0FE800B1AC40 /* fig-0.0.1.vsix in Resources */ = {isa = PBXBuildFile; fileRef = 752A398525CD0FE800B1AC40 /* fig-0.0.1.vsix */; };
		752C0BD82479EEDB0077E415 /* File.swift in Sources */ = {isa = PBXBuildFile; fileRef = 752C0BD72479EEDA0077E415 /* File.swift */; };
		752C0BDA2479F37B0077E415 /* fig.js in Resources */ = {isa = PBXBuildFile; fileRef = 752C0BD92479F37B0077E415 /* fig.js */; };
		752C0BDC2479F68C0077E415 /* tutorial.css in Resources */ = {isa = PBXBuildFile; fileRef = 752C0BDB2479F68C0077E415 /* tutorial.css */; };
		752C0BDE2479F6AF0077E415 /* insert-tutorial.js in Resources */ = {isa = PBXBuildFile; fileRef = 752C0BDD2479F6AF0077E415 /* insert-tutorial.js */; };
		752C0BE0247A27790077E415 /* editor.html in Resources */ = {isa = PBXBuildFile; fileRef = 752C0BDF247A27790077E415 /* editor.html */; };
		752C0BE2247A33F20077E415 /* viewer.html in Resources */ = {isa = PBXBuildFile; fileRef = 752C0BE1247A33F10077E415 /* viewer.html */; };
		752C0BE4247B44C60077E415 /* finder.html in Resources */ = {isa = PBXBuildFile; fileRef = 752C0BE3247B44C50077E415 /* finder.html */; };
		752C0BE6247C25290077E415 /* display.html in Resources */ = {isa = PBXBuildFile; fileRef = 752C0BE5247C25280077E415 /* display.html */; };
		752D71C525AE9B7200263527 /* ssh.html in Resources */ = {isa = PBXBuildFile; fileRef = 752D71C425AE9B7200263527 /* ssh.html */; };
		752D71C725AECB4B00263527 /* ssh.mp4 in Resources */ = {isa = PBXBuildFile; fileRef = 752D71C625AECB4B00263527 /* ssh.mp4 */; };
		752D71CD25B8A6B300263527 /* Restarter.swift in Sources */ = {isa = PBXBuildFile; fileRef = 752D71CC25B8A6B200263527 /* Restarter.swift */; };
		752E68DD2620F868009E9A7E /* gradle@2x.png in Resources */ = {isa = PBXBuildFile; fileRef = 752E68DA2620F868009E9A7E /* gradle@2x.png */; };
		752E68DE2620F868009E9A7E /* slack@2x.png in Resources */ = {isa = PBXBuildFile; fileRef = 752E68DB2620F868009E9A7E /* slack@2x.png */; };
		752E68DF2620F868009E9A7E /* yarn@2x.png in Resources */ = {isa = PBXBuildFile; fileRef = 752E68DC2620F868009E9A7E /* yarn@2x.png */; };
		752E68ED2620F885009E9A7E /* azure@2x.png in Resources */ = {isa = PBXBuildFile; fileRef = 752E68E02620F882009E9A7E /* azure@2x.png */; };
		752E68EE2620F885009E9A7E /* box@2x.png in Resources */ = {isa = PBXBuildFile; fileRef = 752E68E12620F883009E9A7E /* box@2x.png */; };
		752E68EF2620F885009E9A7E /* gitlab@2x.png in Resources */ = {isa = PBXBuildFile; fileRef = 752E68E22620F883009E9A7E /* gitlab@2x.png */; };
		752E68F02620F885009E9A7E /* template@2x.png in Resources */ = {isa = PBXBuildFile; fileRef = 752E68E32620F883009E9A7E /* template@2x.png */; };
		752E68F12620F885009E9A7E /* firebase@2x.png in Resources */ = {isa = PBXBuildFile; fileRef = 752E68E42620F883009E9A7E /* firebase@2x.png */; };
		752E68F22620F885009E9A7E /* android@2x.png in Resources */ = {isa = PBXBuildFile; fileRef = 752E68E52620F884009E9A7E /* android@2x.png */; };
		752E68F32620F885009E9A7E /* aws@2x.png in Resources */ = {isa = PBXBuildFile; fileRef = 752E68E62620F884009E9A7E /* aws@2x.png */; };
		752E68F42620F885009E9A7E /* characters@2x.png in Resources */ = {isa = PBXBuildFile; fileRef = 752E68E72620F884009E9A7E /* characters@2x.png */; };
		752E68F52620F885009E9A7E /* gcloud@2x.png in Resources */ = {isa = PBXBuildFile; fileRef = 752E68E82620F884009E9A7E /* gcloud@2x.png */; };
		752E68F62620F885009E9A7E /* netlify@2x.png in Resources */ = {isa = PBXBuildFile; fileRef = 752E68E92620F884009E9A7E /* netlify@2x.png */; };
		752E68F72620F885009E9A7E /* vercel@2x.png in Resources */ = {isa = PBXBuildFile; fileRef = 752E68EA2620F884009E9A7E /* vercel@2x.png */; };
		752E68F82620F885009E9A7E /* github@2x.png in Resources */ = {isa = PBXBuildFile; fileRef = 752E68EB2620F884009E9A7E /* github@2x.png */; };
		752E68F92620F885009E9A7E /* apple@2x.png in Resources */ = {isa = PBXBuildFile; fileRef = 752E68EC2620F884009E9A7E /* apple@2x.png */; };
		754316F726E08F5C00188887 /* AppDelegate.swift in Sources */ = {isa = PBXBuildFile; fileRef = 754316F626E08F5C00188887 /* AppDelegate.swift */; };
		754316FB26E08F5D00188887 /* Assets.xcassets in Resources */ = {isa = PBXBuildFile; fileRef = 754316FA26E08F5D00188887 /* Assets.xcassets */; };
		754316FE26E08F5D00188887 /* Preview Assets.xcassets in Resources */ = {isa = PBXBuildFile; fileRef = 754316FD26E08F5D00188887 /* Preview Assets.xcassets */; };
		7543170126E08F5D00188887 /* Main.storyboard in Resources */ = {isa = PBXBuildFile; fileRef = 754316FF26E08F5D00188887 /* Main.storyboard */; };
		7543170826E0901B00188887 /* FigIMKInputController.swift in Sources */ = {isa = PBXBuildFile; fileRef = 7543170726E0901B00188887 /* FigIMKInputController.swift */; };
		754569FC272A05C200C7588F /* CommandHandlers.swift in Sources */ = {isa = PBXBuildFile; fileRef = 754569FB272A05C200C7588F /* CommandHandlers.swift */; };
		7546F5B3271660BA0077359F /* Constants.swift in Sources */ = {isa = PBXBuildFile; fileRef = 7546F5B2271660BA0077359F /* Constants.swift */; };
		754D31B525759D900020CED4 /* tutorial.html in Resources */ = {isa = PBXBuildFile; fileRef = 754D31B425759D900020CED4 /* tutorial.html */; };
		75543FD0268AC6E5003221DF /* fig-0.0.4.vsix in Resources */ = {isa = PBXBuildFile; fileRef = 75543FCF268AC6E5003221DF /* fig-0.0.4.vsix */; };
		755D0DE0247DDE050074AB5C /* FigCLI.swift in Sources */ = {isa = PBXBuildFile; fileRef = 755D0DDF247DDE050074AB5C /* FigCLI.swift */; };
		755D0DE2247EFAE10074AB5C /* Logging.swift in Sources */ = {isa = PBXBuildFile; fileRef = 755D0DE1247EFAE10074AB5C /* Logging.swift */; };
		755D0DE4247F038B0074AB5C /* logs.html in Resources */ = {isa = PBXBuildFile; fileRef = 755D0DE3247F038B0074AB5C /* logs.html */; };
		755D0F512482D4920074AB5C /* HotKey in Frameworks */ = {isa = PBXBuildFile; productRef = 755D0F502482D4920074AB5C /* HotKey */; };
		755D27BA272242690080B4B8 /* FigTerm.swift in Sources */ = {isa = PBXBuildFile; fileRef = 755D27B9272242690080B4B8 /* FigTerm.swift */; };
		755D27C2272772280080B4B8 /* fig-0.0.5.vsix in Resources */ = {isa = PBXBuildFile; fileRef = 755D27C1272772280080B4B8 /* fig-0.0.5.vsix */; };
		755EC8CF266997A700CBEF57 /* settings in Resources */ = {isa = PBXBuildFile; fileRef = 755EC8CE266997A600CBEF57 /* settings */; };
		755FC554268D09DE00966027 /* UpdateService.swift in Sources */ = {isa = PBXBuildFile; fileRef = 755FC553268D09DE00966027 /* UpdateService.swift */; };
		756127C3274380BF007F26EA /* pty.c in Sources */ = {isa = PBXBuildFile; fileRef = 756127C2274380BF007F26EA /* pty.c */; };
		7564AE6F265C9DCE0040BD4C /* discord@2x.png in Resources */ = {isa = PBXBuildFile; fileRef = 7564AE6E265C9DCD0040BD4C /* discord@2x.png */; };
		75675955244634AD006AA988 /* AppDelegate.swift in Sources */ = {isa = PBXBuildFile; fileRef = 75675954244634AD006AA988 /* AppDelegate.swift */; };
		75675959244634B2006AA988 /* Assets.xcassets in Resources */ = {isa = PBXBuildFile; fileRef = 75675958244634B2006AA988 /* Assets.xcassets */; };
		7567595C244634B2006AA988 /* Preview Assets.xcassets in Resources */ = {isa = PBXBuildFile; fileRef = 7567595B244634B2006AA988 /* Preview Assets.xcassets */; };
		7567595F244634B2006AA988 /* Main.storyboard in Resources */ = {isa = PBXBuildFile; fileRef = 7567595D244634B2006AA988 /* Main.storyboard */; };
		7567596B244634B2006AA988 /* figTests.swift in Sources */ = {isa = PBXBuildFile; fileRef = 7567596A244634B2006AA988 /* figTests.swift */; };
		75675976244634B2006AA988 /* figUITests.swift in Sources */ = {isa = PBXBuildFile; fileRef = 75675975244634B2006AA988 /* figUITests.swift */; };
		756759972446C44C006AA988 /* String+Shell.swift in Sources */ = {isa = PBXBuildFile; fileRef = 756759962446C44C006AA988 /* String+Shell.swift */; };
		756759D424498CA0006AA988 /* WebViewController.swift in Sources */ = {isa = PBXBuildFile; fileRef = 756759D324498CA0006AA988 /* WebViewController.swift */; };
		7568203126003BDF0006FE78 /* Settings.swift in Sources */ = {isa = PBXBuildFile; fileRef = 7568203026003BDF0006FE78 /* Settings.swift */; };
		756967FF2718E0300029F063 /* WebArchiver in Frameworks */ = {isa = PBXBuildFile; productRef = 756967FE2718E0300029F063 /* WebArchiver */; };
		756968012718FF600029F063 /* WebArchive.swift in Sources */ = {isa = PBXBuildFile; fileRef = 756968002718FF600029F063 /* WebArchive.swift */; };
		756968032719450A0029F063 /* API+App.swift in Sources */ = {isa = PBXBuildFile; fileRef = 756968022719450A0029F063 /* API+App.swift */; };
		75696832271F71270029F063 /* local.pb.swift in Sources */ = {isa = PBXBuildFile; fileRef = 75696831271F71270029F063 /* local.pb.swift */; };
		756C4D832542A6D30035B467 /* Starscream in Frameworks */ = {isa = PBXBuildFile; productRef = 756C4D822542A6D30035B467 /* Starscream */; };
		7571775726F3B8A80071AE10 /* FigInputMethod.app in Embed Input Method */ = {isa = PBXBuildFile; fileRef = 754316F426E08F5C00188887 /* FigInputMethod.app */; settings = {ATTRIBUTES = (RemoveHeadersOnCopy, ); }; };
		7571775926F3E4CA0071AE10 /* settings.html in Resources */ = {isa = PBXBuildFile; fileRef = 7571775826F3E4CA0071AE10 /* settings.html */; };
		7571778326F91BF50071AE10 /* AppleTerminalIntegration.swift in Sources */ = {isa = PBXBuildFile; fileRef = 7571778226F91BF50071AE10 /* AppleTerminalIntegration.swift */; };
		75738F1E26DDAB760086D972 /* InputMethod.swift in Sources */ = {isa = PBXBuildFile; fileRef = 75738F1D26DDAB760086D972 /* InputMethod.swift */; };
		7573F15B2602B4E000C833FA /* alert@2x.png in Resources */ = {isa = PBXBuildFile; fileRef = 7573F1592602B4E000C833FA /* alert@2x.png */; };
		7573F15C2602B4E000C833FA /* invite@2x.png in Resources */ = {isa = PBXBuildFile; fileRef = 7573F15A2602B4E000C833FA /* invite@2x.png */; };
		7573F160260BC71000C833FA /* LoginItems.swift in Sources */ = {isa = PBXBuildFile; fileRef = 7573F15F260BC70F00C833FA /* LoginItems.swift */; };
		7575D44F26D5D35000D0C8D7 /* API.swift in Sources */ = {isa = PBXBuildFile; fileRef = 7575D44E26D5D35000D0C8D7 /* API.swift */; };
		7577124725648DFB0011FF48 /* ps.c in Sources */ = {isa = PBXBuildFile; fileRef = 7577124625648DFB0011FF48 /* ps.c */; };
		757712492564D94A0011FF48 /* ProcessStatus.swift in Sources */ = {isa = PBXBuildFile; fileRef = 757712482564D9490011FF48 /* ProcessStatus.swift */; };
		757A85F8270E46A40017996A /* figterm in Embed figterm & helpers */ = {isa = PBXBuildFile; fileRef = "figterm-0000000000000000" /* figterm */; settings = {ATTRIBUTES = (CodeSignOnCopy, ); }; };
		757A85F9270E46A40017996A /* fig_callback in Embed figterm & helpers */ = {isa = PBXBuildFile; fileRef = "fig_callback-00000000000" /* fig_callback */; settings = {ATTRIBUTES = (CodeSignOnCopy, ); }; };
		757A85FA270E46A40017996A /* fig_get_shell in Embed figterm & helpers */ = {isa = PBXBuildFile; fileRef = "fig_get_shell-0000000000" /* fig_get_shell */; settings = {ATTRIBUTES = (CodeSignOnCopy, ); }; };
		757AF4C826BC73FA00349764 /* WindowPositioning.swift in Sources */ = {isa = PBXBuildFile; fileRef = 757AF4C726BC73FA00349764 /* WindowPositioning.swift */; };
		757CA86724859461002A64A8 /* AppMover.swift in Sources */ = {isa = PBXBuildFile; fileRef = 757CA86624859461002A64A8 /* AppMover.swift */; };
		757CA88624876043002A64A8 /* error.html in Resources */ = {isa = PBXBuildFile; fileRef = 757CA88524876042002A64A8 /* error.html */; };
		757CA88A248AD58C002A64A8 /* onboarding.html in Resources */ = {isa = PBXBuildFile; fileRef = 757CA889248AD58C002A64A8 /* onboarding.html */; };
		757CA88D248B091D002A64A8 /* permissions.mp4 in Resources */ = {isa = PBXBuildFile; fileRef = 757CA88C248B091D002A64A8 /* permissions.mp4 */; };
		757CA88F248B0D31002A64A8 /* cli.png in Resources */ = {isa = PBXBuildFile; fileRef = 757CA88E248B0D31002A64A8 /* cli.png */; };
		757CA891248B2799002A64A8 /* cli.html in Resources */ = {isa = PBXBuildFile; fileRef = 757CA890248B2798002A64A8 /* cli.html */; };
		757CA893248B28E3002A64A8 /* landing.html in Resources */ = {isa = PBXBuildFile; fileRef = 757CA892248B28E3002A64A8 /* landing.html */; };
		757CA895248B291E002A64A8 /* permissions.html in Resources */ = {isa = PBXBuildFile; fileRef = 757CA894248B291E002A64A8 /* permissions.html */; };
		757CA897248C108E002A64A8 /* css in Resources */ = {isa = PBXBuildFile; fileRef = 757CA896248C108D002A64A8 /* css */; };
		757CA899248C10AD002A64A8 /* fonts in Resources */ = {isa = PBXBuildFile; fileRef = 757CA898248C10AD002A64A8 /* fonts */; };
		757CA89B248C18F1002A64A8 /* done.html in Resources */ = {isa = PBXBuildFile; fileRef = 757CA89A248C18F0002A64A8 /* done.html */; };
		757CA89D248C1F50002A64A8 /* demo4onboarding.mp4 in Resources */ = {isa = PBXBuildFile; fileRef = 757CA89C248C1F50002A64A8 /* demo4onboarding.mp4 */; };
		757CA89F248D628F002A64A8 /* sidebar.html in Resources */ = {isa = PBXBuildFile; fileRef = 757CA89E248D628E002A64A8 /* sidebar.html */; };
		757CA8E424905B0E002A64A8 /* Kitura-WebSocket in Frameworks */ = {isa = PBXBuildFile; productRef = 757CA8E324905B0E002A64A8 /* Kitura-WebSocket */; };
		757CA8E624905B38002A64A8 /* SockerServer.swift in Sources */ = {isa = PBXBuildFile; fileRef = 757CA8E524905B38002A64A8 /* SockerServer.swift */; };
		75809B0E24BFA64D00BFFB3E /* TelemetryService.swift in Sources */ = {isa = PBXBuildFile; fileRef = 75809B0D24BFA64D00BFFB3E /* TelemetryService.swift */; };
		75809B1124C3876B00BFFB3E /* run-tutorial.js in Resources */ = {isa = PBXBuildFile; fileRef = 75809B1024C3876B00BFFB3E /* run-tutorial.js */; };
		7583A12E273CF261001DF86B /* PathHelper.swift in Sources */ = {isa = PBXBuildFile; fileRef = 7583A12D273CF261001DF86B /* PathHelper.swift */; };
		7587B4D824F97F9E00E355E4 /* ShellHooksManager.swift in Sources */ = {isa = PBXBuildFile; fileRef = 7587B4D724F97F9E00E355E4 /* ShellHooksManager.swift */; };
		75915DFE27210A4C005A9909 /* FigAPIBindings in Frameworks */ = {isa = PBXBuildFile; productRef = 75915DFD27210A4C005A9909 /* FigAPIBindings */; };
		75915E002722044D005A9909 /* API.js in Resources */ = {isa = PBXBuildFile; fileRef = 75915DFF2722044D005A9909 /* API.js */; };
		759F987C25BF903900EC3407 /* Accessibility.swift in Sources */ = {isa = PBXBuildFile; fileRef = 759F987B25BF903900EC3407 /* Accessibility.swift */; };
		759F988225BFF0FF00EC3407 /* commandkey@2x.png in Resources */ = {isa = PBXBuildFile; fileRef = 759F987E25BFF0FE00EC3407 /* commandkey@2x.png */; };
		759F988325BFF0FF00EC3407 /* database@2x.png in Resources */ = {isa = PBXBuildFile; fileRef = 759F987F25BFF0FE00EC3407 /* database@2x.png */; };
		759F988425BFF0FF00EC3407 /* package@2x.png in Resources */ = {isa = PBXBuildFile; fileRef = 759F988025BFF0FE00EC3407 /* package@2x.png */; };
		759F988925BFF8B000EC3407 /* npm@2x.png in Resources */ = {isa = PBXBuildFile; fileRef = 759F988525BFF8B000EC3407 /* npm@2x.png */; };
		759F988A25BFF8B000EC3407 /* kubernetes@2x.png in Resources */ = {isa = PBXBuildFile; fileRef = 759F988625BFF8B000EC3407 /* kubernetes@2x.png */; };
		759F988B25BFF8B000EC3407 /* twitter@2x.png in Resources */ = {isa = PBXBuildFile; fileRef = 759F988725BFF8B000EC3407 /* twitter@2x.png */; };
		759F988C25BFF8B000EC3407 /* docker@2x.png in Resources */ = {isa = PBXBuildFile; fileRef = 759F988825BFF8B000EC3407 /* docker@2x.png */; };
		759F988E25BFFAE500EC3407 /* heroku@2x.png in Resources */ = {isa = PBXBuildFile; fileRef = 759F988D25BFFAE500EC3407 /* heroku@2x.png */; };
		75A0A71926F1A79A008FAD70 /* KittyIntegration.swift in Sources */ = {isa = PBXBuildFile; fileRef = 75A0A71826F1A79A008FAD70 /* KittyIntegration.swift */; };
		75A0A71B26F1A7CE008FAD70 /* kitty-integration.py in Resources */ = {isa = PBXBuildFile; fileRef = 75A0A71A26F1A7CE008FAD70 /* kitty-integration.py */; };
		75A0A71D26F27E3D008FAD70 /* SemanticVersion.swift in Sources */ = {isa = PBXBuildFile; fileRef = 75A0A71C26F27E3D008FAD70 /* SemanticVersion.swift */; };
		75A4521025A83E5600107D2C /* remote_cwd.sh in Resources */ = {isa = PBXBuildFile; fileRef = 75A4520F25A839F500107D2C /* remote_cwd.sh */; };
		75A4521425AD367E00107D2C /* Feedback.swift in Sources */ = {isa = PBXBuildFile; fileRef = 75A4521325AD367E00107D2C /* Feedback.swift */; };
		75A4521A25AE2E6B00107D2C /* CommandIntegration.swift in Sources */ = {isa = PBXBuildFile; fileRef = 75A4521925AE2E6A00107D2C /* CommandIntegration.swift */; };
		75A4A29825C8D855002EFD6B /* node@2x.png in Resources */ = {isa = PBXBuildFile; fileRef = 75A4A29525C8D855002EFD6B /* node@2x.png */; };
		75A4A29925C8D855002EFD6B /* git@2x.png in Resources */ = {isa = PBXBuildFile; fileRef = 75A4A29625C8D855002EFD6B /* git@2x.png */; };
		75A4A29A25C8D855002EFD6B /* commit@2x.png in Resources */ = {isa = PBXBuildFile; fileRef = 75A4A29725C8D855002EFD6B /* commit@2x.png */; };
		75A4A29E25C91471002EFD6B /* debugger-2-trimmed.mp4 in Resources */ = {isa = PBXBuildFile; fileRef = 75A4A29D25C91471002EFD6B /* debugger-2-trimmed.mp4 */; };
		75A4A2A025CA0D46002EFD6B /* Autocomplete.swift in Sources */ = {isa = PBXBuildFile; fileRef = 75A4A29F25CA0D46002EFD6B /* Autocomplete.swift */; };
		75A4A2A225CA2190002EFD6B /* ZLEIntegration.swift in Sources */ = {isa = PBXBuildFile; fileRef = 75A4A2A125CA218F002EFD6B /* ZLEIntegration.swift */; };
		75A4A2A425CB4DE3002EFD6B /* BundleIdCache.swift in Sources */ = {isa = PBXBuildFile; fileRef = 75A4A2A325CB4DE3002EFD6B /* BundleIdCache.swift */; };
		75A4A2A725CBBDE7002EFD6B /* AXSwift in Frameworks */ = {isa = PBXBuildFile; productRef = 75A4A2A625CBBDE7002EFD6B /* AXSwift */; };
		75AA24C125A656FA00A51E9D /* NativeCLI.swift in Sources */ = {isa = PBXBuildFile; fileRef = 75AA24C025A656FA00A51E9D /* NativeCLI.swift */; };
		75AA24DA25A7E8B000A51E9D /* lsof.m in Sources */ = {isa = PBXBuildFile; fileRef = 75AA24D925A7E8B000A51E9D /* lsof.m */; };
		75ACFE7A274442C7003C22EE /* PTYProcess.swift in Sources */ = {isa = PBXBuildFile; fileRef = 75ACFE79274442C7003C22EE /* PTYProcess.swift */; };
		75AEF2E425C3C34A00D78431 /* Diagnostic.swift in Sources */ = {isa = PBXBuildFile; fileRef = 75AEF2E325C3C34A00D78431 /* Diagnostic.swift */; };
		75AEF2E625C3DEAF00D78431 /* DockerIntegration.swift in Sources */ = {isa = PBXBuildFile; fileRef = 75AEF2E525C3DEAF00D78431 /* DockerIntegration.swift */; };
		75AEF2E825C3DEC600D78431 /* SSHIntegration.swift in Sources */ = {isa = PBXBuildFile; fileRef = 75AEF2E725C3DEC600D78431 /* SSHIntegration.swift */; };
		75AEF2EA25C4C34D00D78431 /* SecureKeyboardInput.swift in Sources */ = {isa = PBXBuildFile; fileRef = 75AEF2E925C4C34D00D78431 /* SecureKeyboardInput.swift */; };
		75AEF2EE25C5062E00D78431 /* WindowObserver.swift in Sources */ = {isa = PBXBuildFile; fileRef = 75AEF2ED25C5062E00D78431 /* WindowObserver.swift */; };
		75B0A07C25BA64CC00FCD89A /* AutocompleteContextNotifier.swift in Sources */ = {isa = PBXBuildFile; fileRef = 75B0A07B25BA64CC00FCD89A /* AutocompleteContextNotifier.swift */; };
		75B0A07E25BB746600FCD89A /* debugger.html in Resources */ = {isa = PBXBuildFile; fileRef = 75B0A07D25BB746600FCD89A /* debugger.html */; };
		75B0A08025BB74C700FCD89A /* fig-context-indicator.png in Resources */ = {isa = PBXBuildFile; fileRef = 75B0A07F25BB74C700FCD89A /* fig-context-indicator.png */; };
		75B0A08425BB759E00FCD89A /* trimmed-debugger.mp4 in Resources */ = {isa = PBXBuildFile; fileRef = 75B0A08325BB759E00FCD89A /* trimmed-debugger.mp4 */; };
		75B0A08625BB94DF00FCD89A /* debugger-only.mp4 in Resources */ = {isa = PBXBuildFile; fileRef = 75B0A08525BB94DE00FCD89A /* debugger-only.mp4 */; };
		75B0A08C25BBC7A300FCD89A /* autoc.mp4 in Resources */ = {isa = PBXBuildFile; fileRef = 75B0A08B25BBC7A300FCD89A /* autoc.mp4 */; };
		75B0A08E25BBC9B800FCD89A /* privacy.html in Resources */ = {isa = PBXBuildFile; fileRef = 75B0A08D25BBC9B800FCD89A /* privacy.html */; };
		75B199322501A3DA00F38EA8 /* KeyboardLayout.swift in Sources */ = {isa = PBXBuildFile; fileRef = 75B199312501A3DA00F38EA8 /* KeyboardLayout.swift */; };
		75B199342504190900F38EA8 /* Keycode.swift in Sources */ = {isa = PBXBuildFile; fileRef = 75B199332504190900F38EA8 /* Keycode.swift */; };
		75B1993625042B2C00F38EA8 /* autocomplete.html in Resources */ = {isa = PBXBuildFile; fileRef = 75B1993525042B2C00F38EA8 /* autocomplete.html */; };
		75B1993825100E4E00F38EA8 /* KeypressService.swift in Sources */ = {isa = PBXBuildFile; fileRef = 75B1993725100E4D00F38EA8 /* KeypressService.swift */; };
		75B4283626FABAAC003C9DE5 /* FileSystem.swift in Sources */ = {isa = PBXBuildFile; fileRef = 75B4283526FABAAC003C9DE5 /* FileSystem.swift */; };
		75B7931A24BB897F0073AAC6 /* PseudoTerminalService.swift in Sources */ = {isa = PBXBuildFile; fileRef = 75B7931924BB897F0073AAC6 /* PseudoTerminalService.swift */; };
		75B850E52703D8FF00891A78 /* API+Extensions.swift in Sources */ = {isa = PBXBuildFile; fileRef = 75B850E42703D8FF00891A78 /* API+Extensions.swift */; };
		75BF28A8270E9B9200E7C914 /* API+Constants.swift in Sources */ = {isa = PBXBuildFile; fileRef = 75BF28A7270E9B9200E7C914 /* API+Constants.swift */; };
		75C05C6C24FDEA2B001F0A52 /* KeystrokeBuffer.swift in Sources */ = {isa = PBXBuildFile; fileRef = 75C05C6B24FDEA2B001F0A52 /* KeystrokeBuffer.swift */; };
		75C0711D244AC3B2002DF69F /* index.html in Resources */ = {isa = PBXBuildFile; fileRef = 75C0711C244AC3B2002DF69F /* index.html */; };
		75C07120244BB441002DF69F /* CompanionViewController.swift in Sources */ = {isa = PBXBuildFile; fileRef = 75C0711F244BB441002DF69F /* CompanionViewController.swift */; };
		75C07122244BB65D002DF69F /* ShellBridge.swift in Sources */ = {isa = PBXBuildFile; fileRef = 75C07121244BB65D002DF69F /* ShellBridge.swift */; };
		75C07124244BE45A002DF69F /* CompanionWindow.swift in Sources */ = {isa = PBXBuildFile; fileRef = 75C07123244BE45A002DF69F /* CompanionWindow.swift */; };
		75C0EBD3253E336E001964DE /* TerminalUsageTelemetry.swift in Sources */ = {isa = PBXBuildFile; fileRef = 75C0EBD2253E336E001964DE /* TerminalUsageTelemetry.swift */; };
		75C16D4826FD1EB400C83296 /* API+NotificationCenter.swift in Sources */ = {isa = PBXBuildFile; fileRef = 75C16D4726FD1EB400C83296 /* API+NotificationCenter.swift */; };
		75C57C142581C0700065741E /* ioreg.c in Sources */ = {isa = PBXBuildFile; fileRef = 75C57C132581C0700065741E /* ioreg.c */; };
		75C8A1602649E712001B69DA /* fig-0.0.2.vsix in Resources */ = {isa = PBXBuildFile; fileRef = 75C8A15F2649E712001B69DA /* fig-0.0.2.vsix */; };
		75CFDBDF24EDB2E900F00CAE /* Onboarding.swift in Sources */ = {isa = PBXBuildFile; fileRef = 75CFDBDE24EDB2E900F00CAE /* Onboarding.swift */; };
		75CFDBE224EDE31800F00CAE /* Sentry in Frameworks */ = {isa = PBXBuildFile; productRef = 75CFDBE124EDE31800F00CAE /* Sentry */; };
		75D1ECB426EFE55A00BC8A04 /* AlacrittyIntegration.swift in Sources */ = {isa = PBXBuildFile; fileRef = 75D1ECB326EFE55A00BC8A04 /* AlacrittyIntegration.swift */; };
		75D1ECBE26F15F4500BC8A04 /* TerminalIntegrationProvider.swift in Sources */ = {isa = PBXBuildFile; fileRef = 75D1ECBD26F15F4500BC8A04 /* TerminalIntegrationProvider.swift */; };
		75D1ECC026F1658300BC8A04 /* InstallationStatus.swift in Sources */ = {isa = PBXBuildFile; fileRef = 75D1ECBF26F1658300BC8A04 /* InstallationStatus.swift */; };
		75D2E3CB249C1E7500607F66 /* terminal.css in Resources */ = {isa = PBXBuildFile; fileRef = 75D2E3CA249C1E7500607F66 /* terminal.css */; };
		75DA86A325EDB05100722F1D /* Integrations.swift in Sources */ = {isa = PBXBuildFile; fileRef = 75DA86A225EDB05100722F1D /* Integrations.swift */; };
		75DA86A525EEBD7500722F1D /* Alert.swift in Sources */ = {isa = PBXBuildFile; fileRef = 75DA86A425EEBD7400722F1D /* Alert.swift */; };
		75DA86A925EF145E00722F1D /* TmuxIntegration.swift in Sources */ = {isa = PBXBuildFile; fileRef = 75DA86A825EF145E00722F1D /* TmuxIntegration.swift */; };
		75DF864A26F31756003F32A5 /* cpu@2x.png in Resources */ = {isa = PBXBuildFile; fileRef = 751DC66226EBF3B500697DFB /* cpu@2x.png */; };
		75E993F22515A6DD000BE6BE /* statusbar@2x.png in Resources */ = {isa = PBXBuildFile; fileRef = 75E993F12515A6DD000BE6BE /* statusbar@2x.png */; };
		75E993F52517E226000BE6BE /* AXWindowServer.swift in Sources */ = {isa = PBXBuildFile; fileRef = 75E993F42517E226000BE6BE /* AXWindowServer.swift */; };
		75EB32FC272A0BE700A544DB /* figcli in Embed Command Line Tool */ = {isa = PBXBuildFile; fileRef = "figcli-00000000000000000" /* figcli */; settings = {ATTRIBUTES = (CodeSignOnCopy, ); }; };
		75EB570B267AAE5B00F10C64 /* fig-iterm-integration.scpt in Resources */ = {isa = PBXBuildFile; fileRef = 75EB570A267AAE5B00F10C64 /* fig-iterm-integration.scpt */; };
		75EB592B258D98A7002915E7 /* BiMap.swift in Sources */ = {isa = PBXBuildFile; fileRef = 75EB592A258D98A7002915E7 /* BiMap.swift */; };
		75EB592D258DD771002915E7 /* TTY.swift in Sources */ = {isa = PBXBuildFile; fileRef = 75EB592C258DD771002915E7 /* TTY.swift */; };
		75EDDC4E25D23773003AECC6 /* HyperIntegration.swift in Sources */ = {isa = PBXBuildFile; fileRef = 75EDDC4D25D23773003AECC6 /* HyperIntegration.swift */; };
		75EDDC5125D24755003AECC6 /* hyper-integration.js in Resources */ = {isa = PBXBuildFile; fileRef = 75EDDC5025D24755003AECC6 /* hyper-integration.js */; };
		75EDDC5B25D4BC54003AECC6 /* UnixSocketClient.swift in Sources */ = {isa = PBXBuildFile; fileRef = 75EDDC5A25D4BC53003AECC6 /* UnixSocketClient.swift */; };
		75F7F952261FBDC30005E215 /* UnixSocketServer.swift in Sources */ = {isa = PBXBuildFile; fileRef = 75F7F951261FBDC30005E215 /* UnixSocketServer.swift */; };
		75F7F954262007170005E215 /* IPC.swift in Sources */ = {isa = PBXBuildFile; fileRef = 75F7F953262007170005E215 /* IPC.swift */; };
		75FE40002626A4BD00AC8414 /* Github.swift in Sources */ = {isa = PBXBuildFile; fileRef = 75FE3FFF2626A4BD00AC8414 /* Github.swift */; };
		7A0A41DF2738731900080BCE /* FileSystemTests.swift in Sources */ = {isa = PBXBuildFile; fileRef = 7A0A41DE2738731900080BCE /* FileSystemTests.swift */; };
		7A2C8636273949BE00AE5EB6 /* testable-file-to-read.txt in Resources */ = {isa = PBXBuildFile; fileRef = 7A0A41E22738749200080BCE /* testable-file-to-read.txt */; };
		7A2C8640273951FE00AE5EB6 /* contents-of-this-folder in Resources */ = {isa = PBXBuildFile; fileRef = 7A2C863F273951FE00AE5EB6 /* contents-of-this-folder */; };
		7A9DB5662741A3E6008BD2AA /* DefaultsTest.swift in Sources */ = {isa = PBXBuildFile; fileRef = 7A9DB5652741A3E6008BD2AA /* DefaultsTest.swift */; };
		7AB6B6872740301500428F47 /* NSWorkspaceExtensionTests.swift in Sources */ = {isa = PBXBuildFile; fileRef = 7AB6B6862740301500428F47 /* NSWorkspaceExtensionTests.swift */; };
		7AF96D3F273DB3E30006A41B /* ConfigTests.swift in Sources */ = {isa = PBXBuildFile; fileRef = 7AF96D3E273DB3E30006A41B /* ConfigTests.swift */; };
/* End PBXBuildFile section */

/* Begin PBXContainerItemProxy section */
		754569F92729FFE300C7588F /* PBXContainerItemProxy */ = {
			isa = PBXContainerItemProxy;
			containerPortal = 75675949244634AD006AA988 /* Project object */;
			proxyType = 1;
			remoteGlobalIDString = 754569F52729FF2600C7588F;
			remoteInfo = cli;
		};
		7546F5B027164A1B0077359F /* PBXContainerItemProxy */ = {
			isa = PBXContainerItemProxy;
			containerPortal = 75675949244634AD006AA988 /* Project object */;
			proxyType = 1;
			remoteGlobalIDString = 754316F326E08F5C00188887;
			remoteInfo = FigInputMethod;
		};
		75675967244634B2006AA988 /* PBXContainerItemProxy */ = {
			isa = PBXContainerItemProxy;
			containerPortal = 75675949244634AD006AA988 /* Project object */;
			proxyType = 1;
			remoteGlobalIDString = 75675950244634AD006AA988;
			remoteInfo = fig;
		};
		75675972244634B2006AA988 /* PBXContainerItemProxy */ = {
			isa = PBXContainerItemProxy;
			containerPortal = 75675949244634AD006AA988 /* Project object */;
			proxyType = 1;
			remoteGlobalIDString = 75675950244634AD006AA988;
			remoteInfo = fig;
		};
		757A85BE270E37380017996A /* PBXContainerItemProxy */ = {
			isa = PBXContainerItemProxy;
			containerPortal = 75675949244634AD006AA988 /* Project object */;
			proxyType = 1;
			remoteGlobalIDString = 757A85BA270E31160017996A;
			remoteInfo = figterm;
		};
/* End PBXContainerItemProxy section */

/* Begin PBXCopyFilesBuildPhase section */
		7571775626F3B8910071AE10 /* Embed Input Method */ = {
			isa = PBXCopyFilesBuildPhase;
			buildActionMask = 12;
			dstPath = Contents/Helpers;
			dstSubfolderSpec = 1;
			files = (
				7571775726F3B8A80071AE10 /* FigInputMethod.app in Embed Input Method */,
			);
			name = "Embed Input Method";
			runOnlyForDeploymentPostprocessing = 0;
		};
		757A85C0270E37A90017996A /* Embed figterm & helpers */ = {
			isa = PBXCopyFilesBuildPhase;
			buildActionMask = 12;
			dstPath = "";
			dstSubfolderSpec = 6;
			files = (
				757A85F8270E46A40017996A /* figterm in Embed figterm & helpers */,
				757A85F9270E46A40017996A /* fig_callback in Embed figterm & helpers */,
				757A85FA270E46A40017996A /* fig_get_shell in Embed figterm & helpers */,
			);
			name = "Embed figterm & helpers";
			runOnlyForDeploymentPostprocessing = 0;
		};
		758AEB6324CE8B2F00A15EAF /* Embed Command Line Tool */ = {
			isa = PBXCopyFilesBuildPhase;
			buildActionMask = 12;
			dstPath = "";
			dstSubfolderSpec = 6;
			files = (
				75EB32FC272A0BE700A544DB /* figcli in Embed Command Line Tool */,
			);
			name = "Embed Command Line Tool";
			runOnlyForDeploymentPostprocessing = 0;
		};
/* End PBXCopyFilesBuildPhase section */

/* Begin PBXFileReference section */
		1A1F15FF25A7A93E0074D541 /* KeyBindingsManager.swift */ = {isa = PBXFileReference; lastKnownFileType = sourcecode.swift; path = KeyBindingsManager.swift; sourceTree = "<group>"; };
		1A63312025A4BE6D00CEA06A /* Keystroke.swift */ = {isa = PBXFileReference; lastKnownFileType = sourcecode.swift; path = Keystroke.swift; sourceTree = "<group>"; };
		750BA10B2733590A00705E63 /* API+IPC.swift */ = {isa = PBXFileReference; lastKnownFileType = sourcecode.swift; path = "API+IPC.swift"; sourceTree = "<group>"; };
		750CF21726A1055F0094D76A /* Config.swift */ = {isa = PBXFileReference; lastKnownFileType = sourcecode.swift; path = Config.swift; sourceTree = "<group>"; };
		7510F89724A6910500E86F7C /* Pty.swift */ = {isa = PBXFileReference; fileEncoding = 4; lastKnownFileType = sourcecode.swift; path = Pty.swift; sourceTree = "<group>"; };
		7510F8B924A9701000E86F7C /* Private.h */ = {isa = PBXFileReference; lastKnownFileType = sourcecode.c.h; path = Private.h; sourceTree = "<group>"; };
		7510F8BA24A9861E00E86F7C /* fig-Bridging-Header.h */ = {isa = PBXFileReference; lastKnownFileType = sourcecode.c.h; path = "fig-Bridging-Header.h"; sourceTree = "<group>"; };
		7510F8BB24A9861E00E86F7C /* PrivateWindow.h */ = {isa = PBXFileReference; lastKnownFileType = sourcecode.c.h; path = PrivateWindow.h; sourceTree = "<group>"; };
		7510F8BC24A9861E00E86F7C /* PrivateWindow.m */ = {isa = PBXFileReference; lastKnownFileType = sourcecode.c.objc; path = PrivateWindow.m; sourceTree = "<group>"; };
		7510F8BE24A99A4B00E86F7C /* WindowService.swift */ = {isa = PBXFileReference; lastKnownFileType = sourcecode.swift; path = WindowService.swift; sourceTree = "<group>"; };
		7510F8C024A9B32D00E86F7C /* WindowManager.swift */ = {isa = PBXFileReference; lastKnownFileType = sourcecode.swift; path = WindowManager.swift; sourceTree = "<group>"; };
		75186069255B2A090000A7C7 /* flag@2x.png */ = {isa = PBXFileReference; lastKnownFileType = image.png; path = "flag@2x.png"; sourceTree = "<group>"; };
		7518606A255B2A090000A7C7 /* asterisk@2x.png */ = {isa = PBXFileReference; lastKnownFileType = image.png; path = "asterisk@2x.png"; sourceTree = "<group>"; };
		7518606B255B2A090000A7C7 /* option@2x.png */ = {isa = PBXFileReference; lastKnownFileType = image.png; path = "option@2x.png"; sourceTree = "<group>"; };
		7518606C255B2A090000A7C7 /* carrot@2x.png */ = {isa = PBXFileReference; lastKnownFileType = image.png; path = "carrot@2x.png"; sourceTree = "<group>"; };
		7518606D255B2A090000A7C7 /* string@2x.png */ = {isa = PBXFileReference; lastKnownFileType = image.png; path = "string@2x.png"; sourceTree = "<group>"; };
		7518606E255B2A0A0000A7C7 /* command@2x.png */ = {isa = PBXFileReference; lastKnownFileType = image.png; path = "command@2x.png"; sourceTree = "<group>"; };
		751C3BEB24B6910800B5C7FD /* Remote.swift */ = {isa = PBXFileReference; lastKnownFileType = sourcecode.swift; path = Remote.swift; sourceTree = "<group>"; };
		751C3BED24B6915000B5C7FD /* Defaults.swift */ = {isa = PBXFileReference; lastKnownFileType = sourcecode.swift; path = Defaults.swift; sourceTree = "<group>"; };
		751DC66226EBF3B500697DFB /* cpu@2x.png */ = {isa = PBXFileReference; lastKnownFileType = image.png; path = "cpu@2x.png"; sourceTree = "<group>"; };
		751F7588246D090100E083C8 /* WebBridge.swift */ = {isa = PBXFileReference; lastKnownFileType = sourcecode.swift; path = WebBridge.swift; sourceTree = "<group>"; };
		7520D7F0267D98790034FE2B /* fig-0.0.3.vsix */ = {isa = PBXFileReference; lastKnownFileType = file; path = "fig-0.0.3.vsix"; sourceTree = "<group>"; };
		7520D8112682AEB00034FE2B /* Throttler.swift */ = {isa = PBXFileReference; lastKnownFileType = sourcecode.swift; path = Throttler.swift; sourceTree = "<group>"; };
		75290A7C266B09CB000F4255 /* gear@2x.png */ = {isa = PBXFileReference; lastKnownFileType = image.png; path = "gear@2x.png"; sourceTree = "<group>"; };
		75290AB3267126EB000F4255 /* iTermIntegration.swift */ = {isa = PBXFileReference; lastKnownFileType = sourcecode.swift; path = iTermIntegration.swift; sourceTree = "<group>"; };
		75290ABA26719090000F4255 /* iterm.pb.swift */ = {isa = PBXFileReference; fileEncoding = 4; lastKnownFileType = sourcecode.swift; path = iterm.pb.swift; sourceTree = "<group>"; };
		75290ABB26719090000F4255 /* iterm.proto */ = {isa = PBXFileReference; fileEncoding = 4; lastKnownFileType = sourcecode.protobuf; path = iterm.proto; sourceTree = "<group>"; };
		75290ABC26719090000F4255 /* README */ = {isa = PBXFileReference; fileEncoding = 4; lastKnownFileType = text; path = README; sourceTree = "<group>"; };
		75290ACB2671AD1D000F4255 /* WebSocketFramer.swift */ = {isa = PBXFileReference; lastKnownFileType = sourcecode.swift; path = WebSocketFramer.swift; sourceTree = "<group>"; };
		752A398225CD024C00B1AC40 /* VSCodeIntegration.swift */ = {isa = PBXFileReference; lastKnownFileType = sourcecode.swift; path = VSCodeIntegration.swift; sourceTree = "<group>"; };
		752A398525CD0FE800B1AC40 /* fig-0.0.1.vsix */ = {isa = PBXFileReference; lastKnownFileType = file; path = "fig-0.0.1.vsix"; sourceTree = "<group>"; };
		752C0BD72479EEDA0077E415 /* File.swift */ = {isa = PBXFileReference; lastKnownFileType = sourcecode.swift; path = File.swift; sourceTree = "<group>"; };
		752C0BD92479F37B0077E415 /* fig.js */ = {isa = PBXFileReference; lastKnownFileType = sourcecode.javascript; path = fig.js; sourceTree = "<group>"; };
		752C0BDB2479F68C0077E415 /* tutorial.css */ = {isa = PBXFileReference; lastKnownFileType = text.css; path = tutorial.css; sourceTree = "<group>"; };
		752C0BDD2479F6AF0077E415 /* insert-tutorial.js */ = {isa = PBXFileReference; lastKnownFileType = sourcecode.javascript; path = "insert-tutorial.js"; sourceTree = "<group>"; };
		752C0BDF247A27790077E415 /* editor.html */ = {isa = PBXFileReference; lastKnownFileType = text.html; path = editor.html; sourceTree = "<group>"; };
		752C0BE1247A33F10077E415 /* viewer.html */ = {isa = PBXFileReference; lastKnownFileType = text.html; path = viewer.html; sourceTree = "<group>"; };
		752C0BE3247B44C50077E415 /* finder.html */ = {isa = PBXFileReference; lastKnownFileType = text.html; path = finder.html; sourceTree = "<group>"; };
		752C0BE5247C25280077E415 /* display.html */ = {isa = PBXFileReference; lastKnownFileType = text.html; path = display.html; sourceTree = "<group>"; };
		752D71C425AE9B7200263527 /* ssh.html */ = {isa = PBXFileReference; lastKnownFileType = text.html; path = ssh.html; sourceTree = "<group>"; };
		752D71C625AECB4B00263527 /* ssh.mp4 */ = {isa = PBXFileReference; lastKnownFileType = file; path = ssh.mp4; sourceTree = "<group>"; };
		752D71CC25B8A6B200263527 /* Restarter.swift */ = {isa = PBXFileReference; lastKnownFileType = sourcecode.swift; path = Restarter.swift; sourceTree = "<group>"; };
		752E68DA2620F868009E9A7E /* gradle@2x.png */ = {isa = PBXFileReference; lastKnownFileType = image.png; path = "gradle@2x.png"; sourceTree = "<group>"; };
		752E68DB2620F868009E9A7E /* slack@2x.png */ = {isa = PBXFileReference; lastKnownFileType = image.png; path = "slack@2x.png"; sourceTree = "<group>"; };
		752E68DC2620F868009E9A7E /* yarn@2x.png */ = {isa = PBXFileReference; lastKnownFileType = image.png; path = "yarn@2x.png"; sourceTree = "<group>"; };
		752E68E02620F882009E9A7E /* azure@2x.png */ = {isa = PBXFileReference; lastKnownFileType = image.png; path = "azure@2x.png"; sourceTree = "<group>"; };
		752E68E12620F883009E9A7E /* box@2x.png */ = {isa = PBXFileReference; lastKnownFileType = image.png; path = "box@2x.png"; sourceTree = "<group>"; };
		752E68E22620F883009E9A7E /* gitlab@2x.png */ = {isa = PBXFileReference; lastKnownFileType = image.png; path = "gitlab@2x.png"; sourceTree = "<group>"; };
		752E68E32620F883009E9A7E /* template@2x.png */ = {isa = PBXFileReference; lastKnownFileType = image.png; path = "template@2x.png"; sourceTree = "<group>"; };
		752E68E42620F883009E9A7E /* firebase@2x.png */ = {isa = PBXFileReference; lastKnownFileType = image.png; path = "firebase@2x.png"; sourceTree = "<group>"; };
		752E68E52620F884009E9A7E /* android@2x.png */ = {isa = PBXFileReference; lastKnownFileType = image.png; path = "android@2x.png"; sourceTree = "<group>"; };
		752E68E62620F884009E9A7E /* aws@2x.png */ = {isa = PBXFileReference; lastKnownFileType = image.png; path = "aws@2x.png"; sourceTree = "<group>"; };
		752E68E72620F884009E9A7E /* characters@2x.png */ = {isa = PBXFileReference; lastKnownFileType = image.png; path = "characters@2x.png"; sourceTree = "<group>"; };
		752E68E82620F884009E9A7E /* gcloud@2x.png */ = {isa = PBXFileReference; lastKnownFileType = image.png; path = "gcloud@2x.png"; sourceTree = "<group>"; };
		752E68E92620F884009E9A7E /* netlify@2x.png */ = {isa = PBXFileReference; lastKnownFileType = image.png; path = "netlify@2x.png"; sourceTree = "<group>"; };
		752E68EA2620F884009E9A7E /* vercel@2x.png */ = {isa = PBXFileReference; lastKnownFileType = image.png; path = "vercel@2x.png"; sourceTree = "<group>"; };
		752E68EB2620F884009E9A7E /* github@2x.png */ = {isa = PBXFileReference; lastKnownFileType = image.png; path = "github@2x.png"; sourceTree = "<group>"; };
		752E68EC2620F884009E9A7E /* apple@2x.png */ = {isa = PBXFileReference; lastKnownFileType = image.png; path = "apple@2x.png"; sourceTree = "<group>"; };
		754316F426E08F5C00188887 /* FigInputMethod.app */ = {isa = PBXFileReference; explicitFileType = wrapper.application; includeInIndex = 0; path = FigInputMethod.app; sourceTree = BUILT_PRODUCTS_DIR; };
		754316F626E08F5C00188887 /* AppDelegate.swift */ = {isa = PBXFileReference; lastKnownFileType = sourcecode.swift; path = AppDelegate.swift; sourceTree = "<group>"; };
		754316FA26E08F5D00188887 /* Assets.xcassets */ = {isa = PBXFileReference; lastKnownFileType = folder.assetcatalog; path = Assets.xcassets; sourceTree = "<group>"; };
		754316FD26E08F5D00188887 /* Preview Assets.xcassets */ = {isa = PBXFileReference; lastKnownFileType = folder.assetcatalog; path = "Preview Assets.xcassets"; sourceTree = "<group>"; };
		7543170026E08F5D00188887 /* Base */ = {isa = PBXFileReference; lastKnownFileType = file.storyboard; name = Base; path = Base.lproj/Main.storyboard; sourceTree = "<group>"; };
		7543170226E08F5D00188887 /* Info.plist */ = {isa = PBXFileReference; lastKnownFileType = text.plist.xml; path = Info.plist; sourceTree = "<group>"; };
		7543170326E08F5D00188887 /* InputMethod.entitlements */ = {isa = PBXFileReference; lastKnownFileType = text.plist.entitlements; path = InputMethod.entitlements; sourceTree = "<group>"; };
		7543170726E0901B00188887 /* FigIMKInputController.swift */ = {isa = PBXFileReference; lastKnownFileType = sourcecode.swift; path = FigIMKInputController.swift; sourceTree = "<group>"; };
		754569FB272A05C200C7588F /* CommandHandlers.swift */ = {isa = PBXFileReference; fileEncoding = 4; lastKnownFileType = sourcecode.swift; path = CommandHandlers.swift; sourceTree = "<group>"; };
		7546F5B2271660BA0077359F /* Constants.swift */ = {isa = PBXFileReference; lastKnownFileType = sourcecode.swift; path = Constants.swift; sourceTree = "<group>"; };
		754D31B425759D900020CED4 /* tutorial.html */ = {isa = PBXFileReference; lastKnownFileType = text.html; path = tutorial.html; sourceTree = "<group>"; };
		75543FCF268AC6E5003221DF /* fig-0.0.4.vsix */ = {isa = PBXFileReference; lastKnownFileType = file; path = "fig-0.0.4.vsix"; sourceTree = "<group>"; };
		755D0DDF247DDE050074AB5C /* FigCLI.swift */ = {isa = PBXFileReference; lastKnownFileType = sourcecode.swift; path = FigCLI.swift; sourceTree = "<group>"; };
		755D0DE1247EFAE10074AB5C /* Logging.swift */ = {isa = PBXFileReference; lastKnownFileType = sourcecode.swift; path = Logging.swift; sourceTree = "<group>"; };
		755D0DE3247F038B0074AB5C /* logs.html */ = {isa = PBXFileReference; lastKnownFileType = text.html; path = logs.html; sourceTree = "<group>"; };
		755D27B9272242690080B4B8 /* FigTerm.swift */ = {isa = PBXFileReference; lastKnownFileType = sourcecode.swift; path = FigTerm.swift; sourceTree = "<group>"; };
		755D27C1272772280080B4B8 /* fig-0.0.5.vsix */ = {isa = PBXFileReference; lastKnownFileType = file; path = "fig-0.0.5.vsix"; sourceTree = "<group>"; };
		755EC8CE266997A600CBEF57 /* settings */ = {isa = PBXFileReference; lastKnownFileType = folder; path = settings; sourceTree = "<group>"; };
		755FC553268D09DE00966027 /* UpdateService.swift */ = {isa = PBXFileReference; lastKnownFileType = sourcecode.swift; path = UpdateService.swift; sourceTree = "<group>"; };
		756127C1274380BF007F26EA /* pty.h */ = {isa = PBXFileReference; lastKnownFileType = sourcecode.c.h; path = pty.h; sourceTree = "<group>"; };
		756127C2274380BF007F26EA /* pty.c */ = {isa = PBXFileReference; lastKnownFileType = sourcecode.c.c; path = pty.c; sourceTree = "<group>"; };
		7564AE6E265C9DCD0040BD4C /* discord@2x.png */ = {isa = PBXFileReference; lastKnownFileType = image.png; path = "discord@2x.png"; sourceTree = "<group>"; };
		75675951244634AD006AA988 /* fig.app */ = {isa = PBXFileReference; explicitFileType = wrapper.application; includeInIndex = 0; path = fig.app; sourceTree = BUILT_PRODUCTS_DIR; };
		75675954244634AD006AA988 /* AppDelegate.swift */ = {isa = PBXFileReference; lastKnownFileType = sourcecode.swift; path = AppDelegate.swift; sourceTree = "<group>"; };
		75675958244634B2006AA988 /* Assets.xcassets */ = {isa = PBXFileReference; lastKnownFileType = folder.assetcatalog; path = Assets.xcassets; sourceTree = "<group>"; };
		7567595B244634B2006AA988 /* Preview Assets.xcassets */ = {isa = PBXFileReference; lastKnownFileType = folder.assetcatalog; path = "Preview Assets.xcassets"; sourceTree = "<group>"; };
		7567595E244634B2006AA988 /* Base */ = {isa = PBXFileReference; lastKnownFileType = file.storyboard; name = Base; path = Base.lproj/Main.storyboard; sourceTree = "<group>"; };
		75675960244634B2006AA988 /* Info.plist */ = {isa = PBXFileReference; lastKnownFileType = text.plist.xml; path = Info.plist; sourceTree = "<group>"; };
		75675961244634B2006AA988 /* fig.entitlements */ = {isa = PBXFileReference; lastKnownFileType = text.plist.entitlements; path = fig.entitlements; sourceTree = "<group>"; };
		75675966244634B2006AA988 /* figTests.xctest */ = {isa = PBXFileReference; explicitFileType = wrapper.cfbundle; includeInIndex = 0; path = figTests.xctest; sourceTree = BUILT_PRODUCTS_DIR; };
		7567596A244634B2006AA988 /* figTests.swift */ = {isa = PBXFileReference; lastKnownFileType = sourcecode.swift; path = figTests.swift; sourceTree = "<group>"; };
		7567596C244634B2006AA988 /* Info.plist */ = {isa = PBXFileReference; lastKnownFileType = text.plist.xml; path = Info.plist; sourceTree = "<group>"; };
		75675971244634B2006AA988 /* figUITests.xctest */ = {isa = PBXFileReference; explicitFileType = wrapper.cfbundle; includeInIndex = 0; path = figUITests.xctest; sourceTree = BUILT_PRODUCTS_DIR; };
		75675975244634B2006AA988 /* figUITests.swift */ = {isa = PBXFileReference; lastKnownFileType = sourcecode.swift; path = figUITests.swift; sourceTree = "<group>"; };
		75675977244634B2006AA988 /* Info.plist */ = {isa = PBXFileReference; lastKnownFileType = text.plist.xml; path = Info.plist; sourceTree = "<group>"; };
		756759962446C44C006AA988 /* String+Shell.swift */ = {isa = PBXFileReference; lastKnownFileType = sourcecode.swift; path = "String+Shell.swift"; sourceTree = "<group>"; };
		756759D324498CA0006AA988 /* WebViewController.swift */ = {isa = PBXFileReference; lastKnownFileType = sourcecode.swift; path = WebViewController.swift; sourceTree = "<group>"; };
		7568203026003BDF0006FE78 /* Settings.swift */ = {isa = PBXFileReference; lastKnownFileType = sourcecode.swift; path = Settings.swift; sourceTree = "<group>"; };
		756968002718FF600029F063 /* WebArchive.swift */ = {isa = PBXFileReference; lastKnownFileType = sourcecode.swift; path = WebArchive.swift; sourceTree = "<group>"; };
		756968022719450A0029F063 /* API+App.swift */ = {isa = PBXFileReference; lastKnownFileType = sourcecode.swift; path = "API+App.swift"; sourceTree = "<group>"; };
		7569680F271E556B0029F063 /* swift-api-bindings */ = {isa = PBXFileReference; lastKnownFileType = folder; path = "swift-api-bindings"; sourceTree = "<group>"; };
		75696831271F71270029F063 /* local.pb.swift */ = {isa = PBXFileReference; fileEncoding = 4; lastKnownFileType = sourcecode.swift; path = local.pb.swift; sourceTree = "<group>"; };
		7571775826F3E4CA0071AE10 /* settings.html */ = {isa = PBXFileReference; fileEncoding = 4; lastKnownFileType = text.html; path = settings.html; sourceTree = "<group>"; };
		7571778226F91BF50071AE10 /* AppleTerminalIntegration.swift */ = {isa = PBXFileReference; lastKnownFileType = sourcecode.swift; path = AppleTerminalIntegration.swift; sourceTree = "<group>"; };
		75738F1D26DDAB760086D972 /* InputMethod.swift */ = {isa = PBXFileReference; lastKnownFileType = sourcecode.swift; path = InputMethod.swift; sourceTree = "<group>"; };
		7573F1592602B4E000C833FA /* alert@2x.png */ = {isa = PBXFileReference; lastKnownFileType = image.png; path = "alert@2x.png"; sourceTree = "<group>"; };
		7573F15A2602B4E000C833FA /* invite@2x.png */ = {isa = PBXFileReference; lastKnownFileType = image.png; path = "invite@2x.png"; sourceTree = "<group>"; };
		7573F15F260BC70F00C833FA /* LoginItems.swift */ = {isa = PBXFileReference; lastKnownFileType = sourcecode.swift; path = LoginItems.swift; sourceTree = "<group>"; };
		7573F161260BEF7F00C833FA /* figRelease.entitlements */ = {isa = PBXFileReference; lastKnownFileType = text.plist.entitlements; path = figRelease.entitlements; sourceTree = "<group>"; };
		7575D44E26D5D35000D0C8D7 /* API.swift */ = {isa = PBXFileReference; lastKnownFileType = sourcecode.swift; path = API.swift; sourceTree = "<group>"; };
		7577124525648DCD0011FF48 /* ps.h */ = {isa = PBXFileReference; lastKnownFileType = sourcecode.c.h; path = ps.h; sourceTree = "<group>"; };
		7577124625648DFB0011FF48 /* ps.c */ = {isa = PBXFileReference; lastKnownFileType = sourcecode.c.c; path = ps.c; sourceTree = "<group>"; };
		757712482564D9490011FF48 /* ProcessStatus.swift */ = {isa = PBXFileReference; lastKnownFileType = sourcecode.swift; path = ProcessStatus.swift; sourceTree = "<group>"; };
		757AF4C726BC73FA00349764 /* WindowPositioning.swift */ = {isa = PBXFileReference; lastKnownFileType = sourcecode.swift; name = WindowPositioning.swift; path = fig/WindowPositioning.swift; sourceTree = SOURCE_ROOT; };
		757CA86624859461002A64A8 /* AppMover.swift */ = {isa = PBXFileReference; lastKnownFileType = sourcecode.swift; path = AppMover.swift; sourceTree = "<group>"; };
		757CA88524876042002A64A8 /* error.html */ = {isa = PBXFileReference; lastKnownFileType = text.html; path = error.html; sourceTree = "<group>"; };
		757CA887248AD067002A64A8 /* WebViewWindow.swift */ = {isa = PBXFileReference; lastKnownFileType = sourcecode.swift; path = WebViewWindow.swift; sourceTree = "<group>"; };
		757CA889248AD58C002A64A8 /* onboarding.html */ = {isa = PBXFileReference; lastKnownFileType = text.html; path = onboarding.html; sourceTree = "<group>"; };
		757CA88C248B091D002A64A8 /* permissions.mp4 */ = {isa = PBXFileReference; lastKnownFileType = file; path = permissions.mp4; sourceTree = "<group>"; };
		757CA88E248B0D31002A64A8 /* cli.png */ = {isa = PBXFileReference; lastKnownFileType = image.png; path = cli.png; sourceTree = "<group>"; };
		757CA890248B2798002A64A8 /* cli.html */ = {isa = PBXFileReference; lastKnownFileType = text.html; path = cli.html; sourceTree = "<group>"; };
		757CA892248B28E3002A64A8 /* landing.html */ = {isa = PBXFileReference; lastKnownFileType = text.html; path = landing.html; sourceTree = "<group>"; };
		757CA894248B291E002A64A8 /* permissions.html */ = {isa = PBXFileReference; lastKnownFileType = text.html; path = permissions.html; sourceTree = "<group>"; };
		757CA896248C108D002A64A8 /* css */ = {isa = PBXFileReference; lastKnownFileType = folder; path = css; sourceTree = "<group>"; };
		757CA898248C10AD002A64A8 /* fonts */ = {isa = PBXFileReference; lastKnownFileType = folder; path = fonts; sourceTree = "<group>"; };
		757CA89A248C18F0002A64A8 /* done.html */ = {isa = PBXFileReference; lastKnownFileType = text.html; path = done.html; sourceTree = "<group>"; };
		757CA89C248C1F50002A64A8 /* demo4onboarding.mp4 */ = {isa = PBXFileReference; lastKnownFileType = file; path = demo4onboarding.mp4; sourceTree = "<group>"; };
		757CA89E248D628E002A64A8 /* sidebar.html */ = {isa = PBXFileReference; fileEncoding = 4; lastKnownFileType = text.html; path = sidebar.html; sourceTree = "<group>"; };
		757CA8E524905B38002A64A8 /* SockerServer.swift */ = {isa = PBXFileReference; lastKnownFileType = sourcecode.swift; path = SockerServer.swift; sourceTree = "<group>"; };
		75809B0D24BFA64D00BFFB3E /* TelemetryService.swift */ = {isa = PBXFileReference; lastKnownFileType = sourcecode.swift; path = TelemetryService.swift; sourceTree = "<group>"; };
		75809B0F24C2C66100BFFB3E /* WebView+Private.h */ = {isa = PBXFileReference; lastKnownFileType = sourcecode.c.h; path = "WebView+Private.h"; sourceTree = "<group>"; };
		75809B1024C3876B00BFFB3E /* run-tutorial.js */ = {isa = PBXFileReference; lastKnownFileType = sourcecode.javascript; path = "run-tutorial.js"; sourceTree = "<group>"; };
		7583A12D273CF261001DF86B /* PathHelper.swift */ = {isa = PBXFileReference; lastKnownFileType = sourcecode.swift; path = PathHelper.swift; sourceTree = "<group>"; };
		7587B4D724F97F9E00E355E4 /* ShellHooksManager.swift */ = {isa = PBXFileReference; lastKnownFileType = sourcecode.swift; path = ShellHooksManager.swift; sourceTree = "<group>"; };
		75915DFF2722044D005A9909 /* API.js */ = {isa = PBXFileReference; lastKnownFileType = sourcecode.javascript; path = API.js; sourceTree = "<group>"; };
		759F987B25BF903900EC3407 /* Accessibility.swift */ = {isa = PBXFileReference; lastKnownFileType = sourcecode.swift; path = Accessibility.swift; sourceTree = "<group>"; };
		759F987E25BFF0FE00EC3407 /* commandkey@2x.png */ = {isa = PBXFileReference; lastKnownFileType = image.png; path = "commandkey@2x.png"; sourceTree = "<group>"; };
		759F987F25BFF0FE00EC3407 /* database@2x.png */ = {isa = PBXFileReference; lastKnownFileType = image.png; path = "database@2x.png"; sourceTree = "<group>"; };
		759F988025BFF0FE00EC3407 /* package@2x.png */ = {isa = PBXFileReference; lastKnownFileType = image.png; path = "package@2x.png"; sourceTree = "<group>"; };
		759F988525BFF8B000EC3407 /* npm@2x.png */ = {isa = PBXFileReference; lastKnownFileType = image.png; path = "npm@2x.png"; sourceTree = "<group>"; };
		759F988625BFF8B000EC3407 /* kubernetes@2x.png */ = {isa = PBXFileReference; lastKnownFileType = image.png; path = "kubernetes@2x.png"; sourceTree = "<group>"; };
		759F988725BFF8B000EC3407 /* twitter@2x.png */ = {isa = PBXFileReference; lastKnownFileType = image.png; path = "twitter@2x.png"; sourceTree = "<group>"; };
		759F988825BFF8B000EC3407 /* docker@2x.png */ = {isa = PBXFileReference; lastKnownFileType = image.png; path = "docker@2x.png"; sourceTree = "<group>"; };
		759F988D25BFFAE500EC3407 /* heroku@2x.png */ = {isa = PBXFileReference; lastKnownFileType = image.png; path = "heroku@2x.png"; sourceTree = "<group>"; };
		75A0A71826F1A79A008FAD70 /* KittyIntegration.swift */ = {isa = PBXFileReference; lastKnownFileType = sourcecode.swift; path = KittyIntegration.swift; sourceTree = "<group>"; };
		75A0A71A26F1A7CE008FAD70 /* kitty-integration.py */ = {isa = PBXFileReference; lastKnownFileType = text.script.python; path = "kitty-integration.py"; sourceTree = "<group>"; };
		75A0A71C26F27E3D008FAD70 /* SemanticVersion.swift */ = {isa = PBXFileReference; lastKnownFileType = sourcecode.swift; path = SemanticVersion.swift; sourceTree = "<group>"; };
		75A4520F25A839F500107D2C /* remote_cwd.sh */ = {isa = PBXFileReference; lastKnownFileType = text.script.sh; path = remote_cwd.sh; sourceTree = "<group>"; };
		75A4521325AD367E00107D2C /* Feedback.swift */ = {isa = PBXFileReference; lastKnownFileType = sourcecode.swift; path = Feedback.swift; sourceTree = "<group>"; };
		75A4521925AE2E6A00107D2C /* CommandIntegration.swift */ = {isa = PBXFileReference; lastKnownFileType = sourcecode.swift; path = CommandIntegration.swift; sourceTree = "<group>"; };
		75A4A29525C8D855002EFD6B /* node@2x.png */ = {isa = PBXFileReference; lastKnownFileType = image.png; path = "node@2x.png"; sourceTree = "<group>"; };
		75A4A29625C8D855002EFD6B /* git@2x.png */ = {isa = PBXFileReference; lastKnownFileType = image.png; path = "git@2x.png"; sourceTree = "<group>"; };
		75A4A29725C8D855002EFD6B /* commit@2x.png */ = {isa = PBXFileReference; lastKnownFileType = image.png; path = "commit@2x.png"; sourceTree = "<group>"; };
		75A4A29D25C91471002EFD6B /* debugger-2-trimmed.mp4 */ = {isa = PBXFileReference; lastKnownFileType = file; path = "debugger-2-trimmed.mp4"; sourceTree = "<group>"; };
		75A4A29F25CA0D46002EFD6B /* Autocomplete.swift */ = {isa = PBXFileReference; lastKnownFileType = sourcecode.swift; path = Autocomplete.swift; sourceTree = "<group>"; };
		75A4A2A125CA218F002EFD6B /* ZLEIntegration.swift */ = {isa = PBXFileReference; lastKnownFileType = sourcecode.swift; path = ZLEIntegration.swift; sourceTree = "<group>"; };
		75A4A2A325CB4DE3002EFD6B /* BundleIdCache.swift */ = {isa = PBXFileReference; lastKnownFileType = sourcecode.swift; path = BundleIdCache.swift; sourceTree = "<group>"; };
		75AA24C025A656FA00A51E9D /* NativeCLI.swift */ = {isa = PBXFileReference; lastKnownFileType = sourcecode.swift; path = NativeCLI.swift; sourceTree = "<group>"; };
		75AA24D825A7E8B000A51E9D /* lsof.h */ = {isa = PBXFileReference; lastKnownFileType = sourcecode.c.h; path = lsof.h; sourceTree = "<group>"; };
		75AA24D925A7E8B000A51E9D /* lsof.m */ = {isa = PBXFileReference; lastKnownFileType = sourcecode.c.objc; path = lsof.m; sourceTree = "<group>"; };
		75AC55322522C8EB0069635E /* 1.0.20.sh */ = {isa = PBXFileReference; lastKnownFileType = text.script.sh; path = 1.0.20.sh; sourceTree = "<group>"; };
		75ACFE79274442C7003C22EE /* PTYProcess.swift */ = {isa = PBXFileReference; fileEncoding = 4; lastKnownFileType = sourcecode.swift; path = PTYProcess.swift; sourceTree = "<group>"; };
		75AEF2E325C3C34A00D78431 /* Diagnostic.swift */ = {isa = PBXFileReference; lastKnownFileType = sourcecode.swift; path = Diagnostic.swift; sourceTree = "<group>"; };
		75AEF2E525C3DEAF00D78431 /* DockerIntegration.swift */ = {isa = PBXFileReference; lastKnownFileType = sourcecode.swift; path = DockerIntegration.swift; sourceTree = "<group>"; };
		75AEF2E725C3DEC600D78431 /* SSHIntegration.swift */ = {isa = PBXFileReference; lastKnownFileType = sourcecode.swift; path = SSHIntegration.swift; sourceTree = "<group>"; };
		75AEF2E925C4C34D00D78431 /* SecureKeyboardInput.swift */ = {isa = PBXFileReference; lastKnownFileType = sourcecode.swift; path = SecureKeyboardInput.swift; sourceTree = "<group>"; };
		75AEF2ED25C5062E00D78431 /* WindowObserver.swift */ = {isa = PBXFileReference; lastKnownFileType = sourcecode.swift; path = WindowObserver.swift; sourceTree = "<group>"; };
		75B0A07B25BA64CC00FCD89A /* AutocompleteContextNotifier.swift */ = {isa = PBXFileReference; lastKnownFileType = sourcecode.swift; path = AutocompleteContextNotifier.swift; sourceTree = "<group>"; };
		75B0A07D25BB746600FCD89A /* debugger.html */ = {isa = PBXFileReference; lastKnownFileType = text.html; path = debugger.html; sourceTree = "<group>"; };
		75B0A07F25BB74C700FCD89A /* fig-context-indicator.png */ = {isa = PBXFileReference; lastKnownFileType = image.png; path = "fig-context-indicator.png"; sourceTree = "<group>"; };
		75B0A08325BB759E00FCD89A /* trimmed-debugger.mp4 */ = {isa = PBXFileReference; lastKnownFileType = file; path = "trimmed-debugger.mp4"; sourceTree = "<group>"; };
		75B0A08525BB94DE00FCD89A /* debugger-only.mp4 */ = {isa = PBXFileReference; lastKnownFileType = file; path = "debugger-only.mp4"; sourceTree = "<group>"; };
		75B0A08B25BBC7A300FCD89A /* autoc.mp4 */ = {isa = PBXFileReference; lastKnownFileType = file; path = autoc.mp4; sourceTree = "<group>"; };
		75B0A08D25BBC9B800FCD89A /* privacy.html */ = {isa = PBXFileReference; lastKnownFileType = text.html; path = privacy.html; sourceTree = "<group>"; };
		75B199312501A3DA00F38EA8 /* KeyboardLayout.swift */ = {isa = PBXFileReference; lastKnownFileType = sourcecode.swift; path = KeyboardLayout.swift; sourceTree = "<group>"; };
		75B199332504190900F38EA8 /* Keycode.swift */ = {isa = PBXFileReference; lastKnownFileType = sourcecode.swift; path = Keycode.swift; sourceTree = "<group>"; };
		75B1993525042B2C00F38EA8 /* autocomplete.html */ = {isa = PBXFileReference; fileEncoding = 4; lastKnownFileType = text.html; path = autocomplete.html; sourceTree = "<group>"; };
		75B1993725100E4D00F38EA8 /* KeypressService.swift */ = {isa = PBXFileReference; lastKnownFileType = sourcecode.swift; path = KeypressService.swift; sourceTree = "<group>"; };
		75B4283526FABAAC003C9DE5 /* FileSystem.swift */ = {isa = PBXFileReference; lastKnownFileType = sourcecode.swift; path = FileSystem.swift; sourceTree = "<group>"; };
		75B7931924BB897F0073AAC6 /* PseudoTerminalService.swift */ = {isa = PBXFileReference; lastKnownFileType = sourcecode.swift; path = PseudoTerminalService.swift; sourceTree = "<group>"; };
		75B850E42703D8FF00891A78 /* API+Extensions.swift */ = {isa = PBXFileReference; lastKnownFileType = sourcecode.swift; path = "API+Extensions.swift"; sourceTree = "<group>"; };
		75BF28A7270E9B9200E7C914 /* API+Constants.swift */ = {isa = PBXFileReference; lastKnownFileType = sourcecode.swift; path = "API+Constants.swift"; sourceTree = "<group>"; };
		75C05C6B24FDEA2B001F0A52 /* KeystrokeBuffer.swift */ = {isa = PBXFileReference; lastKnownFileType = sourcecode.swift; path = KeystrokeBuffer.swift; sourceTree = "<group>"; };
		75C0711C244AC3B2002DF69F /* index.html */ = {isa = PBXFileReference; fileEncoding = 4; lastKnownFileType = text.html; path = index.html; sourceTree = "<group>"; };
		75C0711F244BB441002DF69F /* CompanionViewController.swift */ = {isa = PBXFileReference; lastKnownFileType = sourcecode.swift; path = CompanionViewController.swift; sourceTree = "<group>"; };
		75C07121244BB65D002DF69F /* ShellBridge.swift */ = {isa = PBXFileReference; lastKnownFileType = sourcecode.swift; path = ShellBridge.swift; sourceTree = "<group>"; };
		75C07123244BE45A002DF69F /* CompanionWindow.swift */ = {isa = PBXFileReference; lastKnownFileType = sourcecode.swift; path = CompanionWindow.swift; sourceTree = "<group>"; };
		75C0EBD2253E336E001964DE /* TerminalUsageTelemetry.swift */ = {isa = PBXFileReference; lastKnownFileType = sourcecode.swift; path = TerminalUsageTelemetry.swift; sourceTree = "<group>"; };
		75C16D4726FD1EB400C83296 /* API+NotificationCenter.swift */ = {isa = PBXFileReference; lastKnownFileType = sourcecode.swift; path = "API+NotificationCenter.swift"; sourceTree = "<group>"; };
		75C57C122581C0700065741E /* ioreg.h */ = {isa = PBXFileReference; lastKnownFileType = sourcecode.c.h; path = ioreg.h; sourceTree = "<group>"; };
		75C57C132581C0700065741E /* ioreg.c */ = {isa = PBXFileReference; lastKnownFileType = sourcecode.c.c; path = ioreg.c; sourceTree = "<group>"; };
		75C8A15F2649E712001B69DA /* fig-0.0.2.vsix */ = {isa = PBXFileReference; lastKnownFileType = file; path = "fig-0.0.2.vsix"; sourceTree = "<group>"; };
		75CFDBDE24EDB2E900F00CAE /* Onboarding.swift */ = {isa = PBXFileReference; lastKnownFileType = sourcecode.swift; path = Onboarding.swift; sourceTree = "<group>"; };
		75D1ECB326EFE55A00BC8A04 /* AlacrittyIntegration.swift */ = {isa = PBXFileReference; lastKnownFileType = sourcecode.swift; path = AlacrittyIntegration.swift; sourceTree = "<group>"; };
		75D1ECBD26F15F4500BC8A04 /* TerminalIntegrationProvider.swift */ = {isa = PBXFileReference; lastKnownFileType = sourcecode.swift; path = TerminalIntegrationProvider.swift; sourceTree = "<group>"; };
		75D1ECBF26F1658300BC8A04 /* InstallationStatus.swift */ = {isa = PBXFileReference; lastKnownFileType = sourcecode.swift; path = InstallationStatus.swift; sourceTree = "<group>"; };
		75D2E3CA249C1E7500607F66 /* terminal.css */ = {isa = PBXFileReference; lastKnownFileType = text.css; path = terminal.css; sourceTree = "<group>"; };
		75DA86A225EDB05100722F1D /* Integrations.swift */ = {isa = PBXFileReference; lastKnownFileType = sourcecode.swift; path = Integrations.swift; sourceTree = "<group>"; };
		75DA86A425EEBD7400722F1D /* Alert.swift */ = {isa = PBXFileReference; lastKnownFileType = sourcecode.swift; path = Alert.swift; sourceTree = "<group>"; };
		75DA86A825EF145E00722F1D /* TmuxIntegration.swift */ = {isa = PBXFileReference; lastKnownFileType = sourcecode.swift; path = TmuxIntegration.swift; sourceTree = "<group>"; };
		75E993F12515A6DD000BE6BE /* statusbar@2x.png */ = {isa = PBXFileReference; lastKnownFileType = image.png; path = "statusbar@2x.png"; sourceTree = "<group>"; };
		75E993F42517E226000BE6BE /* AXWindowServer.swift */ = {isa = PBXFileReference; lastKnownFileType = sourcecode.swift; path = AXWindowServer.swift; sourceTree = "<group>"; };
		75EB570A267AAE5B00F10C64 /* fig-iterm-integration.scpt */ = {isa = PBXFileReference; lastKnownFileType = file; path = "fig-iterm-integration.scpt"; sourceTree = "<group>"; };
		75EB592A258D98A7002915E7 /* BiMap.swift */ = {isa = PBXFileReference; lastKnownFileType = sourcecode.swift; path = BiMap.swift; sourceTree = "<group>"; };
		75EB592C258DD771002915E7 /* TTY.swift */ = {isa = PBXFileReference; lastKnownFileType = sourcecode.swift; path = TTY.swift; sourceTree = "<group>"; };
		75EDDC4D25D23773003AECC6 /* HyperIntegration.swift */ = {isa = PBXFileReference; lastKnownFileType = sourcecode.swift; path = HyperIntegration.swift; sourceTree = "<group>"; };
		75EDDC5025D24755003AECC6 /* hyper-integration.js */ = {isa = PBXFileReference; fileEncoding = 4; lastKnownFileType = sourcecode.javascript; path = "hyper-integration.js"; sourceTree = "<group>"; };
		75EDDC5A25D4BC53003AECC6 /* UnixSocketClient.swift */ = {isa = PBXFileReference; lastKnownFileType = sourcecode.swift; path = UnixSocketClient.swift; sourceTree = "<group>"; };
		75F7F951261FBDC30005E215 /* UnixSocketServer.swift */ = {isa = PBXFileReference; lastKnownFileType = sourcecode.swift; path = UnixSocketServer.swift; sourceTree = "<group>"; };
		75F7F953262007170005E215 /* IPC.swift */ = {isa = PBXFileReference; lastKnownFileType = sourcecode.swift; path = IPC.swift; sourceTree = "<group>"; };
		75FE3FFF2626A4BD00AC8414 /* Github.swift */ = {isa = PBXFileReference; lastKnownFileType = sourcecode.swift; path = Github.swift; sourceTree = "<group>"; };
		7A0A41DE2738731900080BCE /* FileSystemTests.swift */ = {isa = PBXFileReference; lastKnownFileType = sourcecode.swift; path = FileSystemTests.swift; sourceTree = "<group>"; };
		7A0A41E22738749200080BCE /* testable-file-to-read.txt */ = {isa = PBXFileReference; lastKnownFileType = text; path = "testable-file-to-read.txt"; sourceTree = "<group>"; };
		7A2C863F273951FE00AE5EB6 /* contents-of-this-folder */ = {isa = PBXFileReference; lastKnownFileType = folder; path = "contents-of-this-folder"; sourceTree = "<group>"; };
		7A9DB5652741A3E6008BD2AA /* DefaultsTest.swift */ = {isa = PBXFileReference; lastKnownFileType = sourcecode.swift; path = DefaultsTest.swift; sourceTree = "<group>"; };
		7AB6B6862740301500428F47 /* NSWorkspaceExtensionTests.swift */ = {isa = PBXFileReference; lastKnownFileType = sourcecode.swift; path = NSWorkspaceExtensionTests.swift; sourceTree = "<group>"; };
		7AF96D3E273DB3E30006A41B /* ConfigTests.swift */ = {isa = PBXFileReference; lastKnownFileType = sourcecode.swift; path = ConfigTests.swift; sourceTree = "<group>"; };
		"fig_callback-00000000000" /* fig_callback */ = {isa = PBXFileReference; explicitFileType = "compiled.mach-o.executable"; includeInIndex = 0; path = fig_callback; sourceTree = BUILT_PRODUCTS_DIR; };
		"fig_get_shell-0000000000" /* fig_get_shell */ = {isa = PBXFileReference; explicitFileType = "compiled.mach-o.executable"; includeInIndex = 0; path = fig_get_shell; sourceTree = BUILT_PRODUCTS_DIR; };
		"figcli-00000000000000000" /* figcli */ = {isa = PBXFileReference; explicitFileType = "compiled.mach-o.executable"; includeInIndex = 0; path = figcli; sourceTree = BUILT_PRODUCTS_DIR; };
		"figterm-0000000000000000" /* figterm */ = {isa = PBXFileReference; explicitFileType = "compiled.mach-o.executable"; includeInIndex = 0; path = figterm; sourceTree = BUILT_PRODUCTS_DIR; };
/* End PBXFileReference section */

/* Begin PBXFrameworksBuildPhase section */
		754316F126E08F5C00188887 /* Frameworks */ = {
			isa = PBXFrameworksBuildPhase;
			buildActionMask = 2147483647;
			files = (
			);
			runOnlyForDeploymentPostprocessing = 0;
		};
		7567594E244634AD006AA988 /* Frameworks */ = {
			isa = PBXFrameworksBuildPhase;
			buildActionMask = 2147483647;
			files = (
				7512A48B263252EF00CDE824 /* Sparkle in Frameworks */,
				75CFDBE224EDE31800F00CAE /* Sentry in Frameworks */,
				75915DFE27210A4C005A9909 /* FigAPIBindings in Frameworks */,
				755D0F512482D4920074AB5C /* HotKey in Frameworks */,
				757CA8E424905B0E002A64A8 /* Kitura-WebSocket in Frameworks */,
				75A4A2A725CBBDE7002EFD6B /* AXSwift in Frameworks */,
				75290AC626719157000F4255 /* SwiftProtobuf in Frameworks */,
				756967FF2718E0300029F063 /* WebArchiver in Frameworks */,
				756C4D832542A6D30035B467 /* Starscream in Frameworks */,
			);
			runOnlyForDeploymentPostprocessing = 0;
		};
		75675963244634B2006AA988 /* Frameworks */ = {
			isa = PBXFrameworksBuildPhase;
			buildActionMask = 2147483647;
			files = (
			);
			runOnlyForDeploymentPostprocessing = 0;
		};
		7567596E244634B2006AA988 /* Frameworks */ = {
			isa = PBXFrameworksBuildPhase;
			buildActionMask = 2147483647;
			files = (
			);
			runOnlyForDeploymentPostprocessing = 0;
		};
/* End PBXFrameworksBuildPhase section */

/* Begin PBXGroup section */
		7510F87324A6910500E86F7C /* SwiftTerm */ = {
			isa = PBXGroup;
			children = (
				7510F89724A6910500E86F7C /* Pty.swift */,
			);
			path = SwiftTerm;
			sourceTree = "<group>";
		};
		7518608F255CE49B0000A7C7 /* Icons */ = {
			isa = PBXGroup;
			children = (
				751DC66226EBF3B500697DFB /* cpu@2x.png */,
				752E68E52620F884009E9A7E /* android@2x.png */,
				75290A7C266B09CB000F4255 /* gear@2x.png */,
				7564AE6E265C9DCD0040BD4C /* discord@2x.png */,
				752E68EC2620F884009E9A7E /* apple@2x.png */,
				752E68E62620F884009E9A7E /* aws@2x.png */,
				752E68E02620F882009E9A7E /* azure@2x.png */,
				752E68E12620F883009E9A7E /* box@2x.png */,
				752E68E72620F884009E9A7E /* characters@2x.png */,
				752E68E42620F883009E9A7E /* firebase@2x.png */,
				752E68E82620F884009E9A7E /* gcloud@2x.png */,
				752E68EB2620F884009E9A7E /* github@2x.png */,
				752E68E22620F883009E9A7E /* gitlab@2x.png */,
				752E68E92620F884009E9A7E /* netlify@2x.png */,
				752E68E32620F883009E9A7E /* template@2x.png */,
				752E68EA2620F884009E9A7E /* vercel@2x.png */,
				752E68DA2620F868009E9A7E /* gradle@2x.png */,
				752E68DB2620F868009E9A7E /* slack@2x.png */,
				752E68DC2620F868009E9A7E /* yarn@2x.png */,
				75A4A29725C8D855002EFD6B /* commit@2x.png */,
				7573F1592602B4E000C833FA /* alert@2x.png */,
				7573F15A2602B4E000C833FA /* invite@2x.png */,
				75A4A29625C8D855002EFD6B /* git@2x.png */,
				75A4A29525C8D855002EFD6B /* node@2x.png */,
				759F988825BFF8B000EC3407 /* docker@2x.png */,
				759F988D25BFFAE500EC3407 /* heroku@2x.png */,
				759F988625BFF8B000EC3407 /* kubernetes@2x.png */,
				759F988525BFF8B000EC3407 /* npm@2x.png */,
				759F988725BFF8B000EC3407 /* twitter@2x.png */,
				759F987E25BFF0FE00EC3407 /* commandkey@2x.png */,
				759F987F25BFF0FE00EC3407 /* database@2x.png */,
				759F988025BFF0FE00EC3407 /* package@2x.png */,
				7518606A255B2A090000A7C7 /* asterisk@2x.png */,
				7518606C255B2A090000A7C7 /* carrot@2x.png */,
				7518606E255B2A0A0000A7C7 /* command@2x.png */,
				75186069255B2A090000A7C7 /* flag@2x.png */,
				7518606B255B2A090000A7C7 /* option@2x.png */,
				7518606D255B2A090000A7C7 /* string@2x.png */,
			);
			name = Icons;
			sourceTree = "<group>";
		};
		75290AB92671905D000F4255 /* iTerm */ = {
			isa = PBXGroup;
			children = (
				75EB570A267AAE5B00F10C64 /* fig-iterm-integration.scpt */,
				75290AB3267126EB000F4255 /* iTermIntegration.swift */,
				75290ACB2671AD1D000F4255 /* WebSocketFramer.swift */,
				75290ABA26719090000F4255 /* iterm.pb.swift */,
				75290ABB26719090000F4255 /* iterm.proto */,
				75290ABC26719090000F4255 /* README */,
			);
			path = iTerm;
			sourceTree = "<group>";
		};
		752A398725CD0FFB00B1AC40 /* VSCode */ = {
			isa = PBXGroup;
			children = (
				755D27C1272772280080B4B8 /* fig-0.0.5.vsix */,
				75543FCF268AC6E5003221DF /* fig-0.0.4.vsix */,
				75C8A15F2649E712001B69DA /* fig-0.0.2.vsix */,
				752A398525CD0FE800B1AC40 /* fig-0.0.1.vsix */,
				7520D7F0267D98790034FE2B /* fig-0.0.3.vsix */,
				752A398225CD024C00B1AC40 /* VSCodeIntegration.swift */,
			);
			path = VSCode;
			sourceTree = "<group>";
		};
		752A398825CD11F000B1AC40 /* System */ = {
			isa = PBXGroup;
			children = (
				7510F8BA24A9861E00E86F7C /* fig-Bridging-Header.h */,
				75AA24D825A7E8B000A51E9D /* lsof.h */,
				75AA24D925A7E8B000A51E9D /* lsof.m */,
				756127C1274380BF007F26EA /* pty.h */,
				756127C2274380BF007F26EA /* pty.c */,
				7577124525648DCD0011FF48 /* ps.h */,
				7577124625648DFB0011FF48 /* ps.c */,
				75C57C122581C0700065741E /* ioreg.h */,
				75C57C132581C0700065741E /* ioreg.c */,
				75809B0F24C2C66100BFFB3E /* WebView+Private.h */,
			);
			name = System;
			sourceTree = "<group>";
		};
		754316F526E08F5C00188887 /* InputMethod */ = {
			isa = PBXGroup;
			children = (
				754316F626E08F5C00188887 /* AppDelegate.swift */,
				7543170726E0901B00188887 /* FigIMKInputController.swift */,
				754316FA26E08F5D00188887 /* Assets.xcassets */,
				754316FF26E08F5D00188887 /* Main.storyboard */,
				7543170226E08F5D00188887 /* Info.plist */,
				7543170326E08F5D00188887 /* InputMethod.entitlements */,
				754316FC26E08F5D00188887 /* Preview Content */,
			);
			path = InputMethod;
			sourceTree = "<group>";
		};
		754316FC26E08F5D00188887 /* Preview Content */ = {
			isa = PBXGroup;
			children = (
				754316FD26E08F5D00188887 /* Preview Assets.xcassets */,
			);
			path = "Preview Content";
			sourceTree = "<group>";
		};
		75675948244634AD006AA988 = {
			isa = PBXGroup;
			children = (
				75675953244634AD006AA988 /* fig */,
				75675969244634B2006AA988 /* figTests */,
				75675974244634B2006AA988 /* figUITests */,
				754316F526E08F5C00188887 /* InputMethod */,
				75675952244634AD006AA988 /* Products */,
				75CFF6432496B3BA00C6A6DE /* Frameworks */,
			);
			sourceTree = "<group>";
		};
		75675952244634AD006AA988 /* Products */ = {
			isa = PBXGroup;
			children = (
				75675951244634AD006AA988 /* fig.app */,
				75675966244634B2006AA988 /* figTests.xctest */,
				75675971244634B2006AA988 /* figUITests.xctest */,
				"figterm-0000000000000000" /* figterm */,
				"fig_callback-00000000000" /* fig_callback */,
				"fig_get_shell-0000000000" /* fig_get_shell */,
				"figcli-00000000000000000" /* figcli */,
				754316F426E08F5C00188887 /* FigInputMethod.app */,
			);
			name = Products;
			sourceTree = "<group>";
		};
		75675953244634AD006AA988 /* fig */ = {
			isa = PBXGroup;
			children = (
				7510F87324A6910500E86F7C /* SwiftTerm */,
				75675954244634AD006AA988 /* AppDelegate.swift */,
				75E993F32515C8D3000BE6BE /* Autocompletion */,
				75B199332504190900F38EA8 /* Keycode.swift */,
				75738F1D26DDAB760086D972 /* InputMethod.swift */,
				752D71CC25B8A6B200263527 /* Restarter.swift */,
				759F987B25BF903900EC3407 /* Accessibility.swift */,
				751C3BEB24B6910800B5C7FD /* Remote.swift */,
				751C3BED24B6915000B5C7FD /* Defaults.swift */,
				7546F5B2271660BA0077359F /* Constants.swift */,
				7568203026003BDF0006FE78 /* Settings.swift */,
				75E993F12515A6DD000BE6BE /* statusbar@2x.png */,
				755D0DE1247EFAE10074AB5C /* Logging.swift */,
				75809B0D24BFA64D00BFFB3E /* TelemetryService.swift */,
				75C0EBD2253E336E001964DE /* TerminalUsageTelemetry.swift */,
				752C0BD72479EEDA0077E415 /* File.swift */,
				75A4521325AD367E00107D2C /* Feedback.swift */,
				75AEF2E325C3C34A00D78431 /* Diagnostic.swift */,
				75AEF2E925C4C34D00D78431 /* SecureKeyboardInput.swift */,
				7573F15F260BC70F00C833FA /* LoginItems.swift */,
				75DA86A425EEBD7400722F1D /* Alert.swift */,
				75FE3FFF2626A4BD00AC8414 /* Github.swift */,
				7520D8112682AEB00034FE2B /* Throttler.swift */,
				755FC553268D09DE00966027 /* UpdateService.swift */,
				750CF21726A1055F0094D76A /* Config.swift */,
				75696830271F70800029F063 /* Local IPC */,
				7575D44B26D5C4DD00D0C8D7 /* API */,
				75D1ECBC26F15F0E00BC8A04 /* Integrations */,
				7571778126F91BD60071AE10 /* AppleTerminal */,
				75A0A71726F1A786008FAD70 /* Kitty */,
				75D1ECB226EFE53F00BC8A04 /* Alacritty */,
				75290AB92671905D000F4255 /* iTerm */,
				75EDDC4F25D2473C003AECC6 /* Hyper */,
				752A398725CD0FFB00B1AC40 /* VSCode */,
				75B1992A25019FDE00F38EA8 /* Companion Window */,
				75B1992B25019FFE00F38EA8 /* Window Management */,
				75B1992E2501A12C00F38EA8 /* Shell */,
				75B1992F2501A17100F38EA8 /* Onboarding */,
				75B1992C2501A02B00F38EA8 /* Bridging */,
				75B1992D2501A0ED00F38EA8 /* Web Runtime */,
				757CA88B248B08D7002A64A8 /* local */,
				75B199302501A1A200F38EA8 /* Legacy */,
				75675958244634B2006AA988 /* Assets.xcassets */,
				7518608F255CE49B0000A7C7 /* Icons */,
				7567595D244634B2006AA988 /* Main.storyboard */,
				75675960244634B2006AA988 /* Info.plist */,
				75675961244634B2006AA988 /* fig.entitlements */,
				7573F161260BEF7F00C833FA /* figRelease.entitlements */,
				7567595A244634B2006AA988 /* Preview Content */,
				752A398825CD11F000B1AC40 /* System */,
			);
			path = fig;
			sourceTree = "<group>";
		};
		7567595A244634B2006AA988 /* Preview Content */ = {
			isa = PBXGroup;
			children = (
				7567595B244634B2006AA988 /* Preview Assets.xcassets */,
			);
			path = "Preview Content";
			sourceTree = "<group>";
		};
		75675969244634B2006AA988 /* figTests */ = {
			isa = PBXGroup;
			children = (
				7A0A41E02738737400080BCE /* fixtures */,
				7A0A41DE2738731900080BCE /* FileSystemTests.swift */,
				7567596A244634B2006AA988 /* figTests.swift */,
				7567596C244634B2006AA988 /* Info.plist */,
				7AF96D3E273DB3E30006A41B /* ConfigTests.swift */,
				7AB6B6862740301500428F47 /* NSWorkspaceExtensionTests.swift */,
				7A9DB5652741A3E6008BD2AA /* DefaultsTest.swift */,
			);
			path = figTests;
			sourceTree = "<group>";
		};
		75675974244634B2006AA988 /* figUITests */ = {
			isa = PBXGroup;
			children = (
				75675975244634B2006AA988 /* figUITests.swift */,
				75675977244634B2006AA988 /* Info.plist */,
			);
			path = figUITests;
			sourceTree = "<group>";
		};
		75696830271F70800029F063 /* Local IPC */ = {
			isa = PBXGroup;
			children = (
				75696831271F71270029F063 /* local.pb.swift */,
			);
			path = "Local IPC";
			sourceTree = "<group>";
		};
		7571778126F91BD60071AE10 /* AppleTerminal */ = {
			isa = PBXGroup;
			children = (
				7571778226F91BF50071AE10 /* AppleTerminalIntegration.swift */,
			);
			path = AppleTerminal;
			sourceTree = "<group>";
		};
		7575D44B26D5C4DD00D0C8D7 /* API */ = {
			isa = PBXGroup;
			children = (
				7575D44E26D5D35000D0C8D7 /* API.swift */,
				75915DFF2722044D005A9909 /* API.js */,
				75B850E42703D8FF00891A78 /* API+Extensions.swift */,
				75BF28A7270E9B9200E7C914 /* API+Constants.swift */,
				75B4283526FABAAC003C9DE5 /* FileSystem.swift */,
				75C16D4726FD1EB400C83296 /* API+NotificationCenter.swift */,
				756968022719450A0029F063 /* API+App.swift */,
				750BA10B2733590A00705E63 /* API+IPC.swift */,
			);
			path = API;
			sourceTree = "<group>";
		};
		757CA88B248B08D7002A64A8 /* local */ = {
			isa = PBXGroup;
			children = (
				755EC8CE266997A600CBEF57 /* settings */,
				757CA89E248D628E002A64A8 /* sidebar.html */,
				757CA89C248C1F50002A64A8 /* demo4onboarding.mp4 */,
				757CA898248C10AD002A64A8 /* fonts */,
				757CA896248C108D002A64A8 /* css */,
				757CA890248B2798002A64A8 /* cli.html */,
				757CA892248B28E3002A64A8 /* landing.html */,
				7571775826F3E4CA0071AE10 /* settings.html */,
				757CA894248B291E002A64A8 /* permissions.html */,
				752D71C425AE9B7200263527 /* ssh.html */,
				75B0A07D25BB746600FCD89A /* debugger.html */,
				75B0A08D25BBC9B800FCD89A /* privacy.html */,
				75B0A07F25BB74C700FCD89A /* fig-context-indicator.png */,
				75B0A08325BB759E00FCD89A /* trimmed-debugger.mp4 */,
				75B0A08525BB94DE00FCD89A /* debugger-only.mp4 */,
				75A4A29D25C91471002EFD6B /* debugger-2-trimmed.mp4 */,
				757CA89A248C18F0002A64A8 /* done.html */,
				757CA88E248B0D31002A64A8 /* cli.png */,
				757CA88C248B091D002A64A8 /* permissions.mp4 */,
				752D71C625AECB4B00263527 /* ssh.mp4 */,
				75B0A08B25BBC7A300FCD89A /* autoc.mp4 */,
				757CA88524876042002A64A8 /* error.html */,
				75C0711C244AC3B2002DF69F /* index.html */,
				752C0BDF247A27790077E415 /* editor.html */,
				752C0BE1247A33F10077E415 /* viewer.html */,
				752C0BE3247B44C50077E415 /* finder.html */,
				752C0BE5247C25280077E415 /* display.html */,
				755D0DE3247F038B0074AB5C /* logs.html */,
				757CA889248AD58C002A64A8 /* onboarding.html */,
				75B1993525042B2C00F38EA8 /* autocomplete.html */,
				754D31B425759D900020CED4 /* tutorial.html */,
			);
			name = local;
			sourceTree = "<group>";
		};
		75A0A71726F1A786008FAD70 /* Kitty */ = {
			isa = PBXGroup;
			children = (
				75A0A71826F1A79A008FAD70 /* KittyIntegration.swift */,
				75A0A71A26F1A7CE008FAD70 /* kitty-integration.py */,
			);
			path = Kitty;
			sourceTree = "<group>";
		};
		75AC55312522C8EB0069635E /* upgrade */ = {
			isa = PBXGroup;
			children = (
				75AC55322522C8EB0069635E /* 1.0.20.sh */,
			);
			name = upgrade;
			path = ../upgrade;
			sourceTree = "<group>";
		};
		75B1992A25019FDE00F38EA8 /* Companion Window */ = {
			isa = PBXGroup;
			children = (
				756759D324498CA0006AA988 /* WebViewController.swift */,
				75C0711F244BB441002DF69F /* CompanionViewController.swift */,
				75C07123244BE45A002DF69F /* CompanionWindow.swift */,
				756968002718FF600029F063 /* WebArchive.swift */,
			);
			path = "Companion Window";
			sourceTree = "<group>";
		};
		75B1992B25019FFE00F38EA8 /* Window Management */ = {
			isa = PBXGroup;
			children = (
				757AF4C726BC73FA00349764 /* WindowPositioning.swift */,
				7510F8BE24A99A4B00E86F7C /* WindowService.swift */,
				75E993F42517E226000BE6BE /* AXWindowServer.swift */,
				75A4A2A325CB4DE3002EFD6B /* BundleIdCache.swift */,
				75AEF2ED25C5062E00D78431 /* WindowObserver.swift */,
				7510F8C024A9B32D00E86F7C /* WindowManager.swift */,
				7510F8B924A9701000E86F7C /* Private.h */,
				7510F8BB24A9861E00E86F7C /* PrivateWindow.h */,
				7510F8BC24A9861E00E86F7C /* PrivateWindow.m */,
			);
			path = "Window Management";
			sourceTree = "<group>";
		};
		75B1992C2501A02B00F38EA8 /* Bridging */ = {
			isa = PBXGroup;
			children = (
				75C07121244BB65D002DF69F /* ShellBridge.swift */,
				754569FB272A05C200C7588F /* CommandHandlers.swift */,
				755D27B9272242690080B4B8 /* FigTerm.swift */,
				75B199312501A3DA00F38EA8 /* KeyboardLayout.swift */,
				751F7588246D090100E083C8 /* WebBridge.swift */,
				755D0DDF247DDE050074AB5C /* FigCLI.swift */,
				75AA24C025A656FA00A51E9D /* NativeCLI.swift */,
				757CA8E524905B38002A64A8 /* SockerServer.swift */,
				75F7F953262007170005E215 /* IPC.swift */,
				75F7F951261FBDC30005E215 /* UnixSocketServer.swift */,
			);
			path = Bridging;
			sourceTree = "<group>";
		};
		75B1992D2501A0ED00F38EA8 /* Web Runtime */ = {
			isa = PBXGroup;
			children = (
				752C0BDD2479F6AF0077E415 /* insert-tutorial.js */,
				75809B1024C3876B00BFFB3E /* run-tutorial.js */,
				752C0BDB2479F68C0077E415 /* tutorial.css */,
				75D2E3CA249C1E7500607F66 /* terminal.css */,
				752C0BD92479F37B0077E415 /* fig.js */,
			);
			path = "Web Runtime";
			sourceTree = "<group>";
		};
		75B1992E2501A12C00F38EA8 /* Shell */ = {
			isa = PBXGroup;
			children = (
				757712482564D9490011FF48 /* ProcessStatus.swift */,
				75ACFE79274442C7003C22EE /* PTYProcess.swift */,
				7583A12D273CF261001DF86B /* PathHelper.swift */,
				7587B4D724F97F9E00E355E4 /* ShellHooksManager.swift */,
				75B7931924BB897F0073AAC6 /* PseudoTerminalService.swift */,
				756759962446C44C006AA988 /* String+Shell.swift */,
				75EB592A258D98A7002915E7 /* BiMap.swift */,
				75EB592C258DD771002915E7 /* TTY.swift */,
				75A4521925AE2E6A00107D2C /* CommandIntegration.swift */,
				75AEF2E525C3DEAF00D78431 /* DockerIntegration.swift */,
				75EDDC5A25D4BC53003AECC6 /* UnixSocketClient.swift */,
				75AEF2E725C3DEC600D78431 /* SSHIntegration.swift */,
				75DA86A825EF145E00722F1D /* TmuxIntegration.swift */,
				75A4520F25A839F500107D2C /* remote_cwd.sh */,
			);
			path = Shell;
			sourceTree = "<group>";
		};
		75B1992F2501A17100F38EA8 /* Onboarding */ = {
			isa = PBXGroup;
			children = (
				757CA887248AD067002A64A8 /* WebViewWindow.swift */,
				75CFDBDE24EDB2E900F00CAE /* Onboarding.swift */,
			);
			path = Onboarding;
			sourceTree = "<group>";
		};
		75B199302501A1A200F38EA8 /* Legacy */ = {
			isa = PBXGroup;
			children = (
				757CA86624859461002A64A8 /* AppMover.swift */,
			);
			path = Legacy;
			sourceTree = "<group>";
		};
		75CFF6432496B3BA00C6A6DE /* Frameworks */ = {
			isa = PBXGroup;
			children = (
				7569680F271E556B0029F063 /* swift-api-bindings */,
				75AC55312522C8EB0069635E /* upgrade */,
			);
			name = Frameworks;
			sourceTree = "<group>";
		};
		75D1ECB226EFE53F00BC8A04 /* Alacritty */ = {
			isa = PBXGroup;
			children = (
				75D1ECB326EFE55A00BC8A04 /* AlacrittyIntegration.swift */,
			);
			path = Alacritty;
			sourceTree = "<group>";
		};
		75D1ECBC26F15F0E00BC8A04 /* Integrations */ = {
			isa = PBXGroup;
			children = (
				75DA86A225EDB05100722F1D /* Integrations.swift */,
				75D1ECBF26F1658300BC8A04 /* InstallationStatus.swift */,
				75D1ECBD26F15F4500BC8A04 /* TerminalIntegrationProvider.swift */,
				75A0A71C26F27E3D008FAD70 /* SemanticVersion.swift */,
			);
			path = Integrations;
			sourceTree = "<group>";
		};
		75E993F32515C8D3000BE6BE /* Autocompletion */ = {
			isa = PBXGroup;
			children = (
				75B0A07B25BA64CC00FCD89A /* AutocompleteContextNotifier.swift */,
				1A63312025A4BE6D00CEA06A /* Keystroke.swift */,
				75C05C6B24FDEA2B001F0A52 /* KeystrokeBuffer.swift */,
				1A1F15FF25A7A93E0074D541 /* KeyBindingsManager.swift */,
				75B1993725100E4D00F38EA8 /* KeypressService.swift */,
				75A4A29F25CA0D46002EFD6B /* Autocomplete.swift */,
				75A4A2A125CA218F002EFD6B /* ZLEIntegration.swift */,
			);
			path = Autocompletion;
			sourceTree = "<group>";
		};
		75EDDC4F25D2473C003AECC6 /* Hyper */ = {
			isa = PBXGroup;
			children = (
				75EDDC4D25D23773003AECC6 /* HyperIntegration.swift */,
				75EDDC5025D24755003AECC6 /* hyper-integration.js */,
			);
			path = Hyper;
			sourceTree = "<group>";
		};
		7A0A41E02738737400080BCE /* fixtures */ = {
			isa = PBXGroup;
			children = (
				7A0A41E12738740700080BCE /* FileSystem */,
			);
			path = fixtures;
			sourceTree = "<group>";
		};
		7A0A41E12738740700080BCE /* FileSystem */ = {
			isa = PBXGroup;
			children = (
				7A2C863F273951FE00AE5EB6 /* contents-of-this-folder */,
				7A0A41E22738749200080BCE /* testable-file-to-read.txt */,
			);
			path = FileSystem;
			sourceTree = "<group>";
		};
/* End PBXGroup section */

/* Begin PBXLegacyTarget section */
		754569F52729FF2600C7588F /* cli */ = {
			isa = PBXLegacyTarget;
			buildArgumentsString = "$(ACTION)";
			buildConfigurationList = 754569F82729FF2600C7588F /* Build configuration list for PBXLegacyTarget "cli" */;
			buildPhases = (
			);
			buildToolPath = /usr/bin/make;
			buildWorkingDirectory = ./figcli2;
			dependencies = (
			);
			name = cli;
			passBuildSettingsInEnvironment = 1;
			productName = cli;
		};
		757A85BA270E31160017996A /* figterm */ = {
			isa = PBXLegacyTarget;
			buildArgumentsString = "$(ACTION)";
			buildConfigurationList = 757A85BB270E31160017996A /* Build configuration list for PBXLegacyTarget "figterm" */;
			buildPhases = (
			);
			buildToolPath = /usr/bin/make;
			buildWorkingDirectory = ./figterm;
			dependencies = (
			);
			name = figterm;
			passBuildSettingsInEnvironment = 1;
			productName = figterm;
		};
/* End PBXLegacyTarget section */

/* Begin PBXNativeTarget section */
		754316F326E08F5C00188887 /* FigInputMethod */ = {
			isa = PBXNativeTarget;
			buildConfigurationList = 7543170626E08F5D00188887 /* Build configuration list for PBXNativeTarget "FigInputMethod" */;
			buildPhases = (
				754316F026E08F5C00188887 /* Sources */,
				754316F126E08F5C00188887 /* Frameworks */,
				754316F226E08F5C00188887 /* Resources */,
				7543170926E0904C00188887 /* Install Input Method */,
			);
			buildRules = (
			);
			dependencies = (
			);
			name = FigInputMethod;
			productName = InputMethod;
			productReference = 754316F426E08F5C00188887 /* FigInputMethod.app */;
			productType = "com.apple.product-type.application";
		};
		75675950244634AD006AA988 /* fig */ = {
			isa = PBXNativeTarget;
			buildConfigurationList = 7567597A244634B2006AA988 /* Build configuration list for PBXNativeTarget "fig" */;
			buildPhases = (
				7567594D244634AD006AA988 /* Sources */,
				7567594E244634AD006AA988 /* Frameworks */,
				7567594F244634AD006AA988 /* Resources */,
				758AEB6324CE8B2F00A15EAF /* Embed Command Line Tool */,
				75AA9FAA256D9D6C00CEFAC8 /* Upload dsym files to Sentry */,
				759E4BFD268F9BCC00CC1565 /* Change permissions to make Applescript read-only */,
				7571775626F3B8910071AE10 /* Embed Input Method */,
				75FD16E727150DC400056A39 /* Package config folder */,
				757A85C0270E37A90017996A /* Embed figterm & helpers */,
			);
			buildRules = (
			);
			dependencies = (
				754569FA2729FFE300C7588F /* PBXTargetDependency */,
				7546F5B127164A1B0077359F /* PBXTargetDependency */,
				757A85BF270E37380017996A /* PBXTargetDependency */,
			);
			name = fig;
			packageProductDependencies = (
				755D0F502482D4920074AB5C /* HotKey */,
				757CA8E324905B0E002A64A8 /* Kitura-WebSocket */,
				75CFDBE124EDE31800F00CAE /* Sentry */,
				756C4D822542A6D30035B467 /* Starscream */,
				75A4A2A625CBBDE7002EFD6B /* AXSwift */,
				7512A48A263252EF00CDE824 /* Sparkle */,
				75290AC526719157000F4255 /* SwiftProtobuf */,
				756967FE2718E0300029F063 /* WebArchiver */,
				75915DFD27210A4C005A9909 /* FigAPIBindings */,
			);
			productName = fig;
			productReference = 75675951244634AD006AA988 /* fig.app */;
			productType = "com.apple.product-type.application";
		};
		75675965244634B2006AA988 /* figTests */ = {
			isa = PBXNativeTarget;
			buildConfigurationList = 7567597D244634B2006AA988 /* Build configuration list for PBXNativeTarget "figTests" */;
			buildPhases = (
				75675962244634B2006AA988 /* Sources */,
				75675963244634B2006AA988 /* Frameworks */,
				75675964244634B2006AA988 /* Resources */,
			);
			buildRules = (
			);
			dependencies = (
				75675968244634B2006AA988 /* PBXTargetDependency */,
			);
			name = figTests;
			productName = figTests;
			productReference = 75675966244634B2006AA988 /* figTests.xctest */;
			productType = "com.apple.product-type.bundle.unit-test";
		};
		75675970244634B2006AA988 /* figUITests */ = {
			isa = PBXNativeTarget;
			buildConfigurationList = 75675980244634B2006AA988 /* Build configuration list for PBXNativeTarget "figUITests" */;
			buildPhases = (
				7567596D244634B2006AA988 /* Sources */,
				7567596E244634B2006AA988 /* Frameworks */,
				7567596F244634B2006AA988 /* Resources */,
			);
			buildRules = (
			);
			dependencies = (
				75675973244634B2006AA988 /* PBXTargetDependency */,
			);
			name = figUITests;
			productName = figUITests;
			productReference = 75675971244634B2006AA988 /* figUITests.xctest */;
			productType = "com.apple.product-type.bundle.ui-testing";
		};
/* End PBXNativeTarget section */

/* Begin PBXProject section */
		75675949244634AD006AA988 /* Project object */ = {
			isa = PBXProject;
			attributes = {
				LastSwiftUpdateCheck = 1250;
				LastUpgradeCheck = 1250;
				ORGANIZATIONNAME = "Matt Schrage";
				TargetAttributes = {
					754316F326E08F5C00188887 = {
						CreatedOnToolsVersion = 12.5.1;
					};
					754569F52729FF2600C7588F = {
						CreatedOnToolsVersion = 12.5.1;
					};
					75675950244634AD006AA988 = {
						CreatedOnToolsVersion = 11.3.1;
						LastSwiftMigration = 1130;
					};
					75675965244634B2006AA988 = {
						CreatedOnToolsVersion = 11.3.1;
						TestTargetID = 75675950244634AD006AA988;
					};
					75675970244634B2006AA988 = {
						CreatedOnToolsVersion = 11.3.1;
						TestTargetID = 75675950244634AD006AA988;
					};
					757A85BA270E31160017996A = {
						CreatedOnToolsVersion = 12.5.1;
					};
				};
			};
			buildConfigurationList = 7567594C244634AD006AA988 /* Build configuration list for PBXProject "fig" */;
			compatibilityVersion = "Xcode 9.3";
			developmentRegion = en;
			hasScannedForEncodings = 0;
			knownRegions = (
				en,
				Base,
			);
			mainGroup = 75675948244634AD006AA988;
			packageReferences = (
				755D0F4F2482D4910074AB5C /* XCRemoteSwiftPackageReference "HotKey" */,
				757CA8E224905B0E002A64A8 /* XCRemoteSwiftPackageReference "Kitura-WebSocket" */,
				758AEB6824CEA4D000A15EAF /* XCRemoteSwiftPackageReference "Starscream" */,
				75CFDBE024EDE31800F00CAE /* XCRemoteSwiftPackageReference "sentry-cocoa" */,
				75A4A2A525CBBDE4002EFD6B /* XCRemoteSwiftPackageReference "AXSwift" */,
				7512A489263252EF00CDE824 /* XCRemoteSwiftPackageReference "Sparkle" */,
				75290AC426719156000F4255 /* XCRemoteSwiftPackageReference "swift-protobuf" */,
				756967FD2718E0300029F063 /* XCRemoteSwiftPackageReference "WebArchiver" */,
			);
			productRefGroup = 75675952244634AD006AA988 /* Products */;
			projectDirPath = "";
			projectRoot = "";
			targets = (
				75675950244634AD006AA988 /* fig */,
				75675965244634B2006AA988 /* figTests */,
				75675970244634B2006AA988 /* figUITests */,
				754316F326E08F5C00188887 /* FigInputMethod */,
				757A85BA270E31160017996A /* figterm */,
				754569F52729FF2600C7588F /* cli */,
			);
		};
/* End PBXProject section */

/* Begin PBXResourcesBuildPhase section */
		754316F226E08F5C00188887 /* Resources */ = {
			isa = PBXResourcesBuildPhase;
			buildActionMask = 2147483647;
			files = (
				7543170126E08F5D00188887 /* Main.storyboard in Resources */,
				754316FE26E08F5D00188887 /* Preview Assets.xcassets in Resources */,
				754316FB26E08F5D00188887 /* Assets.xcassets in Resources */,
			);
			runOnlyForDeploymentPostprocessing = 0;
		};
		7567594F244634AD006AA988 /* Resources */ = {
			isa = PBXResourcesBuildPhase;
			buildActionMask = 2147483647;
			files = (
				75DF864A26F31756003F32A5 /* cpu@2x.png in Resources */,
				75290A7D266B09CB000F4255 /* gear@2x.png in Resources */,
				752E68DF2620F868009E9A7E /* yarn@2x.png in Resources */,
				75A4521025A83E5600107D2C /* remote_cwd.sh in Resources */,
				75543FD0268AC6E5003221DF /* fig-0.0.4.vsix in Resources */,
				759F988225BFF0FF00EC3407 /* commandkey@2x.png in Resources */,
				752E68F12620F885009E9A7E /* firebase@2x.png in Resources */,
				75A4A29825C8D855002EFD6B /* node@2x.png in Resources */,
				752E68F82620F885009E9A7E /* github@2x.png in Resources */,
				75EDDC5125D24755003AECC6 /* hyper-integration.js in Resources */,
				759F988325BFF0FF00EC3407 /* database@2x.png in Resources */,
				7520D7F1267D98790034FE2B /* fig-0.0.3.vsix in Resources */,
				755EC8CF266997A700CBEF57 /* settings in Resources */,
				75B0A08025BB74C700FCD89A /* fig-context-indicator.png in Resources */,
				752E68F02620F885009E9A7E /* template@2x.png in Resources */,
				752E68EF2620F885009E9A7E /* gitlab@2x.png in Resources */,
				7571775926F3E4CA0071AE10 /* settings.html in Resources */,
				759F988925BFF8B000EC3407 /* npm@2x.png in Resources */,
				752E68F32620F885009E9A7E /* aws@2x.png in Resources */,
				759F988A25BFF8B000EC3407 /* kubernetes@2x.png in Resources */,
				752E68DE2620F868009E9A7E /* slack@2x.png in Resources */,
				759F988B25BFF8B000EC3407 /* twitter@2x.png in Resources */,
				75186073255B2A0A0000A7C7 /* string@2x.png in Resources */,
				757CA88624876043002A64A8 /* error.html in Resources */,
				752E68DD2620F868009E9A7E /* gradle@2x.png in Resources */,
				75A0A71B26F1A7CE008FAD70 /* kitty-integration.py in Resources */,
				75A4A29E25C91471002EFD6B /* debugger-2-trimmed.mp4 in Resources */,
				75290ABF26719090000F4255 /* README in Resources */,
				757CA88F248B0D31002A64A8 /* cli.png in Resources */,
				752C0BE4247B44C60077E415 /* finder.html in Resources */,
				752E68F22620F885009E9A7E /* android@2x.png in Resources */,
				75B0A08C25BBC7A300FCD89A /* autoc.mp4 in Resources */,
				759F988425BFF0FF00EC3407 /* package@2x.png in Resources */,
				752C0BDA2479F37B0077E415 /* fig.js in Resources */,
				755D27C2272772280080B4B8 /* fig-0.0.5.vsix in Resources */,
				75A4A29925C8D855002EFD6B /* git@2x.png in Resources */,
				757CA88D248B091D002A64A8 /* permissions.mp4 in Resources */,
				757CA897248C108E002A64A8 /* css in Resources */,
				75C0711D244AC3B2002DF69F /* index.html in Resources */,
				757CA895248B291E002A64A8 /* permissions.html in Resources */,
				754D31B525759D900020CED4 /* tutorial.html in Resources */,
				752D71C725AECB4B00263527 /* ssh.mp4 in Resources */,
				7573F15C2602B4E000C833FA /* invite@2x.png in Resources */,
				75EB570B267AAE5B00F10C64 /* fig-iterm-integration.scpt in Resources */,
				7564AE6F265C9DCE0040BD4C /* discord@2x.png in Resources */,
				75D2E3CB249C1E7500607F66 /* terminal.css in Resources */,
				757CA88A248AD58C002A64A8 /* onboarding.html in Resources */,
				752E68F72620F885009E9A7E /* vercel@2x.png in Resources */,
				757CA89B248C18F1002A64A8 /* done.html in Resources */,
				752E68EE2620F885009E9A7E /* box@2x.png in Resources */,
				75809B1124C3876B00BFFB3E /* run-tutorial.js in Resources */,
				757CA899248C10AD002A64A8 /* fonts in Resources */,
				757CA893248B28E3002A64A8 /* landing.html in Resources */,
				752E68F42620F885009E9A7E /* characters@2x.png in Resources */,
				75B0A08625BB94DF00FCD89A /* debugger-only.mp4 in Resources */,
				752E68F62620F885009E9A7E /* netlify@2x.png in Resources */,
				7573F15B2602B4E000C833FA /* alert@2x.png in Resources */,
				755D0DE4247F038B0074AB5C /* logs.html in Resources */,
				752E68F52620F885009E9A7E /* gcloud@2x.png in Resources */,
				752E68F92620F885009E9A7E /* apple@2x.png in Resources */,
				75A4A29A25C8D855002EFD6B /* commit@2x.png in Resources */,
				752D71C525AE9B7200263527 /* ssh.html in Resources */,
				757CA89D248C1F50002A64A8 /* demo4onboarding.mp4 in Resources */,
				75C8A1602649E712001B69DA /* fig-0.0.2.vsix in Resources */,
				7567595F244634B2006AA988 /* Main.storyboard in Resources */,
				752A398625CD0FE800B1AC40 /* fig-0.0.1.vsix in Resources */,
				75B0A07E25BB746600FCD89A /* debugger.html in Resources */,
				75186070255B2A0A0000A7C7 /* asterisk@2x.png in Resources */,
				75B1993625042B2C00F38EA8 /* autocomplete.html in Resources */,
				7518606F255B2A0A0000A7C7 /* flag@2x.png in Resources */,
				75E993F22515A6DD000BE6BE /* statusbar@2x.png in Resources */,
				752C0BDE2479F6AF0077E415 /* insert-tutorial.js in Resources */,
				752C0BE2247A33F20077E415 /* viewer.html in Resources */,
				75915E002722044D005A9909 /* API.js in Resources */,
				752C0BE6247C25290077E415 /* display.html in Resources */,
				752C0BDC2479F68C0077E415 /* tutorial.css in Resources */,
				75B0A08E25BBC9B800FCD89A /* privacy.html in Resources */,
				75B0A08425BB759E00FCD89A /* trimmed-debugger.mp4 in Resources */,
				75186072255B2A0A0000A7C7 /* carrot@2x.png in Resources */,
				752E68ED2620F885009E9A7E /* azure@2x.png in Resources */,
				75186074255B2A0A0000A7C7 /* command@2x.png in Resources */,
				75186071255B2A0A0000A7C7 /* option@2x.png in Resources */,
				752C0BE0247A27790077E415 /* editor.html in Resources */,
				759F988C25BFF8B000EC3407 /* docker@2x.png in Resources */,
				757CA891248B2799002A64A8 /* cli.html in Resources */,
				7567595C244634B2006AA988 /* Preview Assets.xcassets in Resources */,
				75675959244634B2006AA988 /* Assets.xcassets in Resources */,
				757CA89F248D628F002A64A8 /* sidebar.html in Resources */,
				759F988E25BFFAE500EC3407 /* heroku@2x.png in Resources */,
			);
			runOnlyForDeploymentPostprocessing = 0;
		};
		75675964244634B2006AA988 /* Resources */ = {
			isa = PBXResourcesBuildPhase;
			buildActionMask = 2147483647;
			files = (
				7A2C8636273949BE00AE5EB6 /* testable-file-to-read.txt in Resources */,
				7A2C8640273951FE00AE5EB6 /* contents-of-this-folder in Resources */,
			);
			runOnlyForDeploymentPostprocessing = 0;
		};
		7567596F244634B2006AA988 /* Resources */ = {
			isa = PBXResourcesBuildPhase;
			buildActionMask = 2147483647;
			files = (
			);
			runOnlyForDeploymentPostprocessing = 0;
		};
/* End PBXResourcesBuildPhase section */

/* Begin PBXShellScriptBuildPhase section */
		7543170926E0904C00188887 /* Install Input Method */ = {
			isa = PBXShellScriptBuildPhase;
			buildActionMask = 2147483647;
			files = (
			);
			inputFileListPaths = (
			);
			inputPaths = (
			);
			name = "Install Input Method";
			outputFileListPaths = (
			);
			outputPaths = (
			);
			runOnlyForDeploymentPostprocessing = 0;
			shellPath = /bin/sh;
			shellScript = "echo \"Moving Input Method Kit app to Input Methods directory.\"\n# killall $EXECUTABLE_NAME\n# cp -R \"$BUILT_PRODUCTS_DIR/$FULL_PRODUCT_NAME\" \"$HOME/Library/Input Methods\"\n";
		};
		759E4BFD268F9BCC00CC1565 /* Change permissions to make Applescript read-only */ = {
			isa = PBXShellScriptBuildPhase;
			alwaysOutOfDate = 1;
			buildActionMask = 2147483647;
			files = (
			);
			inputFileListPaths = (
			);
			inputPaths = (
			);
			name = "Change permissions to make Applescript read-only";
			outputFileListPaths = (
			);
			outputPaths = (
			);
			runOnlyForDeploymentPostprocessing = 0;
			shellPath = /bin/sh;
			shellScript = "# prevent AppleScript from self-modifying after codesigning\nchmod a-w \"${BUILT_PRODUCTS_DIR}/${PRODUCT_NAME}.app/Contents/Resources/fig-iterm-integration.scpt\"\n";
		};
		75AA9FAA256D9D6C00CEFAC8 /* Upload dsym files to Sentry */ = {
			isa = PBXShellScriptBuildPhase;
			buildActionMask = 2147483647;
			files = (
			);
			inputFileListPaths = (
			);
			inputPaths = (
				"${DWARF_DSYM_FOLDER_PATH}/${DWARF_DSYM_FILE_NAME}/Contents/Resources/DWARF/${TARGET_NAME}",
			);
			name = "Upload dsym files to Sentry";
			outputFileListPaths = (
			);
			outputPaths = (
			);
			runOnlyForDeploymentPostprocessing = 0;
			shellPath = /bin/sh;
			shellScript = "if which sentry-cli >/dev/null; then\nexport SENTRY_ORG=withfig\nexport SENTRY_PROJECT=macos-app\nexport SENTRY_AUTH_TOKEN=39d2f0e340074f82aaa662967bef1de1b17ae67f7b204bfdb61d9005f4f6bf4b\nERROR=$(sentry-cli upload-dif \"$DWARF_DSYM_FOLDER_PATH\" 2>&1 >/dev/null)\nif [ ! $? -eq 0 ]; then\necho \"warning: sentry-cli - $ERROR\"\nfi\nelse\necho \"warning: sentry-cli not installed, download from https://github.com/getsentry/sentry-cli/releases\"\nfi\n";
		};
		75FD16E727150DC400056A39 /* Package config folder */ = {
			isa = PBXShellScriptBuildPhase;
			alwaysOutOfDate = 1;
			buildActionMask = 12;
			files = (
			);
			inputFileListPaths = (
			);
			inputPaths = (
			);
			name = "Package config folder";
			outputFileListPaths = (
			);
			outputPaths = (
			);
			runOnlyForDeploymentPostprocessing = 0;
			shellPath = /bin/sh;
			shellScript = "rm -rf ${CONFIGURATION_BUILD_DIR}/${UNLOCALIZED_RESOURCES_FOLDER_PATH}/config\ncp -R ./config ${CONFIGURATION_BUILD_DIR}/${UNLOCALIZED_RESOURCES_FOLDER_PATH}/\n\n\ncp ./config/tools/install_and_upgrade.sh ${CONFIGURATION_BUILD_DIR}/${UNLOCALIZED_RESOURCES_FOLDER_PATH}/installation.sh\n";
		};
/* End PBXShellScriptBuildPhase section */

/* Begin PBXSourcesBuildPhase section */
		754316F026E08F5C00188887 /* Sources */ = {
			isa = PBXSourcesBuildPhase;
			buildActionMask = 2147483647;
			files = (
				754316F726E08F5C00188887 /* AppDelegate.swift in Sources */,
				7543170826E0901B00188887 /* FigIMKInputController.swift in Sources */,
			);
			runOnlyForDeploymentPostprocessing = 0;
		};
		7567594D244634AD006AA988 /* Sources */ = {
			isa = PBXSourcesBuildPhase;
			buildActionMask = 2147483647;
			files = (
				75288EF924CCE72F002DF12A /* WebViewWindow.swift in Sources */,
				75BF28A8270E9B9200E7C914 /* API+Constants.swift in Sources */,
				75AEF2E825C3DEC600D78431 /* SSHIntegration.swift in Sources */,
				75AA24C125A656FA00A51E9D /* NativeCLI.swift in Sources */,
				757CA86724859461002A64A8 /* AppMover.swift in Sources */,
				75C0EBD3253E336E001964DE /* TerminalUsageTelemetry.swift in Sources */,
				75B199322501A3DA00F38EA8 /* KeyboardLayout.swift in Sources */,
				756759972446C44C006AA988 /* String+Shell.swift in Sources */,
				75F7F952261FBDC30005E215 /* UnixSocketServer.swift in Sources */,
				757CA8E624905B38002A64A8 /* SockerServer.swift in Sources */,
				75B7931A24BB897F0073AAC6 /* PseudoTerminalService.swift in Sources */,
				75CFDBDF24EDB2E900F00CAE /* Onboarding.swift in Sources */,
				75738F1E26DDAB760086D972 /* InputMethod.swift in Sources */,
				752A398325CD024C00B1AC40 /* VSCodeIntegration.swift in Sources */,
				7583A12E273CF261001DF86B /* PathHelper.swift in Sources */,
				75C05C6C24FDEA2B001F0A52 /* KeystrokeBuffer.swift in Sources */,
				7571778326F91BF50071AE10 /* AppleTerminalIntegration.swift in Sources */,
				756968012718FF600029F063 /* WebArchive.swift in Sources */,
				755D0DE2247EFAE10074AB5C /* Logging.swift in Sources */,
				756968032719450A0029F063 /* API+App.swift in Sources */,
				75C07120244BB441002DF69F /* CompanionViewController.swift in Sources */,
				75F7F954262007170005E215 /* IPC.swift in Sources */,
				75DA86A325EDB05100722F1D /* Integrations.swift in Sources */,
				7568203126003BDF0006FE78 /* Settings.swift in Sources */,
				75E993F52517E226000BE6BE /* AXWindowServer.swift in Sources */,
				75C07124244BE45A002DF69F /* CompanionWindow.swift in Sources */,
				75C07122244BB65D002DF69F /* ShellBridge.swift in Sources */,
				1A63312125A4BE6D00CEA06A /* Keystroke.swift in Sources */,
				7510F8C124A9B32D00E86F7C /* WindowManager.swift in Sources */,
				7575D44F26D5D35000D0C8D7 /* API.swift in Sources */,
				755FC554268D09DE00966027 /* UpdateService.swift in Sources */,
				75DA86A525EEBD7500722F1D /* Alert.swift in Sources */,
				7546F5B3271660BA0077359F /* Constants.swift in Sources */,
				75D1ECBE26F15F4500BC8A04 /* TerminalIntegrationProvider.swift in Sources */,
				755D0DE0247DDE050074AB5C /* FigCLI.swift in Sources */,
				75809B0E24BFA64D00BFFB3E /* TelemetryService.swift in Sources */,
				75A4A2A225CA2190002EFD6B /* ZLEIntegration.swift in Sources */,
				75AA24DA25A7E8B000A51E9D /* lsof.m in Sources */,
				75EB592B258D98A7002915E7 /* BiMap.swift in Sources */,
				751F7589246D090100E083C8 /* WebBridge.swift in Sources */,
				75EDDC5B25D4BC54003AECC6 /* UnixSocketClient.swift in Sources */,
				75AEF2E625C3DEAF00D78431 /* DockerIntegration.swift in Sources */,
				75AEF2EE25C5062E00D78431 /* WindowObserver.swift in Sources */,
				75675955244634AD006AA988 /* AppDelegate.swift in Sources */,
				7573F160260BC71000C833FA /* LoginItems.swift in Sources */,
				75AEF2E425C3C34A00D78431 /* Diagnostic.swift in Sources */,
				75A4A2A025CA0D46002EFD6B /* Autocomplete.swift in Sources */,
				75290ACC2671AD1E000F4255 /* WebSocketFramer.swift in Sources */,
				75C16D4826FD1EB400C83296 /* API+NotificationCenter.swift in Sources */,
				750BA10C2733590A00705E63 /* API+IPC.swift in Sources */,
				759F987C25BF903900EC3407 /* Accessibility.swift in Sources */,
				751C3BEE24B6915000B5C7FD /* Defaults.swift in Sources */,
				755D27BA272242690080B4B8 /* FigTerm.swift in Sources */,
				757712492564D94A0011FF48 /* ProcessStatus.swift in Sources */,
				75B850E52703D8FF00891A78 /* API+Extensions.swift in Sources */,
				75A4521425AD367E00107D2C /* Feedback.swift in Sources */,
				752D71CD25B8A6B300263527 /* Restarter.swift in Sources */,
				756127C3274380BF007F26EA /* pty.c in Sources */,
				7510F8B824A6910500E86F7C /* Pty.swift in Sources */,
				7520D8122682AEB00034FE2B /* Throttler.swift in Sources */,
				75DA86A925EF145E00722F1D /* TmuxIntegration.swift in Sources */,
				7577124725648DFB0011FF48 /* ps.c in Sources */,
				757AF4C826BC73FA00349764 /* WindowPositioning.swift in Sources */,
				75290ABD26719090000F4255 /* iterm.pb.swift in Sources */,
				75B1993825100E4E00F38EA8 /* KeypressService.swift in Sources */,
				75C57C142581C0700065741E /* ioreg.c in Sources */,
				75290AB4267126EB000F4255 /* iTermIntegration.swift in Sources */,
				75696832271F71270029F063 /* local.pb.swift in Sources */,
				75B0A07C25BA64CC00FCD89A /* AutocompleteContextNotifier.swift in Sources */,
				75FE40002626A4BD00AC8414 /* Github.swift in Sources */,
				751C3BEC24B6910800B5C7FD /* Remote.swift in Sources */,
				75EDDC4E25D23773003AECC6 /* HyperIntegration.swift in Sources */,
				75A4A2A425CB4DE3002EFD6B /* BundleIdCache.swift in Sources */,
				75A0A71D26F27E3D008FAD70 /* SemanticVersion.swift in Sources */,
				750CF21826A1055F0094D76A /* Config.swift in Sources */,
				75AEF2EA25C4C34D00D78431 /* SecureKeyboardInput.swift in Sources */,
				75B199342504190900F38EA8 /* Keycode.swift in Sources */,
				752C0BD82479EEDB0077E415 /* File.swift in Sources */,
				75D1ECC026F1658300BC8A04 /* InstallationStatus.swift in Sources */,
				75A0A71926F1A79A008FAD70 /* KittyIntegration.swift in Sources */,
				75EB592D258DD771002915E7 /* TTY.swift in Sources */,
				7510F8BF24A99A4B00E86F7C /* WindowService.swift in Sources */,
				75A4521A25AE2E6B00107D2C /* CommandIntegration.swift in Sources */,
				1A1F160025A7A93E0074D541 /* KeyBindingsManager.swift in Sources */,
				754569FC272A05C200C7588F /* CommandHandlers.swift in Sources */,
				75ACFE7A274442C7003C22EE /* PTYProcess.swift in Sources */,
				7587B4D824F97F9E00E355E4 /* ShellHooksManager.swift in Sources */,
				75D1ECB426EFE55A00BC8A04 /* AlacrittyIntegration.swift in Sources */,
				7510F8BD24A9861E00E86F7C /* PrivateWindow.m in Sources */,
				75B4283626FABAAC003C9DE5 /* FileSystem.swift in Sources */,
				756759D424498CA0006AA988 /* WebViewController.swift in Sources */,
			);
			runOnlyForDeploymentPostprocessing = 0;
		};
		75675962244634B2006AA988 /* Sources */ = {
			isa = PBXSourcesBuildPhase;
			buildActionMask = 2147483647;
			files = (
				7AB6B6872740301500428F47 /* NSWorkspaceExtensionTests.swift in Sources */,
				7A0A41DF2738731900080BCE /* FileSystemTests.swift in Sources */,
				7AF96D3F273DB3E30006A41B /* ConfigTests.swift in Sources */,
				7567596B244634B2006AA988 /* figTests.swift in Sources */,
				7A9DB5662741A3E6008BD2AA /* DefaultsTest.swift in Sources */,
			);
			runOnlyForDeploymentPostprocessing = 0;
		};
		7567596D244634B2006AA988 /* Sources */ = {
			isa = PBXSourcesBuildPhase;
			buildActionMask = 2147483647;
			files = (
				75675976244634B2006AA988 /* figUITests.swift in Sources */,
			);
			runOnlyForDeploymentPostprocessing = 0;
		};
/* End PBXSourcesBuildPhase section */

/* Begin PBXTargetDependency section */
		754569FA2729FFE300C7588F /* PBXTargetDependency */ = {
			isa = PBXTargetDependency;
			target = 754569F52729FF2600C7588F /* cli */;
			targetProxy = 754569F92729FFE300C7588F /* PBXContainerItemProxy */;
		};
		7546F5B127164A1B0077359F /* PBXTargetDependency */ = {
			isa = PBXTargetDependency;
			target = 754316F326E08F5C00188887 /* FigInputMethod */;
			targetProxy = 7546F5B027164A1B0077359F /* PBXContainerItemProxy */;
		};
		75675968244634B2006AA988 /* PBXTargetDependency */ = {
			isa = PBXTargetDependency;
			target = 75675950244634AD006AA988 /* fig */;
			targetProxy = 75675967244634B2006AA988 /* PBXContainerItemProxy */;
		};
		75675973244634B2006AA988 /* PBXTargetDependency */ = {
			isa = PBXTargetDependency;
			target = 75675950244634AD006AA988 /* fig */;
			targetProxy = 75675972244634B2006AA988 /* PBXContainerItemProxy */;
		};
		757A85BF270E37380017996A /* PBXTargetDependency */ = {
			isa = PBXTargetDependency;
			target = 757A85BA270E31160017996A /* figterm */;
			targetProxy = 757A85BE270E37380017996A /* PBXContainerItemProxy */;
		};
/* End PBXTargetDependency section */

/* Begin PBXVariantGroup section */
		754316FF26E08F5D00188887 /* Main.storyboard */ = {
			isa = PBXVariantGroup;
			children = (
				7543170026E08F5D00188887 /* Base */,
			);
			name = Main.storyboard;
			sourceTree = "<group>";
		};
		7567595D244634B2006AA988 /* Main.storyboard */ = {
			isa = PBXVariantGroup;
			children = (
				7567595E244634B2006AA988 /* Base */,
			);
			name = Main.storyboard;
			sourceTree = "<group>";
		};
/* End PBXVariantGroup section */

/* Begin XCBuildConfiguration section */
		7543170426E08F5D00188887 /* Debug */ = {
			isa = XCBuildConfiguration;
			buildSettings = {
				ASSETCATALOG_COMPILER_APPICON_NAME = AppIcon;
				ASSETCATALOG_COMPILER_GLOBAL_ACCENT_COLOR_NAME = AccentColor;
				CLANG_WARN_QUOTED_INCLUDE_IN_FRAMEWORK_HEADER = YES;
				CODE_SIGN_ENTITLEMENTS = InputMethod/InputMethod.entitlements;
				CODE_SIGN_IDENTITY = "Developer ID Application";
				CODE_SIGN_STYLE = Manual;
				COMBINE_HIDPI_IMAGES = YES;
				DEVELOPMENT_ASSET_PATHS = "\"InputMethod/Preview Content\"";
				DEVELOPMENT_TEAM = D93PPD94WK;
				ENABLE_HARDENED_RUNTIME = YES;
				ENABLE_PREVIEWS = YES;
				INFOPLIST_FILE = InputMethod/Info.plist;
				LD_RUNPATH_SEARCH_PATHS = (
					"$(inherited)",
					"@executable_path/../Frameworks",
				);
				MACOSX_DEPLOYMENT_TARGET = 10.13;
				PRODUCT_BUNDLE_IDENTIFIER = io.fig.inputmethod.cursor;
				PRODUCT_NAME = "$(TARGET_NAME)";
				PROVISIONING_PROFILE_SPECIFIER = "";
				SKIP_INSTALL = YES;
				SWIFT_VERSION = 5.0;
			};
			name = Debug;
		};
		7543170526E08F5D00188887 /* Release */ = {
			isa = XCBuildConfiguration;
			buildSettings = {
				ASSETCATALOG_COMPILER_APPICON_NAME = AppIcon;
				ASSETCATALOG_COMPILER_GLOBAL_ACCENT_COLOR_NAME = AccentColor;
				CLANG_WARN_QUOTED_INCLUDE_IN_FRAMEWORK_HEADER = YES;
				CODE_SIGN_ENTITLEMENTS = InputMethod/InputMethod.entitlements;
				CODE_SIGN_IDENTITY = "Developer ID Application";
				CODE_SIGN_STYLE = Manual;
				COMBINE_HIDPI_IMAGES = YES;
				DEVELOPMENT_ASSET_PATHS = "\"InputMethod/Preview Content\"";
				DEVELOPMENT_TEAM = D93PPD94WK;
				ENABLE_HARDENED_RUNTIME = YES;
				ENABLE_PREVIEWS = YES;
				INFOPLIST_FILE = InputMethod/Info.plist;
				LD_RUNPATH_SEARCH_PATHS = (
					"$(inherited)",
					"@executable_path/../Frameworks",
				);
				MACOSX_DEPLOYMENT_TARGET = 10.13;
				PRODUCT_BUNDLE_IDENTIFIER = io.fig.inputmethod.cursor;
				PRODUCT_NAME = "$(TARGET_NAME)";
				PROVISIONING_PROFILE_SPECIFIER = "";
				SKIP_INSTALL = YES;
				SWIFT_VERSION = 5.0;
			};
			name = Release;
		};
		754569F62729FF2600C7588F /* Debug */ = {
			isa = XCBuildConfiguration;
			buildSettings = {
				CODE_SIGN_STYLE = Automatic;
				DEBUGGING_SYMBOLS = YES;
				DEBUG_INFORMATION_FORMAT = dwarf;
				DEVELOPMENT_TEAM = D93PPD94WK;
				GCC_GENERATE_DEBUGGING_SYMBOLS = YES;
				GCC_OPTIMIZATION_LEVEL = 0;
				OTHER_CFLAGS = "";
				OTHER_LDFLAGS = "";
				PRODUCT_NAME = "$(TARGET_NAME)";
			};
			name = Debug;
		};
		754569F72729FF2600C7588F /* Release */ = {
			isa = XCBuildConfiguration;
			buildSettings = {
				CODE_SIGN_STYLE = Automatic;
				DEBUG_INFORMATION_FORMAT = "dwarf-with-dsym";
				DEVELOPMENT_TEAM = D93PPD94WK;
				OTHER_CFLAGS = "";
				OTHER_LDFLAGS = "";
				PRODUCT_NAME = "$(TARGET_NAME)";
			};
			name = Release;
		};
		75675978244634B2006AA988 /* Debug */ = {
			isa = XCBuildConfiguration;
			buildSettings = {
				ALWAYS_SEARCH_USER_PATHS = NO;
				CLANG_ANALYZER_NONNULL = YES;
				CLANG_ANALYZER_NUMBER_OBJECT_CONVERSION = YES_AGGRESSIVE;
				CLANG_CXX_LANGUAGE_STANDARD = "gnu++14";
				CLANG_CXX_LIBRARY = "libc++";
				CLANG_ENABLE_MODULES = YES;
				CLANG_ENABLE_OBJC_ARC = YES;
				CLANG_ENABLE_OBJC_WEAK = YES;
				CLANG_WARN_BLOCK_CAPTURE_AUTORELEASING = YES;
				CLANG_WARN_BOOL_CONVERSION = YES;
				CLANG_WARN_COMMA = YES;
				CLANG_WARN_CONSTANT_CONVERSION = YES;
				CLANG_WARN_DEPRECATED_OBJC_IMPLEMENTATIONS = YES;
				CLANG_WARN_DIRECT_OBJC_ISA_USAGE = YES_ERROR;
				CLANG_WARN_DOCUMENTATION_COMMENTS = YES;
				CLANG_WARN_EMPTY_BODY = YES;
				CLANG_WARN_ENUM_CONVERSION = YES;
				CLANG_WARN_INFINITE_RECURSION = YES;
				CLANG_WARN_INT_CONVERSION = YES;
				CLANG_WARN_NON_LITERAL_NULL_CONVERSION = YES;
				CLANG_WARN_OBJC_IMPLICIT_RETAIN_SELF = YES;
				CLANG_WARN_OBJC_LITERAL_CONVERSION = YES;
				CLANG_WARN_OBJC_ROOT_CLASS = YES_ERROR;
				CLANG_WARN_QUOTED_INCLUDE_IN_FRAMEWORK_HEADER = YES;
				CLANG_WARN_RANGE_LOOP_ANALYSIS = YES;
				CLANG_WARN_STRICT_PROTOTYPES = YES;
				CLANG_WARN_SUSPICIOUS_MOVE = YES;
				CLANG_WARN_UNGUARDED_AVAILABILITY = YES_AGGRESSIVE;
				CLANG_WARN_UNREACHABLE_CODE = YES;
				CLANG_WARN__DUPLICATE_METHOD_MATCH = YES;
				COPY_PHASE_STRIP = NO;
				DEBUG_INFORMATION_FORMAT = dwarf;
				ENABLE_STRICT_OBJC_MSGSEND = YES;
				ENABLE_TESTABILITY = YES;
				GCC_C_LANGUAGE_STANDARD = gnu11;
				GCC_DYNAMIC_NO_PIC = NO;
				GCC_NO_COMMON_BLOCKS = YES;
				GCC_OPTIMIZATION_LEVEL = 0;
				GCC_PREPROCESSOR_DEFINITIONS = (
					"DEBUG=1",
					"$(inherited)",
				);
				GCC_WARN_64_TO_32_BIT_CONVERSION = YES;
				GCC_WARN_ABOUT_RETURN_TYPE = YES_ERROR;
				GCC_WARN_UNDECLARED_SELECTOR = YES;
				GCC_WARN_UNINITIALIZED_AUTOS = YES_AGGRESSIVE;
				GCC_WARN_UNUSED_FUNCTION = YES;
				GCC_WARN_UNUSED_VARIABLE = YES;
				MACOSX_DEPLOYMENT_TARGET = 10.14;
				MTL_ENABLE_DEBUG_INFO = INCLUDE_SOURCE;
				MTL_FAST_MATH = YES;
				ONLY_ACTIVE_ARCH = YES;
				SDKROOT = macosx;
				SWIFT_ACTIVE_COMPILATION_CONDITIONS = DEBUG;
				SWIFT_OPTIMIZATION_LEVEL = "-Onone";
			};
			name = Debug;
		};
		75675979244634B2006AA988 /* Release */ = {
			isa = XCBuildConfiguration;
			buildSettings = {
				ALWAYS_SEARCH_USER_PATHS = NO;
				CLANG_ANALYZER_NONNULL = YES;
				CLANG_ANALYZER_NUMBER_OBJECT_CONVERSION = YES_AGGRESSIVE;
				CLANG_CXX_LANGUAGE_STANDARD = "gnu++14";
				CLANG_CXX_LIBRARY = "libc++";
				CLANG_ENABLE_MODULES = YES;
				CLANG_ENABLE_OBJC_ARC = YES;
				CLANG_ENABLE_OBJC_WEAK = YES;
				CLANG_WARN_BLOCK_CAPTURE_AUTORELEASING = YES;
				CLANG_WARN_BOOL_CONVERSION = YES;
				CLANG_WARN_COMMA = YES;
				CLANG_WARN_CONSTANT_CONVERSION = YES;
				CLANG_WARN_DEPRECATED_OBJC_IMPLEMENTATIONS = YES;
				CLANG_WARN_DIRECT_OBJC_ISA_USAGE = YES_ERROR;
				CLANG_WARN_DOCUMENTATION_COMMENTS = YES;
				CLANG_WARN_EMPTY_BODY = YES;
				CLANG_WARN_ENUM_CONVERSION = YES;
				CLANG_WARN_INFINITE_RECURSION = YES;
				CLANG_WARN_INT_CONVERSION = YES;
				CLANG_WARN_NON_LITERAL_NULL_CONVERSION = YES;
				CLANG_WARN_OBJC_IMPLICIT_RETAIN_SELF = YES;
				CLANG_WARN_OBJC_LITERAL_CONVERSION = YES;
				CLANG_WARN_OBJC_ROOT_CLASS = YES_ERROR;
				CLANG_WARN_QUOTED_INCLUDE_IN_FRAMEWORK_HEADER = YES;
				CLANG_WARN_RANGE_LOOP_ANALYSIS = YES;
				CLANG_WARN_STRICT_PROTOTYPES = YES;
				CLANG_WARN_SUSPICIOUS_MOVE = YES;
				CLANG_WARN_UNGUARDED_AVAILABILITY = YES_AGGRESSIVE;
				CLANG_WARN_UNREACHABLE_CODE = YES;
				CLANG_WARN__DUPLICATE_METHOD_MATCH = YES;
				CODE_SIGN_INJECT_BASE_ENTITLEMENTS = NO;
				COPY_PHASE_STRIP = NO;
				DEBUG_INFORMATION_FORMAT = "dwarf-with-dsym";
				ENABLE_NS_ASSERTIONS = NO;
				ENABLE_STRICT_OBJC_MSGSEND = YES;
				GCC_C_LANGUAGE_STANDARD = gnu11;
				GCC_NO_COMMON_BLOCKS = YES;
				GCC_WARN_64_TO_32_BIT_CONVERSION = YES;
				GCC_WARN_ABOUT_RETURN_TYPE = YES_ERROR;
				GCC_WARN_UNDECLARED_SELECTOR = YES;
				GCC_WARN_UNINITIALIZED_AUTOS = YES_AGGRESSIVE;
				GCC_WARN_UNUSED_FUNCTION = YES;
				GCC_WARN_UNUSED_VARIABLE = YES;
				MACOSX_DEPLOYMENT_TARGET = 10.14;
				MTL_ENABLE_DEBUG_INFO = NO;
				MTL_FAST_MATH = YES;
				ONLY_ACTIVE_ARCH = NO;
				"OTHER_CODE_SIGN_FLAGS[sdk=macosx*]" = "--timestamp";
				SDKROOT = macosx;
				SWIFT_COMPILATION_MODE = wholemodule;
				SWIFT_OPTIMIZATION_LEVEL = "-O";
			};
			name = Release;
		};
		7567597B244634B2006AA988 /* Debug */ = {
			isa = XCBuildConfiguration;
			buildSettings = {
				ALWAYS_EMBED_SWIFT_STANDARD_LIBRARIES = YES;
				ASSETCATALOG_COMPILER_APPICON_NAME = AppIcon;
				CLANG_ENABLE_MODULES = YES;
				CODE_SIGN_ENTITLEMENTS = fig/fig.entitlements;
				CODE_SIGN_IDENTITY = "Developer ID Application";
				CODE_SIGN_INJECT_BASE_ENTITLEMENTS = YES;
				CODE_SIGN_STYLE = Manual;
				COMBINE_HIDPI_IMAGES = YES;
<<<<<<< HEAD
				CURRENT_PROJECT_VERSION = 312;
=======
				CURRENT_PROJECT_VERSION = 314;
>>>>>>> 7f158889
				DEVELOPMENT_ASSET_PATHS = "\"fig/Preview Content\"";
				DEVELOPMENT_TEAM = D93PPD94WK;
				ENABLE_HARDENED_RUNTIME = YES;
				ENABLE_PREVIEWS = YES;
				FRAMEWORK_SEARCH_PATHS = (
					"$(inherited)",
					"$(PROJECT_DIR)",
				);
				INFOPLIST_FILE = fig/Info.plist;
				LD_RUNPATH_SEARCH_PATHS = (
					"$(inherited)",
					"@executable_path/../Frameworks",
				);
				MACOSX_DEPLOYMENT_TARGET = 10.13;
				MARKETING_VERSION = 1.0.52;
				ONLY_ACTIVE_ARCH = YES;
				PRODUCT_BUNDLE_IDENTIFIER = com.mschrage.fig;
				PRODUCT_NAME = "$(TARGET_NAME)";
				PROVISIONING_PROFILE_SPECIFIER = "";
				SWIFT_OBJC_BRIDGING_HEADER = "fig/fig-Bridging-Header.h";
				SWIFT_OPTIMIZATION_LEVEL = "-Onone";
				SWIFT_VERSION = 5.0;
			};
			name = Debug;
		};
		7567597C244634B2006AA988 /* Release */ = {
			isa = XCBuildConfiguration;
			buildSettings = {
				ALWAYS_EMBED_SWIFT_STANDARD_LIBRARIES = YES;
				ASSETCATALOG_COMPILER_APPICON_NAME = AppIcon;
				CLANG_ENABLE_MODULES = YES;
				CODE_SIGN_ENTITLEMENTS = fig/figRelease.entitlements;
				CODE_SIGN_IDENTITY = "Developer ID Application";
				CODE_SIGN_STYLE = Manual;
				COMBINE_HIDPI_IMAGES = YES;
<<<<<<< HEAD
				CURRENT_PROJECT_VERSION = 312;
=======
				CURRENT_PROJECT_VERSION = 314;
>>>>>>> 7f158889
				DEVELOPMENT_ASSET_PATHS = "\"fig/Preview Content\"";
				DEVELOPMENT_TEAM = D93PPD94WK;
				ENABLE_HARDENED_RUNTIME = YES;
				ENABLE_PREVIEWS = YES;
				FRAMEWORK_SEARCH_PATHS = (
					"$(inherited)",
					"$(PROJECT_DIR)",
				);
				INFOPLIST_FILE = fig/Info.plist;
				LD_RUNPATH_SEARCH_PATHS = (
					"$(inherited)",
					"@executable_path/../Frameworks",
				);
				MACOSX_DEPLOYMENT_TARGET = 10.13;
				MARKETING_VERSION = 1.0.52;
				ONLY_ACTIVE_ARCH = NO;
				PRODUCT_BUNDLE_IDENTIFIER = com.mschrage.fig;
				PRODUCT_NAME = "$(TARGET_NAME)";
				PROVISIONING_PROFILE_SPECIFIER = "";
				SWIFT_OBJC_BRIDGING_HEADER = "fig/fig-Bridging-Header.h";
				SWIFT_VERSION = 5.0;
			};
			name = Release;
		};
		7567597E244634B2006AA988 /* Debug */ = {
			isa = XCBuildConfiguration;
			buildSettings = {
				ALWAYS_EMBED_SWIFT_STANDARD_LIBRARIES = YES;
				BUNDLE_LOADER = "$(TEST_HOST)";
				CODE_SIGN_STYLE = Automatic;
				COMBINE_HIDPI_IMAGES = YES;
				INFOPLIST_FILE = figTests/Info.plist;
				LD_RUNPATH_SEARCH_PATHS = (
					"$(inherited)",
					"@executable_path/../Frameworks",
					"@loader_path/../Frameworks",
				);
				MACOSX_DEPLOYMENT_TARGET = 10.15;
				PRODUCT_BUNDLE_IDENTIFIER = com.mschrage.figTests;
				PRODUCT_NAME = "$(TARGET_NAME)";
				SWIFT_VERSION = 5.0;
				TEST_HOST = "$(BUILT_PRODUCTS_DIR)/fig.app/Contents/MacOS/fig";
			};
			name = Debug;
		};
		7567597F244634B2006AA988 /* Release */ = {
			isa = XCBuildConfiguration;
			buildSettings = {
				ALWAYS_EMBED_SWIFT_STANDARD_LIBRARIES = YES;
				BUNDLE_LOADER = "$(TEST_HOST)";
				CODE_SIGN_STYLE = Automatic;
				COMBINE_HIDPI_IMAGES = YES;
				INFOPLIST_FILE = figTests/Info.plist;
				LD_RUNPATH_SEARCH_PATHS = (
					"$(inherited)",
					"@executable_path/../Frameworks",
					"@loader_path/../Frameworks",
				);
				MACOSX_DEPLOYMENT_TARGET = 10.15;
				PRODUCT_BUNDLE_IDENTIFIER = com.mschrage.figTests;
				PRODUCT_NAME = "$(TARGET_NAME)";
				SWIFT_VERSION = 5.0;
				TEST_HOST = "$(BUILT_PRODUCTS_DIR)/fig.app/Contents/MacOS/fig";
			};
			name = Release;
		};
		75675981244634B2006AA988 /* Debug */ = {
			isa = XCBuildConfiguration;
			buildSettings = {
				ALWAYS_EMBED_SWIFT_STANDARD_LIBRARIES = YES;
				CODE_SIGN_STYLE = Automatic;
				COMBINE_HIDPI_IMAGES = YES;
				INFOPLIST_FILE = figUITests/Info.plist;
				LD_RUNPATH_SEARCH_PATHS = (
					"$(inherited)",
					"@executable_path/../Frameworks",
					"@loader_path/../Frameworks",
				);
				PRODUCT_BUNDLE_IDENTIFIER = com.mschrage.figUITests;
				PRODUCT_NAME = "$(TARGET_NAME)";
				SWIFT_VERSION = 5.0;
				TEST_TARGET_NAME = fig;
			};
			name = Debug;
		};
		75675982244634B2006AA988 /* Release */ = {
			isa = XCBuildConfiguration;
			buildSettings = {
				ALWAYS_EMBED_SWIFT_STANDARD_LIBRARIES = YES;
				CODE_SIGN_STYLE = Automatic;
				COMBINE_HIDPI_IMAGES = YES;
				INFOPLIST_FILE = figUITests/Info.plist;
				LD_RUNPATH_SEARCH_PATHS = (
					"$(inherited)",
					"@executable_path/../Frameworks",
					"@loader_path/../Frameworks",
				);
				PRODUCT_BUNDLE_IDENTIFIER = com.mschrage.figUITests;
				PRODUCT_NAME = "$(TARGET_NAME)";
				SWIFT_VERSION = 5.0;
				TEST_TARGET_NAME = fig;
			};
			name = Release;
		};
		757A85BC270E31160017996A /* Debug */ = {
			isa = XCBuildConfiguration;
			buildSettings = {
				CODE_SIGN_STYLE = Automatic;
				DEBUGGING_SYMBOLS = YES;
				DEBUG_INFORMATION_FORMAT = dwarf;
				DEVELOPMENT_TEAM = D93PPD94WK;
				GCC_GENERATE_DEBUGGING_SYMBOLS = YES;
				GCC_OPTIMIZATION_LEVEL = 0;
				OTHER_CFLAGS = "";
				OTHER_LDFLAGS = "";
				PRODUCT_NAME = "$(TARGET_NAME)";
			};
			name = Debug;
		};
		757A85BD270E31160017996A /* Release */ = {
			isa = XCBuildConfiguration;
			buildSettings = {
				CODE_SIGN_STYLE = Automatic;
				DEBUG_INFORMATION_FORMAT = "dwarf-with-dsym";
				DEVELOPMENT_TEAM = D93PPD94WK;
				OTHER_CFLAGS = "";
				OTHER_LDFLAGS = "";
				PRODUCT_NAME = "$(TARGET_NAME)";
			};
			name = Release;
		};
/* End XCBuildConfiguration section */

/* Begin XCConfigurationList section */
		7543170626E08F5D00188887 /* Build configuration list for PBXNativeTarget "FigInputMethod" */ = {
			isa = XCConfigurationList;
			buildConfigurations = (
				7543170426E08F5D00188887 /* Debug */,
				7543170526E08F5D00188887 /* Release */,
			);
			defaultConfigurationIsVisible = 0;
			defaultConfigurationName = Release;
		};
		754569F82729FF2600C7588F /* Build configuration list for PBXLegacyTarget "cli" */ = {
			isa = XCConfigurationList;
			buildConfigurations = (
				754569F62729FF2600C7588F /* Debug */,
				754569F72729FF2600C7588F /* Release */,
			);
			defaultConfigurationIsVisible = 0;
			defaultConfigurationName = Release;
		};
		7567594C244634AD006AA988 /* Build configuration list for PBXProject "fig" */ = {
			isa = XCConfigurationList;
			buildConfigurations = (
				75675978244634B2006AA988 /* Debug */,
				75675979244634B2006AA988 /* Release */,
			);
			defaultConfigurationIsVisible = 0;
			defaultConfigurationName = Release;
		};
		7567597A244634B2006AA988 /* Build configuration list for PBXNativeTarget "fig" */ = {
			isa = XCConfigurationList;
			buildConfigurations = (
				7567597B244634B2006AA988 /* Debug */,
				7567597C244634B2006AA988 /* Release */,
			);
			defaultConfigurationIsVisible = 0;
			defaultConfigurationName = Release;
		};
		7567597D244634B2006AA988 /* Build configuration list for PBXNativeTarget "figTests" */ = {
			isa = XCConfigurationList;
			buildConfigurations = (
				7567597E244634B2006AA988 /* Debug */,
				7567597F244634B2006AA988 /* Release */,
			);
			defaultConfigurationIsVisible = 0;
			defaultConfigurationName = Release;
		};
		75675980244634B2006AA988 /* Build configuration list for PBXNativeTarget "figUITests" */ = {
			isa = XCConfigurationList;
			buildConfigurations = (
				75675981244634B2006AA988 /* Debug */,
				75675982244634B2006AA988 /* Release */,
			);
			defaultConfigurationIsVisible = 0;
			defaultConfigurationName = Release;
		};
		757A85BB270E31160017996A /* Build configuration list for PBXLegacyTarget "figterm" */ = {
			isa = XCConfigurationList;
			buildConfigurations = (
				757A85BC270E31160017996A /* Debug */,
				757A85BD270E31160017996A /* Release */,
			);
			defaultConfigurationIsVisible = 0;
			defaultConfigurationName = Release;
		};
/* End XCConfigurationList section */

/* Begin XCRemoteSwiftPackageReference section */
		7512A489263252EF00CDE824 /* XCRemoteSwiftPackageReference "Sparkle" */ = {
			isa = XCRemoteSwiftPackageReference;
			repositoryURL = "https://github.com/sparkle-project/Sparkle";
			requirement = {
				kind = upToNextMajorVersion;
				minimumVersion = 1.26.0;
			};
		};
		75290AC426719156000F4255 /* XCRemoteSwiftPackageReference "swift-protobuf" */ = {
			isa = XCRemoteSwiftPackageReference;
			repositoryURL = "https://github.com/apple/swift-protobuf.git";
			requirement = {
				kind = upToNextMajorVersion;
				minimumVersion = 1.17.0;
			};
		};
		755D0F4F2482D4910074AB5C /* XCRemoteSwiftPackageReference "HotKey" */ = {
			isa = XCRemoteSwiftPackageReference;
			repositoryURL = "https://github.com/soffes/HotKey";
			requirement = {
				kind = upToNextMajorVersion;
				minimumVersion = 0.1.3;
			};
		};
		756967FD2718E0300029F063 /* XCRemoteSwiftPackageReference "WebArchiver" */ = {
			isa = XCRemoteSwiftPackageReference;
			repositoryURL = "https://github.com/ernesto-elsaesser/WebArchiver";
			requirement = {
				kind = upToNextMajorVersion;
				minimumVersion = 1.0.1;
			};
		};
		757CA8E224905B0E002A64A8 /* XCRemoteSwiftPackageReference "Kitura-WebSocket" */ = {
			isa = XCRemoteSwiftPackageReference;
			repositoryURL = "https://github.com/IBM-Swift/Kitura-WebSocket.git";
			requirement = {
				kind = upToNextMajorVersion;
				minimumVersion = 2.1.2;
			};
		};
		758AEB6824CEA4D000A15EAF /* XCRemoteSwiftPackageReference "Starscream" */ = {
			isa = XCRemoteSwiftPackageReference;
			repositoryURL = "https://github.com/daltoniam/Starscream";
			requirement = {
				kind = upToNextMajorVersion;
				minimumVersion = 4.0.3;
			};
		};
		75A4A2A525CBBDE4002EFD6B /* XCRemoteSwiftPackageReference "AXSwift" */ = {
			isa = XCRemoteSwiftPackageReference;
			repositoryURL = "https://github.com/tmandry/AXSwift";
			requirement = {
				kind = upToNextMajorVersion;
				minimumVersion = 0.3.1;
			};
		};
		75CFDBE024EDE31800F00CAE /* XCRemoteSwiftPackageReference "sentry-cocoa" */ = {
			isa = XCRemoteSwiftPackageReference;
			repositoryURL = "https://github.com/getsentry/sentry-cocoa.git";
			requirement = {
				kind = upToNextMajorVersion;
				minimumVersion = 7.1.3;
			};
		};
/* End XCRemoteSwiftPackageReference section */

/* Begin XCSwiftPackageProductDependency section */
		7512A48A263252EF00CDE824 /* Sparkle */ = {
			isa = XCSwiftPackageProductDependency;
			package = 7512A489263252EF00CDE824 /* XCRemoteSwiftPackageReference "Sparkle" */;
			productName = Sparkle;
		};
		75290AC526719157000F4255 /* SwiftProtobuf */ = {
			isa = XCSwiftPackageProductDependency;
			package = 75290AC426719156000F4255 /* XCRemoteSwiftPackageReference "swift-protobuf" */;
			productName = SwiftProtobuf;
		};
		755D0F502482D4920074AB5C /* HotKey */ = {
			isa = XCSwiftPackageProductDependency;
			package = 755D0F4F2482D4910074AB5C /* XCRemoteSwiftPackageReference "HotKey" */;
			productName = HotKey;
		};
		756967FE2718E0300029F063 /* WebArchiver */ = {
			isa = XCSwiftPackageProductDependency;
			package = 756967FD2718E0300029F063 /* XCRemoteSwiftPackageReference "WebArchiver" */;
			productName = WebArchiver;
		};
		756C4D822542A6D30035B467 /* Starscream */ = {
			isa = XCSwiftPackageProductDependency;
			package = 758AEB6824CEA4D000A15EAF /* XCRemoteSwiftPackageReference "Starscream" */;
			productName = Starscream;
		};
		757CA8E324905B0E002A64A8 /* Kitura-WebSocket */ = {
			isa = XCSwiftPackageProductDependency;
			package = 757CA8E224905B0E002A64A8 /* XCRemoteSwiftPackageReference "Kitura-WebSocket" */;
			productName = "Kitura-WebSocket";
		};
		75915DFD27210A4C005A9909 /* FigAPIBindings */ = {
			isa = XCSwiftPackageProductDependency;
			productName = FigAPIBindings;
		};
		75A4A2A625CBBDE7002EFD6B /* AXSwift */ = {
			isa = XCSwiftPackageProductDependency;
			package = 75A4A2A525CBBDE4002EFD6B /* XCRemoteSwiftPackageReference "AXSwift" */;
			productName = AXSwift;
		};
		75CFDBE124EDE31800F00CAE /* Sentry */ = {
			isa = XCSwiftPackageProductDependency;
			package = 75CFDBE024EDE31800F00CAE /* XCRemoteSwiftPackageReference "sentry-cocoa" */;
			productName = Sentry;
		};
/* End XCSwiftPackageProductDependency section */
	};
	rootObject = 75675949244634AD006AA988 /* Project object */;
}<|MERGE_RESOLUTION|>--- conflicted
+++ resolved
@@ -1821,11 +1821,7 @@
 				CODE_SIGN_INJECT_BASE_ENTITLEMENTS = YES;
 				CODE_SIGN_STYLE = Manual;
 				COMBINE_HIDPI_IMAGES = YES;
-<<<<<<< HEAD
-				CURRENT_PROJECT_VERSION = 312;
-=======
 				CURRENT_PROJECT_VERSION = 314;
->>>>>>> 7f158889
 				DEVELOPMENT_ASSET_PATHS = "\"fig/Preview Content\"";
 				DEVELOPMENT_TEAM = D93PPD94WK;
 				ENABLE_HARDENED_RUNTIME = YES;
@@ -1861,11 +1857,7 @@
 				CODE_SIGN_IDENTITY = "Developer ID Application";
 				CODE_SIGN_STYLE = Manual;
 				COMBINE_HIDPI_IMAGES = YES;
-<<<<<<< HEAD
-				CURRENT_PROJECT_VERSION = 312;
-=======
 				CURRENT_PROJECT_VERSION = 314;
->>>>>>> 7f158889
 				DEVELOPMENT_ASSET_PATHS = "\"fig/Preview Content\"";
 				DEVELOPMENT_TEAM = D93PPD94WK;
 				ENABLE_HARDENED_RUNTIME = YES;
