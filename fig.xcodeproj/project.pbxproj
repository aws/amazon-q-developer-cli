--- conflicted
+++ resolved
@@ -122,11 +122,8 @@
 		758AEB6A24CEA4D000A15EAF /* Starscream in Frameworks */ = {isa = PBXBuildFile; productRef = 758AEB6924CEA4D000A15EAF /* Starscream */; };
 		758AEB6C24CEA54600A15EAF /* SocketServer.swift in Sources */ = {isa = PBXBuildFile; fileRef = 758AEB6B24CEA54600A15EAF /* SocketServer.swift */; };
 		75A4521025A83E5600107D2C /* remote_cwd.sh in Resources */ = {isa = PBXBuildFile; fileRef = 75A4520F25A839F500107D2C /* remote_cwd.sh */; };
-<<<<<<< HEAD
 		75A4521425AD367E00107D2C /* Feedback.swift in Sources */ = {isa = PBXBuildFile; fileRef = 75A4521325AD367E00107D2C /* Feedback.swift */; };
-=======
 		75A4521A25AE2E6B00107D2C /* CommandIntegration.swift in Sources */ = {isa = PBXBuildFile; fileRef = 75A4521925AE2E6A00107D2C /* CommandIntegration.swift */; };
->>>>>>> da4f218e
 		75AA24C125A656FA00A51E9D /* NativeCLI.swift in Sources */ = {isa = PBXBuildFile; fileRef = 75AA24C025A656FA00A51E9D /* NativeCLI.swift */; };
 		75AA24CA25A6F39800A51E9D /* list.sh in Resources */ = {isa = PBXBuildFile; fileRef = 75AA24C325A6EA5000A51E9D /* list.sh */; };
 		75AA24CB25A6F39800A51E9D /* help.sh in Resources */ = {isa = PBXBuildFile; fileRef = 75AA24C425A6EA5900A51E9D /* help.sh */; };
@@ -339,11 +336,8 @@
 		758AEB5F24CE529D00A15EAF /* String+Shell.swift */ = {isa = PBXFileReference; lastKnownFileType = sourcecode.swift; path = "String+Shell.swift"; sourceTree = "<group>"; };
 		758AEB6B24CEA54600A15EAF /* SocketServer.swift */ = {isa = PBXFileReference; lastKnownFileType = sourcecode.swift; path = SocketServer.swift; sourceTree = "<group>"; };
 		75A4520F25A839F500107D2C /* remote_cwd.sh */ = {isa = PBXFileReference; lastKnownFileType = text.script.sh; path = remote_cwd.sh; sourceTree = "<group>"; };
-<<<<<<< HEAD
 		75A4521325AD367E00107D2C /* Feedback.swift */ = {isa = PBXFileReference; lastKnownFileType = sourcecode.swift; path = Feedback.swift; sourceTree = "<group>"; };
-=======
 		75A4521925AE2E6A00107D2C /* CommandIntegration.swift */ = {isa = PBXFileReference; lastKnownFileType = sourcecode.swift; path = CommandIntegration.swift; sourceTree = "<group>"; };
->>>>>>> da4f218e
 		75AA24C025A656FA00A51E9D /* NativeCLI.swift */ = {isa = PBXFileReference; lastKnownFileType = sourcecode.swift; path = NativeCLI.swift; sourceTree = "<group>"; };
 		75AA24C325A6EA5000A51E9D /* list.sh */ = {isa = PBXFileReference; lastKnownFileType = text.script.sh; path = list.sh; sourceTree = "<group>"; };
 		75AA24C425A6EA5900A51E9D /* help.sh */ = {isa = PBXFileReference; lastKnownFileType = text.script.sh; path = help.sh; sourceTree = "<group>"; };
