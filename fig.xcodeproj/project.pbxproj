// !$*UTF8*$!
{
	archiveVersion = 1;
	classes = {
	};
	objectVersion = 52;
	objects = {

/* Begin PBXBuildFile section */
		1A1F160025A7A93E0074D541 /* KeyBindingsManager.swift in Sources */ = {isa = PBXBuildFile; fileRef = 1A1F15FF25A7A93E0074D541 /* KeyBindingsManager.swift */; };
		1A63312125A4BE6D00CEA06A /* Keystroke.swift in Sources */ = {isa = PBXBuildFile; fileRef = 1A63312025A4BE6D00CEA06A /* Keystroke.swift */; };
		7510F89824A6910500E86F7C /* AppleTerminalView.swift in Sources */ = {isa = PBXBuildFile; fileRef = 7510F87524A6910500E86F7C /* AppleTerminalView.swift */; };
		7510F89924A6910500E86F7C /* TerminalViewDelegate.swift in Sources */ = {isa = PBXBuildFile; fileRef = 7510F87624A6910500E86F7C /* TerminalViewDelegate.swift */; };
		7510F89A24A6910500E86F7C /* Extensions.swift in Sources */ = {isa = PBXBuildFile; fileRef = 7510F87724A6910500E86F7C /* Extensions.swift */; };
		7510F89B24A6910500E86F7C /* CharSets.swift in Sources */ = {isa = PBXBuildFile; fileRef = 7510F87824A6910500E86F7C /* CharSets.swift */; };
		7510F89C24A6910500E86F7C /* Buffer.swift in Sources */ = {isa = PBXBuildFile; fileRef = 7510F87924A6910500E86F7C /* Buffer.swift */; };
		7510F89D24A6910500E86F7C /* Utilities.swift in Sources */ = {isa = PBXBuildFile; fileRef = 7510F87A24A6910500E86F7C /* Utilities.swift */; };
		7510F89E24A6910500E86F7C /* BufferSet.swift in Sources */ = {isa = PBXBuildFile; fileRef = 7510F87B24A6910500E86F7C /* BufferSet.swift */; };
		7510F89F24A6910500E86F7C /* Terminal.swift in Sources */ = {isa = PBXBuildFile; fileRef = 7510F87C24A6910500E86F7C /* Terminal.swift */; };
		7510F8A024A6910500E86F7C /* EscapeSequences.swift in Sources */ = {isa = PBXBuildFile; fileRef = 7510F87D24A6910500E86F7C /* EscapeSequences.swift */; };
		7510F8A124A6910500E86F7C /* BufferLine.swift in Sources */ = {isa = PBXBuildFile; fileRef = 7510F87E24A6910500E86F7C /* BufferLine.swift */; };
		7510F8A224A6910500E86F7C /* CircularList.swift in Sources */ = {isa = PBXBuildFile; fileRef = 7510F87F24A6910500E86F7C /* CircularList.swift */; };
		7510F8A324A6910500E86F7C /* iOSTerminalView.swift in Sources */ = {isa = PBXBuildFile; fileRef = 7510F88124A6910500E86F7C /* iOSTerminalView.swift */; };
		7510F8A424A6910500E86F7C /* iOSCaretView.swift in Sources */ = {isa = PBXBuildFile; fileRef = 7510F88224A6910500E86F7C /* iOSCaretView.swift */; };
		7510F8A624A6910500E86F7C /* iOSAccessoryView.swift in Sources */ = {isa = PBXBuildFile; fileRef = 7510F88424A6910500E86F7C /* iOSAccessoryView.swift */; };
		7510F8A724A6910500E86F7C /* MacAccessibilityService.swift in Sources */ = {isa = PBXBuildFile; fileRef = 7510F88624A6910500E86F7C /* MacAccessibilityService.swift */; };
		7510F8A824A6910500E86F7C /* MacDebugView.swift in Sources */ = {isa = PBXBuildFile; fileRef = 7510F88724A6910500E86F7C /* MacDebugView.swift */; };
		7510F8A924A6910500E86F7C /* MacLocalTerminalView.swift in Sources */ = {isa = PBXBuildFile; fileRef = 7510F88824A6910500E86F7C /* MacLocalTerminalView.swift */; };
		7510F8AA24A6910500E86F7C /* MacCaretView.swift in Sources */ = {isa = PBXBuildFile; fileRef = 7510F88924A6910500E86F7C /* MacCaretView.swift */; };
		7510F8AC24A6910500E86F7C /* MacTerminalView.swift in Sources */ = {isa = PBXBuildFile; fileRef = 7510F88B24A6910500E86F7C /* MacTerminalView.swift */; };
		7510F8AD24A6910500E86F7C /* SelectionService.swift in Sources */ = {isa = PBXBuildFile; fileRef = 7510F88C24A6910500E86F7C /* SelectionService.swift */; };
		7510F8AE24A6910500E86F7C /* SixelDcsHandler.swift in Sources */ = {isa = PBXBuildFile; fileRef = 7510F88D24A6910500E86F7C /* SixelDcsHandler.swift */; };
		7510F8AF24A6910500E86F7C /* HeadlessTerminal.swift in Sources */ = {isa = PBXBuildFile; fileRef = 7510F88E24A6910500E86F7C /* HeadlessTerminal.swift */; };
		7510F8B024A6910500E86F7C /* LocalProcess.swift in Sources */ = {isa = PBXBuildFile; fileRef = 7510F88F24A6910500E86F7C /* LocalProcess.swift */; };
		7510F8B124A6910500E86F7C /* Line.swift in Sources */ = {isa = PBXBuildFile; fileRef = 7510F89024A6910500E86F7C /* Line.swift */; };
		7510F8B224A6910500E86F7C /* CharData.swift in Sources */ = {isa = PBXBuildFile; fileRef = 7510F89124A6910500E86F7C /* CharData.swift */; };
		7510F8B324A6910500E86F7C /* TerminalOptions.swift in Sources */ = {isa = PBXBuildFile; fileRef = 7510F89224A6910500E86F7C /* TerminalOptions.swift */; };
		7510F8B424A6910500E86F7C /* Colors.swift in Sources */ = {isa = PBXBuildFile; fileRef = 7510F89324A6910500E86F7C /* Colors.swift */; };
		7510F8B524A6910500E86F7C /* SearchService.swift in Sources */ = {isa = PBXBuildFile; fileRef = 7510F89424A6910500E86F7C /* SearchService.swift */; };
		7510F8B624A6910500E86F7C /* Position.swift in Sources */ = {isa = PBXBuildFile; fileRef = 7510F89524A6910500E86F7C /* Position.swift */; };
		7510F8B724A6910500E86F7C /* EscapeSequenceParser.swift in Sources */ = {isa = PBXBuildFile; fileRef = 7510F89624A6910500E86F7C /* EscapeSequenceParser.swift */; };
		7510F8B824A6910500E86F7C /* Pty.swift in Sources */ = {isa = PBXBuildFile; fileRef = 7510F89724A6910500E86F7C /* Pty.swift */; };
		7510F8BD24A9861E00E86F7C /* PrivateWindow.m in Sources */ = {isa = PBXBuildFile; fileRef = 7510F8BC24A9861E00E86F7C /* PrivateWindow.m */; };
		7510F8BF24A99A4B00E86F7C /* WindowService.swift in Sources */ = {isa = PBXBuildFile; fileRef = 7510F8BE24A99A4B00E86F7C /* WindowService.swift */; };
		7510F8C124A9B32D00E86F7C /* WindowManager.swift in Sources */ = {isa = PBXBuildFile; fileRef = 7510F8C024A9B32D00E86F7C /* WindowManager.swift */; };
		7512A48B263252EF00CDE824 /* Sparkle in Frameworks */ = {isa = PBXBuildFile; productRef = 7512A48A263252EF00CDE824 /* Sparkle */; };
		75184664263CF227003CBCF9 /* settings-open.sh in Resources */ = {isa = PBXBuildFile; fileRef = 75184663263CF1E0003CBCF9 /* settings-open.sh */; };
		7518606F255B2A0A0000A7C7 /* flag@2x.png in Resources */ = {isa = PBXBuildFile; fileRef = 75186069255B2A090000A7C7 /* flag@2x.png */; };
		75186070255B2A0A0000A7C7 /* asterisk@2x.png in Resources */ = {isa = PBXBuildFile; fileRef = 7518606A255B2A090000A7C7 /* asterisk@2x.png */; };
		75186071255B2A0A0000A7C7 /* option@2x.png in Resources */ = {isa = PBXBuildFile; fileRef = 7518606B255B2A090000A7C7 /* option@2x.png */; };
		75186072255B2A0A0000A7C7 /* carrot@2x.png in Resources */ = {isa = PBXBuildFile; fileRef = 7518606C255B2A090000A7C7 /* carrot@2x.png */; };
		75186073255B2A0A0000A7C7 /* string@2x.png in Resources */ = {isa = PBXBuildFile; fileRef = 7518606D255B2A090000A7C7 /* string@2x.png */; };
		75186074255B2A0A0000A7C7 /* command@2x.png in Resources */ = {isa = PBXBuildFile; fileRef = 7518606E255B2A0A0000A7C7 /* command@2x.png */; };
		75186083255CB0C20000A7C7 /* iterm-integration.sh in Resources */ = {isa = PBXBuildFile; fileRef = 75186077255CB0870000A7C7 /* iterm-integration.sh */; };
		75186084255CB0C20000A7C7 /* 1.0.23.sh in Resources */ = {isa = PBXBuildFile; fileRef = 75186078255CB0870000A7C7 /* 1.0.23.sh */; };
		75186085255CB0C20000A7C7 /* fig-iterm-integration.py in Resources */ = {isa = PBXBuildFile; fileRef = 75186079255CB0870000A7C7 /* fig-iterm-integration.py */; };
		75186086255CB0C20000A7C7 /* update.sh in Resources */ = {isa = PBXBuildFile; fileRef = 7518607A255CB0870000A7C7 /* update.sh */; };
		75186087255CB0C20000A7C7 /* 1.0.22.sh in Resources */ = {isa = PBXBuildFile; fileRef = 7518607B255CB0870000A7C7 /* 1.0.22.sh */; };
		75186088255CB0C20000A7C7 /* uninstall.sh in Resources */ = {isa = PBXBuildFile; fileRef = 7518607C255CB0870000A7C7 /* uninstall.sh */; };
		75186089255CB0C20000A7C7 /* source.sh in Resources */ = {isa = PBXBuildFile; fileRef = 7518607D255CB0870000A7C7 /* source.sh */; };
		7518608A255CB0C20000A7C7 /* 1.0.21.sh in Resources */ = {isa = PBXBuildFile; fileRef = 7518607E255CB0870000A7C7 /* 1.0.21.sh */; };
		7518608B255CB0C20000A7C7 /* feedback.sh in Resources */ = {isa = PBXBuildFile; fileRef = 7518607F255CB0870000A7C7 /* feedback.sh */; };
		7518608C255CB0C20000A7C7 /* 1.0.24.sh in Resources */ = {isa = PBXBuildFile; fileRef = 75186080255CB0870000A7C7 /* 1.0.24.sh */; };
		7518608D255CB0C20000A7C7 /* open_new_terminal_window.scpt in Resources */ = {isa = PBXBuildFile; fileRef = 75186081255CB0870000A7C7 /* open_new_terminal_window.scpt */; };
		7518608E255CB0C20000A7C7 /* 1.0.20.sh in Resources */ = {isa = PBXBuildFile; fileRef = 75186082255CB0870000A7C7 /* 1.0.20.sh */; };
		751C3BEC24B6910800B5C7FD /* Remote.swift in Sources */ = {isa = PBXBuildFile; fileRef = 751C3BEB24B6910800B5C7FD /* Remote.swift */; };
		751C3BEE24B6915000B5C7FD /* Defaults.swift in Sources */ = {isa = PBXBuildFile; fileRef = 751C3BED24B6915000B5C7FD /* Defaults.swift */; };
		751F7589246D090100E083C8 /* WebBridge.swift in Sources */ = {isa = PBXBuildFile; fileRef = 751F7588246D090100E083C8 /* WebBridge.swift */; };
		751F7591246E16D800E083C8 /* main.swift in Sources */ = {isa = PBXBuildFile; fileRef = 751F7590246E16D800E083C8 /* main.swift */; };
		75288EF924CCE72F002DF12A /* WebViewWindow.swift in Sources */ = {isa = PBXBuildFile; fileRef = 757CA887248AD067002A64A8 /* WebViewWindow.swift */; };
		752A398325CD024C00B1AC40 /* VSCodeIntegration.swift in Sources */ = {isa = PBXBuildFile; fileRef = 752A398225CD024C00B1AC40 /* VSCodeIntegration.swift */; };
		752A398625CD0FE800B1AC40 /* fig-0.0.1.vsix in Resources */ = {isa = PBXBuildFile; fileRef = 752A398525CD0FE800B1AC40 /* fig-0.0.1.vsix */; };
		752C0BD82479EEDB0077E415 /* File.swift in Sources */ = {isa = PBXBuildFile; fileRef = 752C0BD72479EEDA0077E415 /* File.swift */; };
		752C0BDA2479F37B0077E415 /* fig.js in Resources */ = {isa = PBXBuildFile; fileRef = 752C0BD92479F37B0077E415 /* fig.js */; };
		752C0BDC2479F68C0077E415 /* tutorial.css in Resources */ = {isa = PBXBuildFile; fileRef = 752C0BDB2479F68C0077E415 /* tutorial.css */; };
		752C0BDE2479F6AF0077E415 /* insert-tutorial.js in Resources */ = {isa = PBXBuildFile; fileRef = 752C0BDD2479F6AF0077E415 /* insert-tutorial.js */; };
		752C0BE0247A27790077E415 /* editor.html in Resources */ = {isa = PBXBuildFile; fileRef = 752C0BDF247A27790077E415 /* editor.html */; };
		752C0BE2247A33F20077E415 /* viewer.html in Resources */ = {isa = PBXBuildFile; fileRef = 752C0BE1247A33F10077E415 /* viewer.html */; };
		752C0BE4247B44C60077E415 /* finder.html in Resources */ = {isa = PBXBuildFile; fileRef = 752C0BE3247B44C50077E415 /* finder.html */; };
		752C0BE6247C25290077E415 /* display.html in Resources */ = {isa = PBXBuildFile; fileRef = 752C0BE5247C25280077E415 /* display.html */; };
		752D71C225AE80CF00263527 /* ssh.sh in Resources */ = {isa = PBXBuildFile; fileRef = 752D71C125AE790200263527 /* ssh.sh */; };
		752D71C525AE9B7200263527 /* ssh.html in Resources */ = {isa = PBXBuildFile; fileRef = 752D71C425AE9B7200263527 /* ssh.html */; };
		752D71C725AECB4B00263527 /* ssh.mp4 in Resources */ = {isa = PBXBuildFile; fileRef = 752D71C625AECB4B00263527 /* ssh.mp4 */; };
		752D71CA25AFD7B400263527 /* team-download.sh in Resources */ = {isa = PBXBuildFile; fileRef = 752D71C825AFD59B00263527 /* team-download.sh */; };
		752D71CB25AFD7B400263527 /* team-upload.sh in Resources */ = {isa = PBXBuildFile; fileRef = 752D71C925AFD5B800263527 /* team-upload.sh */; };
		752D71CD25B8A6B300263527 /* Restarter.swift in Sources */ = {isa = PBXBuildFile; fileRef = 752D71CC25B8A6B200263527 /* Restarter.swift */; };
		752D71CF25B8CA4000263527 /* iTermTabIntegration.swift in Sources */ = {isa = PBXBuildFile; fileRef = 752D71CE25B8CA4000263527 /* iTermTabIntegration.swift */; };
		752E68DD2620F868009E9A7E /* gradle@2x.png in Resources */ = {isa = PBXBuildFile; fileRef = 752E68DA2620F868009E9A7E /* gradle@2x.png */; };
		752E68DE2620F868009E9A7E /* slack@2x.png in Resources */ = {isa = PBXBuildFile; fileRef = 752E68DB2620F868009E9A7E /* slack@2x.png */; };
		752E68DF2620F868009E9A7E /* yarn@2x.png in Resources */ = {isa = PBXBuildFile; fileRef = 752E68DC2620F868009E9A7E /* yarn@2x.png */; };
		752E68ED2620F885009E9A7E /* azure@2x.png in Resources */ = {isa = PBXBuildFile; fileRef = 752E68E02620F882009E9A7E /* azure@2x.png */; };
		752E68EE2620F885009E9A7E /* box@2x.png in Resources */ = {isa = PBXBuildFile; fileRef = 752E68E12620F883009E9A7E /* box@2x.png */; };
		752E68EF2620F885009E9A7E /* gitlab@2x.png in Resources */ = {isa = PBXBuildFile; fileRef = 752E68E22620F883009E9A7E /* gitlab@2x.png */; };
		752E68F02620F885009E9A7E /* template@2x.png in Resources */ = {isa = PBXBuildFile; fileRef = 752E68E32620F883009E9A7E /* template@2x.png */; };
		752E68F12620F885009E9A7E /* firebase@2x.png in Resources */ = {isa = PBXBuildFile; fileRef = 752E68E42620F883009E9A7E /* firebase@2x.png */; };
		752E68F22620F885009E9A7E /* android@2x.png in Resources */ = {isa = PBXBuildFile; fileRef = 752E68E52620F884009E9A7E /* android@2x.png */; };
		752E68F32620F885009E9A7E /* aws@2x.png in Resources */ = {isa = PBXBuildFile; fileRef = 752E68E62620F884009E9A7E /* aws@2x.png */; };
		752E68F42620F885009E9A7E /* characters@2x.png in Resources */ = {isa = PBXBuildFile; fileRef = 752E68E72620F884009E9A7E /* characters@2x.png */; };
		752E68F52620F885009E9A7E /* gcloud@2x.png in Resources */ = {isa = PBXBuildFile; fileRef = 752E68E82620F884009E9A7E /* gcloud@2x.png */; };
		752E68F62620F885009E9A7E /* netlify@2x.png in Resources */ = {isa = PBXBuildFile; fileRef = 752E68E92620F884009E9A7E /* netlify@2x.png */; };
		752E68F72620F885009E9A7E /* vercel@2x.png in Resources */ = {isa = PBXBuildFile; fileRef = 752E68EA2620F884009E9A7E /* vercel@2x.png */; };
		752E68F82620F885009E9A7E /* github@2x.png in Resources */ = {isa = PBXBuildFile; fileRef = 752E68EB2620F884009E9A7E /* github@2x.png */; };
		752E68F92620F885009E9A7E /* apple@2x.png in Resources */ = {isa = PBXBuildFile; fileRef = 752E68EC2620F884009E9A7E /* apple@2x.png */; };
		753C31A22641FA4400202AAA /* settings-docs.sh in Resources */ = {isa = PBXBuildFile; fileRef = 753C31A12641F6D100202AAA /* settings-docs.sh */; };
		753C31A42643816D00202AAA /* VSCodeInsidersIntegration.swift in Sources */ = {isa = PBXBuildFile; fileRef = 753C31A32643816100202AAA /* VSCodeInsidersIntegration.swift */; };
		754D31B525759D900020CED4 /* tutorial.html in Resources */ = {isa = PBXBuildFile; fileRef = 754D31B425759D900020CED4 /* tutorial.html */; };
		755D0DE0247DDE050074AB5C /* FigCLI.swift in Sources */ = {isa = PBXBuildFile; fileRef = 755D0DDF247DDE050074AB5C /* FigCLI.swift */; };
		755D0DE2247EFAE10074AB5C /* Logging.swift in Sources */ = {isa = PBXBuildFile; fileRef = 755D0DE1247EFAE10074AB5C /* Logging.swift */; };
		755D0DE4247F038B0074AB5C /* logs.html in Resources */ = {isa = PBXBuildFile; fileRef = 755D0DE3247F038B0074AB5C /* logs.html */; };
		755D0F512482D4920074AB5C /* HotKey in Frameworks */ = {isa = PBXBuildFile; productRef = 755D0F502482D4920074AB5C /* HotKey */; };
<<<<<<< HEAD
		755EC8DD2669D34F00CBEF57 /* gear@2x.png in Resources */ = {isa = PBXBuildFile; fileRef = 755EC8DC2669D34F00CBEF57 /* gear@2x.png */; };
=======
		755EC8A72668986900CBEF57 /* gear@2x.png in Resources */ = {isa = PBXBuildFile; fileRef = 755EC8A62668986700CBEF57 /* gear@2x.png */; };
		755EC8CF266997A700CBEF57 /* settings in Resources */ = {isa = PBXBuildFile; fileRef = 755EC8CE266997A600CBEF57 /* settings */; };
>>>>>>> 8b686ecd
		7564AE6F265C9DCE0040BD4C /* discord@2x.png in Resources */ = {isa = PBXBuildFile; fileRef = 7564AE6E265C9DCD0040BD4C /* discord@2x.png */; };
		7564AE7D265CB2930040BD4C /* community.sh in Resources */ = {isa = PBXBuildFile; fileRef = 7564AE78265CB0620040BD4C /* community.sh */; };
		75675955244634AD006AA988 /* AppDelegate.swift in Sources */ = {isa = PBXBuildFile; fileRef = 75675954244634AD006AA988 /* AppDelegate.swift */; };
		75675959244634B2006AA988 /* Assets.xcassets in Resources */ = {isa = PBXBuildFile; fileRef = 75675958244634B2006AA988 /* Assets.xcassets */; };
		7567595C244634B2006AA988 /* Preview Assets.xcassets in Resources */ = {isa = PBXBuildFile; fileRef = 7567595B244634B2006AA988 /* Preview Assets.xcassets */; };
		7567595F244634B2006AA988 /* Main.storyboard in Resources */ = {isa = PBXBuildFile; fileRef = 7567595D244634B2006AA988 /* Main.storyboard */; };
		7567596B244634B2006AA988 /* figTests.swift in Sources */ = {isa = PBXBuildFile; fileRef = 7567596A244634B2006AA988 /* figTests.swift */; };
		75675976244634B2006AA988 /* figUITests.swift in Sources */ = {isa = PBXBuildFile; fileRef = 75675975244634B2006AA988 /* figUITests.swift */; };
		756759972446C44C006AA988 /* String+Shell.swift in Sources */ = {isa = PBXBuildFile; fileRef = 756759962446C44C006AA988 /* String+Shell.swift */; };
		756759D424498CA0006AA988 /* WebViewController.swift in Sources */ = {isa = PBXBuildFile; fileRef = 756759D324498CA0006AA988 /* WebViewController.swift */; };
		7568203126003BDF0006FE78 /* Settings.swift in Sources */ = {isa = PBXBuildFile; fileRef = 7568203026003BDF0006FE78 /* Settings.swift */; };
		756C4D832542A6D30035B467 /* Starscream in Frameworks */ = {isa = PBXBuildFile; productRef = 756C4D822542A6D30035B467 /* Starscream */; };
		7573F1582601927200C833FA /* Settings.swift in Sources */ = {isa = PBXBuildFile; fileRef = 7573F1572601927200C833FA /* Settings.swift */; };
		7573F15B2602B4E000C833FA /* alert@2x.png in Resources */ = {isa = PBXBuildFile; fileRef = 7573F1592602B4E000C833FA /* alert@2x.png */; };
		7573F15C2602B4E000C833FA /* invite@2x.png in Resources */ = {isa = PBXBuildFile; fileRef = 7573F15A2602B4E000C833FA /* invite@2x.png */; };
		7573F160260BC71000C833FA /* LoginItems.swift in Sources */ = {isa = PBXBuildFile; fileRef = 7573F15F260BC70F00C833FA /* LoginItems.swift */; };
		7577124725648DFB0011FF48 /* ps.c in Sources */ = {isa = PBXBuildFile; fileRef = 7577124625648DFB0011FF48 /* ps.c */; };
		757712492564D94A0011FF48 /* ProcessStatus.swift in Sources */ = {isa = PBXBuildFile; fileRef = 757712482564D9490011FF48 /* ProcessStatus.swift */; };
		757CA86724859461002A64A8 /* AppMover.swift in Sources */ = {isa = PBXBuildFile; fileRef = 757CA86624859461002A64A8 /* AppMover.swift */; };
		757CA88624876043002A64A8 /* error.html in Resources */ = {isa = PBXBuildFile; fileRef = 757CA88524876042002A64A8 /* error.html */; };
		757CA88A248AD58C002A64A8 /* onboarding.html in Resources */ = {isa = PBXBuildFile; fileRef = 757CA889248AD58C002A64A8 /* onboarding.html */; };
		757CA88D248B091D002A64A8 /* permissions.mp4 in Resources */ = {isa = PBXBuildFile; fileRef = 757CA88C248B091D002A64A8 /* permissions.mp4 */; };
		757CA88F248B0D31002A64A8 /* cli.png in Resources */ = {isa = PBXBuildFile; fileRef = 757CA88E248B0D31002A64A8 /* cli.png */; };
		757CA891248B2799002A64A8 /* cli.html in Resources */ = {isa = PBXBuildFile; fileRef = 757CA890248B2798002A64A8 /* cli.html */; };
		757CA893248B28E3002A64A8 /* landing.html in Resources */ = {isa = PBXBuildFile; fileRef = 757CA892248B28E3002A64A8 /* landing.html */; };
		757CA895248B291E002A64A8 /* permissions.html in Resources */ = {isa = PBXBuildFile; fileRef = 757CA894248B291E002A64A8 /* permissions.html */; };
		757CA897248C108E002A64A8 /* css in Resources */ = {isa = PBXBuildFile; fileRef = 757CA896248C108D002A64A8 /* css */; };
		757CA899248C10AD002A64A8 /* fonts in Resources */ = {isa = PBXBuildFile; fileRef = 757CA898248C10AD002A64A8 /* fonts */; };
		757CA89B248C18F1002A64A8 /* done.html in Resources */ = {isa = PBXBuildFile; fileRef = 757CA89A248C18F0002A64A8 /* done.html */; };
		757CA89D248C1F50002A64A8 /* demo4onboarding.mp4 in Resources */ = {isa = PBXBuildFile; fileRef = 757CA89C248C1F50002A64A8 /* demo4onboarding.mp4 */; };
		757CA89F248D628F002A64A8 /* sidebar.html in Resources */ = {isa = PBXBuildFile; fileRef = 757CA89E248D628E002A64A8 /* sidebar.html */; };
		757CA8E124903D3B002A64A8 /* HotKeyManager.swift in Sources */ = {isa = PBXBuildFile; fileRef = 757CA8E024903D3A002A64A8 /* HotKeyManager.swift */; };
		757CA8E424905B0E002A64A8 /* Kitura-WebSocket in Frameworks */ = {isa = PBXBuildFile; productRef = 757CA8E324905B0E002A64A8 /* Kitura-WebSocket */; };
		757CA8E624905B38002A64A8 /* SockerServer.swift in Sources */ = {isa = PBXBuildFile; fileRef = 757CA8E524905B38002A64A8 /* SockerServer.swift */; };
		75809B0E24BFA64D00BFFB3E /* TelemetryService.swift in Sources */ = {isa = PBXBuildFile; fileRef = 75809B0D24BFA64D00BFFB3E /* TelemetryService.swift */; };
		75809B1124C3876B00BFFB3E /* run-tutorial.js in Resources */ = {isa = PBXBuildFile; fileRef = 75809B1024C3876B00BFFB3E /* run-tutorial.js */; };
		7585862625941A2700B76B4A /* invite.sh in Resources */ = {isa = PBXBuildFile; fileRef = 7585862525941A2700B76B4A /* invite.sh */; };
		7587B4D824F97F9E00E355E4 /* ShellHooksManager.swift in Sources */ = {isa = PBXBuildFile; fileRef = 7587B4D724F97F9E00E355E4 /* ShellHooksManager.swift */; };
		758AEB5E24CD35D400A15EAF /* WebSocket.swift in Sources */ = {isa = PBXBuildFile; fileRef = 758AEB5D24CD35D400A15EAF /* WebSocket.swift */; };
		758AEB6024CE529D00A15EAF /* String+Shell.swift in Sources */ = {isa = PBXBuildFile; fileRef = 758AEB5F24CE529D00A15EAF /* String+Shell.swift */; };
		758AEB6724CE8B8F00A15EAF /* figcli in Embed Command Line Tool */ = {isa = PBXBuildFile; fileRef = 751F758E246E16D800E083C8 /* figcli */; settings = {ATTRIBUTES = (CodeSignOnCopy, ); }; };
		758AEB6A24CEA4D000A15EAF /* Starscream in Frameworks */ = {isa = PBXBuildFile; productRef = 758AEB6924CEA4D000A15EAF /* Starscream */; };
		758AEB6C24CEA54600A15EAF /* SocketServer.swift in Sources */ = {isa = PBXBuildFile; fileRef = 758AEB6B24CEA54600A15EAF /* SocketServer.swift */; };
		759F987C25BF903900EC3407 /* Accessibility.swift in Sources */ = {isa = PBXBuildFile; fileRef = 759F987B25BF903900EC3407 /* Accessibility.swift */; };
		759F988225BFF0FF00EC3407 /* commandkey@2x.png in Resources */ = {isa = PBXBuildFile; fileRef = 759F987E25BFF0FE00EC3407 /* commandkey@2x.png */; };
		759F988325BFF0FF00EC3407 /* database@2x.png in Resources */ = {isa = PBXBuildFile; fileRef = 759F987F25BFF0FE00EC3407 /* database@2x.png */; };
		759F988425BFF0FF00EC3407 /* package@2x.png in Resources */ = {isa = PBXBuildFile; fileRef = 759F988025BFF0FE00EC3407 /* package@2x.png */; };
		759F988925BFF8B000EC3407 /* npm@2x.png in Resources */ = {isa = PBXBuildFile; fileRef = 759F988525BFF8B000EC3407 /* npm@2x.png */; };
		759F988A25BFF8B000EC3407 /* kubernetes@2x.png in Resources */ = {isa = PBXBuildFile; fileRef = 759F988625BFF8B000EC3407 /* kubernetes@2x.png */; };
		759F988B25BFF8B000EC3407 /* twitter@2x.png in Resources */ = {isa = PBXBuildFile; fileRef = 759F988725BFF8B000EC3407 /* twitter@2x.png */; };
		759F988C25BFF8B000EC3407 /* docker@2x.png in Resources */ = {isa = PBXBuildFile; fileRef = 759F988825BFF8B000EC3407 /* docker@2x.png */; };
		759F988E25BFFAE500EC3407 /* heroku@2x.png in Resources */ = {isa = PBXBuildFile; fileRef = 759F988D25BFFAE500EC3407 /* heroku@2x.png */; };
		759F989025C1172100EC3407 /* install_and_upgrade_fallback.sh in Resources */ = {isa = PBXBuildFile; fileRef = 759F988F25C1151D00EC3407 /* install_and_upgrade_fallback.sh */; };
		75A4521025A83E5600107D2C /* remote_cwd.sh in Resources */ = {isa = PBXBuildFile; fileRef = 75A4520F25A839F500107D2C /* remote_cwd.sh */; };
		75A4521425AD367E00107D2C /* Feedback.swift in Sources */ = {isa = PBXBuildFile; fileRef = 75A4521325AD367E00107D2C /* Feedback.swift */; };
		75A4521A25AE2E6B00107D2C /* CommandIntegration.swift in Sources */ = {isa = PBXBuildFile; fileRef = 75A4521925AE2E6A00107D2C /* CommandIntegration.swift */; };
		75A4A29825C8D855002EFD6B /* node@2x.png in Resources */ = {isa = PBXBuildFile; fileRef = 75A4A29525C8D855002EFD6B /* node@2x.png */; };
		75A4A29925C8D855002EFD6B /* git@2x.png in Resources */ = {isa = PBXBuildFile; fileRef = 75A4A29625C8D855002EFD6B /* git@2x.png */; };
		75A4A29A25C8D855002EFD6B /* commit@2x.png in Resources */ = {isa = PBXBuildFile; fileRef = 75A4A29725C8D855002EFD6B /* commit@2x.png */; };
		75A4A29E25C91471002EFD6B /* debugger-2-trimmed.mp4 in Resources */ = {isa = PBXBuildFile; fileRef = 75A4A29D25C91471002EFD6B /* debugger-2-trimmed.mp4 */; };
		75A4A2A025CA0D46002EFD6B /* Autocomplete.swift in Sources */ = {isa = PBXBuildFile; fileRef = 75A4A29F25CA0D46002EFD6B /* Autocomplete.swift */; };
		75A4A2A225CA2190002EFD6B /* ZLEIntegration.swift in Sources */ = {isa = PBXBuildFile; fileRef = 75A4A2A125CA218F002EFD6B /* ZLEIntegration.swift */; };
		75A4A2A425CB4DE3002EFD6B /* BundleIdCache.swift in Sources */ = {isa = PBXBuildFile; fileRef = 75A4A2A325CB4DE3002EFD6B /* BundleIdCache.swift */; };
		75A4A2A725CBBDE7002EFD6B /* AXSwift in Frameworks */ = {isa = PBXBuildFile; productRef = 75A4A2A625CBBDE7002EFD6B /* AXSwift */; };
		75AA24C125A656FA00A51E9D /* NativeCLI.swift in Sources */ = {isa = PBXBuildFile; fileRef = 75AA24C025A656FA00A51E9D /* NativeCLI.swift */; };
		75AA24CA25A6F39800A51E9D /* list.sh in Resources */ = {isa = PBXBuildFile; fileRef = 75AA24C325A6EA5000A51E9D /* list.sh */; };
		75AA24CB25A6F39800A51E9D /* help.sh in Resources */ = {isa = PBXBuildFile; fileRef = 75AA24C425A6EA5900A51E9D /* help.sh */; };
		75AA24CD25A6F98400A51E9D /* uninstall_spec.sh in Resources */ = {isa = PBXBuildFile; fileRef = 75AA24CC25A6F6F000A51E9D /* uninstall_spec.sh */; };
		75AA24D125A79F3400A51E9D /* tweet.sh in Resources */ = {isa = PBXBuildFile; fileRef = 75AA24CE25A79A2000A51E9D /* tweet.sh */; };
		75AA24D225A79F3400A51E9D /* issue.sh in Resources */ = {isa = PBXBuildFile; fileRef = 75AA24D025A79B4A00A51E9D /* issue.sh */; };
		75AA24D325A79F3400A51E9D /* contribute.sh in Resources */ = {isa = PBXBuildFile; fileRef = 75AA24CF25A79ACC00A51E9D /* contribute.sh */; };
		75AA24DA25A7E8B000A51E9D /* lsof.m in Sources */ = {isa = PBXBuildFile; fileRef = 75AA24D925A7E8B000A51E9D /* lsof.m */; };
		75AEF2E425C3C34A00D78431 /* Diagnostic.swift in Sources */ = {isa = PBXBuildFile; fileRef = 75AEF2E325C3C34A00D78431 /* Diagnostic.swift */; };
		75AEF2E625C3DEAF00D78431 /* DockerIntegration.swift in Sources */ = {isa = PBXBuildFile; fileRef = 75AEF2E525C3DEAF00D78431 /* DockerIntegration.swift */; };
		75AEF2E825C3DEC600D78431 /* SSHIntegration.swift in Sources */ = {isa = PBXBuildFile; fileRef = 75AEF2E725C3DEC600D78431 /* SSHIntegration.swift */; };
		75AEF2EA25C4C34D00D78431 /* SecureKeyboardInput.swift in Sources */ = {isa = PBXBuildFile; fileRef = 75AEF2E925C4C34D00D78431 /* SecureKeyboardInput.swift */; };
		75AEF2EE25C5062E00D78431 /* WindowObserver.swift in Sources */ = {isa = PBXBuildFile; fileRef = 75AEF2ED25C5062E00D78431 /* WindowObserver.swift */; };
		75B0A07C25BA64CC00FCD89A /* AutocompleteContextNotifier.swift in Sources */ = {isa = PBXBuildFile; fileRef = 75B0A07B25BA64CC00FCD89A /* AutocompleteContextNotifier.swift */; };
		75B0A07E25BB746600FCD89A /* debugger.html in Resources */ = {isa = PBXBuildFile; fileRef = 75B0A07D25BB746600FCD89A /* debugger.html */; };
		75B0A08025BB74C700FCD89A /* fig-context-indicator.png in Resources */ = {isa = PBXBuildFile; fileRef = 75B0A07F25BB74C700FCD89A /* fig-context-indicator.png */; };
		75B0A08425BB759E00FCD89A /* trimmed-debugger.mp4 in Resources */ = {isa = PBXBuildFile; fileRef = 75B0A08325BB759E00FCD89A /* trimmed-debugger.mp4 */; };
		75B0A08625BB94DF00FCD89A /* debugger-only.mp4 in Resources */ = {isa = PBXBuildFile; fileRef = 75B0A08525BB94DE00FCD89A /* debugger-only.mp4 */; };
		75B0A08C25BBC7A300FCD89A /* autoc.mp4 in Resources */ = {isa = PBXBuildFile; fileRef = 75B0A08B25BBC7A300FCD89A /* autoc.mp4 */; };
		75B0A08E25BBC9B800FCD89A /* privacy.html in Resources */ = {isa = PBXBuildFile; fileRef = 75B0A08D25BBC9B800FCD89A /* privacy.html */; };
		75B199322501A3DA00F38EA8 /* KeyboardLayout.swift in Sources */ = {isa = PBXBuildFile; fileRef = 75B199312501A3DA00F38EA8 /* KeyboardLayout.swift */; };
		75B199342504190900F38EA8 /* Keycode.swift in Sources */ = {isa = PBXBuildFile; fileRef = 75B199332504190900F38EA8 /* Keycode.swift */; };
		75B1993625042B2C00F38EA8 /* autocomplete.html in Resources */ = {isa = PBXBuildFile; fileRef = 75B1993525042B2C00F38EA8 /* autocomplete.html */; };
		75B1993825100E4E00F38EA8 /* KeypressService.swift in Sources */ = {isa = PBXBuildFile; fileRef = 75B1993725100E4D00F38EA8 /* KeypressService.swift */; };
		75B7931A24BB897F0073AAC6 /* PseudoTerminalService.swift in Sources */ = {isa = PBXBuildFile; fileRef = 75B7931924BB897F0073AAC6 /* PseudoTerminalService.swift */; };
		75C05C6C24FDEA2B001F0A52 /* KeystrokeBuffer.swift in Sources */ = {isa = PBXBuildFile; fileRef = 75C05C6B24FDEA2B001F0A52 /* KeystrokeBuffer.swift */; };
		75C0711D244AC3B2002DF69F /* index.html in Resources */ = {isa = PBXBuildFile; fileRef = 75C0711C244AC3B2002DF69F /* index.html */; };
		75C07120244BB441002DF69F /* CompanionViewController.swift in Sources */ = {isa = PBXBuildFile; fileRef = 75C0711F244BB441002DF69F /* CompanionViewController.swift */; };
		75C07122244BB65D002DF69F /* ShellBridge.swift in Sources */ = {isa = PBXBuildFile; fileRef = 75C07121244BB65D002DF69F /* ShellBridge.swift */; };
		75C07124244BE45A002DF69F /* CompanionWindow.swift in Sources */ = {isa = PBXBuildFile; fileRef = 75C07123244BE45A002DF69F /* CompanionWindow.swift */; };
		75C0EBD3253E336E001964DE /* TerminalUsageTelemetry.swift in Sources */ = {isa = PBXBuildFile; fileRef = 75C0EBD2253E336E001964DE /* TerminalUsageTelemetry.swift */; };
		75C3B7FF261BC9D0007FA3A7 /* FishIntegration.swift in Sources */ = {isa = PBXBuildFile; fileRef = 75C3B7FE261BC9D0007FA3A7 /* FishIntegration.swift */; };
		75C57C142581C0700065741E /* ioreg.c in Sources */ = {isa = PBXBuildFile; fileRef = 75C57C132581C0700065741E /* ioreg.c */; };
		75C8A1422645E029001B69DA /* set-path.sh in Resources */ = {isa = PBXBuildFile; fileRef = 75C8A1412645DEFB001B69DA /* set-path.sh */; };
		75C8A1602649E712001B69DA /* fig-0.0.2.vsix in Resources */ = {isa = PBXBuildFile; fileRef = 75C8A15F2649E712001B69DA /* fig-0.0.2.vsix */; };
		75CFDBDF24EDB2E900F00CAE /* Onboarding.swift in Sources */ = {isa = PBXBuildFile; fileRef = 75CFDBDE24EDB2E900F00CAE /* Onboarding.swift */; };
		75CFDBE224EDE31800F00CAE /* Sentry in Frameworks */ = {isa = PBXBuildFile; productRef = 75CFDBE124EDE31800F00CAE /* Sentry */; };
		75D2E3CB249C1E7500607F66 /* terminal.css in Resources */ = {isa = PBXBuildFile; fileRef = 75D2E3CA249C1E7500607F66 /* terminal.css */; };
		75DA86A325EDB05100722F1D /* Integrations.swift in Sources */ = {isa = PBXBuildFile; fileRef = 75DA86A225EDB05100722F1D /* Integrations.swift */; };
		75DA86A525EEBD7500722F1D /* Alert.swift in Sources */ = {isa = PBXBuildFile; fileRef = 75DA86A425EEBD7400722F1D /* Alert.swift */; };
		75DA86A725EF08F900722F1D /* debug-ssh.sh in Resources */ = {isa = PBXBuildFile; fileRef = 75DA86A625EF085500722F1D /* debug-ssh.sh */; };
		75DA86A925EF145E00722F1D /* TmuxIntegration.swift in Sources */ = {isa = PBXBuildFile; fileRef = 75DA86A825EF145E00722F1D /* TmuxIntegration.swift */; };
		75E993F22515A6DD000BE6BE /* statusbar@2x.png in Resources */ = {isa = PBXBuildFile; fileRef = 75E993F12515A6DD000BE6BE /* statusbar@2x.png */; };
		75E993F52517E226000BE6BE /* AXWindowServer.swift in Sources */ = {isa = PBXBuildFile; fileRef = 75E993F42517E226000BE6BE /* AXWindowServer.swift */; };
		75EB592B258D98A7002915E7 /* BiMap.swift in Sources */ = {isa = PBXBuildFile; fileRef = 75EB592A258D98A7002915E7 /* BiMap.swift */; };
		75EB592D258DD771002915E7 /* TTY.swift in Sources */ = {isa = PBXBuildFile; fileRef = 75EB592C258DD771002915E7 /* TTY.swift */; };
		75EDDC4E25D23773003AECC6 /* HyperIntegration.swift in Sources */ = {isa = PBXBuildFile; fileRef = 75EDDC4D25D23773003AECC6 /* HyperIntegration.swift */; };
		75EDDC5125D24755003AECC6 /* hyper-integration.js in Resources */ = {isa = PBXBuildFile; fileRef = 75EDDC5025D24755003AECC6 /* hyper-integration.js */; };
		75EDDC5B25D4BC54003AECC6 /* UnixSocketClient.swift in Sources */ = {isa = PBXBuildFile; fileRef = 75EDDC5A25D4BC53003AECC6 /* UnixSocketClient.swift */; };
		75F7F952261FBDC30005E215 /* UnixSocketServer.swift in Sources */ = {isa = PBXBuildFile; fileRef = 75F7F951261FBDC30005E215 /* UnixSocketServer.swift */; };
		75F7F954262007170005E215 /* ShellHooksTransport.swift in Sources */ = {isa = PBXBuildFile; fileRef = 75F7F953262007170005E215 /* ShellHooksTransport.swift */; };
		75FE40002626A4BD00AC8414 /* Github.swift in Sources */ = {isa = PBXBuildFile; fileRef = 75FE3FFF2626A4BD00AC8414 /* Github.swift */; };
/* End PBXBuildFile section */

/* Begin PBXContainerItemProxy section */
		75675967244634B2006AA988 /* PBXContainerItemProxy */ = {
			isa = PBXContainerItemProxy;
			containerPortal = 75675949244634AD006AA988 /* Project object */;
			proxyType = 1;
			remoteGlobalIDString = 75675950244634AD006AA988;
			remoteInfo = fig;
		};
		75675972244634B2006AA988 /* PBXContainerItemProxy */ = {
			isa = PBXContainerItemProxy;
			containerPortal = 75675949244634AD006AA988 /* Project object */;
			proxyType = 1;
			remoteGlobalIDString = 75675950244634AD006AA988;
			remoteInfo = fig;
		};
		758AEB6524CE8B8700A15EAF /* PBXContainerItemProxy */ = {
			isa = PBXContainerItemProxy;
			containerPortal = 75675949244634AD006AA988 /* Project object */;
			proxyType = 1;
			remoteGlobalIDString = 751F758D246E16D800E083C8;
			remoteInfo = figcli;
		};
/* End PBXContainerItemProxy section */

/* Begin PBXCopyFilesBuildPhase section */
		751F758C246E16D800E083C8 /* CopyFiles */ = {
			isa = PBXCopyFilesBuildPhase;
			buildActionMask = 2147483647;
			dstPath = /usr/share/man/man1/;
			dstSubfolderSpec = 0;
			files = (
			);
			runOnlyForDeploymentPostprocessing = 1;
		};
		758AEB6324CE8B2F00A15EAF /* Embed Command Line Tool */ = {
			isa = PBXCopyFilesBuildPhase;
			buildActionMask = 12;
			dstPath = "";
			dstSubfolderSpec = 6;
			files = (
				758AEB6724CE8B8F00A15EAF /* figcli in Embed Command Line Tool */,
			);
			name = "Embed Command Line Tool";
			runOnlyForDeploymentPostprocessing = 0;
		};
/* End PBXCopyFilesBuildPhase section */

/* Begin PBXFileReference section */
		1A1F15FF25A7A93E0074D541 /* KeyBindingsManager.swift */ = {isa = PBXFileReference; lastKnownFileType = sourcecode.swift; path = KeyBindingsManager.swift; sourceTree = "<group>"; };
		1A63312025A4BE6D00CEA06A /* Keystroke.swift */ = {isa = PBXFileReference; lastKnownFileType = sourcecode.swift; path = Keystroke.swift; sourceTree = "<group>"; };
		7510F87524A6910500E86F7C /* AppleTerminalView.swift */ = {isa = PBXFileReference; fileEncoding = 4; lastKnownFileType = sourcecode.swift; path = AppleTerminalView.swift; sourceTree = "<group>"; };
		7510F87624A6910500E86F7C /* TerminalViewDelegate.swift */ = {isa = PBXFileReference; fileEncoding = 4; lastKnownFileType = sourcecode.swift; path = TerminalViewDelegate.swift; sourceTree = "<group>"; };
		7510F87724A6910500E86F7C /* Extensions.swift */ = {isa = PBXFileReference; fileEncoding = 4; lastKnownFileType = sourcecode.swift; path = Extensions.swift; sourceTree = "<group>"; };
		7510F87824A6910500E86F7C /* CharSets.swift */ = {isa = PBXFileReference; fileEncoding = 4; lastKnownFileType = sourcecode.swift; path = CharSets.swift; sourceTree = "<group>"; };
		7510F87924A6910500E86F7C /* Buffer.swift */ = {isa = PBXFileReference; fileEncoding = 4; lastKnownFileType = sourcecode.swift; path = Buffer.swift; sourceTree = "<group>"; };
		7510F87A24A6910500E86F7C /* Utilities.swift */ = {isa = PBXFileReference; fileEncoding = 4; lastKnownFileType = sourcecode.swift; path = Utilities.swift; sourceTree = "<group>"; };
		7510F87B24A6910500E86F7C /* BufferSet.swift */ = {isa = PBXFileReference; fileEncoding = 4; lastKnownFileType = sourcecode.swift; path = BufferSet.swift; sourceTree = "<group>"; };
		7510F87C24A6910500E86F7C /* Terminal.swift */ = {isa = PBXFileReference; fileEncoding = 4; lastKnownFileType = sourcecode.swift; path = Terminal.swift; sourceTree = "<group>"; };
		7510F87D24A6910500E86F7C /* EscapeSequences.swift */ = {isa = PBXFileReference; fileEncoding = 4; lastKnownFileType = sourcecode.swift; path = EscapeSequences.swift; sourceTree = "<group>"; };
		7510F87E24A6910500E86F7C /* BufferLine.swift */ = {isa = PBXFileReference; fileEncoding = 4; lastKnownFileType = sourcecode.swift; path = BufferLine.swift; sourceTree = "<group>"; };
		7510F87F24A6910500E86F7C /* CircularList.swift */ = {isa = PBXFileReference; fileEncoding = 4; lastKnownFileType = sourcecode.swift; path = CircularList.swift; sourceTree = "<group>"; };
		7510F88124A6910500E86F7C /* iOSTerminalView.swift */ = {isa = PBXFileReference; fileEncoding = 4; lastKnownFileType = sourcecode.swift; path = iOSTerminalView.swift; sourceTree = "<group>"; };
		7510F88224A6910500E86F7C /* iOSCaretView.swift */ = {isa = PBXFileReference; fileEncoding = 4; lastKnownFileType = sourcecode.swift; path = iOSCaretView.swift; sourceTree = "<group>"; };
		7510F88424A6910500E86F7C /* iOSAccessoryView.swift */ = {isa = PBXFileReference; fileEncoding = 4; lastKnownFileType = sourcecode.swift; path = iOSAccessoryView.swift; sourceTree = "<group>"; };
		7510F88624A6910500E86F7C /* MacAccessibilityService.swift */ = {isa = PBXFileReference; fileEncoding = 4; lastKnownFileType = sourcecode.swift; path = MacAccessibilityService.swift; sourceTree = "<group>"; };
		7510F88724A6910500E86F7C /* MacDebugView.swift */ = {isa = PBXFileReference; fileEncoding = 4; lastKnownFileType = sourcecode.swift; path = MacDebugView.swift; sourceTree = "<group>"; };
		7510F88824A6910500E86F7C /* MacLocalTerminalView.swift */ = {isa = PBXFileReference; fileEncoding = 4; lastKnownFileType = sourcecode.swift; path = MacLocalTerminalView.swift; sourceTree = "<group>"; };
		7510F88924A6910500E86F7C /* MacCaretView.swift */ = {isa = PBXFileReference; fileEncoding = 4; lastKnownFileType = sourcecode.swift; path = MacCaretView.swift; sourceTree = "<group>"; };
		7510F88A24A6910500E86F7C /* README.md */ = {isa = PBXFileReference; fileEncoding = 4; lastKnownFileType = net.daringfireball.markdown; path = README.md; sourceTree = "<group>"; };
		7510F88B24A6910500E86F7C /* MacTerminalView.swift */ = {isa = PBXFileReference; fileEncoding = 4; lastKnownFileType = sourcecode.swift; path = MacTerminalView.swift; sourceTree = "<group>"; };
		7510F88C24A6910500E86F7C /* SelectionService.swift */ = {isa = PBXFileReference; fileEncoding = 4; lastKnownFileType = sourcecode.swift; path = SelectionService.swift; sourceTree = "<group>"; };
		7510F88D24A6910500E86F7C /* SixelDcsHandler.swift */ = {isa = PBXFileReference; fileEncoding = 4; lastKnownFileType = sourcecode.swift; path = SixelDcsHandler.swift; sourceTree = "<group>"; };
		7510F88E24A6910500E86F7C /* HeadlessTerminal.swift */ = {isa = PBXFileReference; fileEncoding = 4; lastKnownFileType = sourcecode.swift; path = HeadlessTerminal.swift; sourceTree = "<group>"; };
		7510F88F24A6910500E86F7C /* LocalProcess.swift */ = {isa = PBXFileReference; fileEncoding = 4; lastKnownFileType = sourcecode.swift; path = LocalProcess.swift; sourceTree = "<group>"; };
		7510F89024A6910500E86F7C /* Line.swift */ = {isa = PBXFileReference; fileEncoding = 4; lastKnownFileType = sourcecode.swift; path = Line.swift; sourceTree = "<group>"; };
		7510F89124A6910500E86F7C /* CharData.swift */ = {isa = PBXFileReference; fileEncoding = 4; lastKnownFileType = sourcecode.swift; path = CharData.swift; sourceTree = "<group>"; };
		7510F89224A6910500E86F7C /* TerminalOptions.swift */ = {isa = PBXFileReference; fileEncoding = 4; lastKnownFileType = sourcecode.swift; path = TerminalOptions.swift; sourceTree = "<group>"; };
		7510F89324A6910500E86F7C /* Colors.swift */ = {isa = PBXFileReference; fileEncoding = 4; lastKnownFileType = sourcecode.swift; path = Colors.swift; sourceTree = "<group>"; };
		7510F89424A6910500E86F7C /* SearchService.swift */ = {isa = PBXFileReference; fileEncoding = 4; lastKnownFileType = sourcecode.swift; path = SearchService.swift; sourceTree = "<group>"; };
		7510F89524A6910500E86F7C /* Position.swift */ = {isa = PBXFileReference; fileEncoding = 4; lastKnownFileType = sourcecode.swift; path = Position.swift; sourceTree = "<group>"; };
		7510F89624A6910500E86F7C /* EscapeSequenceParser.swift */ = {isa = PBXFileReference; fileEncoding = 4; lastKnownFileType = sourcecode.swift; path = EscapeSequenceParser.swift; sourceTree = "<group>"; };
		7510F89724A6910500E86F7C /* Pty.swift */ = {isa = PBXFileReference; fileEncoding = 4; lastKnownFileType = sourcecode.swift; path = Pty.swift; sourceTree = "<group>"; };
		7510F8B924A9701000E86F7C /* Private.h */ = {isa = PBXFileReference; lastKnownFileType = sourcecode.c.h; path = Private.h; sourceTree = "<group>"; };
		7510F8BA24A9861E00E86F7C /* fig-Bridging-Header.h */ = {isa = PBXFileReference; lastKnownFileType = sourcecode.c.h; path = "fig-Bridging-Header.h"; sourceTree = "<group>"; };
		7510F8BB24A9861E00E86F7C /* PrivateWindow.h */ = {isa = PBXFileReference; lastKnownFileType = sourcecode.c.h; path = PrivateWindow.h; sourceTree = "<group>"; };
		7510F8BC24A9861E00E86F7C /* PrivateWindow.m */ = {isa = PBXFileReference; lastKnownFileType = sourcecode.c.objc; path = PrivateWindow.m; sourceTree = "<group>"; };
		7510F8BE24A99A4B00E86F7C /* WindowService.swift */ = {isa = PBXFileReference; lastKnownFileType = sourcecode.swift; path = WindowService.swift; sourceTree = "<group>"; };
		7510F8C024A9B32D00E86F7C /* WindowManager.swift */ = {isa = PBXFileReference; lastKnownFileType = sourcecode.swift; path = WindowManager.swift; sourceTree = "<group>"; };
		75184663263CF1E0003CBCF9 /* settings-open.sh */ = {isa = PBXFileReference; lastKnownFileType = text.script.sh; path = "settings-open.sh"; sourceTree = "<group>"; };
		75186069255B2A090000A7C7 /* flag@2x.png */ = {isa = PBXFileReference; lastKnownFileType = image.png; path = "flag@2x.png"; sourceTree = "<group>"; };
		7518606A255B2A090000A7C7 /* asterisk@2x.png */ = {isa = PBXFileReference; lastKnownFileType = image.png; path = "asterisk@2x.png"; sourceTree = "<group>"; };
		7518606B255B2A090000A7C7 /* option@2x.png */ = {isa = PBXFileReference; lastKnownFileType = image.png; path = "option@2x.png"; sourceTree = "<group>"; };
		7518606C255B2A090000A7C7 /* carrot@2x.png */ = {isa = PBXFileReference; lastKnownFileType = image.png; path = "carrot@2x.png"; sourceTree = "<group>"; };
		7518606D255B2A090000A7C7 /* string@2x.png */ = {isa = PBXFileReference; lastKnownFileType = image.png; path = "string@2x.png"; sourceTree = "<group>"; };
		7518606E255B2A0A0000A7C7 /* command@2x.png */ = {isa = PBXFileReference; lastKnownFileType = image.png; path = "command@2x.png"; sourceTree = "<group>"; };
		75186077255CB0870000A7C7 /* iterm-integration.sh */ = {isa = PBXFileReference; lastKnownFileType = text.script.sh; path = "iterm-integration.sh"; sourceTree = "<group>"; };
		75186078255CB0870000A7C7 /* 1.0.23.sh */ = {isa = PBXFileReference; lastKnownFileType = text.script.sh; path = 1.0.23.sh; sourceTree = "<group>"; };
		75186079255CB0870000A7C7 /* fig-iterm-integration.py */ = {isa = PBXFileReference; lastKnownFileType = text.script.python; path = "fig-iterm-integration.py"; sourceTree = "<group>"; };
		7518607A255CB0870000A7C7 /* update.sh */ = {isa = PBXFileReference; lastKnownFileType = text.script.sh; path = update.sh; sourceTree = "<group>"; };
		7518607B255CB0870000A7C7 /* 1.0.22.sh */ = {isa = PBXFileReference; lastKnownFileType = text.script.sh; path = 1.0.22.sh; sourceTree = "<group>"; };
		7518607C255CB0870000A7C7 /* uninstall.sh */ = {isa = PBXFileReference; lastKnownFileType = text.script.sh; path = uninstall.sh; sourceTree = "<group>"; };
		7518607D255CB0870000A7C7 /* source.sh */ = {isa = PBXFileReference; lastKnownFileType = text.script.sh; path = source.sh; sourceTree = "<group>"; };
		7518607E255CB0870000A7C7 /* 1.0.21.sh */ = {isa = PBXFileReference; lastKnownFileType = text.script.sh; path = 1.0.21.sh; sourceTree = "<group>"; };
		7518607F255CB0870000A7C7 /* feedback.sh */ = {isa = PBXFileReference; lastKnownFileType = text.script.sh; path = feedback.sh; sourceTree = "<group>"; };
		75186080255CB0870000A7C7 /* 1.0.24.sh */ = {isa = PBXFileReference; lastKnownFileType = text.script.sh; path = 1.0.24.sh; sourceTree = "<group>"; };
		75186081255CB0870000A7C7 /* open_new_terminal_window.scpt */ = {isa = PBXFileReference; lastKnownFileType = file; path = open_new_terminal_window.scpt; sourceTree = "<group>"; };
		75186082255CB0870000A7C7 /* 1.0.20.sh */ = {isa = PBXFileReference; lastKnownFileType = text.script.sh; path = 1.0.20.sh; sourceTree = "<group>"; };
		751C3BEB24B6910800B5C7FD /* Remote.swift */ = {isa = PBXFileReference; lastKnownFileType = sourcecode.swift; path = Remote.swift; sourceTree = "<group>"; };
		751C3BED24B6915000B5C7FD /* Defaults.swift */ = {isa = PBXFileReference; lastKnownFileType = sourcecode.swift; path = Defaults.swift; sourceTree = "<group>"; };
		751F7588246D090100E083C8 /* WebBridge.swift */ = {isa = PBXFileReference; lastKnownFileType = sourcecode.swift; path = WebBridge.swift; sourceTree = "<group>"; };
		751F758E246E16D800E083C8 /* figcli */ = {isa = PBXFileReference; explicitFileType = "compiled.mach-o.executable"; includeInIndex = 0; path = figcli; sourceTree = BUILT_PRODUCTS_DIR; };
		751F7590246E16D800E083C8 /* main.swift */ = {isa = PBXFileReference; lastKnownFileType = sourcecode.swift; path = main.swift; sourceTree = "<group>"; };
		752A398225CD024C00B1AC40 /* VSCodeIntegration.swift */ = {isa = PBXFileReference; lastKnownFileType = sourcecode.swift; path = VSCodeIntegration.swift; sourceTree = "<group>"; };
		752A398525CD0FE800B1AC40 /* fig-0.0.1.vsix */ = {isa = PBXFileReference; lastKnownFileType = file; path = "fig-0.0.1.vsix"; sourceTree = "<group>"; };
		752C0BD72479EEDA0077E415 /* File.swift */ = {isa = PBXFileReference; lastKnownFileType = sourcecode.swift; path = File.swift; sourceTree = "<group>"; };
		752C0BD92479F37B0077E415 /* fig.js */ = {isa = PBXFileReference; lastKnownFileType = sourcecode.javascript; path = fig.js; sourceTree = "<group>"; };
		752C0BDB2479F68C0077E415 /* tutorial.css */ = {isa = PBXFileReference; lastKnownFileType = text.css; path = tutorial.css; sourceTree = "<group>"; };
		752C0BDD2479F6AF0077E415 /* insert-tutorial.js */ = {isa = PBXFileReference; lastKnownFileType = sourcecode.javascript; path = "insert-tutorial.js"; sourceTree = "<group>"; };
		752C0BDF247A27790077E415 /* editor.html */ = {isa = PBXFileReference; lastKnownFileType = text.html; path = editor.html; sourceTree = "<group>"; };
		752C0BE1247A33F10077E415 /* viewer.html */ = {isa = PBXFileReference; lastKnownFileType = text.html; path = viewer.html; sourceTree = "<group>"; };
		752C0BE3247B44C50077E415 /* finder.html */ = {isa = PBXFileReference; lastKnownFileType = text.html; path = finder.html; sourceTree = "<group>"; };
		752C0BE5247C25280077E415 /* display.html */ = {isa = PBXFileReference; lastKnownFileType = text.html; path = display.html; sourceTree = "<group>"; };
		752D71C125AE790200263527 /* ssh.sh */ = {isa = PBXFileReference; lastKnownFileType = text.script.sh; path = ssh.sh; sourceTree = "<group>"; };
		752D71C425AE9B7200263527 /* ssh.html */ = {isa = PBXFileReference; lastKnownFileType = text.html; path = ssh.html; sourceTree = "<group>"; };
		752D71C625AECB4B00263527 /* ssh.mp4 */ = {isa = PBXFileReference; lastKnownFileType = file; path = ssh.mp4; sourceTree = "<group>"; };
		752D71C825AFD59B00263527 /* team-download.sh */ = {isa = PBXFileReference; lastKnownFileType = text.script.sh; path = "team-download.sh"; sourceTree = "<group>"; };
		752D71C925AFD5B800263527 /* team-upload.sh */ = {isa = PBXFileReference; lastKnownFileType = text.script.sh; path = "team-upload.sh"; sourceTree = "<group>"; };
		752D71CC25B8A6B200263527 /* Restarter.swift */ = {isa = PBXFileReference; lastKnownFileType = sourcecode.swift; path = Restarter.swift; sourceTree = "<group>"; };
		752D71CE25B8CA4000263527 /* iTermTabIntegration.swift */ = {isa = PBXFileReference; lastKnownFileType = sourcecode.swift; path = iTermTabIntegration.swift; sourceTree = "<group>"; };
		752E68DA2620F868009E9A7E /* gradle@2x.png */ = {isa = PBXFileReference; lastKnownFileType = image.png; path = "gradle@2x.png"; sourceTree = "<group>"; };
		752E68DB2620F868009E9A7E /* slack@2x.png */ = {isa = PBXFileReference; lastKnownFileType = image.png; path = "slack@2x.png"; sourceTree = "<group>"; };
		752E68DC2620F868009E9A7E /* yarn@2x.png */ = {isa = PBXFileReference; lastKnownFileType = image.png; path = "yarn@2x.png"; sourceTree = "<group>"; };
		752E68E02620F882009E9A7E /* azure@2x.png */ = {isa = PBXFileReference; lastKnownFileType = image.png; path = "azure@2x.png"; sourceTree = "<group>"; };
		752E68E12620F883009E9A7E /* box@2x.png */ = {isa = PBXFileReference; lastKnownFileType = image.png; path = "box@2x.png"; sourceTree = "<group>"; };
		752E68E22620F883009E9A7E /* gitlab@2x.png */ = {isa = PBXFileReference; lastKnownFileType = image.png; path = "gitlab@2x.png"; sourceTree = "<group>"; };
		752E68E32620F883009E9A7E /* template@2x.png */ = {isa = PBXFileReference; lastKnownFileType = image.png; path = "template@2x.png"; sourceTree = "<group>"; };
		752E68E42620F883009E9A7E /* firebase@2x.png */ = {isa = PBXFileReference; lastKnownFileType = image.png; path = "firebase@2x.png"; sourceTree = "<group>"; };
		752E68E52620F884009E9A7E /* android@2x.png */ = {isa = PBXFileReference; lastKnownFileType = image.png; path = "android@2x.png"; sourceTree = "<group>"; };
		752E68E62620F884009E9A7E /* aws@2x.png */ = {isa = PBXFileReference; lastKnownFileType = image.png; path = "aws@2x.png"; sourceTree = "<group>"; };
		752E68E72620F884009E9A7E /* characters@2x.png */ = {isa = PBXFileReference; lastKnownFileType = image.png; path = "characters@2x.png"; sourceTree = "<group>"; };
		752E68E82620F884009E9A7E /* gcloud@2x.png */ = {isa = PBXFileReference; lastKnownFileType = image.png; path = "gcloud@2x.png"; sourceTree = "<group>"; };
		752E68E92620F884009E9A7E /* netlify@2x.png */ = {isa = PBXFileReference; lastKnownFileType = image.png; path = "netlify@2x.png"; sourceTree = "<group>"; };
		752E68EA2620F884009E9A7E /* vercel@2x.png */ = {isa = PBXFileReference; lastKnownFileType = image.png; path = "vercel@2x.png"; sourceTree = "<group>"; };
		752E68EB2620F884009E9A7E /* github@2x.png */ = {isa = PBXFileReference; lastKnownFileType = image.png; path = "github@2x.png"; sourceTree = "<group>"; };
		752E68EC2620F884009E9A7E /* apple@2x.png */ = {isa = PBXFileReference; lastKnownFileType = image.png; path = "apple@2x.png"; sourceTree = "<group>"; };
		753C31A12641F6D100202AAA /* settings-docs.sh */ = {isa = PBXFileReference; lastKnownFileType = text.script.sh; path = "settings-docs.sh"; sourceTree = "<group>"; };
		753C31A32643816100202AAA /* VSCodeInsidersIntegration.swift */ = {isa = PBXFileReference; lastKnownFileType = sourcecode.swift; path = VSCodeInsidersIntegration.swift; sourceTree = "<group>"; };
		754D31B425759D900020CED4 /* tutorial.html */ = {isa = PBXFileReference; lastKnownFileType = text.html; path = tutorial.html; sourceTree = "<group>"; };
		755D0DDF247DDE050074AB5C /* FigCLI.swift */ = {isa = PBXFileReference; lastKnownFileType = sourcecode.swift; path = FigCLI.swift; sourceTree = "<group>"; };
		755D0DE1247EFAE10074AB5C /* Logging.swift */ = {isa = PBXFileReference; lastKnownFileType = sourcecode.swift; path = Logging.swift; sourceTree = "<group>"; };
		755D0DE3247F038B0074AB5C /* logs.html */ = {isa = PBXFileReference; lastKnownFileType = text.html; path = logs.html; sourceTree = "<group>"; };
<<<<<<< HEAD
		755EC8DC2669D34F00CBEF57 /* gear@2x.png */ = {isa = PBXFileReference; lastKnownFileType = image.png; path = "gear@2x.png"; sourceTree = "<group>"; };
=======
		755EC8A62668986700CBEF57 /* gear@2x.png */ = {isa = PBXFileReference; lastKnownFileType = image.png; name = "gear@2x.png"; path = "../../../icon/autocomplete/gear@2x.png"; sourceTree = "<group>"; };
		755EC8CE266997A600CBEF57 /* settings */ = {isa = PBXFileReference; lastKnownFileType = folder; path = settings; sourceTree = "<group>"; };
>>>>>>> 8b686ecd
		7564AE6E265C9DCD0040BD4C /* discord@2x.png */ = {isa = PBXFileReference; lastKnownFileType = image.png; path = "discord@2x.png"; sourceTree = "<group>"; };
		7564AE78265CB0620040BD4C /* community.sh */ = {isa = PBXFileReference; lastKnownFileType = text.script.sh; path = community.sh; sourceTree = "<group>"; };
		75675951244634AD006AA988 /* fig.app */ = {isa = PBXFileReference; explicitFileType = wrapper.application; includeInIndex = 0; path = fig.app; sourceTree = BUILT_PRODUCTS_DIR; };
		75675954244634AD006AA988 /* AppDelegate.swift */ = {isa = PBXFileReference; lastKnownFileType = sourcecode.swift; path = AppDelegate.swift; sourceTree = "<group>"; };
		75675958244634B2006AA988 /* Assets.xcassets */ = {isa = PBXFileReference; lastKnownFileType = folder.assetcatalog; path = Assets.xcassets; sourceTree = "<group>"; };
		7567595B244634B2006AA988 /* Preview Assets.xcassets */ = {isa = PBXFileReference; lastKnownFileType = folder.assetcatalog; path = "Preview Assets.xcassets"; sourceTree = "<group>"; };
		7567595E244634B2006AA988 /* Base */ = {isa = PBXFileReference; lastKnownFileType = file.storyboard; name = Base; path = Base.lproj/Main.storyboard; sourceTree = "<group>"; };
		75675960244634B2006AA988 /* Info.plist */ = {isa = PBXFileReference; lastKnownFileType = text.plist.xml; path = Info.plist; sourceTree = "<group>"; };
		75675961244634B2006AA988 /* fig.entitlements */ = {isa = PBXFileReference; lastKnownFileType = text.plist.entitlements; path = fig.entitlements; sourceTree = "<group>"; };
		75675966244634B2006AA988 /* figTests.xctest */ = {isa = PBXFileReference; explicitFileType = wrapper.cfbundle; includeInIndex = 0; path = figTests.xctest; sourceTree = BUILT_PRODUCTS_DIR; };
		7567596A244634B2006AA988 /* figTests.swift */ = {isa = PBXFileReference; lastKnownFileType = sourcecode.swift; path = figTests.swift; sourceTree = "<group>"; };
		7567596C244634B2006AA988 /* Info.plist */ = {isa = PBXFileReference; lastKnownFileType = text.plist.xml; path = Info.plist; sourceTree = "<group>"; };
		75675971244634B2006AA988 /* figUITests.xctest */ = {isa = PBXFileReference; explicitFileType = wrapper.cfbundle; includeInIndex = 0; path = figUITests.xctest; sourceTree = BUILT_PRODUCTS_DIR; };
		75675975244634B2006AA988 /* figUITests.swift */ = {isa = PBXFileReference; lastKnownFileType = sourcecode.swift; path = figUITests.swift; sourceTree = "<group>"; };
		75675977244634B2006AA988 /* Info.plist */ = {isa = PBXFileReference; lastKnownFileType = text.plist.xml; path = Info.plist; sourceTree = "<group>"; };
		756759962446C44C006AA988 /* String+Shell.swift */ = {isa = PBXFileReference; lastKnownFileType = sourcecode.swift; path = "String+Shell.swift"; sourceTree = "<group>"; };
		756759D324498CA0006AA988 /* WebViewController.swift */ = {isa = PBXFileReference; lastKnownFileType = sourcecode.swift; path = WebViewController.swift; sourceTree = "<group>"; };
		7568203026003BDF0006FE78 /* Settings.swift */ = {isa = PBXFileReference; lastKnownFileType = sourcecode.swift; path = Settings.swift; sourceTree = "<group>"; };
		7573F1572601927200C833FA /* Settings.swift */ = {isa = PBXFileReference; lastKnownFileType = sourcecode.swift; path = Settings.swift; sourceTree = "<group>"; };
		7573F1592602B4E000C833FA /* alert@2x.png */ = {isa = PBXFileReference; lastKnownFileType = image.png; path = "alert@2x.png"; sourceTree = "<group>"; };
		7573F15A2602B4E000C833FA /* invite@2x.png */ = {isa = PBXFileReference; lastKnownFileType = image.png; path = "invite@2x.png"; sourceTree = "<group>"; };
		7573F15F260BC70F00C833FA /* LoginItems.swift */ = {isa = PBXFileReference; lastKnownFileType = sourcecode.swift; path = LoginItems.swift; sourceTree = "<group>"; };
		7573F161260BEF7F00C833FA /* figRelease.entitlements */ = {isa = PBXFileReference; lastKnownFileType = text.plist.entitlements; path = figRelease.entitlements; sourceTree = "<group>"; };
		7577124525648DCD0011FF48 /* ps.h */ = {isa = PBXFileReference; lastKnownFileType = sourcecode.c.h; path = ps.h; sourceTree = "<group>"; };
		7577124625648DFB0011FF48 /* ps.c */ = {isa = PBXFileReference; lastKnownFileType = sourcecode.c.c; path = ps.c; sourceTree = "<group>"; };
		757712482564D9490011FF48 /* ProcessStatus.swift */ = {isa = PBXFileReference; lastKnownFileType = sourcecode.swift; path = ProcessStatus.swift; sourceTree = "<group>"; };
		757CA86624859461002A64A8 /* AppMover.swift */ = {isa = PBXFileReference; lastKnownFileType = sourcecode.swift; path = AppMover.swift; sourceTree = "<group>"; };
		757CA88524876042002A64A8 /* error.html */ = {isa = PBXFileReference; lastKnownFileType = text.html; path = error.html; sourceTree = "<group>"; };
		757CA887248AD067002A64A8 /* WebViewWindow.swift */ = {isa = PBXFileReference; lastKnownFileType = sourcecode.swift; path = WebViewWindow.swift; sourceTree = "<group>"; };
		757CA889248AD58C002A64A8 /* onboarding.html */ = {isa = PBXFileReference; lastKnownFileType = text.html; path = onboarding.html; sourceTree = "<group>"; };
		757CA88C248B091D002A64A8 /* permissions.mp4 */ = {isa = PBXFileReference; lastKnownFileType = file; path = permissions.mp4; sourceTree = "<group>"; };
		757CA88E248B0D31002A64A8 /* cli.png */ = {isa = PBXFileReference; lastKnownFileType = image.png; path = cli.png; sourceTree = "<group>"; };
		757CA890248B2798002A64A8 /* cli.html */ = {isa = PBXFileReference; lastKnownFileType = text.html; path = cli.html; sourceTree = "<group>"; };
		757CA892248B28E3002A64A8 /* landing.html */ = {isa = PBXFileReference; lastKnownFileType = text.html; path = landing.html; sourceTree = "<group>"; };
		757CA894248B291E002A64A8 /* permissions.html */ = {isa = PBXFileReference; lastKnownFileType = text.html; path = permissions.html; sourceTree = "<group>"; };
		757CA896248C108D002A64A8 /* css */ = {isa = PBXFileReference; lastKnownFileType = folder; path = css; sourceTree = "<group>"; };
		757CA898248C10AD002A64A8 /* fonts */ = {isa = PBXFileReference; lastKnownFileType = folder; path = fonts; sourceTree = "<group>"; };
		757CA89A248C18F0002A64A8 /* done.html */ = {isa = PBXFileReference; lastKnownFileType = text.html; path = done.html; sourceTree = "<group>"; };
		757CA89C248C1F50002A64A8 /* demo4onboarding.mp4 */ = {isa = PBXFileReference; lastKnownFileType = file; path = demo4onboarding.mp4; sourceTree = "<group>"; };
		757CA89E248D628E002A64A8 /* sidebar.html */ = {isa = PBXFileReference; fileEncoding = 4; lastKnownFileType = text.html; path = sidebar.html; sourceTree = "<group>"; };
		757CA8E024903D3A002A64A8 /* HotKeyManager.swift */ = {isa = PBXFileReference; lastKnownFileType = sourcecode.swift; path = HotKeyManager.swift; sourceTree = "<group>"; };
		757CA8E524905B38002A64A8 /* SockerServer.swift */ = {isa = PBXFileReference; lastKnownFileType = sourcecode.swift; path = SockerServer.swift; sourceTree = "<group>"; };
		75809B0D24BFA64D00BFFB3E /* TelemetryService.swift */ = {isa = PBXFileReference; lastKnownFileType = sourcecode.swift; path = TelemetryService.swift; sourceTree = "<group>"; };
		75809B0F24C2C66100BFFB3E /* WebView+Private.h */ = {isa = PBXFileReference; lastKnownFileType = sourcecode.c.h; path = "WebView+Private.h"; sourceTree = "<group>"; };
		75809B1024C3876B00BFFB3E /* run-tutorial.js */ = {isa = PBXFileReference; lastKnownFileType = sourcecode.javascript; path = "run-tutorial.js"; sourceTree = "<group>"; };
		7585862525941A2700B76B4A /* invite.sh */ = {isa = PBXFileReference; fileEncoding = 4; lastKnownFileType = text.script.sh; path = invite.sh; sourceTree = "<group>"; };
		7587B4D724F97F9E00E355E4 /* ShellHooksManager.swift */ = {isa = PBXFileReference; lastKnownFileType = sourcecode.swift; path = ShellHooksManager.swift; sourceTree = "<group>"; };
		758AEB5D24CD35D400A15EAF /* WebSocket.swift */ = {isa = PBXFileReference; lastKnownFileType = sourcecode.swift; path = WebSocket.swift; sourceTree = "<group>"; };
		758AEB5F24CE529D00A15EAF /* String+Shell.swift */ = {isa = PBXFileReference; lastKnownFileType = sourcecode.swift; path = "String+Shell.swift"; sourceTree = "<group>"; };
		758AEB6B24CEA54600A15EAF /* SocketServer.swift */ = {isa = PBXFileReference; lastKnownFileType = sourcecode.swift; path = SocketServer.swift; sourceTree = "<group>"; };
		759F987B25BF903900EC3407 /* Accessibility.swift */ = {isa = PBXFileReference; lastKnownFileType = sourcecode.swift; path = Accessibility.swift; sourceTree = "<group>"; };
		759F987E25BFF0FE00EC3407 /* commandkey@2x.png */ = {isa = PBXFileReference; lastKnownFileType = image.png; path = "commandkey@2x.png"; sourceTree = "<group>"; };
		759F987F25BFF0FE00EC3407 /* database@2x.png */ = {isa = PBXFileReference; lastKnownFileType = image.png; path = "database@2x.png"; sourceTree = "<group>"; };
		759F988025BFF0FE00EC3407 /* package@2x.png */ = {isa = PBXFileReference; lastKnownFileType = image.png; path = "package@2x.png"; sourceTree = "<group>"; };
		759F988525BFF8B000EC3407 /* npm@2x.png */ = {isa = PBXFileReference; lastKnownFileType = image.png; path = "npm@2x.png"; sourceTree = "<group>"; };
		759F988625BFF8B000EC3407 /* kubernetes@2x.png */ = {isa = PBXFileReference; lastKnownFileType = image.png; path = "kubernetes@2x.png"; sourceTree = "<group>"; };
		759F988725BFF8B000EC3407 /* twitter@2x.png */ = {isa = PBXFileReference; lastKnownFileType = image.png; path = "twitter@2x.png"; sourceTree = "<group>"; };
		759F988825BFF8B000EC3407 /* docker@2x.png */ = {isa = PBXFileReference; lastKnownFileType = image.png; path = "docker@2x.png"; sourceTree = "<group>"; };
		759F988D25BFFAE500EC3407 /* heroku@2x.png */ = {isa = PBXFileReference; lastKnownFileType = image.png; path = "heroku@2x.png"; sourceTree = "<group>"; };
		759F988F25C1151D00EC3407 /* install_and_upgrade_fallback.sh */ = {isa = PBXFileReference; lastKnownFileType = text.script.sh; path = install_and_upgrade_fallback.sh; sourceTree = "<group>"; };
		75A4520F25A839F500107D2C /* remote_cwd.sh */ = {isa = PBXFileReference; lastKnownFileType = text.script.sh; path = remote_cwd.sh; sourceTree = "<group>"; };
		75A4521325AD367E00107D2C /* Feedback.swift */ = {isa = PBXFileReference; lastKnownFileType = sourcecode.swift; path = Feedback.swift; sourceTree = "<group>"; };
		75A4521925AE2E6A00107D2C /* CommandIntegration.swift */ = {isa = PBXFileReference; lastKnownFileType = sourcecode.swift; path = CommandIntegration.swift; sourceTree = "<group>"; };
		75A4A29525C8D855002EFD6B /* node@2x.png */ = {isa = PBXFileReference; lastKnownFileType = image.png; path = "node@2x.png"; sourceTree = "<group>"; };
		75A4A29625C8D855002EFD6B /* git@2x.png */ = {isa = PBXFileReference; lastKnownFileType = image.png; path = "git@2x.png"; sourceTree = "<group>"; };
		75A4A29725C8D855002EFD6B /* commit@2x.png */ = {isa = PBXFileReference; lastKnownFileType = image.png; path = "commit@2x.png"; sourceTree = "<group>"; };
		75A4A29D25C91471002EFD6B /* debugger-2-trimmed.mp4 */ = {isa = PBXFileReference; lastKnownFileType = file; path = "debugger-2-trimmed.mp4"; sourceTree = "<group>"; };
		75A4A29F25CA0D46002EFD6B /* Autocomplete.swift */ = {isa = PBXFileReference; lastKnownFileType = sourcecode.swift; path = Autocomplete.swift; sourceTree = "<group>"; };
		75A4A2A125CA218F002EFD6B /* ZLEIntegration.swift */ = {isa = PBXFileReference; lastKnownFileType = sourcecode.swift; path = ZLEIntegration.swift; sourceTree = "<group>"; };
		75A4A2A325CB4DE3002EFD6B /* BundleIdCache.swift */ = {isa = PBXFileReference; lastKnownFileType = sourcecode.swift; path = BundleIdCache.swift; sourceTree = "<group>"; };
		75AA24C025A656FA00A51E9D /* NativeCLI.swift */ = {isa = PBXFileReference; lastKnownFileType = sourcecode.swift; path = NativeCLI.swift; sourceTree = "<group>"; };
		75AA24C325A6EA5000A51E9D /* list.sh */ = {isa = PBXFileReference; lastKnownFileType = text.script.sh; path = list.sh; sourceTree = "<group>"; };
		75AA24C425A6EA5900A51E9D /* help.sh */ = {isa = PBXFileReference; lastKnownFileType = text.script.sh; path = help.sh; sourceTree = "<group>"; };
		75AA24CC25A6F6F000A51E9D /* uninstall_spec.sh */ = {isa = PBXFileReference; lastKnownFileType = text.script.sh; path = uninstall_spec.sh; sourceTree = "<group>"; };
		75AA24CE25A79A2000A51E9D /* tweet.sh */ = {isa = PBXFileReference; lastKnownFileType = text.script.sh; path = tweet.sh; sourceTree = "<group>"; };
		75AA24CF25A79ACC00A51E9D /* contribute.sh */ = {isa = PBXFileReference; lastKnownFileType = text.script.sh; path = contribute.sh; sourceTree = "<group>"; };
		75AA24D025A79B4A00A51E9D /* issue.sh */ = {isa = PBXFileReference; lastKnownFileType = text.script.sh; path = issue.sh; sourceTree = "<group>"; };
		75AA24D825A7E8B000A51E9D /* lsof.h */ = {isa = PBXFileReference; lastKnownFileType = sourcecode.c.h; path = lsof.h; sourceTree = "<group>"; };
		75AA24D925A7E8B000A51E9D /* lsof.m */ = {isa = PBXFileReference; lastKnownFileType = sourcecode.c.objc; path = lsof.m; sourceTree = "<group>"; };
		75AC552B2522C7710069635E /* upgrade */ = {isa = PBXFileReference; lastKnownFileType = folder; name = upgrade; path = ../upgrade; sourceTree = "<group>"; };
		75AC55322522C8EB0069635E /* 1.0.20.sh */ = {isa = PBXFileReference; lastKnownFileType = text.script.sh; path = 1.0.20.sh; sourceTree = "<group>"; };
		75AEF2E325C3C34A00D78431 /* Diagnostic.swift */ = {isa = PBXFileReference; lastKnownFileType = sourcecode.swift; path = Diagnostic.swift; sourceTree = "<group>"; };
		75AEF2E525C3DEAF00D78431 /* DockerIntegration.swift */ = {isa = PBXFileReference; lastKnownFileType = sourcecode.swift; path = DockerIntegration.swift; sourceTree = "<group>"; };
		75AEF2E725C3DEC600D78431 /* SSHIntegration.swift */ = {isa = PBXFileReference; lastKnownFileType = sourcecode.swift; path = SSHIntegration.swift; sourceTree = "<group>"; };
		75AEF2E925C4C34D00D78431 /* SecureKeyboardInput.swift */ = {isa = PBXFileReference; lastKnownFileType = sourcecode.swift; path = SecureKeyboardInput.swift; sourceTree = "<group>"; };
		75AEF2ED25C5062E00D78431 /* WindowObserver.swift */ = {isa = PBXFileReference; lastKnownFileType = sourcecode.swift; path = WindowObserver.swift; sourceTree = "<group>"; };
		75B0A07B25BA64CC00FCD89A /* AutocompleteContextNotifier.swift */ = {isa = PBXFileReference; lastKnownFileType = sourcecode.swift; path = AutocompleteContextNotifier.swift; sourceTree = "<group>"; };
		75B0A07D25BB746600FCD89A /* debugger.html */ = {isa = PBXFileReference; lastKnownFileType = text.html; path = debugger.html; sourceTree = "<group>"; };
		75B0A07F25BB74C700FCD89A /* fig-context-indicator.png */ = {isa = PBXFileReference; lastKnownFileType = image.png; path = "fig-context-indicator.png"; sourceTree = "<group>"; };
		75B0A08325BB759E00FCD89A /* trimmed-debugger.mp4 */ = {isa = PBXFileReference; lastKnownFileType = file; path = "trimmed-debugger.mp4"; sourceTree = "<group>"; };
		75B0A08525BB94DE00FCD89A /* debugger-only.mp4 */ = {isa = PBXFileReference; lastKnownFileType = file; path = "debugger-only.mp4"; sourceTree = "<group>"; };
		75B0A08B25BBC7A300FCD89A /* autoc.mp4 */ = {isa = PBXFileReference; lastKnownFileType = file; path = autoc.mp4; sourceTree = "<group>"; };
		75B0A08D25BBC9B800FCD89A /* privacy.html */ = {isa = PBXFileReference; lastKnownFileType = text.html; path = privacy.html; sourceTree = "<group>"; };
		75B199312501A3DA00F38EA8 /* KeyboardLayout.swift */ = {isa = PBXFileReference; lastKnownFileType = sourcecode.swift; path = KeyboardLayout.swift; sourceTree = "<group>"; };
		75B199332504190900F38EA8 /* Keycode.swift */ = {isa = PBXFileReference; lastKnownFileType = sourcecode.swift; path = Keycode.swift; sourceTree = "<group>"; };
		75B1993525042B2C00F38EA8 /* autocomplete.html */ = {isa = PBXFileReference; fileEncoding = 4; lastKnownFileType = text.html; path = autocomplete.html; sourceTree = "<group>"; };
		75B1993725100E4D00F38EA8 /* KeypressService.swift */ = {isa = PBXFileReference; lastKnownFileType = sourcecode.swift; path = KeypressService.swift; sourceTree = "<group>"; };
		75B7931924BB897F0073AAC6 /* PseudoTerminalService.swift */ = {isa = PBXFileReference; lastKnownFileType = sourcecode.swift; path = PseudoTerminalService.swift; sourceTree = "<group>"; };
		75C05C6B24FDEA2B001F0A52 /* KeystrokeBuffer.swift */ = {isa = PBXFileReference; lastKnownFileType = sourcecode.swift; path = KeystrokeBuffer.swift; sourceTree = "<group>"; };
		75C0711C244AC3B2002DF69F /* index.html */ = {isa = PBXFileReference; fileEncoding = 4; lastKnownFileType = text.html; path = index.html; sourceTree = "<group>"; };
		75C0711F244BB441002DF69F /* CompanionViewController.swift */ = {isa = PBXFileReference; lastKnownFileType = sourcecode.swift; path = CompanionViewController.swift; sourceTree = "<group>"; };
		75C07121244BB65D002DF69F /* ShellBridge.swift */ = {isa = PBXFileReference; lastKnownFileType = sourcecode.swift; path = ShellBridge.swift; sourceTree = "<group>"; };
		75C07123244BE45A002DF69F /* CompanionWindow.swift */ = {isa = PBXFileReference; lastKnownFileType = sourcecode.swift; path = CompanionWindow.swift; sourceTree = "<group>"; };
		75C0EBD2253E336E001964DE /* TerminalUsageTelemetry.swift */ = {isa = PBXFileReference; lastKnownFileType = sourcecode.swift; path = TerminalUsageTelemetry.swift; sourceTree = "<group>"; };
		75C3B7FE261BC9D0007FA3A7 /* FishIntegration.swift */ = {isa = PBXFileReference; lastKnownFileType = sourcecode.swift; path = FishIntegration.swift; sourceTree = "<group>"; };
		75C57C122581C0700065741E /* ioreg.h */ = {isa = PBXFileReference; lastKnownFileType = sourcecode.c.h; path = ioreg.h; sourceTree = "<group>"; };
		75C57C132581C0700065741E /* ioreg.c */ = {isa = PBXFileReference; lastKnownFileType = sourcecode.c.c; path = ioreg.c; sourceTree = "<group>"; };
		75C8A1412645DEFB001B69DA /* set-path.sh */ = {isa = PBXFileReference; lastKnownFileType = text.script.sh; path = "set-path.sh"; sourceTree = "<group>"; };
		75C8A15F2649E712001B69DA /* fig-0.0.2.vsix */ = {isa = PBXFileReference; lastKnownFileType = file; path = "fig-0.0.2.vsix"; sourceTree = "<group>"; };
		75CFDBDE24EDB2E900F00CAE /* Onboarding.swift */ = {isa = PBXFileReference; lastKnownFileType = sourcecode.swift; path = Onboarding.swift; sourceTree = "<group>"; };
		75D2E3CA249C1E7500607F66 /* terminal.css */ = {isa = PBXFileReference; lastKnownFileType = text.css; path = terminal.css; sourceTree = "<group>"; };
		75DA86A225EDB05100722F1D /* Integrations.swift */ = {isa = PBXFileReference; lastKnownFileType = sourcecode.swift; path = Integrations.swift; sourceTree = "<group>"; };
		75DA86A425EEBD7400722F1D /* Alert.swift */ = {isa = PBXFileReference; lastKnownFileType = sourcecode.swift; path = Alert.swift; sourceTree = "<group>"; };
		75DA86A625EF085500722F1D /* debug-ssh.sh */ = {isa = PBXFileReference; lastKnownFileType = text.script.sh; path = "debug-ssh.sh"; sourceTree = "<group>"; };
		75DA86A825EF145E00722F1D /* TmuxIntegration.swift */ = {isa = PBXFileReference; lastKnownFileType = sourcecode.swift; path = TmuxIntegration.swift; sourceTree = "<group>"; };
		75E993F12515A6DD000BE6BE /* statusbar@2x.png */ = {isa = PBXFileReference; lastKnownFileType = image.png; path = "statusbar@2x.png"; sourceTree = "<group>"; };
		75E993F42517E226000BE6BE /* AXWindowServer.swift */ = {isa = PBXFileReference; lastKnownFileType = sourcecode.swift; path = AXWindowServer.swift; sourceTree = "<group>"; };
		75EB592A258D98A7002915E7 /* BiMap.swift */ = {isa = PBXFileReference; lastKnownFileType = sourcecode.swift; path = BiMap.swift; sourceTree = "<group>"; };
		75EB592C258DD771002915E7 /* TTY.swift */ = {isa = PBXFileReference; lastKnownFileType = sourcecode.swift; path = TTY.swift; sourceTree = "<group>"; };
		75EDDC4D25D23773003AECC6 /* HyperIntegration.swift */ = {isa = PBXFileReference; lastKnownFileType = sourcecode.swift; path = HyperIntegration.swift; sourceTree = "<group>"; };
		75EDDC5025D24755003AECC6 /* hyper-integration.js */ = {isa = PBXFileReference; fileEncoding = 4; lastKnownFileType = sourcecode.javascript; path = "hyper-integration.js"; sourceTree = "<group>"; };
		75EDDC5A25D4BC53003AECC6 /* UnixSocketClient.swift */ = {isa = PBXFileReference; lastKnownFileType = sourcecode.swift; path = UnixSocketClient.swift; sourceTree = "<group>"; };
		75F7F951261FBDC30005E215 /* UnixSocketServer.swift */ = {isa = PBXFileReference; lastKnownFileType = sourcecode.swift; path = UnixSocketServer.swift; sourceTree = "<group>"; };
		75F7F953262007170005E215 /* ShellHooksTransport.swift */ = {isa = PBXFileReference; lastKnownFileType = sourcecode.swift; path = ShellHooksTransport.swift; sourceTree = "<group>"; };
		75FE3FFF2626A4BD00AC8414 /* Github.swift */ = {isa = PBXFileReference; lastKnownFileType = sourcecode.swift; path = Github.swift; sourceTree = "<group>"; };
/* End PBXFileReference section */

/* Begin PBXFrameworksBuildPhase section */
		751F758B246E16D800E083C8 /* Frameworks */ = {
			isa = PBXFrameworksBuildPhase;
			buildActionMask = 2147483647;
			files = (
				758AEB6A24CEA4D000A15EAF /* Starscream in Frameworks */,
			);
			runOnlyForDeploymentPostprocessing = 0;
		};
		7567594E244634AD006AA988 /* Frameworks */ = {
			isa = PBXFrameworksBuildPhase;
			buildActionMask = 2147483647;
			files = (
				7512A48B263252EF00CDE824 /* Sparkle in Frameworks */,
				75CFDBE224EDE31800F00CAE /* Sentry in Frameworks */,
				755D0F512482D4920074AB5C /* HotKey in Frameworks */,
				757CA8E424905B0E002A64A8 /* Kitura-WebSocket in Frameworks */,
				75A4A2A725CBBDE7002EFD6B /* AXSwift in Frameworks */,
				756C4D832542A6D30035B467 /* Starscream in Frameworks */,
			);
			runOnlyForDeploymentPostprocessing = 0;
		};
		75675963244634B2006AA988 /* Frameworks */ = {
			isa = PBXFrameworksBuildPhase;
			buildActionMask = 2147483647;
			files = (
			);
			runOnlyForDeploymentPostprocessing = 0;
		};
		7567596E244634B2006AA988 /* Frameworks */ = {
			isa = PBXFrameworksBuildPhase;
			buildActionMask = 2147483647;
			files = (
			);
			runOnlyForDeploymentPostprocessing = 0;
		};
/* End PBXFrameworksBuildPhase section */

/* Begin PBXGroup section */
		7510F87324A6910500E86F7C /* SwiftTerm */ = {
			isa = PBXGroup;
			children = (
				7510F87424A6910500E86F7C /* Apple */,
				7510F87824A6910500E86F7C /* CharSets.swift */,
				7510F87924A6910500E86F7C /* Buffer.swift */,
				7510F87A24A6910500E86F7C /* Utilities.swift */,
				7510F87B24A6910500E86F7C /* BufferSet.swift */,
				7510F87C24A6910500E86F7C /* Terminal.swift */,
				7510F87D24A6910500E86F7C /* EscapeSequences.swift */,
				7510F87E24A6910500E86F7C /* BufferLine.swift */,
				7510F87F24A6910500E86F7C /* CircularList.swift */,
				7510F88024A6910500E86F7C /* iOS */,
				7510F88524A6910500E86F7C /* Mac */,
				7510F88C24A6910500E86F7C /* SelectionService.swift */,
				7510F88D24A6910500E86F7C /* SixelDcsHandler.swift */,
				7510F88E24A6910500E86F7C /* HeadlessTerminal.swift */,
				7510F88F24A6910500E86F7C /* LocalProcess.swift */,
				7510F89024A6910500E86F7C /* Line.swift */,
				7510F89124A6910500E86F7C /* CharData.swift */,
				7510F89224A6910500E86F7C /* TerminalOptions.swift */,
				7510F89324A6910500E86F7C /* Colors.swift */,
				7510F89424A6910500E86F7C /* SearchService.swift */,
				7510F89524A6910500E86F7C /* Position.swift */,
				7510F89624A6910500E86F7C /* EscapeSequenceParser.swift */,
				7510F89724A6910500E86F7C /* Pty.swift */,
			);
			path = SwiftTerm;
			sourceTree = "<group>";
		};
		7510F87424A6910500E86F7C /* Apple */ = {
			isa = PBXGroup;
			children = (
				7510F87524A6910500E86F7C /* AppleTerminalView.swift */,
				7510F87624A6910500E86F7C /* TerminalViewDelegate.swift */,
				7510F87724A6910500E86F7C /* Extensions.swift */,
			);
			path = Apple;
			sourceTree = "<group>";
		};
		7510F88024A6910500E86F7C /* iOS */ = {
			isa = PBXGroup;
			children = (
				7510F88124A6910500E86F7C /* iOSTerminalView.swift */,
				7510F88224A6910500E86F7C /* iOSCaretView.swift */,
				7510F88424A6910500E86F7C /* iOSAccessoryView.swift */,
			);
			path = iOS;
			sourceTree = "<group>";
		};
		7510F88524A6910500E86F7C /* Mac */ = {
			isa = PBXGroup;
			children = (
				7510F88624A6910500E86F7C /* MacAccessibilityService.swift */,
				7510F88724A6910500E86F7C /* MacDebugView.swift */,
				7510F88824A6910500E86F7C /* MacLocalTerminalView.swift */,
				7510F88924A6910500E86F7C /* MacCaretView.swift */,
				7510F88A24A6910500E86F7C /* README.md */,
				7510F88B24A6910500E86F7C /* MacTerminalView.swift */,
			);
			path = Mac;
			sourceTree = "<group>";
		};
		75186076255CB0870000A7C7 /* upgrade */ = {
			isa = PBXGroup;
			children = (
				7518607C255CB0870000A7C7 /* uninstall.sh */,
				75186077255CB0870000A7C7 /* iterm-integration.sh */,
				75186078255CB0870000A7C7 /* 1.0.23.sh */,
				75186079255CB0870000A7C7 /* fig-iterm-integration.py */,
				7518607B255CB0870000A7C7 /* 1.0.22.sh */,
				7518607E255CB0870000A7C7 /* 1.0.21.sh */,
				7518607F255CB0870000A7C7 /* feedback.sh */,
				75186080255CB0870000A7C7 /* 1.0.24.sh */,
				75186081255CB0870000A7C7 /* open_new_terminal_window.scpt */,
				75186082255CB0870000A7C7 /* 1.0.20.sh */,
				759F988F25C1151D00EC3407 /* install_and_upgrade_fallback.sh */,
			);
			name = upgrade;
			path = fig/upgrade;
			sourceTree = "<group>";
		};
		7518608F255CE49B0000A7C7 /* Icons */ = {
			isa = PBXGroup;
			children = (
				752E68E52620F884009E9A7E /* android@2x.png */,
				755EC8A62668986700CBEF57 /* gear@2x.png */,
				7564AE6E265C9DCD0040BD4C /* discord@2x.png */,
				752E68EC2620F884009E9A7E /* apple@2x.png */,
				752E68E62620F884009E9A7E /* aws@2x.png */,
				752E68E02620F882009E9A7E /* azure@2x.png */,
				752E68E12620F883009E9A7E /* box@2x.png */,
				752E68E72620F884009E9A7E /* characters@2x.png */,
				752E68E42620F883009E9A7E /* firebase@2x.png */,
				752E68E82620F884009E9A7E /* gcloud@2x.png */,
				752E68EB2620F884009E9A7E /* github@2x.png */,
				755EC8DC2669D34F00CBEF57 /* gear@2x.png */,
				752E68E22620F883009E9A7E /* gitlab@2x.png */,
				752E68E92620F884009E9A7E /* netlify@2x.png */,
				752E68E32620F883009E9A7E /* template@2x.png */,
				752E68EA2620F884009E9A7E /* vercel@2x.png */,
				752E68DA2620F868009E9A7E /* gradle@2x.png */,
				752E68DB2620F868009E9A7E /* slack@2x.png */,
				752E68DC2620F868009E9A7E /* yarn@2x.png */,
				75A4A29725C8D855002EFD6B /* commit@2x.png */,
				7573F1592602B4E000C833FA /* alert@2x.png */,
				7573F15A2602B4E000C833FA /* invite@2x.png */,
				75A4A29625C8D855002EFD6B /* git@2x.png */,
				75A4A29525C8D855002EFD6B /* node@2x.png */,
				759F988825BFF8B000EC3407 /* docker@2x.png */,
				759F988D25BFFAE500EC3407 /* heroku@2x.png */,
				759F988625BFF8B000EC3407 /* kubernetes@2x.png */,
				759F988525BFF8B000EC3407 /* npm@2x.png */,
				759F988725BFF8B000EC3407 /* twitter@2x.png */,
				759F987E25BFF0FE00EC3407 /* commandkey@2x.png */,
				759F987F25BFF0FE00EC3407 /* database@2x.png */,
				759F988025BFF0FE00EC3407 /* package@2x.png */,
				7518606A255B2A090000A7C7 /* asterisk@2x.png */,
				7518606C255B2A090000A7C7 /* carrot@2x.png */,
				7518606E255B2A0A0000A7C7 /* command@2x.png */,
				75186069255B2A090000A7C7 /* flag@2x.png */,
				7518606B255B2A090000A7C7 /* option@2x.png */,
				7518606D255B2A090000A7C7 /* string@2x.png */,
			);
			name = Icons;
			sourceTree = "<group>";
		};
		751F758F246E16D800E083C8 /* figcli */ = {
			isa = PBXGroup;
			children = (
				751F7590246E16D800E083C8 /* main.swift */,
				758AEB6B24CEA54600A15EAF /* SocketServer.swift */,
				758AEB5F24CE529D00A15EAF /* String+Shell.swift */,
				758AEB5D24CD35D400A15EAF /* WebSocket.swift */,
				7573F1572601927200C833FA /* Settings.swift */,
			);
			path = figcli;
			sourceTree = "<group>";
		};
		752A398725CD0FFB00B1AC40 /* VSCode */ = {
			isa = PBXGroup;
			children = (
				75C8A15F2649E712001B69DA /* fig-0.0.2.vsix */,
				752A398525CD0FE800B1AC40 /* fig-0.0.1.vsix */,
				753C31A32643816100202AAA /* VSCodeInsidersIntegration.swift */,
				752A398225CD024C00B1AC40 /* VSCodeIntegration.swift */,
			);
			path = VSCode;
			sourceTree = "<group>";
		};
		752A398825CD11F000B1AC40 /* System */ = {
			isa = PBXGroup;
			children = (
				7510F8BA24A9861E00E86F7C /* fig-Bridging-Header.h */,
				75AA24D825A7E8B000A51E9D /* lsof.h */,
				75AA24D925A7E8B000A51E9D /* lsof.m */,
				7577124525648DCD0011FF48 /* ps.h */,
				7577124625648DFB0011FF48 /* ps.c */,
				75C57C122581C0700065741E /* ioreg.h */,
				75C57C132581C0700065741E /* ioreg.c */,
				75809B0F24C2C66100BFFB3E /* WebView+Private.h */,
			);
			name = System;
			sourceTree = "<group>";
		};
		75675948244634AD006AA988 = {
			isa = PBXGroup;
			children = (
				75AC552B2522C7710069635E /* upgrade */,
				75186076255CB0870000A7C7 /* upgrade */,
				75675953244634AD006AA988 /* fig */,
				75675969244634B2006AA988 /* figTests */,
				75675974244634B2006AA988 /* figUITests */,
				751F758F246E16D800E083C8 /* figcli */,
				75675952244634AD006AA988 /* Products */,
				75CFF6432496B3BA00C6A6DE /* Frameworks */,
			);
			sourceTree = "<group>";
		};
		75675952244634AD006AA988 /* Products */ = {
			isa = PBXGroup;
			children = (
				75675951244634AD006AA988 /* fig.app */,
				75675966244634B2006AA988 /* figTests.xctest */,
				75675971244634B2006AA988 /* figUITests.xctest */,
				751F758E246E16D800E083C8 /* figcli */,
			);
			name = Products;
			sourceTree = "<group>";
		};
		75675953244634AD006AA988 /* fig */ = {
			isa = PBXGroup;
			children = (
				7510F87324A6910500E86F7C /* SwiftTerm */,
				75675954244634AD006AA988 /* AppDelegate.swift */,
				75E993F32515C8D3000BE6BE /* Autocompletion */,
				75B199332504190900F38EA8 /* Keycode.swift */,
				752D71CC25B8A6B200263527 /* Restarter.swift */,
				759F987B25BF903900EC3407 /* Accessibility.swift */,
				751C3BEB24B6910800B5C7FD /* Remote.swift */,
				751C3BED24B6915000B5C7FD /* Defaults.swift */,
				7568203026003BDF0006FE78 /* Settings.swift */,
				75E993F12515A6DD000BE6BE /* statusbar@2x.png */,
				755D0DE1247EFAE10074AB5C /* Logging.swift */,
				75809B0D24BFA64D00BFFB3E /* TelemetryService.swift */,
				75C0EBD2253E336E001964DE /* TerminalUsageTelemetry.swift */,
				752C0BD72479EEDA0077E415 /* File.swift */,
				75A4521325AD367E00107D2C /* Feedback.swift */,
				75AEF2E325C3C34A00D78431 /* Diagnostic.swift */,
				75AEF2E925C4C34D00D78431 /* SecureKeyboardInput.swift */,
				752D71CE25B8CA4000263527 /* iTermTabIntegration.swift */,
				75DA86A225EDB05100722F1D /* Integrations.swift */,
				7573F15F260BC70F00C833FA /* LoginItems.swift */,
				75DA86A425EEBD7400722F1D /* Alert.swift */,
				75FE3FFF2626A4BD00AC8414 /* Github.swift */,
				75EDDC4F25D2473C003AECC6 /* Hyper */,
				752A398725CD0FFB00B1AC40 /* VSCode */,
				75B1992A25019FDE00F38EA8 /* Companion Window */,
				75B1992B25019FFE00F38EA8 /* Window Management */,
				75B1992E2501A12C00F38EA8 /* Shell */,
				75B1992F2501A17100F38EA8 /* Onboarding */,
				75B1992C2501A02B00F38EA8 /* Bridging */,
				75B1992D2501A0ED00F38EA8 /* Web Runtime */,
				757CA88B248B08D7002A64A8 /* local */,
				75B199302501A1A200F38EA8 /* Legacy */,
				75675958244634B2006AA988 /* Assets.xcassets */,
				7518608F255CE49B0000A7C7 /* Icons */,
				7567595D244634B2006AA988 /* Main.storyboard */,
				75675960244634B2006AA988 /* Info.plist */,
				75675961244634B2006AA988 /* fig.entitlements */,
				7573F161260BEF7F00C833FA /* figRelease.entitlements */,
				7567595A244634B2006AA988 /* Preview Content */,
				752A398825CD11F000B1AC40 /* System */,
				75AA24C225A6E50000A51E9D /* CLI Scripts */,
			);
			path = fig;
			sourceTree = "<group>";
		};
		7567595A244634B2006AA988 /* Preview Content */ = {
			isa = PBXGroup;
			children = (
				7567595B244634B2006AA988 /* Preview Assets.xcassets */,
			);
			path = "Preview Content";
			sourceTree = "<group>";
		};
		75675969244634B2006AA988 /* figTests */ = {
			isa = PBXGroup;
			children = (
				7567596A244634B2006AA988 /* figTests.swift */,
				7567596C244634B2006AA988 /* Info.plist */,
			);
			path = figTests;
			sourceTree = "<group>";
		};
		75675974244634B2006AA988 /* figUITests */ = {
			isa = PBXGroup;
			children = (
				75675975244634B2006AA988 /* figUITests.swift */,
				75675977244634B2006AA988 /* Info.plist */,
			);
			path = figUITests;
			sourceTree = "<group>";
		};
		757CA88B248B08D7002A64A8 /* local */ = {
			isa = PBXGroup;
			children = (
				755EC8CE266997A600CBEF57 /* settings */,
				757CA89E248D628E002A64A8 /* sidebar.html */,
				757CA89C248C1F50002A64A8 /* demo4onboarding.mp4 */,
				757CA898248C10AD002A64A8 /* fonts */,
				757CA896248C108D002A64A8 /* css */,
				757CA890248B2798002A64A8 /* cli.html */,
				757CA892248B28E3002A64A8 /* landing.html */,
				757CA894248B291E002A64A8 /* permissions.html */,
				752D71C425AE9B7200263527 /* ssh.html */,
				75B0A07D25BB746600FCD89A /* debugger.html */,
				75B0A08D25BBC9B800FCD89A /* privacy.html */,
				75B0A07F25BB74C700FCD89A /* fig-context-indicator.png */,
				75B0A08325BB759E00FCD89A /* trimmed-debugger.mp4 */,
				75B0A08525BB94DE00FCD89A /* debugger-only.mp4 */,
				75A4A29D25C91471002EFD6B /* debugger-2-trimmed.mp4 */,
				757CA89A248C18F0002A64A8 /* done.html */,
				757CA88E248B0D31002A64A8 /* cli.png */,
				757CA88C248B091D002A64A8 /* permissions.mp4 */,
				752D71C625AECB4B00263527 /* ssh.mp4 */,
				75B0A08B25BBC7A300FCD89A /* autoc.mp4 */,
				757CA88524876042002A64A8 /* error.html */,
				75C0711C244AC3B2002DF69F /* index.html */,
				752C0BDF247A27790077E415 /* editor.html */,
				752C0BE1247A33F10077E415 /* viewer.html */,
				752C0BE3247B44C50077E415 /* finder.html */,
				752C0BE5247C25280077E415 /* display.html */,
				755D0DE3247F038B0074AB5C /* logs.html */,
				757CA889248AD58C002A64A8 /* onboarding.html */,
				75B1993525042B2C00F38EA8 /* autocomplete.html */,
				754D31B425759D900020CED4 /* tutorial.html */,
			);
			name = local;
			sourceTree = "<group>";
		};
		75AA24C225A6E50000A51E9D /* CLI Scripts */ = {
			isa = PBXGroup;
			children = (
				7585862525941A2700B76B4A /* invite.sh */,
				75AA24C325A6EA5000A51E9D /* list.sh */,
				75AA24C425A6EA5900A51E9D /* help.sh */,
				75AA24CE25A79A2000A51E9D /* tweet.sh */,
				7564AE78265CB0620040BD4C /* community.sh */,
				75AA24D025A79B4A00A51E9D /* issue.sh */,
				75AA24CF25A79ACC00A51E9D /* contribute.sh */,
				75AA24CC25A6F6F000A51E9D /* uninstall_spec.sh */,
				7518607D255CB0870000A7C7 /* source.sh */,
				7518607A255CB0870000A7C7 /* update.sh */,
				752D71C125AE790200263527 /* ssh.sh */,
				75DA86A625EF085500722F1D /* debug-ssh.sh */,
				752D71C825AFD59B00263527 /* team-download.sh */,
				752D71C925AFD5B800263527 /* team-upload.sh */,
				753C31A12641F6D100202AAA /* settings-docs.sh */,
				75184663263CF1E0003CBCF9 /* settings-open.sh */,
				75C8A1412645DEFB001B69DA /* set-path.sh */,
			);
			path = "CLI Scripts";
			sourceTree = "<group>";
		};
		75AC55312522C8EB0069635E /* upgrade */ = {
			isa = PBXGroup;
			children = (
				75AC55322522C8EB0069635E /* 1.0.20.sh */,
			);
			name = upgrade;
			path = ../upgrade;
			sourceTree = "<group>";
		};
		75B1992A25019FDE00F38EA8 /* Companion Window */ = {
			isa = PBXGroup;
			children = (
				756759D324498CA0006AA988 /* WebViewController.swift */,
				75C0711F244BB441002DF69F /* CompanionViewController.swift */,
				75C07123244BE45A002DF69F /* CompanionWindow.swift */,
			);
			path = "Companion Window";
			sourceTree = "<group>";
		};
		75B1992B25019FFE00F38EA8 /* Window Management */ = {
			isa = PBXGroup;
			children = (
				757CA8E024903D3A002A64A8 /* HotKeyManager.swift */,
				7510F8BE24A99A4B00E86F7C /* WindowService.swift */,
				75E993F42517E226000BE6BE /* AXWindowServer.swift */,
				75A4A2A325CB4DE3002EFD6B /* BundleIdCache.swift */,
				75AEF2ED25C5062E00D78431 /* WindowObserver.swift */,
				7510F8C024A9B32D00E86F7C /* WindowManager.swift */,
				7510F8B924A9701000E86F7C /* Private.h */,
				7510F8BB24A9861E00E86F7C /* PrivateWindow.h */,
				7510F8BC24A9861E00E86F7C /* PrivateWindow.m */,
			);
			path = "Window Management";
			sourceTree = "<group>";
		};
		75B1992C2501A02B00F38EA8 /* Bridging */ = {
			isa = PBXGroup;
			children = (
				75C07121244BB65D002DF69F /* ShellBridge.swift */,
				75B199312501A3DA00F38EA8 /* KeyboardLayout.swift */,
				751F7588246D090100E083C8 /* WebBridge.swift */,
				755D0DDF247DDE050074AB5C /* FigCLI.swift */,
				75AA24C025A656FA00A51E9D /* NativeCLI.swift */,
				757CA8E524905B38002A64A8 /* SockerServer.swift */,
				75F7F953262007170005E215 /* ShellHooksTransport.swift */,
				75F7F951261FBDC30005E215 /* UnixSocketServer.swift */,
			);
			path = Bridging;
			sourceTree = "<group>";
		};
		75B1992D2501A0ED00F38EA8 /* Web Runtime */ = {
			isa = PBXGroup;
			children = (
				752C0BDD2479F6AF0077E415 /* insert-tutorial.js */,
				75809B1024C3876B00BFFB3E /* run-tutorial.js */,
				752C0BDB2479F68C0077E415 /* tutorial.css */,
				75D2E3CA249C1E7500607F66 /* terminal.css */,
				752C0BD92479F37B0077E415 /* fig.js */,
			);
			path = "Web Runtime";
			sourceTree = "<group>";
		};
		75B1992E2501A12C00F38EA8 /* Shell */ = {
			isa = PBXGroup;
			children = (
				757712482564D9490011FF48 /* ProcessStatus.swift */,
				7587B4D724F97F9E00E355E4 /* ShellHooksManager.swift */,
				75B7931924BB897F0073AAC6 /* PseudoTerminalService.swift */,
				756759962446C44C006AA988 /* String+Shell.swift */,
				75EB592A258D98A7002915E7 /* BiMap.swift */,
				75EB592C258DD771002915E7 /* TTY.swift */,
				75A4521925AE2E6A00107D2C /* CommandIntegration.swift */,
				75AEF2E525C3DEAF00D78431 /* DockerIntegration.swift */,
				75EDDC5A25D4BC53003AECC6 /* UnixSocketClient.swift */,
				75AEF2E725C3DEC600D78431 /* SSHIntegration.swift */,
				75DA86A825EF145E00722F1D /* TmuxIntegration.swift */,
				75A4520F25A839F500107D2C /* remote_cwd.sh */,
			);
			path = Shell;
			sourceTree = "<group>";
		};
		75B1992F2501A17100F38EA8 /* Onboarding */ = {
			isa = PBXGroup;
			children = (
				757CA887248AD067002A64A8 /* WebViewWindow.swift */,
				75CFDBDE24EDB2E900F00CAE /* Onboarding.swift */,
			);
			path = Onboarding;
			sourceTree = "<group>";
		};
		75B199302501A1A200F38EA8 /* Legacy */ = {
			isa = PBXGroup;
			children = (
				757CA86624859461002A64A8 /* AppMover.swift */,
			);
			path = Legacy;
			sourceTree = "<group>";
		};
		75CFF6432496B3BA00C6A6DE /* Frameworks */ = {
			isa = PBXGroup;
			children = (
				75AC55312522C8EB0069635E /* upgrade */,
			);
			name = Frameworks;
			sourceTree = "<group>";
		};
		75E993F32515C8D3000BE6BE /* Autocompletion */ = {
			isa = PBXGroup;
			children = (
				75B0A07B25BA64CC00FCD89A /* AutocompleteContextNotifier.swift */,
				1A63312025A4BE6D00CEA06A /* Keystroke.swift */,
				75C05C6B24FDEA2B001F0A52 /* KeystrokeBuffer.swift */,
				1A1F15FF25A7A93E0074D541 /* KeyBindingsManager.swift */,
				75B1993725100E4D00F38EA8 /* KeypressService.swift */,
				75A4A29F25CA0D46002EFD6B /* Autocomplete.swift */,
				75A4A2A125CA218F002EFD6B /* ZLEIntegration.swift */,
				75C3B7FE261BC9D0007FA3A7 /* FishIntegration.swift */,
			);
			path = Autocompletion;
			sourceTree = "<group>";
		};
		75EDDC4F25D2473C003AECC6 /* Hyper */ = {
			isa = PBXGroup;
			children = (
				75EDDC4D25D23773003AECC6 /* HyperIntegration.swift */,
				75EDDC5025D24755003AECC6 /* hyper-integration.js */,
			);
			path = Hyper;
			sourceTree = "<group>";
		};
/* End PBXGroup section */

/* Begin PBXNativeTarget section */
		751F758D246E16D800E083C8 /* figcli */ = {
			isa = PBXNativeTarget;
			buildConfigurationList = 751F7592246E16D800E083C8 /* Build configuration list for PBXNativeTarget "figcli" */;
			buildPhases = (
				751F758A246E16D800E083C8 /* Sources */,
				751F758B246E16D800E083C8 /* Frameworks */,
				751F758C246E16D800E083C8 /* CopyFiles */,
			);
			buildRules = (
			);
			dependencies = (
			);
			name = figcli;
			packageProductDependencies = (
				758AEB6924CEA4D000A15EAF /* Starscream */,
			);
			productName = figcli;
			productReference = 751F758E246E16D800E083C8 /* figcli */;
			productType = "com.apple.product-type.tool";
		};
		75675950244634AD006AA988 /* fig */ = {
			isa = PBXNativeTarget;
			buildConfigurationList = 7567597A244634B2006AA988 /* Build configuration list for PBXNativeTarget "fig" */;
			buildPhases = (
				7567594D244634AD006AA988 /* Sources */,
				7567594E244634AD006AA988 /* Frameworks */,
				7567594F244634AD006AA988 /* Resources */,
				758AEB6324CE8B2F00A15EAF /* Embed Command Line Tool */,
				75AA9FAA256D9D6C00CEFAC8 /* ShellScript */,
			);
			buildRules = (
			);
			dependencies = (
				758AEB6624CE8B8700A15EAF /* PBXTargetDependency */,
			);
			name = fig;
			packageProductDependencies = (
				755D0F502482D4920074AB5C /* HotKey */,
				757CA8E324905B0E002A64A8 /* Kitura-WebSocket */,
				75CFDBE124EDE31800F00CAE /* Sentry */,
				756C4D822542A6D30035B467 /* Starscream */,
				75A4A2A625CBBDE7002EFD6B /* AXSwift */,
				7512A48A263252EF00CDE824 /* Sparkle */,
			);
			productName = fig;
			productReference = 75675951244634AD006AA988 /* fig.app */;
			productType = "com.apple.product-type.application";
		};
		75675965244634B2006AA988 /* figTests */ = {
			isa = PBXNativeTarget;
			buildConfigurationList = 7567597D244634B2006AA988 /* Build configuration list for PBXNativeTarget "figTests" */;
			buildPhases = (
				75675962244634B2006AA988 /* Sources */,
				75675963244634B2006AA988 /* Frameworks */,
				75675964244634B2006AA988 /* Resources */,
			);
			buildRules = (
			);
			dependencies = (
				75675968244634B2006AA988 /* PBXTargetDependency */,
			);
			name = figTests;
			productName = figTests;
			productReference = 75675966244634B2006AA988 /* figTests.xctest */;
			productType = "com.apple.product-type.bundle.unit-test";
		};
		75675970244634B2006AA988 /* figUITests */ = {
			isa = PBXNativeTarget;
			buildConfigurationList = 75675980244634B2006AA988 /* Build configuration list for PBXNativeTarget "figUITests" */;
			buildPhases = (
				7567596D244634B2006AA988 /* Sources */,
				7567596E244634B2006AA988 /* Frameworks */,
				7567596F244634B2006AA988 /* Resources */,
			);
			buildRules = (
			);
			dependencies = (
				75675973244634B2006AA988 /* PBXTargetDependency */,
			);
			name = figUITests;
			productName = figUITests;
			productReference = 75675971244634B2006AA988 /* figUITests.xctest */;
			productType = "com.apple.product-type.bundle.ui-testing";
		};
/* End PBXNativeTarget section */

/* Begin PBXProject section */
		75675949244634AD006AA988 /* Project object */ = {
			isa = PBXProject;
			attributes = {
				LastSwiftUpdateCheck = 1130;
				LastUpgradeCheck = 1130;
				ORGANIZATIONNAME = "Matt Schrage";
				TargetAttributes = {
					751F758D246E16D800E083C8 = {
						CreatedOnToolsVersion = 11.3.1;
					};
					75675950244634AD006AA988 = {
						CreatedOnToolsVersion = 11.3.1;
						LastSwiftMigration = 1130;
					};
					75675965244634B2006AA988 = {
						CreatedOnToolsVersion = 11.3.1;
						TestTargetID = 75675950244634AD006AA988;
					};
					75675970244634B2006AA988 = {
						CreatedOnToolsVersion = 11.3.1;
						TestTargetID = 75675950244634AD006AA988;
					};
				};
			};
			buildConfigurationList = 7567594C244634AD006AA988 /* Build configuration list for PBXProject "fig" */;
			compatibilityVersion = "Xcode 9.3";
			developmentRegion = en;
			hasScannedForEncodings = 0;
			knownRegions = (
				en,
				Base,
			);
			mainGroup = 75675948244634AD006AA988;
			packageReferences = (
				755D0F4F2482D4910074AB5C /* XCRemoteSwiftPackageReference "HotKey" */,
				757CA8E224905B0E002A64A8 /* XCRemoteSwiftPackageReference "Kitura-WebSocket" */,
				758AEB6824CEA4D000A15EAF /* XCRemoteSwiftPackageReference "Starscream" */,
				75CFDBE024EDE31800F00CAE /* XCRemoteSwiftPackageReference "sentry-cocoa" */,
				75A4A2A525CBBDE4002EFD6B /* XCRemoteSwiftPackageReference "AXSwift" */,
				7512A489263252EF00CDE824 /* XCRemoteSwiftPackageReference "Sparkle" */,
			);
			productRefGroup = 75675952244634AD006AA988 /* Products */;
			projectDirPath = "";
			projectRoot = "";
			targets = (
				75675950244634AD006AA988 /* fig */,
				75675965244634B2006AA988 /* figTests */,
				75675970244634B2006AA988 /* figUITests */,
				751F758D246E16D800E083C8 /* figcli */,
			);
		};
/* End PBXProject section */

/* Begin PBXResourcesBuildPhase section */
		7567594F244634AD006AA988 /* Resources */ = {
			isa = PBXResourcesBuildPhase;
			buildActionMask = 2147483647;
			files = (
				7564AE7D265CB2930040BD4C /* community.sh in Resources */,
				75C8A1422645E029001B69DA /* set-path.sh in Resources */,
				753C31A22641FA4400202AAA /* settings-docs.sh in Resources */,
				75184664263CF227003CBCF9 /* settings-open.sh in Resources */,
				75DA86A725EF08F900722F1D /* debug-ssh.sh in Resources */,
				759F989025C1172100EC3407 /* install_and_upgrade_fallback.sh in Resources */,
				752D71CA25AFD7B400263527 /* team-download.sh in Resources */,
				752D71CB25AFD7B400263527 /* team-upload.sh in Resources */,
				752D71C225AE80CF00263527 /* ssh.sh in Resources */,
				752E68DF2620F868009E9A7E /* yarn@2x.png in Resources */,
				75A4521025A83E5600107D2C /* remote_cwd.sh in Resources */,
				75AA24D125A79F3400A51E9D /* tweet.sh in Resources */,
				75AA24D225A79F3400A51E9D /* issue.sh in Resources */,
				75AA24D325A79F3400A51E9D /* contribute.sh in Resources */,
				75AA24CD25A6F98400A51E9D /* uninstall_spec.sh in Resources */,
				759F988225BFF0FF00EC3407 /* commandkey@2x.png in Resources */,
				75AA24CA25A6F39800A51E9D /* list.sh in Resources */,
				752E68F12620F885009E9A7E /* firebase@2x.png in Resources */,
				75A4A29825C8D855002EFD6B /* node@2x.png in Resources */,
				75AA24CB25A6F39800A51E9D /* help.sh in Resources */,
				752E68F82620F885009E9A7E /* github@2x.png in Resources */,
				75186083255CB0C20000A7C7 /* iterm-integration.sh in Resources */,
				75EDDC5125D24755003AECC6 /* hyper-integration.js in Resources */,
				759F988325BFF0FF00EC3407 /* database@2x.png in Resources */,
				755EC8CF266997A700CBEF57 /* settings in Resources */,
				75186084255CB0C20000A7C7 /* 1.0.23.sh in Resources */,
				75186085255CB0C20000A7C7 /* fig-iterm-integration.py in Resources */,
				75B0A08025BB74C700FCD89A /* fig-context-indicator.png in Resources */,
				75186086255CB0C20000A7C7 /* update.sh in Resources */,
				75186087255CB0C20000A7C7 /* 1.0.22.sh in Resources */,
				752E68F02620F885009E9A7E /* template@2x.png in Resources */,
				75186088255CB0C20000A7C7 /* uninstall.sh in Resources */,
				752E68EF2620F885009E9A7E /* gitlab@2x.png in Resources */,
				75186089255CB0C20000A7C7 /* source.sh in Resources */,
				7518608A255CB0C20000A7C7 /* 1.0.21.sh in Resources */,
				759F988925BFF8B000EC3407 /* npm@2x.png in Resources */,
				752E68F32620F885009E9A7E /* aws@2x.png in Resources */,
				759F988A25BFF8B000EC3407 /* kubernetes@2x.png in Resources */,
				7518608B255CB0C20000A7C7 /* feedback.sh in Resources */,
				752E68DE2620F868009E9A7E /* slack@2x.png in Resources */,
				7518608C255CB0C20000A7C7 /* 1.0.24.sh in Resources */,
				7585862625941A2700B76B4A /* invite.sh in Resources */,
				7518608D255CB0C20000A7C7 /* open_new_terminal_window.scpt in Resources */,
				7518608E255CB0C20000A7C7 /* 1.0.20.sh in Resources */,
				759F988B25BFF8B000EC3407 /* twitter@2x.png in Resources */,
				75186073255B2A0A0000A7C7 /* string@2x.png in Resources */,
				757CA88624876043002A64A8 /* error.html in Resources */,
				752E68DD2620F868009E9A7E /* gradle@2x.png in Resources */,
				75A4A29E25C91471002EFD6B /* debugger-2-trimmed.mp4 in Resources */,
				757CA88F248B0D31002A64A8 /* cli.png in Resources */,
				752C0BE4247B44C60077E415 /* finder.html in Resources */,
				752E68F22620F885009E9A7E /* android@2x.png in Resources */,
				75B0A08C25BBC7A300FCD89A /* autoc.mp4 in Resources */,
				759F988425BFF0FF00EC3407 /* package@2x.png in Resources */,
				755EC8A72668986900CBEF57 /* gear@2x.png in Resources */,
				752C0BDA2479F37B0077E415 /* fig.js in Resources */,
				75A4A29925C8D855002EFD6B /* git@2x.png in Resources */,
				757CA88D248B091D002A64A8 /* permissions.mp4 in Resources */,
				757CA897248C108E002A64A8 /* css in Resources */,
				75C0711D244AC3B2002DF69F /* index.html in Resources */,
				757CA895248B291E002A64A8 /* permissions.html in Resources */,
				754D31B525759D900020CED4 /* tutorial.html in Resources */,
				752D71C725AECB4B00263527 /* ssh.mp4 in Resources */,
				7573F15C2602B4E000C833FA /* invite@2x.png in Resources */,
				755EC8DD2669D34F00CBEF57 /* gear@2x.png in Resources */,
				7564AE6F265C9DCE0040BD4C /* discord@2x.png in Resources */,
				75D2E3CB249C1E7500607F66 /* terminal.css in Resources */,
				757CA88A248AD58C002A64A8 /* onboarding.html in Resources */,
				752E68F72620F885009E9A7E /* vercel@2x.png in Resources */,
				757CA89B248C18F1002A64A8 /* done.html in Resources */,
				752E68EE2620F885009E9A7E /* box@2x.png in Resources */,
				75809B1124C3876B00BFFB3E /* run-tutorial.js in Resources */,
				757CA899248C10AD002A64A8 /* fonts in Resources */,
				757CA893248B28E3002A64A8 /* landing.html in Resources */,
				752E68F42620F885009E9A7E /* characters@2x.png in Resources */,
				75B0A08625BB94DF00FCD89A /* debugger-only.mp4 in Resources */,
				752E68F62620F885009E9A7E /* netlify@2x.png in Resources */,
				7573F15B2602B4E000C833FA /* alert@2x.png in Resources */,
				755D0DE4247F038B0074AB5C /* logs.html in Resources */,
				752E68F52620F885009E9A7E /* gcloud@2x.png in Resources */,
				752E68F92620F885009E9A7E /* apple@2x.png in Resources */,
				75A4A29A25C8D855002EFD6B /* commit@2x.png in Resources */,
				752D71C525AE9B7200263527 /* ssh.html in Resources */,
				757CA89D248C1F50002A64A8 /* demo4onboarding.mp4 in Resources */,
				75C8A1602649E712001B69DA /* fig-0.0.2.vsix in Resources */,
				7567595F244634B2006AA988 /* Main.storyboard in Resources */,
				752A398625CD0FE800B1AC40 /* fig-0.0.1.vsix in Resources */,
				75B0A07E25BB746600FCD89A /* debugger.html in Resources */,
				75186070255B2A0A0000A7C7 /* asterisk@2x.png in Resources */,
				75B1993625042B2C00F38EA8 /* autocomplete.html in Resources */,
				7518606F255B2A0A0000A7C7 /* flag@2x.png in Resources */,
				75E993F22515A6DD000BE6BE /* statusbar@2x.png in Resources */,
				752C0BDE2479F6AF0077E415 /* insert-tutorial.js in Resources */,
				752C0BE2247A33F20077E415 /* viewer.html in Resources */,
				752C0BE6247C25290077E415 /* display.html in Resources */,
				752C0BDC2479F68C0077E415 /* tutorial.css in Resources */,
				75B0A08E25BBC9B800FCD89A /* privacy.html in Resources */,
				75B0A08425BB759E00FCD89A /* trimmed-debugger.mp4 in Resources */,
				75186072255B2A0A0000A7C7 /* carrot@2x.png in Resources */,
				752E68ED2620F885009E9A7E /* azure@2x.png in Resources */,
				75186074255B2A0A0000A7C7 /* command@2x.png in Resources */,
				75186071255B2A0A0000A7C7 /* option@2x.png in Resources */,
				752C0BE0247A27790077E415 /* editor.html in Resources */,
				759F988C25BFF8B000EC3407 /* docker@2x.png in Resources */,
				757CA891248B2799002A64A8 /* cli.html in Resources */,
				7567595C244634B2006AA988 /* Preview Assets.xcassets in Resources */,
				75675959244634B2006AA988 /* Assets.xcassets in Resources */,
				757CA89F248D628F002A64A8 /* sidebar.html in Resources */,
				759F988E25BFFAE500EC3407 /* heroku@2x.png in Resources */,
			);
			runOnlyForDeploymentPostprocessing = 0;
		};
		75675964244634B2006AA988 /* Resources */ = {
			isa = PBXResourcesBuildPhase;
			buildActionMask = 2147483647;
			files = (
			);
			runOnlyForDeploymentPostprocessing = 0;
		};
		7567596F244634B2006AA988 /* Resources */ = {
			isa = PBXResourcesBuildPhase;
			buildActionMask = 2147483647;
			files = (
			);
			runOnlyForDeploymentPostprocessing = 0;
		};
/* End PBXResourcesBuildPhase section */

/* Begin PBXShellScriptBuildPhase section */
		75AA9FAA256D9D6C00CEFAC8 /* ShellScript */ = {
			isa = PBXShellScriptBuildPhase;
			buildActionMask = 2147483647;
			files = (
			);
			inputFileListPaths = (
			);
			inputPaths = (
				"${DWARF_DSYM_FOLDER_PATH}/${DWARF_DSYM_FILE_NAME}/Contents/Resources/DWARF/${TARGET_NAME}",
			);
			outputFileListPaths = (
			);
			outputPaths = (
			);
			runOnlyForDeploymentPostprocessing = 0;
			shellPath = /bin/sh;
			shellScript = "if which sentry-cli >/dev/null; then\nexport SENTRY_ORG=fig-op\nexport SENTRY_PROJECT=fig-op\nexport SENTRY_AUTH_TOKEN=39d2f0e340074f82aaa662967bef1de1b17ae67f7b204bfdb61d9005f4f6bf4b\nERROR=$(sentry-cli upload-dif \"$DWARF_DSYM_FOLDER_PATH\" 2>&1 >/dev/null)\nif [ ! $? -eq 0 ]; then\necho \"warning: sentry-cli - $ERROR\"\nfi\nelse\necho \"warning: sentry-cli not installed, download from https://github.com/getsentry/sentry-cli/releases\"\nfi\n";
		};
/* End PBXShellScriptBuildPhase section */

/* Begin PBXSourcesBuildPhase section */
		751F758A246E16D800E083C8 /* Sources */ = {
			isa = PBXSourcesBuildPhase;
			buildActionMask = 2147483647;
			files = (
				758AEB6024CE529D00A15EAF /* String+Shell.swift in Sources */,
				758AEB6C24CEA54600A15EAF /* SocketServer.swift in Sources */,
				751F7591246E16D800E083C8 /* main.swift in Sources */,
				758AEB5E24CD35D400A15EAF /* WebSocket.swift in Sources */,
				7573F1582601927200C833FA /* Settings.swift in Sources */,
			);
			runOnlyForDeploymentPostprocessing = 0;
		};
		7567594D244634AD006AA988 /* Sources */ = {
			isa = PBXSourcesBuildPhase;
			buildActionMask = 2147483647;
			files = (
				75288EF924CCE72F002DF12A /* WebViewWindow.swift in Sources */,
				75AEF2E825C3DEC600D78431 /* SSHIntegration.swift in Sources */,
				75C3B7FF261BC9D0007FA3A7 /* FishIntegration.swift in Sources */,
				75AA24C125A656FA00A51E9D /* NativeCLI.swift in Sources */,
				757CA86724859461002A64A8 /* AppMover.swift in Sources */,
				75C0EBD3253E336E001964DE /* TerminalUsageTelemetry.swift in Sources */,
				7510F89F24A6910500E86F7C /* Terminal.swift in Sources */,
				75B199322501A3DA00F38EA8 /* KeyboardLayout.swift in Sources */,
				756759972446C44C006AA988 /* String+Shell.swift in Sources */,
				75F7F952261FBDC30005E215 /* UnixSocketServer.swift in Sources */,
				757CA8E624905B38002A64A8 /* SockerServer.swift in Sources */,
				75B7931A24BB897F0073AAC6 /* PseudoTerminalService.swift in Sources */,
				75CFDBDF24EDB2E900F00CAE /* Onboarding.swift in Sources */,
				752A398325CD024C00B1AC40 /* VSCodeIntegration.swift in Sources */,
				75C05C6C24FDEA2B001F0A52 /* KeystrokeBuffer.swift in Sources */,
				7510F8AC24A6910500E86F7C /* MacTerminalView.swift in Sources */,
				755D0DE2247EFAE10074AB5C /* Logging.swift in Sources */,
				7510F8A124A6910500E86F7C /* BufferLine.swift in Sources */,
				7510F8A824A6910500E86F7C /* MacDebugView.swift in Sources */,
				75C07120244BB441002DF69F /* CompanionViewController.swift in Sources */,
				7510F89E24A6910500E86F7C /* BufferSet.swift in Sources */,
				75F7F954262007170005E215 /* ShellHooksTransport.swift in Sources */,
				75DA86A325EDB05100722F1D /* Integrations.swift in Sources */,
				7510F8B724A6910500E86F7C /* EscapeSequenceParser.swift in Sources */,
				7510F89D24A6910500E86F7C /* Utilities.swift in Sources */,
				7510F8B424A6910500E86F7C /* Colors.swift in Sources */,
				7510F8B624A6910500E86F7C /* Position.swift in Sources */,
				7568203126003BDF0006FE78 /* Settings.swift in Sources */,
				75E993F52517E226000BE6BE /* AXWindowServer.swift in Sources */,
				75C07124244BE45A002DF69F /* CompanionWindow.swift in Sources */,
				75C07122244BB65D002DF69F /* ShellBridge.swift in Sources */,
				1A63312125A4BE6D00CEA06A /* Keystroke.swift in Sources */,
				7510F8C124A9B32D00E86F7C /* WindowManager.swift in Sources */,
				7510F8AF24A6910500E86F7C /* HeadlessTerminal.swift in Sources */,
				75DA86A525EEBD7500722F1D /* Alert.swift in Sources */,
				755D0DE0247DDE050074AB5C /* FigCLI.swift in Sources */,
				75809B0E24BFA64D00BFFB3E /* TelemetryService.swift in Sources */,
				7510F8B224A6910500E86F7C /* CharData.swift in Sources */,
				75A4A2A225CA2190002EFD6B /* ZLEIntegration.swift in Sources */,
				75AA24DA25A7E8B000A51E9D /* lsof.m in Sources */,
				75EB592B258D98A7002915E7 /* BiMap.swift in Sources */,
				752D71CF25B8CA4000263527 /* iTermTabIntegration.swift in Sources */,
				751F7589246D090100E083C8 /* WebBridge.swift in Sources */,
				75EDDC5B25D4BC54003AECC6 /* UnixSocketClient.swift in Sources */,
				75AEF2E625C3DEAF00D78431 /* DockerIntegration.swift in Sources */,
				7510F8A624A6910500E86F7C /* iOSAccessoryView.swift in Sources */,
				75AEF2EE25C5062E00D78431 /* WindowObserver.swift in Sources */,
				75675955244634AD006AA988 /* AppDelegate.swift in Sources */,
				7573F160260BC71000C833FA /* LoginItems.swift in Sources */,
				75AEF2E425C3C34A00D78431 /* Diagnostic.swift in Sources */,
				75A4A2A025CA0D46002EFD6B /* Autocomplete.swift in Sources */,
				7510F89924A6910500E86F7C /* TerminalViewDelegate.swift in Sources */,
				759F987C25BF903900EC3407 /* Accessibility.swift in Sources */,
				7510F8A424A6910500E86F7C /* iOSCaretView.swift in Sources */,
				751C3BEE24B6915000B5C7FD /* Defaults.swift in Sources */,
				757712492564D94A0011FF48 /* ProcessStatus.swift in Sources */,
				7510F89A24A6910500E86F7C /* Extensions.swift in Sources */,
				7510F8B524A6910500E86F7C /* SearchService.swift in Sources */,
				75A4521425AD367E00107D2C /* Feedback.swift in Sources */,
				752D71CD25B8A6B300263527 /* Restarter.swift in Sources */,
				7510F8A024A6910500E86F7C /* EscapeSequences.swift in Sources */,
				7510F8A224A6910500E86F7C /* CircularList.swift in Sources */,
				7510F8AD24A6910500E86F7C /* SelectionService.swift in Sources */,
				7510F89B24A6910500E86F7C /* CharSets.swift in Sources */,
				7510F8B824A6910500E86F7C /* Pty.swift in Sources */,
				75DA86A925EF145E00722F1D /* TmuxIntegration.swift in Sources */,
				7577124725648DFB0011FF48 /* ps.c in Sources */,
				753C31A42643816D00202AAA /* VSCodeInsidersIntegration.swift in Sources */,
				75B1993825100E4E00F38EA8 /* KeypressService.swift in Sources */,
				7510F8A724A6910500E86F7C /* MacAccessibilityService.swift in Sources */,
				75C57C142581C0700065741E /* ioreg.c in Sources */,
				7510F8AA24A6910500E86F7C /* MacCaretView.swift in Sources */,
				75B0A07C25BA64CC00FCD89A /* AutocompleteContextNotifier.swift in Sources */,
				75FE40002626A4BD00AC8414 /* Github.swift in Sources */,
				751C3BEC24B6910800B5C7FD /* Remote.swift in Sources */,
				75EDDC4E25D23773003AECC6 /* HyperIntegration.swift in Sources */,
				7510F8A924A6910500E86F7C /* MacLocalTerminalView.swift in Sources */,
				75A4A2A425CB4DE3002EFD6B /* BundleIdCache.swift in Sources */,
				7510F89824A6910500E86F7C /* AppleTerminalView.swift in Sources */,
				75AEF2EA25C4C34D00D78431 /* SecureKeyboardInput.swift in Sources */,
				757CA8E124903D3B002A64A8 /* HotKeyManager.swift in Sources */,
				75B199342504190900F38EA8 /* Keycode.swift in Sources */,
				752C0BD82479EEDB0077E415 /* File.swift in Sources */,
				75EB592D258DD771002915E7 /* TTY.swift in Sources */,
				7510F8B324A6910500E86F7C /* TerminalOptions.swift in Sources */,
				7510F8BF24A99A4B00E86F7C /* WindowService.swift in Sources */,
				7510F8A324A6910500E86F7C /* iOSTerminalView.swift in Sources */,
				75A4521A25AE2E6B00107D2C /* CommandIntegration.swift in Sources */,
				7510F8B124A6910500E86F7C /* Line.swift in Sources */,
				1A1F160025A7A93E0074D541 /* KeyBindingsManager.swift in Sources */,
				7510F8AE24A6910500E86F7C /* SixelDcsHandler.swift in Sources */,
				7587B4D824F97F9E00E355E4 /* ShellHooksManager.swift in Sources */,
				7510F89C24A6910500E86F7C /* Buffer.swift in Sources */,
				7510F8BD24A9861E00E86F7C /* PrivateWindow.m in Sources */,
				756759D424498CA0006AA988 /* WebViewController.swift in Sources */,
				7510F8B024A6910500E86F7C /* LocalProcess.swift in Sources */,
			);
			runOnlyForDeploymentPostprocessing = 0;
		};
		75675962244634B2006AA988 /* Sources */ = {
			isa = PBXSourcesBuildPhase;
			buildActionMask = 2147483647;
			files = (
				7567596B244634B2006AA988 /* figTests.swift in Sources */,
			);
			runOnlyForDeploymentPostprocessing = 0;
		};
		7567596D244634B2006AA988 /* Sources */ = {
			isa = PBXSourcesBuildPhase;
			buildActionMask = 2147483647;
			files = (
				75675976244634B2006AA988 /* figUITests.swift in Sources */,
			);
			runOnlyForDeploymentPostprocessing = 0;
		};
/* End PBXSourcesBuildPhase section */

/* Begin PBXTargetDependency section */
		75675968244634B2006AA988 /* PBXTargetDependency */ = {
			isa = PBXTargetDependency;
			target = 75675950244634AD006AA988 /* fig */;
			targetProxy = 75675967244634B2006AA988 /* PBXContainerItemProxy */;
		};
		75675973244634B2006AA988 /* PBXTargetDependency */ = {
			isa = PBXTargetDependency;
			target = 75675950244634AD006AA988 /* fig */;
			targetProxy = 75675972244634B2006AA988 /* PBXContainerItemProxy */;
		};
		758AEB6624CE8B8700A15EAF /* PBXTargetDependency */ = {
			isa = PBXTargetDependency;
			target = 751F758D246E16D800E083C8 /* figcli */;
			targetProxy = 758AEB6524CE8B8700A15EAF /* PBXContainerItemProxy */;
		};
/* End PBXTargetDependency section */

/* Begin PBXVariantGroup section */
		7567595D244634B2006AA988 /* Main.storyboard */ = {
			isa = PBXVariantGroup;
			children = (
				7567595E244634B2006AA988 /* Base */,
			);
			name = Main.storyboard;
			sourceTree = "<group>";
		};
/* End PBXVariantGroup section */

/* Begin XCBuildConfiguration section */
		751F7593246E16D800E083C8 /* Debug */ = {
			isa = XCBuildConfiguration;
			buildSettings = {
				ALWAYS_EMBED_SWIFT_STANDARD_LIBRARIES = NO;
				CODE_SIGN_IDENTITY = "-";
				CODE_SIGN_STYLE = Manual;
				DEVELOPMENT_TEAM = D93PPD94WK;
				EMBED_ASSET_PACKS_IN_PRODUCT_BUNDLE = NO;
				LD_RUNPATH_SEARCH_PATHS = "@executable_path/../Frameworks";
				MACOSX_DEPLOYMENT_TARGET = 10.13;
				PRODUCT_NAME = "$(TARGET_NAME)";
				PROVISIONING_PROFILE_SPECIFIER = "";
				SKIP_INSTALL = YES;
				SWIFT_VERSION = 5.0;
			};
			name = Debug;
		};
		751F7594246E16D800E083C8 /* Release */ = {
			isa = XCBuildConfiguration;
			buildSettings = {
				ALWAYS_EMBED_SWIFT_STANDARD_LIBRARIES = NO;
				CODE_SIGN_IDENTITY = "Developer ID Application";
				CODE_SIGN_STYLE = Manual;
				DEVELOPMENT_TEAM = D93PPD94WK;
				EMBED_ASSET_PACKS_IN_PRODUCT_BUNDLE = NO;
				LD_RUNPATH_SEARCH_PATHS = "@executable_path/../Frameworks";
				MACOSX_DEPLOYMENT_TARGET = 10.13;
				PRODUCT_NAME = "$(TARGET_NAME)";
				PROVISIONING_PROFILE_SPECIFIER = "";
				SKIP_INSTALL = YES;
				SWIFT_VERSION = 5.0;
			};
			name = Release;
		};
		75675978244634B2006AA988 /* Debug */ = {
			isa = XCBuildConfiguration;
			buildSettings = {
				ALWAYS_SEARCH_USER_PATHS = NO;
				CLANG_ANALYZER_NONNULL = YES;
				CLANG_ANALYZER_NUMBER_OBJECT_CONVERSION = YES_AGGRESSIVE;
				CLANG_CXX_LANGUAGE_STANDARD = "gnu++14";
				CLANG_CXX_LIBRARY = "libc++";
				CLANG_ENABLE_MODULES = YES;
				CLANG_ENABLE_OBJC_ARC = YES;
				CLANG_ENABLE_OBJC_WEAK = YES;
				CLANG_WARN_BLOCK_CAPTURE_AUTORELEASING = YES;
				CLANG_WARN_BOOL_CONVERSION = YES;
				CLANG_WARN_COMMA = YES;
				CLANG_WARN_CONSTANT_CONVERSION = YES;
				CLANG_WARN_DEPRECATED_OBJC_IMPLEMENTATIONS = YES;
				CLANG_WARN_DIRECT_OBJC_ISA_USAGE = YES_ERROR;
				CLANG_WARN_DOCUMENTATION_COMMENTS = YES;
				CLANG_WARN_EMPTY_BODY = YES;
				CLANG_WARN_ENUM_CONVERSION = YES;
				CLANG_WARN_INFINITE_RECURSION = YES;
				CLANG_WARN_INT_CONVERSION = YES;
				CLANG_WARN_NON_LITERAL_NULL_CONVERSION = YES;
				CLANG_WARN_OBJC_IMPLICIT_RETAIN_SELF = YES;
				CLANG_WARN_OBJC_LITERAL_CONVERSION = YES;
				CLANG_WARN_OBJC_ROOT_CLASS = YES_ERROR;
				CLANG_WARN_RANGE_LOOP_ANALYSIS = YES;
				CLANG_WARN_STRICT_PROTOTYPES = YES;
				CLANG_WARN_SUSPICIOUS_MOVE = YES;
				CLANG_WARN_UNGUARDED_AVAILABILITY = YES_AGGRESSIVE;
				CLANG_WARN_UNREACHABLE_CODE = YES;
				CLANG_WARN__DUPLICATE_METHOD_MATCH = YES;
				COPY_PHASE_STRIP = NO;
				DEBUG_INFORMATION_FORMAT = dwarf;
				ENABLE_STRICT_OBJC_MSGSEND = YES;
				ENABLE_TESTABILITY = YES;
				GCC_C_LANGUAGE_STANDARD = gnu11;
				GCC_DYNAMIC_NO_PIC = NO;
				GCC_NO_COMMON_BLOCKS = YES;
				GCC_OPTIMIZATION_LEVEL = 0;
				GCC_PREPROCESSOR_DEFINITIONS = (
					"DEBUG=1",
					"$(inherited)",
				);
				GCC_WARN_64_TO_32_BIT_CONVERSION = YES;
				GCC_WARN_ABOUT_RETURN_TYPE = YES_ERROR;
				GCC_WARN_UNDECLARED_SELECTOR = YES;
				GCC_WARN_UNINITIALIZED_AUTOS = YES_AGGRESSIVE;
				GCC_WARN_UNUSED_FUNCTION = YES;
				GCC_WARN_UNUSED_VARIABLE = YES;
				MACOSX_DEPLOYMENT_TARGET = 10.14;
				MTL_ENABLE_DEBUG_INFO = INCLUDE_SOURCE;
				MTL_FAST_MATH = YES;
				ONLY_ACTIVE_ARCH = YES;
				SDKROOT = macosx;
				SWIFT_ACTIVE_COMPILATION_CONDITIONS = DEBUG;
				SWIFT_OPTIMIZATION_LEVEL = "-Onone";
			};
			name = Debug;
		};
		75675979244634B2006AA988 /* Release */ = {
			isa = XCBuildConfiguration;
			buildSettings = {
				ALWAYS_SEARCH_USER_PATHS = NO;
				CLANG_ANALYZER_NONNULL = YES;
				CLANG_ANALYZER_NUMBER_OBJECT_CONVERSION = YES_AGGRESSIVE;
				CLANG_CXX_LANGUAGE_STANDARD = "gnu++14";
				CLANG_CXX_LIBRARY = "libc++";
				CLANG_ENABLE_MODULES = YES;
				CLANG_ENABLE_OBJC_ARC = YES;
				CLANG_ENABLE_OBJC_WEAK = YES;
				CLANG_WARN_BLOCK_CAPTURE_AUTORELEASING = YES;
				CLANG_WARN_BOOL_CONVERSION = YES;
				CLANG_WARN_COMMA = YES;
				CLANG_WARN_CONSTANT_CONVERSION = YES;
				CLANG_WARN_DEPRECATED_OBJC_IMPLEMENTATIONS = YES;
				CLANG_WARN_DIRECT_OBJC_ISA_USAGE = YES_ERROR;
				CLANG_WARN_DOCUMENTATION_COMMENTS = YES;
				CLANG_WARN_EMPTY_BODY = YES;
				CLANG_WARN_ENUM_CONVERSION = YES;
				CLANG_WARN_INFINITE_RECURSION = YES;
				CLANG_WARN_INT_CONVERSION = YES;
				CLANG_WARN_NON_LITERAL_NULL_CONVERSION = YES;
				CLANG_WARN_OBJC_IMPLICIT_RETAIN_SELF = YES;
				CLANG_WARN_OBJC_LITERAL_CONVERSION = YES;
				CLANG_WARN_OBJC_ROOT_CLASS = YES_ERROR;
				CLANG_WARN_RANGE_LOOP_ANALYSIS = YES;
				CLANG_WARN_STRICT_PROTOTYPES = YES;
				CLANG_WARN_SUSPICIOUS_MOVE = YES;
				CLANG_WARN_UNGUARDED_AVAILABILITY = YES_AGGRESSIVE;
				CLANG_WARN_UNREACHABLE_CODE = YES;
				CLANG_WARN__DUPLICATE_METHOD_MATCH = YES;
				CODE_SIGN_INJECT_BASE_ENTITLEMENTS = NO;
				COPY_PHASE_STRIP = NO;
				DEBUG_INFORMATION_FORMAT = "dwarf-with-dsym";
				ENABLE_NS_ASSERTIONS = NO;
				ENABLE_STRICT_OBJC_MSGSEND = YES;
				GCC_C_LANGUAGE_STANDARD = gnu11;
				GCC_NO_COMMON_BLOCKS = YES;
				GCC_WARN_64_TO_32_BIT_CONVERSION = YES;
				GCC_WARN_ABOUT_RETURN_TYPE = YES_ERROR;
				GCC_WARN_UNDECLARED_SELECTOR = YES;
				GCC_WARN_UNINITIALIZED_AUTOS = YES_AGGRESSIVE;
				GCC_WARN_UNUSED_FUNCTION = YES;
				GCC_WARN_UNUSED_VARIABLE = YES;
				MACOSX_DEPLOYMENT_TARGET = 10.14;
				MTL_ENABLE_DEBUG_INFO = NO;
				MTL_FAST_MATH = YES;
				ONLY_ACTIVE_ARCH = NO;
				"OTHER_CODE_SIGN_FLAGS[sdk=macosx*]" = "--timestamp";
				SDKROOT = macosx;
				SWIFT_COMPILATION_MODE = wholemodule;
				SWIFT_OPTIMIZATION_LEVEL = "-O";
			};
			name = Release;
		};
		7567597B244634B2006AA988 /* Debug */ = {
			isa = XCBuildConfiguration;
			buildSettings = {
				ALWAYS_EMBED_SWIFT_STANDARD_LIBRARIES = YES;
				ASSETCATALOG_COMPILER_APPICON_NAME = AppIcon;
				CLANG_ENABLE_MODULES = YES;
				CODE_SIGN_ENTITLEMENTS = fig/fig.entitlements;
				CODE_SIGN_IDENTITY = "Apple Development";
				CODE_SIGN_INJECT_BASE_ENTITLEMENTS = YES;
				CODE_SIGN_STYLE = Manual;
				COMBINE_HIDPI_IMAGES = YES;
				CURRENT_PROJECT_VERSION = 208;
				DEVELOPMENT_ASSET_PATHS = "\"fig/Preview Content\"";
				DEVELOPMENT_TEAM = D93PPD94WK;
				ENABLE_HARDENED_RUNTIME = YES;
				ENABLE_PREVIEWS = YES;
				FRAMEWORK_SEARCH_PATHS = (
					"$(inherited)",
					"$(PROJECT_DIR)",
				);
				INFOPLIST_FILE = fig/Info.plist;
				LD_RUNPATH_SEARCH_PATHS = (
					"$(inherited)",
					"@executable_path/../Frameworks",
				);
				MACOSX_DEPLOYMENT_TARGET = 10.13;
				MARKETING_VERSION = 1.0.43;
				ONLY_ACTIVE_ARCH = YES;
				PRODUCT_BUNDLE_IDENTIFIER = com.mschrage.fig;
				PRODUCT_NAME = "$(TARGET_NAME)";
				PROVISIONING_PROFILE_SPECIFIER = "";
				SWIFT_OBJC_BRIDGING_HEADER = "fig/fig-Bridging-Header.h";
				SWIFT_OPTIMIZATION_LEVEL = "-Onone";
				SWIFT_VERSION = 5.0;
			};
			name = Debug;
		};
		7567597C244634B2006AA988 /* Release */ = {
			isa = XCBuildConfiguration;
			buildSettings = {
				ALWAYS_EMBED_SWIFT_STANDARD_LIBRARIES = YES;
				ASSETCATALOG_COMPILER_APPICON_NAME = AppIcon;
				CLANG_ENABLE_MODULES = YES;
				CODE_SIGN_ENTITLEMENTS = fig/figRelease.entitlements;
				CODE_SIGN_IDENTITY = "Developer ID Application";
				CODE_SIGN_STYLE = Manual;
				COMBINE_HIDPI_IMAGES = YES;
				CURRENT_PROJECT_VERSION = 208;
				DEVELOPMENT_ASSET_PATHS = "\"fig/Preview Content\"";
				DEVELOPMENT_TEAM = D93PPD94WK;
				ENABLE_HARDENED_RUNTIME = YES;
				ENABLE_PREVIEWS = YES;
				FRAMEWORK_SEARCH_PATHS = (
					"$(inherited)",
					"$(PROJECT_DIR)",
				);
				INFOPLIST_FILE = fig/Info.plist;
				LD_RUNPATH_SEARCH_PATHS = (
					"$(inherited)",
					"@executable_path/../Frameworks",
				);
				MACOSX_DEPLOYMENT_TARGET = 10.13;
				MARKETING_VERSION = 1.0.43;
				ONLY_ACTIVE_ARCH = NO;
				PRODUCT_BUNDLE_IDENTIFIER = com.mschrage.fig;
				PRODUCT_NAME = "$(TARGET_NAME)";
				PROVISIONING_PROFILE_SPECIFIER = "";
				SWIFT_OBJC_BRIDGING_HEADER = "fig/fig-Bridging-Header.h";
				SWIFT_VERSION = 5.0;
			};
			name = Release;
		};
		7567597E244634B2006AA988 /* Debug */ = {
			isa = XCBuildConfiguration;
			buildSettings = {
				ALWAYS_EMBED_SWIFT_STANDARD_LIBRARIES = YES;
				BUNDLE_LOADER = "$(TEST_HOST)";
				CODE_SIGN_STYLE = Automatic;
				COMBINE_HIDPI_IMAGES = YES;
				INFOPLIST_FILE = figTests/Info.plist;
				LD_RUNPATH_SEARCH_PATHS = (
					"$(inherited)",
					"@executable_path/../Frameworks",
					"@loader_path/../Frameworks",
				);
				MACOSX_DEPLOYMENT_TARGET = 10.15;
				PRODUCT_BUNDLE_IDENTIFIER = com.mschrage.figTests;
				PRODUCT_NAME = "$(TARGET_NAME)";
				SWIFT_VERSION = 5.0;
				TEST_HOST = "$(BUILT_PRODUCTS_DIR)/fig.app/Contents/MacOS/fig";
			};
			name = Debug;
		};
		7567597F244634B2006AA988 /* Release */ = {
			isa = XCBuildConfiguration;
			buildSettings = {
				ALWAYS_EMBED_SWIFT_STANDARD_LIBRARIES = YES;
				BUNDLE_LOADER = "$(TEST_HOST)";
				CODE_SIGN_STYLE = Automatic;
				COMBINE_HIDPI_IMAGES = YES;
				INFOPLIST_FILE = figTests/Info.plist;
				LD_RUNPATH_SEARCH_PATHS = (
					"$(inherited)",
					"@executable_path/../Frameworks",
					"@loader_path/../Frameworks",
				);
				MACOSX_DEPLOYMENT_TARGET = 10.15;
				PRODUCT_BUNDLE_IDENTIFIER = com.mschrage.figTests;
				PRODUCT_NAME = "$(TARGET_NAME)";
				SWIFT_VERSION = 5.0;
				TEST_HOST = "$(BUILT_PRODUCTS_DIR)/fig.app/Contents/MacOS/fig";
			};
			name = Release;
		};
		75675981244634B2006AA988 /* Debug */ = {
			isa = XCBuildConfiguration;
			buildSettings = {
				ALWAYS_EMBED_SWIFT_STANDARD_LIBRARIES = YES;
				CODE_SIGN_STYLE = Automatic;
				COMBINE_HIDPI_IMAGES = YES;
				INFOPLIST_FILE = figUITests/Info.plist;
				LD_RUNPATH_SEARCH_PATHS = (
					"$(inherited)",
					"@executable_path/../Frameworks",
					"@loader_path/../Frameworks",
				);
				PRODUCT_BUNDLE_IDENTIFIER = com.mschrage.figUITests;
				PRODUCT_NAME = "$(TARGET_NAME)";
				SWIFT_VERSION = 5.0;
				TEST_TARGET_NAME = fig;
			};
			name = Debug;
		};
		75675982244634B2006AA988 /* Release */ = {
			isa = XCBuildConfiguration;
			buildSettings = {
				ALWAYS_EMBED_SWIFT_STANDARD_LIBRARIES = YES;
				CODE_SIGN_STYLE = Automatic;
				COMBINE_HIDPI_IMAGES = YES;
				INFOPLIST_FILE = figUITests/Info.plist;
				LD_RUNPATH_SEARCH_PATHS = (
					"$(inherited)",
					"@executable_path/../Frameworks",
					"@loader_path/../Frameworks",
				);
				PRODUCT_BUNDLE_IDENTIFIER = com.mschrage.figUITests;
				PRODUCT_NAME = "$(TARGET_NAME)";
				SWIFT_VERSION = 5.0;
				TEST_TARGET_NAME = fig;
			};
			name = Release;
		};
/* End XCBuildConfiguration section */

/* Begin XCConfigurationList section */
		751F7592246E16D800E083C8 /* Build configuration list for PBXNativeTarget "figcli" */ = {
			isa = XCConfigurationList;
			buildConfigurations = (
				751F7593246E16D800E083C8 /* Debug */,
				751F7594246E16D800E083C8 /* Release */,
			);
			defaultConfigurationIsVisible = 0;
			defaultConfigurationName = Release;
		};
		7567594C244634AD006AA988 /* Build configuration list for PBXProject "fig" */ = {
			isa = XCConfigurationList;
			buildConfigurations = (
				75675978244634B2006AA988 /* Debug */,
				75675979244634B2006AA988 /* Release */,
			);
			defaultConfigurationIsVisible = 0;
			defaultConfigurationName = Release;
		};
		7567597A244634B2006AA988 /* Build configuration list for PBXNativeTarget "fig" */ = {
			isa = XCConfigurationList;
			buildConfigurations = (
				7567597B244634B2006AA988 /* Debug */,
				7567597C244634B2006AA988 /* Release */,
			);
			defaultConfigurationIsVisible = 0;
			defaultConfigurationName = Release;
		};
		7567597D244634B2006AA988 /* Build configuration list for PBXNativeTarget "figTests" */ = {
			isa = XCConfigurationList;
			buildConfigurations = (
				7567597E244634B2006AA988 /* Debug */,
				7567597F244634B2006AA988 /* Release */,
			);
			defaultConfigurationIsVisible = 0;
			defaultConfigurationName = Release;
		};
		75675980244634B2006AA988 /* Build configuration list for PBXNativeTarget "figUITests" */ = {
			isa = XCConfigurationList;
			buildConfigurations = (
				75675981244634B2006AA988 /* Debug */,
				75675982244634B2006AA988 /* Release */,
			);
			defaultConfigurationIsVisible = 0;
			defaultConfigurationName = Release;
		};
/* End XCConfigurationList section */

/* Begin XCRemoteSwiftPackageReference section */
		7512A489263252EF00CDE824 /* XCRemoteSwiftPackageReference "Sparkle" */ = {
			isa = XCRemoteSwiftPackageReference;
			repositoryURL = "https://github.com/sparkle-project/Sparkle";
			requirement = {
				kind = upToNextMajorVersion;
				minimumVersion = 1.26.0;
			};
		};
		755D0F4F2482D4910074AB5C /* XCRemoteSwiftPackageReference "HotKey" */ = {
			isa = XCRemoteSwiftPackageReference;
			repositoryURL = "https://github.com/soffes/HotKey";
			requirement = {
				kind = upToNextMajorVersion;
				minimumVersion = 0.1.3;
			};
		};
		757CA8E224905B0E002A64A8 /* XCRemoteSwiftPackageReference "Kitura-WebSocket" */ = {
			isa = XCRemoteSwiftPackageReference;
			repositoryURL = "https://github.com/IBM-Swift/Kitura-WebSocket.git";
			requirement = {
				kind = upToNextMajorVersion;
				minimumVersion = 2.1.2;
			};
		};
		758AEB6824CEA4D000A15EAF /* XCRemoteSwiftPackageReference "Starscream" */ = {
			isa = XCRemoteSwiftPackageReference;
			repositoryURL = "https://github.com/daltoniam/Starscream";
			requirement = {
				kind = upToNextMajorVersion;
				minimumVersion = 4.0.3;
			};
		};
		75A4A2A525CBBDE4002EFD6B /* XCRemoteSwiftPackageReference "AXSwift" */ = {
			isa = XCRemoteSwiftPackageReference;
			repositoryURL = "https://github.com/tmandry/AXSwift";
			requirement = {
				kind = upToNextMajorVersion;
				minimumVersion = 0.3.1;
			};
		};
		75CFDBE024EDE31800F00CAE /* XCRemoteSwiftPackageReference "sentry-cocoa" */ = {
			isa = XCRemoteSwiftPackageReference;
			repositoryURL = "https://github.com/getsentry/sentry-cocoa.git";
			requirement = {
				kind = upToNextMajorVersion;
				minimumVersion = 5.2.0;
			};
		};
/* End XCRemoteSwiftPackageReference section */

/* Begin XCSwiftPackageProductDependency section */
		7512A48A263252EF00CDE824 /* Sparkle */ = {
			isa = XCSwiftPackageProductDependency;
			package = 7512A489263252EF00CDE824 /* XCRemoteSwiftPackageReference "Sparkle" */;
			productName = Sparkle;
		};
		755D0F502482D4920074AB5C /* HotKey */ = {
			isa = XCSwiftPackageProductDependency;
			package = 755D0F4F2482D4910074AB5C /* XCRemoteSwiftPackageReference "HotKey" */;
			productName = HotKey;
		};
		756C4D822542A6D30035B467 /* Starscream */ = {
			isa = XCSwiftPackageProductDependency;
			package = 758AEB6824CEA4D000A15EAF /* XCRemoteSwiftPackageReference "Starscream" */;
			productName = Starscream;
		};
		757CA8E324905B0E002A64A8 /* Kitura-WebSocket */ = {
			isa = XCSwiftPackageProductDependency;
			package = 757CA8E224905B0E002A64A8 /* XCRemoteSwiftPackageReference "Kitura-WebSocket" */;
			productName = "Kitura-WebSocket";
		};
		758AEB6924CEA4D000A15EAF /* Starscream */ = {
			isa = XCSwiftPackageProductDependency;
			package = 758AEB6824CEA4D000A15EAF /* XCRemoteSwiftPackageReference "Starscream" */;
			productName = Starscream;
		};
		75A4A2A625CBBDE7002EFD6B /* AXSwift */ = {
			isa = XCSwiftPackageProductDependency;
			package = 75A4A2A525CBBDE4002EFD6B /* XCRemoteSwiftPackageReference "AXSwift" */;
			productName = AXSwift;
		};
		75CFDBE124EDE31800F00CAE /* Sentry */ = {
			isa = XCSwiftPackageProductDependency;
			package = 75CFDBE024EDE31800F00CAE /* XCRemoteSwiftPackageReference "sentry-cocoa" */;
			productName = Sentry;
		};
/* End XCSwiftPackageProductDependency section */
	};
	rootObject = 75675949244634AD006AA988 /* Project object */;
}<|MERGE_RESOLUTION|>--- conflicted
+++ resolved
@@ -108,12 +108,8 @@
 		755D0DE2247EFAE10074AB5C /* Logging.swift in Sources */ = {isa = PBXBuildFile; fileRef = 755D0DE1247EFAE10074AB5C /* Logging.swift */; };
 		755D0DE4247F038B0074AB5C /* logs.html in Resources */ = {isa = PBXBuildFile; fileRef = 755D0DE3247F038B0074AB5C /* logs.html */; };
 		755D0F512482D4920074AB5C /* HotKey in Frameworks */ = {isa = PBXBuildFile; productRef = 755D0F502482D4920074AB5C /* HotKey */; };
-<<<<<<< HEAD
-		755EC8DD2669D34F00CBEF57 /* gear@2x.png in Resources */ = {isa = PBXBuildFile; fileRef = 755EC8DC2669D34F00CBEF57 /* gear@2x.png */; };
-=======
 		755EC8A72668986900CBEF57 /* gear@2x.png in Resources */ = {isa = PBXBuildFile; fileRef = 755EC8A62668986700CBEF57 /* gear@2x.png */; };
 		755EC8CF266997A700CBEF57 /* settings in Resources */ = {isa = PBXBuildFile; fileRef = 755EC8CE266997A600CBEF57 /* settings */; };
->>>>>>> 8b686ecd
 		7564AE6F265C9DCE0040BD4C /* discord@2x.png in Resources */ = {isa = PBXBuildFile; fileRef = 7564AE6E265C9DCD0040BD4C /* discord@2x.png */; };
 		7564AE7D265CB2930040BD4C /* community.sh in Resources */ = {isa = PBXBuildFile; fileRef = 7564AE78265CB0620040BD4C /* community.sh */; };
 		75675955244634AD006AA988 /* AppDelegate.swift in Sources */ = {isa = PBXBuildFile; fileRef = 75675954244634AD006AA988 /* AppDelegate.swift */; };
@@ -383,12 +379,8 @@
 		755D0DDF247DDE050074AB5C /* FigCLI.swift */ = {isa = PBXFileReference; lastKnownFileType = sourcecode.swift; path = FigCLI.swift; sourceTree = "<group>"; };
 		755D0DE1247EFAE10074AB5C /* Logging.swift */ = {isa = PBXFileReference; lastKnownFileType = sourcecode.swift; path = Logging.swift; sourceTree = "<group>"; };
 		755D0DE3247F038B0074AB5C /* logs.html */ = {isa = PBXFileReference; lastKnownFileType = text.html; path = logs.html; sourceTree = "<group>"; };
-<<<<<<< HEAD
 		755EC8DC2669D34F00CBEF57 /* gear@2x.png */ = {isa = PBXFileReference; lastKnownFileType = image.png; path = "gear@2x.png"; sourceTree = "<group>"; };
-=======
-		755EC8A62668986700CBEF57 /* gear@2x.png */ = {isa = PBXFileReference; lastKnownFileType = image.png; name = "gear@2x.png"; path = "../../../icon/autocomplete/gear@2x.png"; sourceTree = "<group>"; };
 		755EC8CE266997A600CBEF57 /* settings */ = {isa = PBXFileReference; lastKnownFileType = folder; path = settings; sourceTree = "<group>"; };
->>>>>>> 8b686ecd
 		7564AE6E265C9DCD0040BD4C /* discord@2x.png */ = {isa = PBXFileReference; lastKnownFileType = image.png; path = "discord@2x.png"; sourceTree = "<group>"; };
 		7564AE78265CB0620040BD4C /* community.sh */ = {isa = PBXFileReference; lastKnownFileType = text.script.sh; path = community.sh; sourceTree = "<group>"; };
 		75675951244634AD006AA988 /* fig.app */ = {isa = PBXFileReference; explicitFileType = wrapper.application; includeInIndex = 0; path = fig.app; sourceTree = BUILT_PRODUCTS_DIR; };
