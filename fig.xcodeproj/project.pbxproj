--- conflicted
+++ resolved
@@ -71,15 +71,12 @@
 		7520D8122682AEB00034FE2B /* Throttler.swift in Sources */ = {isa = PBXBuildFile; fileRef = 7520D8112682AEB00034FE2B /* Throttler.swift */; };
 		75288EF924CCE72F002DF12A /* WebViewWindow.swift in Sources */ = {isa = PBXBuildFile; fileRef = 757CA887248AD067002A64A8 /* WebViewWindow.swift */; };
 		75290A7D266B09CB000F4255 /* gear@2x.png in Resources */ = {isa = PBXBuildFile; fileRef = 75290A7C266B09CB000F4255 /* gear@2x.png */; };
-<<<<<<< HEAD
 		75290AB4267126EB000F4255 /* iTermIntegration.swift in Sources */ = {isa = PBXBuildFile; fileRef = 75290AB3267126EB000F4255 /* iTermIntegration.swift */; };
 		75290ABD26719090000F4255 /* iterm.pb.swift in Sources */ = {isa = PBXBuildFile; fileRef = 75290ABA26719090000F4255 /* iterm.pb.swift */; };
 		75290ABF26719090000F4255 /* README in Resources */ = {isa = PBXBuildFile; fileRef = 75290ABC26719090000F4255 /* README */; };
 		75290AC626719157000F4255 /* SwiftProtobuf in Frameworks */ = {isa = PBXBuildFile; productRef = 75290AC526719157000F4255 /* SwiftProtobuf */; };
 		75290ACC2671AD1E000F4255 /* WebSocketFramer.swift in Sources */ = {isa = PBXBuildFile; fileRef = 75290ACB2671AD1D000F4255 /* WebSocketFramer.swift */; };
-=======
 		75290A93266F05A9000F4255 /* BashIntegration.swift in Sources */ = {isa = PBXBuildFile; fileRef = 75290A92266F05A9000F4255 /* BashIntegration.swift */; };
->>>>>>> b61d30d6
 		752A398325CD024C00B1AC40 /* VSCodeIntegration.swift in Sources */ = {isa = PBXBuildFile; fileRef = 752A398225CD024C00B1AC40 /* VSCodeIntegration.swift */; };
 		752A398625CD0FE800B1AC40 /* fig-0.0.1.vsix in Resources */ = {isa = PBXBuildFile; fileRef = 752A398525CD0FE800B1AC40 /* fig-0.0.1.vsix */; };
 		752C0BD82479EEDB0077E415 /* File.swift in Sources */ = {isa = PBXBuildFile; fileRef = 752C0BD72479EEDA0077E415 /* File.swift */; };
@@ -355,15 +352,12 @@
 		7520D7F0267D98790034FE2B /* fig-0.0.3.vsix */ = {isa = PBXFileReference; lastKnownFileType = file; path = "fig-0.0.3.vsix"; sourceTree = "<group>"; };
 		7520D8112682AEB00034FE2B /* Throttler.swift */ = {isa = PBXFileReference; lastKnownFileType = sourcecode.swift; path = Throttler.swift; sourceTree = "<group>"; };
 		75290A7C266B09CB000F4255 /* gear@2x.png */ = {isa = PBXFileReference; lastKnownFileType = image.png; path = "gear@2x.png"; sourceTree = "<group>"; };
-<<<<<<< HEAD
 		75290AB3267126EB000F4255 /* iTermIntegration.swift */ = {isa = PBXFileReference; lastKnownFileType = sourcecode.swift; path = iTermIntegration.swift; sourceTree = "<group>"; };
 		75290ABA26719090000F4255 /* iterm.pb.swift */ = {isa = PBXFileReference; fileEncoding = 4; lastKnownFileType = sourcecode.swift; path = iterm.pb.swift; sourceTree = "<group>"; };
 		75290ABB26719090000F4255 /* iterm.proto */ = {isa = PBXFileReference; fileEncoding = 4; lastKnownFileType = sourcecode.protobuf; path = iterm.proto; sourceTree = "<group>"; };
 		75290ABC26719090000F4255 /* README */ = {isa = PBXFileReference; fileEncoding = 4; lastKnownFileType = text; path = README; sourceTree = "<group>"; };
 		75290ACB2671AD1D000F4255 /* WebSocketFramer.swift */ = {isa = PBXFileReference; lastKnownFileType = sourcecode.swift; path = WebSocketFramer.swift; sourceTree = "<group>"; };
-=======
 		75290A92266F05A9000F4255 /* BashIntegration.swift */ = {isa = PBXFileReference; lastKnownFileType = sourcecode.swift; path = BashIntegration.swift; sourceTree = "<group>"; };
->>>>>>> b61d30d6
 		752A398225CD024C00B1AC40 /* VSCodeIntegration.swift */ = {isa = PBXFileReference; lastKnownFileType = sourcecode.swift; path = VSCodeIntegration.swift; sourceTree = "<group>"; };
 		752A398525CD0FE800B1AC40 /* fig-0.0.1.vsix */ = {isa = PBXFileReference; lastKnownFileType = file; path = "fig-0.0.1.vsix"; sourceTree = "<group>"; };
 		752C0BD72479EEDA0077E415 /* File.swift */ = {isa = PBXFileReference; lastKnownFileType = sourcecode.swift; path = File.swift; sourceTree = "<group>"; };
