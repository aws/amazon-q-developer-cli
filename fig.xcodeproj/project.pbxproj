--- conflicted
+++ resolved
@@ -1951,11 +1951,7 @@
 				CODE_SIGN_INJECT_BASE_ENTITLEMENTS = YES;
 				CODE_SIGN_STYLE = Manual;
 				COMBINE_HIDPI_IMAGES = YES;
-<<<<<<< HEAD
-				CURRENT_PROJECT_VERSION = 520;
-=======
 				CURRENT_PROJECT_VERSION = 521;
->>>>>>> 0fd2de7f
 				DEVELOPMENT_ASSET_PATHS = "\"fig/Preview Content\"";
 				DEVELOPMENT_TEAM = B8PC799ZGU;
 				ENABLE_HARDENED_RUNTIME = YES;
@@ -1991,11 +1987,7 @@
 				CODE_SIGN_IDENTITY = "Developer ID Application";
 				CODE_SIGN_STYLE = Manual;
 				COMBINE_HIDPI_IMAGES = YES;
-<<<<<<< HEAD
-				CURRENT_PROJECT_VERSION = 520;
-=======
 				CURRENT_PROJECT_VERSION = 521;
->>>>>>> 0fd2de7f
 				DEVELOPMENT_ASSET_PATHS = "\"fig/Preview Content\"";
 				DEVELOPMENT_TEAM = B8PC799ZGU;
 				ENABLE_HARDENED_RUNTIME = YES;
