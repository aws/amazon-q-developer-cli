--- conflicted
+++ resolved
@@ -127,12 +127,9 @@
 		756759972446C44C006AA988 /* String+Shell.swift in Sources */ = {isa = PBXBuildFile; fileRef = 756759962446C44C006AA988 /* String+Shell.swift */; };
 		756759D424498CA0006AA988 /* WebViewController.swift in Sources */ = {isa = PBXBuildFile; fileRef = 756759D324498CA0006AA988 /* WebViewController.swift */; };
 		7568203126003BDF0006FE78 /* Settings.swift in Sources */ = {isa = PBXBuildFile; fileRef = 7568203026003BDF0006FE78 /* Settings.swift */; };
-<<<<<<< HEAD
 		756967FF2718E0300029F063 /* WebArchiver in Frameworks */ = {isa = PBXBuildFile; productRef = 756967FE2718E0300029F063 /* WebArchiver */; };
 		756968012718FF600029F063 /* WebArchive.swift in Sources */ = {isa = PBXBuildFile; fileRef = 756968002718FF600029F063 /* WebArchive.swift */; };
-=======
 		756968032719450A0029F063 /* API+App.swift in Sources */ = {isa = PBXBuildFile; fileRef = 756968022719450A0029F063 /* API+App.swift */; };
->>>>>>> 52cc0715
 		756C4D832542A6D30035B467 /* Starscream in Frameworks */ = {isa = PBXBuildFile; productRef = 756C4D822542A6D30035B467 /* Starscream */; };
 		7571775726F3B8A80071AE10 /* FigInputMethod.app in Embed Input Method */ = {isa = PBXBuildFile; fileRef = 754316F426E08F5C00188887 /* FigInputMethod.app */; settings = {ATTRIBUTES = (RemoveHeadersOnCopy, ); }; };
 		7571775926F3E4CA0071AE10 /* settings.html in Resources */ = {isa = PBXBuildFile; fileRef = 7571775826F3E4CA0071AE10 /* settings.html */; };
@@ -471,11 +468,8 @@
 		756759962446C44C006AA988 /* String+Shell.swift */ = {isa = PBXFileReference; lastKnownFileType = sourcecode.swift; path = "String+Shell.swift"; sourceTree = "<group>"; };
 		756759D324498CA0006AA988 /* WebViewController.swift */ = {isa = PBXFileReference; lastKnownFileType = sourcecode.swift; path = WebViewController.swift; sourceTree = "<group>"; };
 		7568203026003BDF0006FE78 /* Settings.swift */ = {isa = PBXFileReference; lastKnownFileType = sourcecode.swift; path = Settings.swift; sourceTree = "<group>"; };
-<<<<<<< HEAD
 		756968002718FF600029F063 /* WebArchive.swift */ = {isa = PBXFileReference; lastKnownFileType = sourcecode.swift; path = WebArchive.swift; sourceTree = "<group>"; };
-=======
 		756968022719450A0029F063 /* API+App.swift */ = {isa = PBXFileReference; lastKnownFileType = sourcecode.swift; path = "API+App.swift"; sourceTree = "<group>"; };
->>>>>>> 52cc0715
 		7571775826F3E4CA0071AE10 /* settings.html */ = {isa = PBXFileReference; fileEncoding = 4; lastKnownFileType = text.html; path = settings.html; sourceTree = "<group>"; };
 		7571778226F91BF50071AE10 /* AppleTerminalIntegration.swift */ = {isa = PBXFileReference; lastKnownFileType = sourcecode.swift; path = AppleTerminalIntegration.swift; sourceTree = "<group>"; };
 		75738F1D26DDAB760086D972 /* InputMethod.swift */ = {isa = PBXFileReference; lastKnownFileType = sourcecode.swift; path = InputMethod.swift; sourceTree = "<group>"; };
