// !$*UTF8*$!
{
	archiveVersion = 1;
	classes = {
	};
	objectVersion = 54;
	objects = {

/* Begin PBXBuildFile section */
		1A1F160025A7A93E0074D541 /* KeyBindingsManager.swift in Sources */ = {isa = PBXBuildFile; fileRef = 1A1F15FF25A7A93E0074D541 /* KeyBindingsManager.swift */; };
		1A63312125A4BE6D00CEA06A /* Keystroke.swift in Sources */ = {isa = PBXBuildFile; fileRef = 1A63312025A4BE6D00CEA06A /* Keystroke.swift */; };
		750CF21826A1055F0094D76A /* Config.swift in Sources */ = {isa = PBXBuildFile; fileRef = 750CF21726A1055F0094D76A /* Config.swift */; };
		7510F89824A6910500E86F7C /* AppleTerminalView.swift in Sources */ = {isa = PBXBuildFile; fileRef = 7510F87524A6910500E86F7C /* AppleTerminalView.swift */; };
		7510F89924A6910500E86F7C /* TerminalViewDelegate.swift in Sources */ = {isa = PBXBuildFile; fileRef = 7510F87624A6910500E86F7C /* TerminalViewDelegate.swift */; };
		7510F89A24A6910500E86F7C /* Extensions.swift in Sources */ = {isa = PBXBuildFile; fileRef = 7510F87724A6910500E86F7C /* Extensions.swift */; };
		7510F89B24A6910500E86F7C /* CharSets.swift in Sources */ = {isa = PBXBuildFile; fileRef = 7510F87824A6910500E86F7C /* CharSets.swift */; };
		7510F89C24A6910500E86F7C /* Buffer.swift in Sources */ = {isa = PBXBuildFile; fileRef = 7510F87924A6910500E86F7C /* Buffer.swift */; };
		7510F89D24A6910500E86F7C /* Utilities.swift in Sources */ = {isa = PBXBuildFile; fileRef = 7510F87A24A6910500E86F7C /* Utilities.swift */; };
		7510F89E24A6910500E86F7C /* BufferSet.swift in Sources */ = {isa = PBXBuildFile; fileRef = 7510F87B24A6910500E86F7C /* BufferSet.swift */; };
		7510F89F24A6910500E86F7C /* Terminal.swift in Sources */ = {isa = PBXBuildFile; fileRef = 7510F87C24A6910500E86F7C /* Terminal.swift */; };
		7510F8A024A6910500E86F7C /* EscapeSequences.swift in Sources */ = {isa = PBXBuildFile; fileRef = 7510F87D24A6910500E86F7C /* EscapeSequences.swift */; };
		7510F8A124A6910500E86F7C /* BufferLine.swift in Sources */ = {isa = PBXBuildFile; fileRef = 7510F87E24A6910500E86F7C /* BufferLine.swift */; };
		7510F8A224A6910500E86F7C /* CircularList.swift in Sources */ = {isa = PBXBuildFile; fileRef = 7510F87F24A6910500E86F7C /* CircularList.swift */; };
		7510F8A324A6910500E86F7C /* iOSTerminalView.swift in Sources */ = {isa = PBXBuildFile; fileRef = 7510F88124A6910500E86F7C /* iOSTerminalView.swift */; };
		7510F8A424A6910500E86F7C /* iOSCaretView.swift in Sources */ = {isa = PBXBuildFile; fileRef = 7510F88224A6910500E86F7C /* iOSCaretView.swift */; };
		7510F8A624A6910500E86F7C /* iOSAccessoryView.swift in Sources */ = {isa = PBXBuildFile; fileRef = 7510F88424A6910500E86F7C /* iOSAccessoryView.swift */; };
		7510F8A724A6910500E86F7C /* MacAccessibilityService.swift in Sources */ = {isa = PBXBuildFile; fileRef = 7510F88624A6910500E86F7C /* MacAccessibilityService.swift */; };
		7510F8A824A6910500E86F7C /* MacDebugView.swift in Sources */ = {isa = PBXBuildFile; fileRef = 7510F88724A6910500E86F7C /* MacDebugView.swift */; };
		7510F8A924A6910500E86F7C /* MacLocalTerminalView.swift in Sources */ = {isa = PBXBuildFile; fileRef = 7510F88824A6910500E86F7C /* MacLocalTerminalView.swift */; };
		7510F8AA24A6910500E86F7C /* MacCaretView.swift in Sources */ = {isa = PBXBuildFile; fileRef = 7510F88924A6910500E86F7C /* MacCaretView.swift */; };
		7510F8AC24A6910500E86F7C /* MacTerminalView.swift in Sources */ = {isa = PBXBuildFile; fileRef = 7510F88B24A6910500E86F7C /* MacTerminalView.swift */; };
		7510F8AD24A6910500E86F7C /* SelectionService.swift in Sources */ = {isa = PBXBuildFile; fileRef = 7510F88C24A6910500E86F7C /* SelectionService.swift */; };
		7510F8AE24A6910500E86F7C /* SixelDcsHandler.swift in Sources */ = {isa = PBXBuildFile; fileRef = 7510F88D24A6910500E86F7C /* SixelDcsHandler.swift */; };
		7510F8AF24A6910500E86F7C /* HeadlessTerminal.swift in Sources */ = {isa = PBXBuildFile; fileRef = 7510F88E24A6910500E86F7C /* HeadlessTerminal.swift */; };
		7510F8B024A6910500E86F7C /* LocalProcess.swift in Sources */ = {isa = PBXBuildFile; fileRef = 7510F88F24A6910500E86F7C /* LocalProcess.swift */; };
		7510F8B124A6910500E86F7C /* Line.swift in Sources */ = {isa = PBXBuildFile; fileRef = 7510F89024A6910500E86F7C /* Line.swift */; };
		7510F8B224A6910500E86F7C /* CharData.swift in Sources */ = {isa = PBXBuildFile; fileRef = 7510F89124A6910500E86F7C /* CharData.swift */; };
		7510F8B324A6910500E86F7C /* TerminalOptions.swift in Sources */ = {isa = PBXBuildFile; fileRef = 7510F89224A6910500E86F7C /* TerminalOptions.swift */; };
		7510F8B424A6910500E86F7C /* Colors.swift in Sources */ = {isa = PBXBuildFile; fileRef = 7510F89324A6910500E86F7C /* Colors.swift */; };
		7510F8B524A6910500E86F7C /* SearchService.swift in Sources */ = {isa = PBXBuildFile; fileRef = 7510F89424A6910500E86F7C /* SearchService.swift */; };
		7510F8B624A6910500E86F7C /* Position.swift in Sources */ = {isa = PBXBuildFile; fileRef = 7510F89524A6910500E86F7C /* Position.swift */; };
		7510F8B724A6910500E86F7C /* EscapeSequenceParser.swift in Sources */ = {isa = PBXBuildFile; fileRef = 7510F89624A6910500E86F7C /* EscapeSequenceParser.swift */; };
		7510F8B824A6910500E86F7C /* Pty.swift in Sources */ = {isa = PBXBuildFile; fileRef = 7510F89724A6910500E86F7C /* Pty.swift */; };
		7510F8BD24A9861E00E86F7C /* PrivateWindow.m in Sources */ = {isa = PBXBuildFile; fileRef = 7510F8BC24A9861E00E86F7C /* PrivateWindow.m */; };
		7510F8BF24A99A4B00E86F7C /* WindowService.swift in Sources */ = {isa = PBXBuildFile; fileRef = 7510F8BE24A99A4B00E86F7C /* WindowService.swift */; };
		7510F8C124A9B32D00E86F7C /* WindowManager.swift in Sources */ = {isa = PBXBuildFile; fileRef = 7510F8C024A9B32D00E86F7C /* WindowManager.swift */; };
		7512A48B263252EF00CDE824 /* Sparkle in Frameworks */ = {isa = PBXBuildFile; productRef = 7512A48A263252EF00CDE824 /* Sparkle */; };
		7518606F255B2A0A0000A7C7 /* flag@2x.png in Resources */ = {isa = PBXBuildFile; fileRef = 75186069255B2A090000A7C7 /* flag@2x.png */; };
		75186070255B2A0A0000A7C7 /* asterisk@2x.png in Resources */ = {isa = PBXBuildFile; fileRef = 7518606A255B2A090000A7C7 /* asterisk@2x.png */; };
		75186071255B2A0A0000A7C7 /* option@2x.png in Resources */ = {isa = PBXBuildFile; fileRef = 7518606B255B2A090000A7C7 /* option@2x.png */; };
		75186072255B2A0A0000A7C7 /* carrot@2x.png in Resources */ = {isa = PBXBuildFile; fileRef = 7518606C255B2A090000A7C7 /* carrot@2x.png */; };
		75186073255B2A0A0000A7C7 /* string@2x.png in Resources */ = {isa = PBXBuildFile; fileRef = 7518606D255B2A090000A7C7 /* string@2x.png */; };
		75186074255B2A0A0000A7C7 /* command@2x.png in Resources */ = {isa = PBXBuildFile; fileRef = 7518606E255B2A0A0000A7C7 /* command@2x.png */; };
		75186083255CB0C20000A7C7 /* iterm-integration.sh in Resources */ = {isa = PBXBuildFile; fileRef = 75186077255CB0870000A7C7 /* iterm-integration.sh */; };
		75186084255CB0C20000A7C7 /* 1.0.23.sh in Resources */ = {isa = PBXBuildFile; fileRef = 75186078255CB0870000A7C7 /* 1.0.23.sh */; };
		75186085255CB0C20000A7C7 /* fig-iterm-integration.py in Resources */ = {isa = PBXBuildFile; fileRef = 75186079255CB0870000A7C7 /* fig-iterm-integration.py */; };
		75186087255CB0C20000A7C7 /* 1.0.22.sh in Resources */ = {isa = PBXBuildFile; fileRef = 7518607B255CB0870000A7C7 /* 1.0.22.sh */; };
		75186088255CB0C20000A7C7 /* uninstall.sh in Resources */ = {isa = PBXBuildFile; fileRef = 7518607C255CB0870000A7C7 /* uninstall.sh */; };
		7518608A255CB0C20000A7C7 /* 1.0.21.sh in Resources */ = {isa = PBXBuildFile; fileRef = 7518607E255CB0870000A7C7 /* 1.0.21.sh */; };
		7518608B255CB0C20000A7C7 /* feedback.sh in Resources */ = {isa = PBXBuildFile; fileRef = 7518607F255CB0870000A7C7 /* feedback.sh */; };
		7518608C255CB0C20000A7C7 /* 1.0.24.sh in Resources */ = {isa = PBXBuildFile; fileRef = 75186080255CB0870000A7C7 /* 1.0.24.sh */; };
		7518608D255CB0C20000A7C7 /* open_new_terminal_window.scpt in Resources */ = {isa = PBXBuildFile; fileRef = 75186081255CB0870000A7C7 /* open_new_terminal_window.scpt */; };
		7518608E255CB0C20000A7C7 /* 1.0.20.sh in Resources */ = {isa = PBXBuildFile; fileRef = 75186082255CB0870000A7C7 /* 1.0.20.sh */; };
		751C3BEC24B6910800B5C7FD /* Remote.swift in Sources */ = {isa = PBXBuildFile; fileRef = 751C3BEB24B6910800B5C7FD /* Remote.swift */; };
		751C3BEE24B6915000B5C7FD /* Defaults.swift in Sources */ = {isa = PBXBuildFile; fileRef = 751C3BED24B6915000B5C7FD /* Defaults.swift */; };
		751F7589246D090100E083C8 /* WebBridge.swift in Sources */ = {isa = PBXBuildFile; fileRef = 751F7588246D090100E083C8 /* WebBridge.swift */; };
		751F7591246E16D800E083C8 /* main.swift in Sources */ = {isa = PBXBuildFile; fileRef = 751F7590246E16D800E083C8 /* main.swift */; };
		7520D7F1267D98790034FE2B /* fig-0.0.3.vsix in Resources */ = {isa = PBXBuildFile; fileRef = 7520D7F0267D98790034FE2B /* fig-0.0.3.vsix */; };
		7520D8122682AEB00034FE2B /* Throttler.swift in Sources */ = {isa = PBXBuildFile; fileRef = 7520D8112682AEB00034FE2B /* Throttler.swift */; };
		75288EF924CCE72F002DF12A /* WebViewWindow.swift in Sources */ = {isa = PBXBuildFile; fileRef = 757CA887248AD067002A64A8 /* WebViewWindow.swift */; };
		75290A7D266B09CB000F4255 /* gear@2x.png in Resources */ = {isa = PBXBuildFile; fileRef = 75290A7C266B09CB000F4255 /* gear@2x.png */; };
		75290AB4267126EB000F4255 /* iTermIntegration.swift in Sources */ = {isa = PBXBuildFile; fileRef = 75290AB3267126EB000F4255 /* iTermIntegration.swift */; };
		75290ABD26719090000F4255 /* iterm.pb.swift in Sources */ = {isa = PBXBuildFile; fileRef = 75290ABA26719090000F4255 /* iterm.pb.swift */; };
		75290ABF26719090000F4255 /* README in Resources */ = {isa = PBXBuildFile; fileRef = 75290ABC26719090000F4255 /* README */; };
		75290AC626719157000F4255 /* SwiftProtobuf in Frameworks */ = {isa = PBXBuildFile; productRef = 75290AC526719157000F4255 /* SwiftProtobuf */; };
		75290ACC2671AD1E000F4255 /* WebSocketFramer.swift in Sources */ = {isa = PBXBuildFile; fileRef = 75290ACB2671AD1D000F4255 /* WebSocketFramer.swift */; };
		752A398325CD024C00B1AC40 /* VSCodeIntegration.swift in Sources */ = {isa = PBXBuildFile; fileRef = 752A398225CD024C00B1AC40 /* VSCodeIntegration.swift */; };
		752A398625CD0FE800B1AC40 /* fig-0.0.1.vsix in Resources */ = {isa = PBXBuildFile; fileRef = 752A398525CD0FE800B1AC40 /* fig-0.0.1.vsix */; };
		752C0BD82479EEDB0077E415 /* File.swift in Sources */ = {isa = PBXBuildFile; fileRef = 752C0BD72479EEDA0077E415 /* File.swift */; };
		752C0BDA2479F37B0077E415 /* fig.js in Resources */ = {isa = PBXBuildFile; fileRef = 752C0BD92479F37B0077E415 /* fig.js */; };
		752C0BDC2479F68C0077E415 /* tutorial.css in Resources */ = {isa = PBXBuildFile; fileRef = 752C0BDB2479F68C0077E415 /* tutorial.css */; };
		752C0BDE2479F6AF0077E415 /* insert-tutorial.js in Resources */ = {isa = PBXBuildFile; fileRef = 752C0BDD2479F6AF0077E415 /* insert-tutorial.js */; };
		752C0BE0247A27790077E415 /* editor.html in Resources */ = {isa = PBXBuildFile; fileRef = 752C0BDF247A27790077E415 /* editor.html */; };
		752C0BE2247A33F20077E415 /* viewer.html in Resources */ = {isa = PBXBuildFile; fileRef = 752C0BE1247A33F10077E415 /* viewer.html */; };
		752C0BE4247B44C60077E415 /* finder.html in Resources */ = {isa = PBXBuildFile; fileRef = 752C0BE3247B44C50077E415 /* finder.html */; };
		752C0BE6247C25290077E415 /* display.html in Resources */ = {isa = PBXBuildFile; fileRef = 752C0BE5247C25280077E415 /* display.html */; };
		752D71C525AE9B7200263527 /* ssh.html in Resources */ = {isa = PBXBuildFile; fileRef = 752D71C425AE9B7200263527 /* ssh.html */; };
		752D71C725AECB4B00263527 /* ssh.mp4 in Resources */ = {isa = PBXBuildFile; fileRef = 752D71C625AECB4B00263527 /* ssh.mp4 */; };
		752D71CD25B8A6B300263527 /* Restarter.swift in Sources */ = {isa = PBXBuildFile; fileRef = 752D71CC25B8A6B200263527 /* Restarter.swift */; };
		752E68DD2620F868009E9A7E /* gradle@2x.png in Resources */ = {isa = PBXBuildFile; fileRef = 752E68DA2620F868009E9A7E /* gradle@2x.png */; };
		752E68DE2620F868009E9A7E /* slack@2x.png in Resources */ = {isa = PBXBuildFile; fileRef = 752E68DB2620F868009E9A7E /* slack@2x.png */; };
		752E68DF2620F868009E9A7E /* yarn@2x.png in Resources */ = {isa = PBXBuildFile; fileRef = 752E68DC2620F868009E9A7E /* yarn@2x.png */; };
		752E68ED2620F885009E9A7E /* azure@2x.png in Resources */ = {isa = PBXBuildFile; fileRef = 752E68E02620F882009E9A7E /* azure@2x.png */; };
		752E68EE2620F885009E9A7E /* box@2x.png in Resources */ = {isa = PBXBuildFile; fileRef = 752E68E12620F883009E9A7E /* box@2x.png */; };
		752E68EF2620F885009E9A7E /* gitlab@2x.png in Resources */ = {isa = PBXBuildFile; fileRef = 752E68E22620F883009E9A7E /* gitlab@2x.png */; };
		752E68F02620F885009E9A7E /* template@2x.png in Resources */ = {isa = PBXBuildFile; fileRef = 752E68E32620F883009E9A7E /* template@2x.png */; };
		752E68F12620F885009E9A7E /* firebase@2x.png in Resources */ = {isa = PBXBuildFile; fileRef = 752E68E42620F883009E9A7E /* firebase@2x.png */; };
		752E68F22620F885009E9A7E /* android@2x.png in Resources */ = {isa = PBXBuildFile; fileRef = 752E68E52620F884009E9A7E /* android@2x.png */; };
		752E68F32620F885009E9A7E /* aws@2x.png in Resources */ = {isa = PBXBuildFile; fileRef = 752E68E62620F884009E9A7E /* aws@2x.png */; };
		752E68F42620F885009E9A7E /* characters@2x.png in Resources */ = {isa = PBXBuildFile; fileRef = 752E68E72620F884009E9A7E /* characters@2x.png */; };
		752E68F52620F885009E9A7E /* gcloud@2x.png in Resources */ = {isa = PBXBuildFile; fileRef = 752E68E82620F884009E9A7E /* gcloud@2x.png */; };
		752E68F62620F885009E9A7E /* netlify@2x.png in Resources */ = {isa = PBXBuildFile; fileRef = 752E68E92620F884009E9A7E /* netlify@2x.png */; };
		752E68F72620F885009E9A7E /* vercel@2x.png in Resources */ = {isa = PBXBuildFile; fileRef = 752E68EA2620F884009E9A7E /* vercel@2x.png */; };
		752E68F82620F885009E9A7E /* github@2x.png in Resources */ = {isa = PBXBuildFile; fileRef = 752E68EB2620F884009E9A7E /* github@2x.png */; };
		752E68F92620F885009E9A7E /* apple@2x.png in Resources */ = {isa = PBXBuildFile; fileRef = 752E68EC2620F884009E9A7E /* apple@2x.png */; };
		754316F726E08F5C00188887 /* AppDelegate.swift in Sources */ = {isa = PBXBuildFile; fileRef = 754316F626E08F5C00188887 /* AppDelegate.swift */; };
		754316FB26E08F5D00188887 /* Assets.xcassets in Resources */ = {isa = PBXBuildFile; fileRef = 754316FA26E08F5D00188887 /* Assets.xcassets */; };
		754316FE26E08F5D00188887 /* Preview Assets.xcassets in Resources */ = {isa = PBXBuildFile; fileRef = 754316FD26E08F5D00188887 /* Preview Assets.xcassets */; };
		7543170126E08F5D00188887 /* Main.storyboard in Resources */ = {isa = PBXBuildFile; fileRef = 754316FF26E08F5D00188887 /* Main.storyboard */; };
		7543170826E0901B00188887 /* FigIMKInputController.swift in Sources */ = {isa = PBXBuildFile; fileRef = 7543170726E0901B00188887 /* FigIMKInputController.swift */; };
		754D31B525759D900020CED4 /* tutorial.html in Resources */ = {isa = PBXBuildFile; fileRef = 754D31B425759D900020CED4 /* tutorial.html */; };
		75543FD0268AC6E5003221DF /* fig-0.0.4.vsix in Resources */ = {isa = PBXBuildFile; fileRef = 75543FCF268AC6E5003221DF /* fig-0.0.4.vsix */; };
		755D0DE0247DDE050074AB5C /* FigCLI.swift in Sources */ = {isa = PBXBuildFile; fileRef = 755D0DDF247DDE050074AB5C /* FigCLI.swift */; };
		755D0DE2247EFAE10074AB5C /* Logging.swift in Sources */ = {isa = PBXBuildFile; fileRef = 755D0DE1247EFAE10074AB5C /* Logging.swift */; };
		755D0DE4247F038B0074AB5C /* logs.html in Resources */ = {isa = PBXBuildFile; fileRef = 755D0DE3247F038B0074AB5C /* logs.html */; };
		755D0F512482D4920074AB5C /* HotKey in Frameworks */ = {isa = PBXBuildFile; productRef = 755D0F502482D4920074AB5C /* HotKey */; };
		755EC8CF266997A700CBEF57 /* settings in Resources */ = {isa = PBXBuildFile; fileRef = 755EC8CE266997A600CBEF57 /* settings */; };
		755FC554268D09DE00966027 /* UpdateService.swift in Sources */ = {isa = PBXBuildFile; fileRef = 755FC553268D09DE00966027 /* UpdateService.swift */; };
		7564AE6F265C9DCE0040BD4C /* discord@2x.png in Resources */ = {isa = PBXBuildFile; fileRef = 7564AE6E265C9DCD0040BD4C /* discord@2x.png */; };
		75675955244634AD006AA988 /* AppDelegate.swift in Sources */ = {isa = PBXBuildFile; fileRef = 75675954244634AD006AA988 /* AppDelegate.swift */; };
		75675959244634B2006AA988 /* Assets.xcassets in Resources */ = {isa = PBXBuildFile; fileRef = 75675958244634B2006AA988 /* Assets.xcassets */; };
		7567595C244634B2006AA988 /* Preview Assets.xcassets in Resources */ = {isa = PBXBuildFile; fileRef = 7567595B244634B2006AA988 /* Preview Assets.xcassets */; };
		7567595F244634B2006AA988 /* Main.storyboard in Resources */ = {isa = PBXBuildFile; fileRef = 7567595D244634B2006AA988 /* Main.storyboard */; };
		7567596B244634B2006AA988 /* figTests.swift in Sources */ = {isa = PBXBuildFile; fileRef = 7567596A244634B2006AA988 /* figTests.swift */; };
		75675976244634B2006AA988 /* figUITests.swift in Sources */ = {isa = PBXBuildFile; fileRef = 75675975244634B2006AA988 /* figUITests.swift */; };
		756759972446C44C006AA988 /* String+Shell.swift in Sources */ = {isa = PBXBuildFile; fileRef = 756759962446C44C006AA988 /* String+Shell.swift */; };
		756759D424498CA0006AA988 /* WebViewController.swift in Sources */ = {isa = PBXBuildFile; fileRef = 756759D324498CA0006AA988 /* WebViewController.swift */; };
		7568203126003BDF0006FE78 /* Settings.swift in Sources */ = {isa = PBXBuildFile; fileRef = 7568203026003BDF0006FE78 /* Settings.swift */; };
		756C4D832542A6D30035B467 /* Starscream in Frameworks */ = {isa = PBXBuildFile; productRef = 756C4D822542A6D30035B467 /* Starscream */; };
		7571775726F3B8A80071AE10 /* FigInputMethod.app in Embed Input Method */ = {isa = PBXBuildFile; fileRef = 754316F426E08F5C00188887 /* FigInputMethod.app */; settings = {ATTRIBUTES = (RemoveHeadersOnCopy, ); }; };
		7571775926F3E4CA0071AE10 /* settings.html in Resources */ = {isa = PBXBuildFile; fileRef = 7571775826F3E4CA0071AE10 /* settings.html */; };
		7571778326F91BF50071AE10 /* AppleTerminalIntegration.swift in Sources */ = {isa = PBXBuildFile; fileRef = 7571778226F91BF50071AE10 /* AppleTerminalIntegration.swift */; };
		75738F1E26DDAB760086D972 /* InputMethod.swift in Sources */ = {isa = PBXBuildFile; fileRef = 75738F1D26DDAB760086D972 /* InputMethod.swift */; };
		7573F1582601927200C833FA /* Settings.swift in Sources */ = {isa = PBXBuildFile; fileRef = 7573F1572601927200C833FA /* Settings.swift */; };
		7573F15B2602B4E000C833FA /* alert@2x.png in Resources */ = {isa = PBXBuildFile; fileRef = 7573F1592602B4E000C833FA /* alert@2x.png */; };
		7573F15C2602B4E000C833FA /* invite@2x.png in Resources */ = {isa = PBXBuildFile; fileRef = 7573F15A2602B4E000C833FA /* invite@2x.png */; };
		7573F160260BC71000C833FA /* LoginItems.swift in Sources */ = {isa = PBXBuildFile; fileRef = 7573F15F260BC70F00C833FA /* LoginItems.swift */; };
		7575D44F26D5D35000D0C8D7 /* API.swift in Sources */ = {isa = PBXBuildFile; fileRef = 7575D44E26D5D35000D0C8D7 /* API.swift */; };
		7577124725648DFB0011FF48 /* ps.c in Sources */ = {isa = PBXBuildFile; fileRef = 7577124625648DFB0011FF48 /* ps.c */; };
		757712492564D94A0011FF48 /* ProcessStatus.swift in Sources */ = {isa = PBXBuildFile; fileRef = 757712482564D9490011FF48 /* ProcessStatus.swift */; };
		757A85F8270E46A40017996A /* figterm in Embed figterm & helpers */ = {isa = PBXBuildFile; fileRef = "figterm-0000000000000000" /* figterm */; settings = {ATTRIBUTES = (CodeSignOnCopy, ); }; };
		757A85F9270E46A40017996A /* fig_callback in Embed figterm & helpers */ = {isa = PBXBuildFile; fileRef = "fig_callback-00000000000" /* fig_callback */; settings = {ATTRIBUTES = (CodeSignOnCopy, ); }; };
		757A85FA270E46A40017996A /* fig_get_shell in Embed figterm & helpers */ = {isa = PBXBuildFile; fileRef = "fig_get_shell-0000000000" /* fig_get_shell */; settings = {ATTRIBUTES = (CodeSignOnCopy, ); }; };
		757AF4C826BC73FA00349764 /* WindowPositioning.swift in Sources */ = {isa = PBXBuildFile; fileRef = 757AF4C726BC73FA00349764 /* WindowPositioning.swift */; };
		757CA86724859461002A64A8 /* AppMover.swift in Sources */ = {isa = PBXBuildFile; fileRef = 757CA86624859461002A64A8 /* AppMover.swift */; };
		757CA88624876043002A64A8 /* error.html in Resources */ = {isa = PBXBuildFile; fileRef = 757CA88524876042002A64A8 /* error.html */; };
		757CA88A248AD58C002A64A8 /* onboarding.html in Resources */ = {isa = PBXBuildFile; fileRef = 757CA889248AD58C002A64A8 /* onboarding.html */; };
		757CA88D248B091D002A64A8 /* permissions.mp4 in Resources */ = {isa = PBXBuildFile; fileRef = 757CA88C248B091D002A64A8 /* permissions.mp4 */; };
		757CA88F248B0D31002A64A8 /* cli.png in Resources */ = {isa = PBXBuildFile; fileRef = 757CA88E248B0D31002A64A8 /* cli.png */; };
		757CA891248B2799002A64A8 /* cli.html in Resources */ = {isa = PBXBuildFile; fileRef = 757CA890248B2798002A64A8 /* cli.html */; };
		757CA893248B28E3002A64A8 /* landing.html in Resources */ = {isa = PBXBuildFile; fileRef = 757CA892248B28E3002A64A8 /* landing.html */; };
		757CA895248B291E002A64A8 /* permissions.html in Resources */ = {isa = PBXBuildFile; fileRef = 757CA894248B291E002A64A8 /* permissions.html */; };
		757CA897248C108E002A64A8 /* css in Resources */ = {isa = PBXBuildFile; fileRef = 757CA896248C108D002A64A8 /* css */; };
		757CA899248C10AD002A64A8 /* fonts in Resources */ = {isa = PBXBuildFile; fileRef = 757CA898248C10AD002A64A8 /* fonts */; };
		757CA89B248C18F1002A64A8 /* done.html in Resources */ = {isa = PBXBuildFile; fileRef = 757CA89A248C18F0002A64A8 /* done.html */; };
		757CA89D248C1F50002A64A8 /* demo4onboarding.mp4 in Resources */ = {isa = PBXBuildFile; fileRef = 757CA89C248C1F50002A64A8 /* demo4onboarding.mp4 */; };
		757CA89F248D628F002A64A8 /* sidebar.html in Resources */ = {isa = PBXBuildFile; fileRef = 757CA89E248D628E002A64A8 /* sidebar.html */; };
		757CA8E424905B0E002A64A8 /* Kitura-WebSocket in Frameworks */ = {isa = PBXBuildFile; productRef = 757CA8E324905B0E002A64A8 /* Kitura-WebSocket */; };
		757CA8E624905B38002A64A8 /* SockerServer.swift in Sources */ = {isa = PBXBuildFile; fileRef = 757CA8E524905B38002A64A8 /* SockerServer.swift */; };
		75809B0E24BFA64D00BFFB3E /* TelemetryService.swift in Sources */ = {isa = PBXBuildFile; fileRef = 75809B0D24BFA64D00BFFB3E /* TelemetryService.swift */; };
		75809B1124C3876B00BFFB3E /* run-tutorial.js in Resources */ = {isa = PBXBuildFile; fileRef = 75809B1024C3876B00BFFB3E /* run-tutorial.js */; };
		7587B4D824F97F9E00E355E4 /* ShellHooksManager.swift in Sources */ = {isa = PBXBuildFile; fileRef = 7587B4D724F97F9E00E355E4 /* ShellHooksManager.swift */; };
		758AEB5E24CD35D400A15EAF /* WebSocket.swift in Sources */ = {isa = PBXBuildFile; fileRef = 758AEB5D24CD35D400A15EAF /* WebSocket.swift */; };
		758AEB6024CE529D00A15EAF /* String+Shell.swift in Sources */ = {isa = PBXBuildFile; fileRef = 758AEB5F24CE529D00A15EAF /* String+Shell.swift */; };
		758AEB6724CE8B8F00A15EAF /* figcli in Embed Command Line Tool */ = {isa = PBXBuildFile; fileRef = 751F758E246E16D800E083C8 /* figcli */; settings = {ATTRIBUTES = (CodeSignOnCopy, ); }; };
		758AEB6A24CEA4D000A15EAF /* Starscream in Frameworks */ = {isa = PBXBuildFile; productRef = 758AEB6924CEA4D000A15EAF /* Starscream */; };
		758AEB6C24CEA54600A15EAF /* SocketServer.swift in Sources */ = {isa = PBXBuildFile; fileRef = 758AEB6B24CEA54600A15EAF /* SocketServer.swift */; };
		759F987C25BF903900EC3407 /* Accessibility.swift in Sources */ = {isa = PBXBuildFile; fileRef = 759F987B25BF903900EC3407 /* Accessibility.swift */; };
		759F988225BFF0FF00EC3407 /* commandkey@2x.png in Resources */ = {isa = PBXBuildFile; fileRef = 759F987E25BFF0FE00EC3407 /* commandkey@2x.png */; };
		759F988325BFF0FF00EC3407 /* database@2x.png in Resources */ = {isa = PBXBuildFile; fileRef = 759F987F25BFF0FE00EC3407 /* database@2x.png */; };
		759F988425BFF0FF00EC3407 /* package@2x.png in Resources */ = {isa = PBXBuildFile; fileRef = 759F988025BFF0FE00EC3407 /* package@2x.png */; };
		759F988925BFF8B000EC3407 /* npm@2x.png in Resources */ = {isa = PBXBuildFile; fileRef = 759F988525BFF8B000EC3407 /* npm@2x.png */; };
		759F988A25BFF8B000EC3407 /* kubernetes@2x.png in Resources */ = {isa = PBXBuildFile; fileRef = 759F988625BFF8B000EC3407 /* kubernetes@2x.png */; };
		759F988B25BFF8B000EC3407 /* twitter@2x.png in Resources */ = {isa = PBXBuildFile; fileRef = 759F988725BFF8B000EC3407 /* twitter@2x.png */; };
		759F988C25BFF8B000EC3407 /* docker@2x.png in Resources */ = {isa = PBXBuildFile; fileRef = 759F988825BFF8B000EC3407 /* docker@2x.png */; };
		759F988E25BFFAE500EC3407 /* heroku@2x.png in Resources */ = {isa = PBXBuildFile; fileRef = 759F988D25BFFAE500EC3407 /* heroku@2x.png */; };
		759F989025C1172100EC3407 /* install_and_upgrade_fallback.sh in Resources */ = {isa = PBXBuildFile; fileRef = 759F988F25C1151D00EC3407 /* install_and_upgrade_fallback.sh */; };
		75A0A71926F1A79A008FAD70 /* KittyIntegration.swift in Sources */ = {isa = PBXBuildFile; fileRef = 75A0A71826F1A79A008FAD70 /* KittyIntegration.swift */; };
		75A0A71B26F1A7CE008FAD70 /* kitty-integration.py in Resources */ = {isa = PBXBuildFile; fileRef = 75A0A71A26F1A7CE008FAD70 /* kitty-integration.py */; };
		75A0A71D26F27E3D008FAD70 /* SemanticVersion.swift in Sources */ = {isa = PBXBuildFile; fileRef = 75A0A71C26F27E3D008FAD70 /* SemanticVersion.swift */; };
		75A4521025A83E5600107D2C /* remote_cwd.sh in Resources */ = {isa = PBXBuildFile; fileRef = 75A4520F25A839F500107D2C /* remote_cwd.sh */; };
		75A4521425AD367E00107D2C /* Feedback.swift in Sources */ = {isa = PBXBuildFile; fileRef = 75A4521325AD367E00107D2C /* Feedback.swift */; };
		75A4521A25AE2E6B00107D2C /* CommandIntegration.swift in Sources */ = {isa = PBXBuildFile; fileRef = 75A4521925AE2E6A00107D2C /* CommandIntegration.swift */; };
		75A4A29825C8D855002EFD6B /* node@2x.png in Resources */ = {isa = PBXBuildFile; fileRef = 75A4A29525C8D855002EFD6B /* node@2x.png */; };
		75A4A29925C8D855002EFD6B /* git@2x.png in Resources */ = {isa = PBXBuildFile; fileRef = 75A4A29625C8D855002EFD6B /* git@2x.png */; };
		75A4A29A25C8D855002EFD6B /* commit@2x.png in Resources */ = {isa = PBXBuildFile; fileRef = 75A4A29725C8D855002EFD6B /* commit@2x.png */; };
		75A4A29E25C91471002EFD6B /* debugger-2-trimmed.mp4 in Resources */ = {isa = PBXBuildFile; fileRef = 75A4A29D25C91471002EFD6B /* debugger-2-trimmed.mp4 */; };
		75A4A2A025CA0D46002EFD6B /* Autocomplete.swift in Sources */ = {isa = PBXBuildFile; fileRef = 75A4A29F25CA0D46002EFD6B /* Autocomplete.swift */; };
		75A4A2A225CA2190002EFD6B /* ZLEIntegration.swift in Sources */ = {isa = PBXBuildFile; fileRef = 75A4A2A125CA218F002EFD6B /* ZLEIntegration.swift */; };
		75A4A2A425CB4DE3002EFD6B /* BundleIdCache.swift in Sources */ = {isa = PBXBuildFile; fileRef = 75A4A2A325CB4DE3002EFD6B /* BundleIdCache.swift */; };
		75A4A2A725CBBDE7002EFD6B /* AXSwift in Frameworks */ = {isa = PBXBuildFile; productRef = 75A4A2A625CBBDE7002EFD6B /* AXSwift */; };
		75AA24C125A656FA00A51E9D /* NativeCLI.swift in Sources */ = {isa = PBXBuildFile; fileRef = 75AA24C025A656FA00A51E9D /* NativeCLI.swift */; };
		75AA24DA25A7E8B000A51E9D /* lsof.m in Sources */ = {isa = PBXBuildFile; fileRef = 75AA24D925A7E8B000A51E9D /* lsof.m */; };
		75AE8FD926D7462600161B8C /* FigAPIBindings in Frameworks */ = {isa = PBXBuildFile; productRef = 75AE8FD826D7462600161B8C /* FigAPIBindings */; };
		75AEF2E425C3C34A00D78431 /* Diagnostic.swift in Sources */ = {isa = PBXBuildFile; fileRef = 75AEF2E325C3C34A00D78431 /* Diagnostic.swift */; };
		75AEF2E625C3DEAF00D78431 /* DockerIntegration.swift in Sources */ = {isa = PBXBuildFile; fileRef = 75AEF2E525C3DEAF00D78431 /* DockerIntegration.swift */; };
		75AEF2E825C3DEC600D78431 /* SSHIntegration.swift in Sources */ = {isa = PBXBuildFile; fileRef = 75AEF2E725C3DEC600D78431 /* SSHIntegration.swift */; };
		75AEF2EA25C4C34D00D78431 /* SecureKeyboardInput.swift in Sources */ = {isa = PBXBuildFile; fileRef = 75AEF2E925C4C34D00D78431 /* SecureKeyboardInput.swift */; };
		75AEF2EE25C5062E00D78431 /* WindowObserver.swift in Sources */ = {isa = PBXBuildFile; fileRef = 75AEF2ED25C5062E00D78431 /* WindowObserver.swift */; };
		75B0A07C25BA64CC00FCD89A /* AutocompleteContextNotifier.swift in Sources */ = {isa = PBXBuildFile; fileRef = 75B0A07B25BA64CC00FCD89A /* AutocompleteContextNotifier.swift */; };
		75B0A07E25BB746600FCD89A /* debugger.html in Resources */ = {isa = PBXBuildFile; fileRef = 75B0A07D25BB746600FCD89A /* debugger.html */; };
		75B0A08025BB74C700FCD89A /* fig-context-indicator.png in Resources */ = {isa = PBXBuildFile; fileRef = 75B0A07F25BB74C700FCD89A /* fig-context-indicator.png */; };
		75B0A08425BB759E00FCD89A /* trimmed-debugger.mp4 in Resources */ = {isa = PBXBuildFile; fileRef = 75B0A08325BB759E00FCD89A /* trimmed-debugger.mp4 */; };
		75B0A08625BB94DF00FCD89A /* debugger-only.mp4 in Resources */ = {isa = PBXBuildFile; fileRef = 75B0A08525BB94DE00FCD89A /* debugger-only.mp4 */; };
		75B0A08C25BBC7A300FCD89A /* autoc.mp4 in Resources */ = {isa = PBXBuildFile; fileRef = 75B0A08B25BBC7A300FCD89A /* autoc.mp4 */; };
		75B0A08E25BBC9B800FCD89A /* privacy.html in Resources */ = {isa = PBXBuildFile; fileRef = 75B0A08D25BBC9B800FCD89A /* privacy.html */; };
		75B199322501A3DA00F38EA8 /* KeyboardLayout.swift in Sources */ = {isa = PBXBuildFile; fileRef = 75B199312501A3DA00F38EA8 /* KeyboardLayout.swift */; };
		75B199342504190900F38EA8 /* Keycode.swift in Sources */ = {isa = PBXBuildFile; fileRef = 75B199332504190900F38EA8 /* Keycode.swift */; };
		75B1993625042B2C00F38EA8 /* autocomplete.html in Resources */ = {isa = PBXBuildFile; fileRef = 75B1993525042B2C00F38EA8 /* autocomplete.html */; };
		75B1993825100E4E00F38EA8 /* KeypressService.swift in Sources */ = {isa = PBXBuildFile; fileRef = 75B1993725100E4D00F38EA8 /* KeypressService.swift */; };
		75B4283626FABAAC003C9DE5 /* FileSystem.swift in Sources */ = {isa = PBXBuildFile; fileRef = 75B4283526FABAAC003C9DE5 /* FileSystem.swift */; };
		75B7931A24BB897F0073AAC6 /* PseudoTerminalService.swift in Sources */ = {isa = PBXBuildFile; fileRef = 75B7931924BB897F0073AAC6 /* PseudoTerminalService.swift */; };
		75B850E52703D8FF00891A78 /* API+Extensions.swift in Sources */ = {isa = PBXBuildFile; fileRef = 75B850E42703D8FF00891A78 /* API+Extensions.swift */; };
		75C05C6C24FDEA2B001F0A52 /* KeystrokeBuffer.swift in Sources */ = {isa = PBXBuildFile; fileRef = 75C05C6B24FDEA2B001F0A52 /* KeystrokeBuffer.swift */; };
		75C0711D244AC3B2002DF69F /* index.html in Resources */ = {isa = PBXBuildFile; fileRef = 75C0711C244AC3B2002DF69F /* index.html */; };
		75C07120244BB441002DF69F /* CompanionViewController.swift in Sources */ = {isa = PBXBuildFile; fileRef = 75C0711F244BB441002DF69F /* CompanionViewController.swift */; };
		75C07122244BB65D002DF69F /* ShellBridge.swift in Sources */ = {isa = PBXBuildFile; fileRef = 75C07121244BB65D002DF69F /* ShellBridge.swift */; };
		75C07124244BE45A002DF69F /* CompanionWindow.swift in Sources */ = {isa = PBXBuildFile; fileRef = 75C07123244BE45A002DF69F /* CompanionWindow.swift */; };
		75C0EBD3253E336E001964DE /* TerminalUsageTelemetry.swift in Sources */ = {isa = PBXBuildFile; fileRef = 75C0EBD2253E336E001964DE /* TerminalUsageTelemetry.swift */; };
		75C16D4826FD1EB400C83296 /* FigNotificationCenter.swift in Sources */ = {isa = PBXBuildFile; fileRef = 75C16D4726FD1EB400C83296 /* FigNotificationCenter.swift */; };
		75C57C142581C0700065741E /* ioreg.c in Sources */ = {isa = PBXBuildFile; fileRef = 75C57C132581C0700065741E /* ioreg.c */; };
		75C8A1602649E712001B69DA /* fig-0.0.2.vsix in Resources */ = {isa = PBXBuildFile; fileRef = 75C8A15F2649E712001B69DA /* fig-0.0.2.vsix */; };
		75CFDBDF24EDB2E900F00CAE /* Onboarding.swift in Sources */ = {isa = PBXBuildFile; fileRef = 75CFDBDE24EDB2E900F00CAE /* Onboarding.swift */; };
		75CFDBE224EDE31800F00CAE /* Sentry in Frameworks */ = {isa = PBXBuildFile; productRef = 75CFDBE124EDE31800F00CAE /* Sentry */; };
		75D1ECB426EFE55A00BC8A04 /* AlacrittyIntegration.swift in Sources */ = {isa = PBXBuildFile; fileRef = 75D1ECB326EFE55A00BC8A04 /* AlacrittyIntegration.swift */; };
		75D1ECBE26F15F4500BC8A04 /* TerminalIntegrationProvider.swift in Sources */ = {isa = PBXBuildFile; fileRef = 75D1ECBD26F15F4500BC8A04 /* TerminalIntegrationProvider.swift */; };
		75D1ECC026F1658300BC8A04 /* InstallationStatus.swift in Sources */ = {isa = PBXBuildFile; fileRef = 75D1ECBF26F1658300BC8A04 /* InstallationStatus.swift */; };
		75D2E3CB249C1E7500607F66 /* terminal.css in Resources */ = {isa = PBXBuildFile; fileRef = 75D2E3CA249C1E7500607F66 /* terminal.css */; };
		75DA86A325EDB05100722F1D /* Integrations.swift in Sources */ = {isa = PBXBuildFile; fileRef = 75DA86A225EDB05100722F1D /* Integrations.swift */; };
		75DA86A525EEBD7500722F1D /* Alert.swift in Sources */ = {isa = PBXBuildFile; fileRef = 75DA86A425EEBD7400722F1D /* Alert.swift */; };
		75DA86A925EF145E00722F1D /* TmuxIntegration.swift in Sources */ = {isa = PBXBuildFile; fileRef = 75DA86A825EF145E00722F1D /* TmuxIntegration.swift */; };
		75DF864A26F31756003F32A5 /* cpu@2x.png in Resources */ = {isa = PBXBuildFile; fileRef = 751DC66226EBF3B500697DFB /* cpu@2x.png */; };
		75E993F22515A6DD000BE6BE /* statusbar@2x.png in Resources */ = {isa = PBXBuildFile; fileRef = 75E993F12515A6DD000BE6BE /* statusbar@2x.png */; };
		75E993F52517E226000BE6BE /* AXWindowServer.swift in Sources */ = {isa = PBXBuildFile; fileRef = 75E993F42517E226000BE6BE /* AXWindowServer.swift */; };
		75EB570B267AAE5B00F10C64 /* fig-iterm-integration.scpt in Resources */ = {isa = PBXBuildFile; fileRef = 75EB570A267AAE5B00F10C64 /* fig-iterm-integration.scpt */; };
		75EB592B258D98A7002915E7 /* BiMap.swift in Sources */ = {isa = PBXBuildFile; fileRef = 75EB592A258D98A7002915E7 /* BiMap.swift */; };
		75EB592D258DD771002915E7 /* TTY.swift in Sources */ = {isa = PBXBuildFile; fileRef = 75EB592C258DD771002915E7 /* TTY.swift */; };
		75EDDC4E25D23773003AECC6 /* HyperIntegration.swift in Sources */ = {isa = PBXBuildFile; fileRef = 75EDDC4D25D23773003AECC6 /* HyperIntegration.swift */; };
		75EDDC5125D24755003AECC6 /* hyper-integration.js in Resources */ = {isa = PBXBuildFile; fileRef = 75EDDC5025D24755003AECC6 /* hyper-integration.js */; };
		75EDDC5B25D4BC54003AECC6 /* UnixSocketClient.swift in Sources */ = {isa = PBXBuildFile; fileRef = 75EDDC5A25D4BC53003AECC6 /* UnixSocketClient.swift */; };
		75F78F8226DC3A56001FB6C1 /* ScriptCommands.swift in Sources */ = {isa = PBXBuildFile; fileRef = 75F78F8126DC3A56001FB6C1 /* ScriptCommands.swift */; };
		75F7F952261FBDC30005E215 /* UnixSocketServer.swift in Sources */ = {isa = PBXBuildFile; fileRef = 75F7F951261FBDC30005E215 /* UnixSocketServer.swift */; };
		75F7F954262007170005E215 /* ShellHooksTransport.swift in Sources */ = {isa = PBXBuildFile; fileRef = 75F7F953262007170005E215 /* ShellHooksTransport.swift */; };
		75FE40002626A4BD00AC8414 /* Github.swift in Sources */ = {isa = PBXBuildFile; fileRef = 75FE3FFF2626A4BD00AC8414 /* Github.swift */; };
/* End PBXBuildFile section */

/* Begin PBXContainerItemProxy section */
		75675967244634B2006AA988 /* PBXContainerItemProxy */ = {
			isa = PBXContainerItemProxy;
			containerPortal = 75675949244634AD006AA988 /* Project object */;
			proxyType = 1;
			remoteGlobalIDString = 75675950244634AD006AA988;
			remoteInfo = fig;
		};
		75675972244634B2006AA988 /* PBXContainerItemProxy */ = {
			isa = PBXContainerItemProxy;
			containerPortal = 75675949244634AD006AA988 /* Project object */;
			proxyType = 1;
			remoteGlobalIDString = 75675950244634AD006AA988;
			remoteInfo = fig;
		};
		757A85BE270E37380017996A /* PBXContainerItemProxy */ = {
			isa = PBXContainerItemProxy;
			containerPortal = 75675949244634AD006AA988 /* Project object */;
			proxyType = 1;
			remoteGlobalIDString = 757A85BA270E31160017996A;
			remoteInfo = figterm;
		};
		758AEB6524CE8B8700A15EAF /* PBXContainerItemProxy */ = {
			isa = PBXContainerItemProxy;
			containerPortal = 75675949244634AD006AA988 /* Project object */;
			proxyType = 1;
			remoteGlobalIDString = 751F758D246E16D800E083C8;
			remoteInfo = figcli;
		};
/* End PBXContainerItemProxy section */

/* Begin PBXCopyFilesBuildPhase section */
		751F758C246E16D800E083C8 /* CopyFiles */ = {
			isa = PBXCopyFilesBuildPhase;
			buildActionMask = 2147483647;
			dstPath = /usr/share/man/man1/;
			dstSubfolderSpec = 0;
			files = (
			);
			runOnlyForDeploymentPostprocessing = 1;
		};
		7571775626F3B8910071AE10 /* Embed Input Method */ = {
			isa = PBXCopyFilesBuildPhase;
			buildActionMask = 12;
			dstPath = Contents/Helpers;
			dstSubfolderSpec = 1;
			files = (
				7571775726F3B8A80071AE10 /* FigInputMethod.app in Embed Input Method */,
			);
			name = "Embed Input Method";
			runOnlyForDeploymentPostprocessing = 0;
		};
		757A85C0270E37A90017996A /* Embed figterm & helpers */ = {
			isa = PBXCopyFilesBuildPhase;
			buildActionMask = 12;
			dstPath = "";
			dstSubfolderSpec = 6;
			files = (
				757A85F8270E46A40017996A /* figterm in Embed figterm & helpers */,
				757A85F9270E46A40017996A /* fig_callback in Embed figterm & helpers */,
				757A85FA270E46A40017996A /* fig_get_shell in Embed figterm & helpers */,
			);
			name = "Embed figterm & helpers";
			runOnlyForDeploymentPostprocessing = 0;
		};
		758AEB6324CE8B2F00A15EAF /* Embed Command Line Tool */ = {
			isa = PBXCopyFilesBuildPhase;
			buildActionMask = 12;
			dstPath = "";
			dstSubfolderSpec = 6;
			files = (
				758AEB6724CE8B8F00A15EAF /* figcli in Embed Command Line Tool */,
			);
			name = "Embed Command Line Tool";
			runOnlyForDeploymentPostprocessing = 0;
		};
/* End PBXCopyFilesBuildPhase section */

/* Begin PBXFileReference section */
		1A1F15FF25A7A93E0074D541 /* KeyBindingsManager.swift */ = {isa = PBXFileReference; lastKnownFileType = sourcecode.swift; path = KeyBindingsManager.swift; sourceTree = "<group>"; };
		1A63312025A4BE6D00CEA06A /* Keystroke.swift */ = {isa = PBXFileReference; lastKnownFileType = sourcecode.swift; path = Keystroke.swift; sourceTree = "<group>"; };
		750CF21726A1055F0094D76A /* Config.swift */ = {isa = PBXFileReference; lastKnownFileType = sourcecode.swift; path = Config.swift; sourceTree = "<group>"; };
		7510F87524A6910500E86F7C /* AppleTerminalView.swift */ = {isa = PBXFileReference; fileEncoding = 4; lastKnownFileType = sourcecode.swift; path = AppleTerminalView.swift; sourceTree = "<group>"; };
		7510F87624A6910500E86F7C /* TerminalViewDelegate.swift */ = {isa = PBXFileReference; fileEncoding = 4; lastKnownFileType = sourcecode.swift; path = TerminalViewDelegate.swift; sourceTree = "<group>"; };
		7510F87724A6910500E86F7C /* Extensions.swift */ = {isa = PBXFileReference; fileEncoding = 4; lastKnownFileType = sourcecode.swift; path = Extensions.swift; sourceTree = "<group>"; };
		7510F87824A6910500E86F7C /* CharSets.swift */ = {isa = PBXFileReference; fileEncoding = 4; lastKnownFileType = sourcecode.swift; path = CharSets.swift; sourceTree = "<group>"; };
		7510F87924A6910500E86F7C /* Buffer.swift */ = {isa = PBXFileReference; fileEncoding = 4; lastKnownFileType = sourcecode.swift; path = Buffer.swift; sourceTree = "<group>"; };
		7510F87A24A6910500E86F7C /* Utilities.swift */ = {isa = PBXFileReference; fileEncoding = 4; lastKnownFileType = sourcecode.swift; path = Utilities.swift; sourceTree = "<group>"; };
		7510F87B24A6910500E86F7C /* BufferSet.swift */ = {isa = PBXFileReference; fileEncoding = 4; lastKnownFileType = sourcecode.swift; path = BufferSet.swift; sourceTree = "<group>"; };
		7510F87C24A6910500E86F7C /* Terminal.swift */ = {isa = PBXFileReference; fileEncoding = 4; lastKnownFileType = sourcecode.swift; path = Terminal.swift; sourceTree = "<group>"; };
		7510F87D24A6910500E86F7C /* EscapeSequences.swift */ = {isa = PBXFileReference; fileEncoding = 4; lastKnownFileType = sourcecode.swift; path = EscapeSequences.swift; sourceTree = "<group>"; };
		7510F87E24A6910500E86F7C /* BufferLine.swift */ = {isa = PBXFileReference; fileEncoding = 4; lastKnownFileType = sourcecode.swift; path = BufferLine.swift; sourceTree = "<group>"; };
		7510F87F24A6910500E86F7C /* CircularList.swift */ = {isa = PBXFileReference; fileEncoding = 4; lastKnownFileType = sourcecode.swift; path = CircularList.swift; sourceTree = "<group>"; };
		7510F88124A6910500E86F7C /* iOSTerminalView.swift */ = {isa = PBXFileReference; fileEncoding = 4; lastKnownFileType = sourcecode.swift; path = iOSTerminalView.swift; sourceTree = "<group>"; };
		7510F88224A6910500E86F7C /* iOSCaretView.swift */ = {isa = PBXFileReference; fileEncoding = 4; lastKnownFileType = sourcecode.swift; path = iOSCaretView.swift; sourceTree = "<group>"; };
		7510F88424A6910500E86F7C /* iOSAccessoryView.swift */ = {isa = PBXFileReference; fileEncoding = 4; lastKnownFileType = sourcecode.swift; path = iOSAccessoryView.swift; sourceTree = "<group>"; };
		7510F88624A6910500E86F7C /* MacAccessibilityService.swift */ = {isa = PBXFileReference; fileEncoding = 4; lastKnownFileType = sourcecode.swift; path = MacAccessibilityService.swift; sourceTree = "<group>"; };
		7510F88724A6910500E86F7C /* MacDebugView.swift */ = {isa = PBXFileReference; fileEncoding = 4; lastKnownFileType = sourcecode.swift; path = MacDebugView.swift; sourceTree = "<group>"; };
		7510F88824A6910500E86F7C /* MacLocalTerminalView.swift */ = {isa = PBXFileReference; fileEncoding = 4; lastKnownFileType = sourcecode.swift; path = MacLocalTerminalView.swift; sourceTree = "<group>"; };
		7510F88924A6910500E86F7C /* MacCaretView.swift */ = {isa = PBXFileReference; fileEncoding = 4; lastKnownFileType = sourcecode.swift; path = MacCaretView.swift; sourceTree = "<group>"; };
		7510F88A24A6910500E86F7C /* README.md */ = {isa = PBXFileReference; fileEncoding = 4; lastKnownFileType = net.daringfireball.markdown; path = README.md; sourceTree = "<group>"; };
		7510F88B24A6910500E86F7C /* MacTerminalView.swift */ = {isa = PBXFileReference; fileEncoding = 4; lastKnownFileType = sourcecode.swift; path = MacTerminalView.swift; sourceTree = "<group>"; };
		7510F88C24A6910500E86F7C /* SelectionService.swift */ = {isa = PBXFileReference; fileEncoding = 4; lastKnownFileType = sourcecode.swift; path = SelectionService.swift; sourceTree = "<group>"; };
		7510F88D24A6910500E86F7C /* SixelDcsHandler.swift */ = {isa = PBXFileReference; fileEncoding = 4; lastKnownFileType = sourcecode.swift; path = SixelDcsHandler.swift; sourceTree = "<group>"; };
		7510F88E24A6910500E86F7C /* HeadlessTerminal.swift */ = {isa = PBXFileReference; fileEncoding = 4; lastKnownFileType = sourcecode.swift; path = HeadlessTerminal.swift; sourceTree = "<group>"; };
		7510F88F24A6910500E86F7C /* LocalProcess.swift */ = {isa = PBXFileReference; fileEncoding = 4; lastKnownFileType = sourcecode.swift; path = LocalProcess.swift; sourceTree = "<group>"; };
		7510F89024A6910500E86F7C /* Line.swift */ = {isa = PBXFileReference; fileEncoding = 4; lastKnownFileType = sourcecode.swift; path = Line.swift; sourceTree = "<group>"; };
		7510F89124A6910500E86F7C /* CharData.swift */ = {isa = PBXFileReference; fileEncoding = 4; lastKnownFileType = sourcecode.swift; path = CharData.swift; sourceTree = "<group>"; };
		7510F89224A6910500E86F7C /* TerminalOptions.swift */ = {isa = PBXFileReference; fileEncoding = 4; lastKnownFileType = sourcecode.swift; path = TerminalOptions.swift; sourceTree = "<group>"; };
		7510F89324A6910500E86F7C /* Colors.swift */ = {isa = PBXFileReference; fileEncoding = 4; lastKnownFileType = sourcecode.swift; path = Colors.swift; sourceTree = "<group>"; };
		7510F89424A6910500E86F7C /* SearchService.swift */ = {isa = PBXFileReference; fileEncoding = 4; lastKnownFileType = sourcecode.swift; path = SearchService.swift; sourceTree = "<group>"; };
		7510F89524A6910500E86F7C /* Position.swift */ = {isa = PBXFileReference; fileEncoding = 4; lastKnownFileType = sourcecode.swift; path = Position.swift; sourceTree = "<group>"; };
		7510F89624A6910500E86F7C /* EscapeSequenceParser.swift */ = {isa = PBXFileReference; fileEncoding = 4; lastKnownFileType = sourcecode.swift; path = EscapeSequenceParser.swift; sourceTree = "<group>"; };
		7510F89724A6910500E86F7C /* Pty.swift */ = {isa = PBXFileReference; fileEncoding = 4; lastKnownFileType = sourcecode.swift; path = Pty.swift; sourceTree = "<group>"; };
		7510F8B924A9701000E86F7C /* Private.h */ = {isa = PBXFileReference; lastKnownFileType = sourcecode.c.h; path = Private.h; sourceTree = "<group>"; };
		7510F8BA24A9861E00E86F7C /* fig-Bridging-Header.h */ = {isa = PBXFileReference; lastKnownFileType = sourcecode.c.h; path = "fig-Bridging-Header.h"; sourceTree = "<group>"; };
		7510F8BB24A9861E00E86F7C /* PrivateWindow.h */ = {isa = PBXFileReference; lastKnownFileType = sourcecode.c.h; path = PrivateWindow.h; sourceTree = "<group>"; };
		7510F8BC24A9861E00E86F7C /* PrivateWindow.m */ = {isa = PBXFileReference; lastKnownFileType = sourcecode.c.objc; path = PrivateWindow.m; sourceTree = "<group>"; };
		7510F8BE24A99A4B00E86F7C /* WindowService.swift */ = {isa = PBXFileReference; lastKnownFileType = sourcecode.swift; path = WindowService.swift; sourceTree = "<group>"; };
		7510F8C024A9B32D00E86F7C /* WindowManager.swift */ = {isa = PBXFileReference; lastKnownFileType = sourcecode.swift; path = WindowManager.swift; sourceTree = "<group>"; };
		75186069255B2A090000A7C7 /* flag@2x.png */ = {isa = PBXFileReference; lastKnownFileType = image.png; path = "flag@2x.png"; sourceTree = "<group>"; };
		7518606A255B2A090000A7C7 /* asterisk@2x.png */ = {isa = PBXFileReference; lastKnownFileType = image.png; path = "asterisk@2x.png"; sourceTree = "<group>"; };
		7518606B255B2A090000A7C7 /* option@2x.png */ = {isa = PBXFileReference; lastKnownFileType = image.png; path = "option@2x.png"; sourceTree = "<group>"; };
		7518606C255B2A090000A7C7 /* carrot@2x.png */ = {isa = PBXFileReference; lastKnownFileType = image.png; path = "carrot@2x.png"; sourceTree = "<group>"; };
		7518606D255B2A090000A7C7 /* string@2x.png */ = {isa = PBXFileReference; lastKnownFileType = image.png; path = "string@2x.png"; sourceTree = "<group>"; };
		7518606E255B2A0A0000A7C7 /* command@2x.png */ = {isa = PBXFileReference; lastKnownFileType = image.png; path = "command@2x.png"; sourceTree = "<group>"; };
		75186077255CB0870000A7C7 /* iterm-integration.sh */ = {isa = PBXFileReference; lastKnownFileType = text.script.sh; path = "iterm-integration.sh"; sourceTree = "<group>"; };
		75186078255CB0870000A7C7 /* 1.0.23.sh */ = {isa = PBXFileReference; lastKnownFileType = text.script.sh; path = 1.0.23.sh; sourceTree = "<group>"; };
		75186079255CB0870000A7C7 /* fig-iterm-integration.py */ = {isa = PBXFileReference; lastKnownFileType = text.script.python; path = "fig-iterm-integration.py"; sourceTree = "<group>"; };
		7518607B255CB0870000A7C7 /* 1.0.22.sh */ = {isa = PBXFileReference; lastKnownFileType = text.script.sh; path = 1.0.22.sh; sourceTree = "<group>"; };
		7518607C255CB0870000A7C7 /* uninstall.sh */ = {isa = PBXFileReference; lastKnownFileType = text.script.sh; path = uninstall.sh; sourceTree = "<group>"; };
		7518607E255CB0870000A7C7 /* 1.0.21.sh */ = {isa = PBXFileReference; lastKnownFileType = text.script.sh; path = 1.0.21.sh; sourceTree = "<group>"; };
		7518607F255CB0870000A7C7 /* feedback.sh */ = {isa = PBXFileReference; lastKnownFileType = text.script.sh; path = feedback.sh; sourceTree = "<group>"; };
		75186080255CB0870000A7C7 /* 1.0.24.sh */ = {isa = PBXFileReference; lastKnownFileType = text.script.sh; path = 1.0.24.sh; sourceTree = "<group>"; };
		75186081255CB0870000A7C7 /* open_new_terminal_window.scpt */ = {isa = PBXFileReference; lastKnownFileType = file; path = open_new_terminal_window.scpt; sourceTree = "<group>"; };
		75186082255CB0870000A7C7 /* 1.0.20.sh */ = {isa = PBXFileReference; lastKnownFileType = text.script.sh; path = 1.0.20.sh; sourceTree = "<group>"; };
		751C3BEB24B6910800B5C7FD /* Remote.swift */ = {isa = PBXFileReference; lastKnownFileType = sourcecode.swift; path = Remote.swift; sourceTree = "<group>"; };
		751C3BED24B6915000B5C7FD /* Defaults.swift */ = {isa = PBXFileReference; lastKnownFileType = sourcecode.swift; path = Defaults.swift; sourceTree = "<group>"; };
		751DC66226EBF3B500697DFB /* cpu@2x.png */ = {isa = PBXFileReference; lastKnownFileType = image.png; path = "cpu@2x.png"; sourceTree = "<group>"; };
		751F7588246D090100E083C8 /* WebBridge.swift */ = {isa = PBXFileReference; lastKnownFileType = sourcecode.swift; path = WebBridge.swift; sourceTree = "<group>"; };
		751F758E246E16D800E083C8 /* figcli */ = {isa = PBXFileReference; explicitFileType = "compiled.mach-o.executable"; includeInIndex = 0; path = figcli; sourceTree = BUILT_PRODUCTS_DIR; };
		751F7590246E16D800E083C8 /* main.swift */ = {isa = PBXFileReference; lastKnownFileType = sourcecode.swift; path = main.swift; sourceTree = "<group>"; };
		7520D7F0267D98790034FE2B /* fig-0.0.3.vsix */ = {isa = PBXFileReference; lastKnownFileType = file; path = "fig-0.0.3.vsix"; sourceTree = "<group>"; };
		7520D8112682AEB00034FE2B /* Throttler.swift */ = {isa = PBXFileReference; lastKnownFileType = sourcecode.swift; path = Throttler.swift; sourceTree = "<group>"; };
		75290A7C266B09CB000F4255 /* gear@2x.png */ = {isa = PBXFileReference; lastKnownFileType = image.png; path = "gear@2x.png"; sourceTree = "<group>"; };
		75290AB3267126EB000F4255 /* iTermIntegration.swift */ = {isa = PBXFileReference; lastKnownFileType = sourcecode.swift; path = iTermIntegration.swift; sourceTree = "<group>"; };
		75290ABA26719090000F4255 /* iterm.pb.swift */ = {isa = PBXFileReference; fileEncoding = 4; lastKnownFileType = sourcecode.swift; path = iterm.pb.swift; sourceTree = "<group>"; };
		75290ABB26719090000F4255 /* iterm.proto */ = {isa = PBXFileReference; fileEncoding = 4; lastKnownFileType = sourcecode.protobuf; path = iterm.proto; sourceTree = "<group>"; };
		75290ABC26719090000F4255 /* README */ = {isa = PBXFileReference; fileEncoding = 4; lastKnownFileType = text; path = README; sourceTree = "<group>"; };
		75290ACB2671AD1D000F4255 /* WebSocketFramer.swift */ = {isa = PBXFileReference; lastKnownFileType = sourcecode.swift; path = WebSocketFramer.swift; sourceTree = "<group>"; };
		752A398225CD024C00B1AC40 /* VSCodeIntegration.swift */ = {isa = PBXFileReference; lastKnownFileType = sourcecode.swift; path = VSCodeIntegration.swift; sourceTree = "<group>"; };
		752A398525CD0FE800B1AC40 /* fig-0.0.1.vsix */ = {isa = PBXFileReference; lastKnownFileType = file; path = "fig-0.0.1.vsix"; sourceTree = "<group>"; };
		752C0BD72479EEDA0077E415 /* File.swift */ = {isa = PBXFileReference; lastKnownFileType = sourcecode.swift; path = File.swift; sourceTree = "<group>"; };
		752C0BD92479F37B0077E415 /* fig.js */ = {isa = PBXFileReference; lastKnownFileType = sourcecode.javascript; path = fig.js; sourceTree = "<group>"; };
		752C0BDB2479F68C0077E415 /* tutorial.css */ = {isa = PBXFileReference; lastKnownFileType = text.css; path = tutorial.css; sourceTree = "<group>"; };
		752C0BDD2479F6AF0077E415 /* insert-tutorial.js */ = {isa = PBXFileReference; lastKnownFileType = sourcecode.javascript; path = "insert-tutorial.js"; sourceTree = "<group>"; };
		752C0BDF247A27790077E415 /* editor.html */ = {isa = PBXFileReference; lastKnownFileType = text.html; path = editor.html; sourceTree = "<group>"; };
		752C0BE1247A33F10077E415 /* viewer.html */ = {isa = PBXFileReference; lastKnownFileType = text.html; path = viewer.html; sourceTree = "<group>"; };
		752C0BE3247B44C50077E415 /* finder.html */ = {isa = PBXFileReference; lastKnownFileType = text.html; path = finder.html; sourceTree = "<group>"; };
		752C0BE5247C25280077E415 /* display.html */ = {isa = PBXFileReference; lastKnownFileType = text.html; path = display.html; sourceTree = "<group>"; };
		752D71C425AE9B7200263527 /* ssh.html */ = {isa = PBXFileReference; lastKnownFileType = text.html; path = ssh.html; sourceTree = "<group>"; };
		752D71C625AECB4B00263527 /* ssh.mp4 */ = {isa = PBXFileReference; lastKnownFileType = file; path = ssh.mp4; sourceTree = "<group>"; };
		752D71CC25B8A6B200263527 /* Restarter.swift */ = {isa = PBXFileReference; lastKnownFileType = sourcecode.swift; path = Restarter.swift; sourceTree = "<group>"; };
		752E68DA2620F868009E9A7E /* gradle@2x.png */ = {isa = PBXFileReference; lastKnownFileType = image.png; path = "gradle@2x.png"; sourceTree = "<group>"; };
		752E68DB2620F868009E9A7E /* slack@2x.png */ = {isa = PBXFileReference; lastKnownFileType = image.png; path = "slack@2x.png"; sourceTree = "<group>"; };
		752E68DC2620F868009E9A7E /* yarn@2x.png */ = {isa = PBXFileReference; lastKnownFileType = image.png; path = "yarn@2x.png"; sourceTree = "<group>"; };
		752E68E02620F882009E9A7E /* azure@2x.png */ = {isa = PBXFileReference; lastKnownFileType = image.png; path = "azure@2x.png"; sourceTree = "<group>"; };
		752E68E12620F883009E9A7E /* box@2x.png */ = {isa = PBXFileReference; lastKnownFileType = image.png; path = "box@2x.png"; sourceTree = "<group>"; };
		752E68E22620F883009E9A7E /* gitlab@2x.png */ = {isa = PBXFileReference; lastKnownFileType = image.png; path = "gitlab@2x.png"; sourceTree = "<group>"; };
		752E68E32620F883009E9A7E /* template@2x.png */ = {isa = PBXFileReference; lastKnownFileType = image.png; path = "template@2x.png"; sourceTree = "<group>"; };
		752E68E42620F883009E9A7E /* firebase@2x.png */ = {isa = PBXFileReference; lastKnownFileType = image.png; path = "firebase@2x.png"; sourceTree = "<group>"; };
		752E68E52620F884009E9A7E /* android@2x.png */ = {isa = PBXFileReference; lastKnownFileType = image.png; path = "android@2x.png"; sourceTree = "<group>"; };
		752E68E62620F884009E9A7E /* aws@2x.png */ = {isa = PBXFileReference; lastKnownFileType = image.png; path = "aws@2x.png"; sourceTree = "<group>"; };
		752E68E72620F884009E9A7E /* characters@2x.png */ = {isa = PBXFileReference; lastKnownFileType = image.png; path = "characters@2x.png"; sourceTree = "<group>"; };
		752E68E82620F884009E9A7E /* gcloud@2x.png */ = {isa = PBXFileReference; lastKnownFileType = image.png; path = "gcloud@2x.png"; sourceTree = "<group>"; };
		752E68E92620F884009E9A7E /* netlify@2x.png */ = {isa = PBXFileReference; lastKnownFileType = image.png; path = "netlify@2x.png"; sourceTree = "<group>"; };
		752E68EA2620F884009E9A7E /* vercel@2x.png */ = {isa = PBXFileReference; lastKnownFileType = image.png; path = "vercel@2x.png"; sourceTree = "<group>"; };
		752E68EB2620F884009E9A7E /* github@2x.png */ = {isa = PBXFileReference; lastKnownFileType = image.png; path = "github@2x.png"; sourceTree = "<group>"; };
		752E68EC2620F884009E9A7E /* apple@2x.png */ = {isa = PBXFileReference; lastKnownFileType = image.png; path = "apple@2x.png"; sourceTree = "<group>"; };
		754316F426E08F5C00188887 /* FigInputMethod.app */ = {isa = PBXFileReference; explicitFileType = wrapper.application; includeInIndex = 0; path = FigInputMethod.app; sourceTree = BUILT_PRODUCTS_DIR; };
		754316F626E08F5C00188887 /* AppDelegate.swift */ = {isa = PBXFileReference; lastKnownFileType = sourcecode.swift; path = AppDelegate.swift; sourceTree = "<group>"; };
		754316FA26E08F5D00188887 /* Assets.xcassets */ = {isa = PBXFileReference; lastKnownFileType = folder.assetcatalog; path = Assets.xcassets; sourceTree = "<group>"; };
		754316FD26E08F5D00188887 /* Preview Assets.xcassets */ = {isa = PBXFileReference; lastKnownFileType = folder.assetcatalog; path = "Preview Assets.xcassets"; sourceTree = "<group>"; };
		7543170026E08F5D00188887 /* Base */ = {isa = PBXFileReference; lastKnownFileType = file.storyboard; name = Base; path = Base.lproj/Main.storyboard; sourceTree = "<group>"; };
		7543170226E08F5D00188887 /* Info.plist */ = {isa = PBXFileReference; lastKnownFileType = text.plist.xml; path = Info.plist; sourceTree = "<group>"; };
		7543170326E08F5D00188887 /* InputMethod.entitlements */ = {isa = PBXFileReference; lastKnownFileType = text.plist.entitlements; path = InputMethod.entitlements; sourceTree = "<group>"; };
		7543170726E0901B00188887 /* FigIMKInputController.swift */ = {isa = PBXFileReference; lastKnownFileType = sourcecode.swift; path = FigIMKInputController.swift; sourceTree = "<group>"; };
		754D31B425759D900020CED4 /* tutorial.html */ = {isa = PBXFileReference; lastKnownFileType = text.html; path = tutorial.html; sourceTree = "<group>"; };
		75543FCF268AC6E5003221DF /* fig-0.0.4.vsix */ = {isa = PBXFileReference; lastKnownFileType = file; path = "fig-0.0.4.vsix"; sourceTree = "<group>"; };
		755D0DDF247DDE050074AB5C /* FigCLI.swift */ = {isa = PBXFileReference; lastKnownFileType = sourcecode.swift; path = FigCLI.swift; sourceTree = "<group>"; };
		755D0DE1247EFAE10074AB5C /* Logging.swift */ = {isa = PBXFileReference; lastKnownFileType = sourcecode.swift; path = Logging.swift; sourceTree = "<group>"; };
		755D0DE3247F038B0074AB5C /* logs.html */ = {isa = PBXFileReference; lastKnownFileType = text.html; path = logs.html; sourceTree = "<group>"; };
		755EC8CE266997A600CBEF57 /* settings */ = {isa = PBXFileReference; lastKnownFileType = folder; path = settings; sourceTree = "<group>"; };
		755FC553268D09DE00966027 /* UpdateService.swift */ = {isa = PBXFileReference; lastKnownFileType = sourcecode.swift; path = UpdateService.swift; sourceTree = "<group>"; };
		7564AE6E265C9DCD0040BD4C /* discord@2x.png */ = {isa = PBXFileReference; lastKnownFileType = image.png; path = "discord@2x.png"; sourceTree = "<group>"; };
		75675951244634AD006AA988 /* fig.app */ = {isa = PBXFileReference; explicitFileType = wrapper.application; includeInIndex = 0; path = fig.app; sourceTree = BUILT_PRODUCTS_DIR; };
		75675954244634AD006AA988 /* AppDelegate.swift */ = {isa = PBXFileReference; lastKnownFileType = sourcecode.swift; path = AppDelegate.swift; sourceTree = "<group>"; };
		75675958244634B2006AA988 /* Assets.xcassets */ = {isa = PBXFileReference; lastKnownFileType = folder.assetcatalog; path = Assets.xcassets; sourceTree = "<group>"; };
		7567595B244634B2006AA988 /* Preview Assets.xcassets */ = {isa = PBXFileReference; lastKnownFileType = folder.assetcatalog; path = "Preview Assets.xcassets"; sourceTree = "<group>"; };
		7567595E244634B2006AA988 /* Base */ = {isa = PBXFileReference; lastKnownFileType = file.storyboard; name = Base; path = Base.lproj/Main.storyboard; sourceTree = "<group>"; };
		75675960244634B2006AA988 /* Info.plist */ = {isa = PBXFileReference; lastKnownFileType = text.plist.xml; path = Info.plist; sourceTree = "<group>"; };
		75675961244634B2006AA988 /* fig.entitlements */ = {isa = PBXFileReference; lastKnownFileType = text.plist.entitlements; path = fig.entitlements; sourceTree = "<group>"; };
		75675966244634B2006AA988 /* figTests.xctest */ = {isa = PBXFileReference; explicitFileType = wrapper.cfbundle; includeInIndex = 0; path = figTests.xctest; sourceTree = BUILT_PRODUCTS_DIR; };
		7567596A244634B2006AA988 /* figTests.swift */ = {isa = PBXFileReference; lastKnownFileType = sourcecode.swift; path = figTests.swift; sourceTree = "<group>"; };
		7567596C244634B2006AA988 /* Info.plist */ = {isa = PBXFileReference; lastKnownFileType = text.plist.xml; path = Info.plist; sourceTree = "<group>"; };
		75675971244634B2006AA988 /* figUITests.xctest */ = {isa = PBXFileReference; explicitFileType = wrapper.cfbundle; includeInIndex = 0; path = figUITests.xctest; sourceTree = BUILT_PRODUCTS_DIR; };
		75675975244634B2006AA988 /* figUITests.swift */ = {isa = PBXFileReference; lastKnownFileType = sourcecode.swift; path = figUITests.swift; sourceTree = "<group>"; };
		75675977244634B2006AA988 /* Info.plist */ = {isa = PBXFileReference; lastKnownFileType = text.plist.xml; path = Info.plist; sourceTree = "<group>"; };
		756759962446C44C006AA988 /* String+Shell.swift */ = {isa = PBXFileReference; lastKnownFileType = sourcecode.swift; path = "String+Shell.swift"; sourceTree = "<group>"; };
		756759D324498CA0006AA988 /* WebViewController.swift */ = {isa = PBXFileReference; lastKnownFileType = sourcecode.swift; path = WebViewController.swift; sourceTree = "<group>"; };
		7568203026003BDF0006FE78 /* Settings.swift */ = {isa = PBXFileReference; lastKnownFileType = sourcecode.swift; path = Settings.swift; sourceTree = "<group>"; };
		7571775826F3E4CA0071AE10 /* settings.html */ = {isa = PBXFileReference; fileEncoding = 4; lastKnownFileType = text.html; path = settings.html; sourceTree = "<group>"; };
		7571778226F91BF50071AE10 /* AppleTerminalIntegration.swift */ = {isa = PBXFileReference; lastKnownFileType = sourcecode.swift; path = AppleTerminalIntegration.swift; sourceTree = "<group>"; };
		75738F1D26DDAB760086D972 /* InputMethod.swift */ = {isa = PBXFileReference; lastKnownFileType = sourcecode.swift; path = InputMethod.swift; sourceTree = "<group>"; };
		7573F1572601927200C833FA /* Settings.swift */ = {isa = PBXFileReference; lastKnownFileType = sourcecode.swift; path = Settings.swift; sourceTree = "<group>"; };
		7573F1592602B4E000C833FA /* alert@2x.png */ = {isa = PBXFileReference; lastKnownFileType = image.png; path = "alert@2x.png"; sourceTree = "<group>"; };
		7573F15A2602B4E000C833FA /* invite@2x.png */ = {isa = PBXFileReference; lastKnownFileType = image.png; path = "invite@2x.png"; sourceTree = "<group>"; };
		7573F15F260BC70F00C833FA /* LoginItems.swift */ = {isa = PBXFileReference; lastKnownFileType = sourcecode.swift; path = LoginItems.swift; sourceTree = "<group>"; };
		7573F161260BEF7F00C833FA /* figRelease.entitlements */ = {isa = PBXFileReference; lastKnownFileType = text.plist.entitlements; path = figRelease.entitlements; sourceTree = "<group>"; };
		7575D44E26D5D35000D0C8D7 /* API.swift */ = {isa = PBXFileReference; lastKnownFileType = sourcecode.swift; path = API.swift; sourceTree = "<group>"; };
		7577124525648DCD0011FF48 /* ps.h */ = {isa = PBXFileReference; lastKnownFileType = sourcecode.c.h; path = ps.h; sourceTree = "<group>"; };
		7577124625648DFB0011FF48 /* ps.c */ = {isa = PBXFileReference; lastKnownFileType = sourcecode.c.c; path = ps.c; sourceTree = "<group>"; };
		757712482564D9490011FF48 /* ProcessStatus.swift */ = {isa = PBXFileReference; lastKnownFileType = sourcecode.swift; path = ProcessStatus.swift; sourceTree = "<group>"; };
		757AF4C726BC73FA00349764 /* WindowPositioning.swift */ = {isa = PBXFileReference; lastKnownFileType = sourcecode.swift; name = WindowPositioning.swift; path = fig/WindowPositioning.swift; sourceTree = SOURCE_ROOT; };
		757CA86624859461002A64A8 /* AppMover.swift */ = {isa = PBXFileReference; lastKnownFileType = sourcecode.swift; path = AppMover.swift; sourceTree = "<group>"; };
		757CA88524876042002A64A8 /* error.html */ = {isa = PBXFileReference; lastKnownFileType = text.html; path = error.html; sourceTree = "<group>"; };
		757CA887248AD067002A64A8 /* WebViewWindow.swift */ = {isa = PBXFileReference; lastKnownFileType = sourcecode.swift; path = WebViewWindow.swift; sourceTree = "<group>"; };
		757CA889248AD58C002A64A8 /* onboarding.html */ = {isa = PBXFileReference; lastKnownFileType = text.html; path = onboarding.html; sourceTree = "<group>"; };
		757CA88C248B091D002A64A8 /* permissions.mp4 */ = {isa = PBXFileReference; lastKnownFileType = file; path = permissions.mp4; sourceTree = "<group>"; };
		757CA88E248B0D31002A64A8 /* cli.png */ = {isa = PBXFileReference; lastKnownFileType = image.png; path = cli.png; sourceTree = "<group>"; };
		757CA890248B2798002A64A8 /* cli.html */ = {isa = PBXFileReference; lastKnownFileType = text.html; path = cli.html; sourceTree = "<group>"; };
		757CA892248B28E3002A64A8 /* landing.html */ = {isa = PBXFileReference; lastKnownFileType = text.html; path = landing.html; sourceTree = "<group>"; };
		757CA894248B291E002A64A8 /* permissions.html */ = {isa = PBXFileReference; lastKnownFileType = text.html; path = permissions.html; sourceTree = "<group>"; };
		757CA896248C108D002A64A8 /* css */ = {isa = PBXFileReference; lastKnownFileType = folder; path = css; sourceTree = "<group>"; };
		757CA898248C10AD002A64A8 /* fonts */ = {isa = PBXFileReference; lastKnownFileType = folder; path = fonts; sourceTree = "<group>"; };
		757CA89A248C18F0002A64A8 /* done.html */ = {isa = PBXFileReference; lastKnownFileType = text.html; path = done.html; sourceTree = "<group>"; };
		757CA89C248C1F50002A64A8 /* demo4onboarding.mp4 */ = {isa = PBXFileReference; lastKnownFileType = file; path = demo4onboarding.mp4; sourceTree = "<group>"; };
		757CA89E248D628E002A64A8 /* sidebar.html */ = {isa = PBXFileReference; fileEncoding = 4; lastKnownFileType = text.html; path = sidebar.html; sourceTree = "<group>"; };
		757CA8E524905B38002A64A8 /* SockerServer.swift */ = {isa = PBXFileReference; lastKnownFileType = sourcecode.swift; path = SockerServer.swift; sourceTree = "<group>"; };
		75809B0D24BFA64D00BFFB3E /* TelemetryService.swift */ = {isa = PBXFileReference; lastKnownFileType = sourcecode.swift; path = TelemetryService.swift; sourceTree = "<group>"; };
		75809B0F24C2C66100BFFB3E /* WebView+Private.h */ = {isa = PBXFileReference; lastKnownFileType = sourcecode.c.h; path = "WebView+Private.h"; sourceTree = "<group>"; };
		75809B1024C3876B00BFFB3E /* run-tutorial.js */ = {isa = PBXFileReference; lastKnownFileType = sourcecode.javascript; path = "run-tutorial.js"; sourceTree = "<group>"; };
		7587B4D724F97F9E00E355E4 /* ShellHooksManager.swift */ = {isa = PBXFileReference; lastKnownFileType = sourcecode.swift; path = ShellHooksManager.swift; sourceTree = "<group>"; };
		758AEB5D24CD35D400A15EAF /* WebSocket.swift */ = {isa = PBXFileReference; lastKnownFileType = sourcecode.swift; path = WebSocket.swift; sourceTree = "<group>"; };
		758AEB5F24CE529D00A15EAF /* String+Shell.swift */ = {isa = PBXFileReference; lastKnownFileType = sourcecode.swift; path = "String+Shell.swift"; sourceTree = "<group>"; };
		758AEB6B24CEA54600A15EAF /* SocketServer.swift */ = {isa = PBXFileReference; lastKnownFileType = sourcecode.swift; path = SocketServer.swift; sourceTree = "<group>"; };
		759F987B25BF903900EC3407 /* Accessibility.swift */ = {isa = PBXFileReference; lastKnownFileType = sourcecode.swift; path = Accessibility.swift; sourceTree = "<group>"; };
		759F987E25BFF0FE00EC3407 /* commandkey@2x.png */ = {isa = PBXFileReference; lastKnownFileType = image.png; path = "commandkey@2x.png"; sourceTree = "<group>"; };
		759F987F25BFF0FE00EC3407 /* database@2x.png */ = {isa = PBXFileReference; lastKnownFileType = image.png; path = "database@2x.png"; sourceTree = "<group>"; };
		759F988025BFF0FE00EC3407 /* package@2x.png */ = {isa = PBXFileReference; lastKnownFileType = image.png; path = "package@2x.png"; sourceTree = "<group>"; };
		759F988525BFF8B000EC3407 /* npm@2x.png */ = {isa = PBXFileReference; lastKnownFileType = image.png; path = "npm@2x.png"; sourceTree = "<group>"; };
		759F988625BFF8B000EC3407 /* kubernetes@2x.png */ = {isa = PBXFileReference; lastKnownFileType = image.png; path = "kubernetes@2x.png"; sourceTree = "<group>"; };
		759F988725BFF8B000EC3407 /* twitter@2x.png */ = {isa = PBXFileReference; lastKnownFileType = image.png; path = "twitter@2x.png"; sourceTree = "<group>"; };
		759F988825BFF8B000EC3407 /* docker@2x.png */ = {isa = PBXFileReference; lastKnownFileType = image.png; path = "docker@2x.png"; sourceTree = "<group>"; };
		759F988D25BFFAE500EC3407 /* heroku@2x.png */ = {isa = PBXFileReference; lastKnownFileType = image.png; path = "heroku@2x.png"; sourceTree = "<group>"; };
		759F988F25C1151D00EC3407 /* install_and_upgrade_fallback.sh */ = {isa = PBXFileReference; lastKnownFileType = text.script.sh; path = install_and_upgrade_fallback.sh; sourceTree = "<group>"; };
		75A0A71826F1A79A008FAD70 /* KittyIntegration.swift */ = {isa = PBXFileReference; lastKnownFileType = sourcecode.swift; path = KittyIntegration.swift; sourceTree = "<group>"; };
		75A0A71A26F1A7CE008FAD70 /* kitty-integration.py */ = {isa = PBXFileReference; lastKnownFileType = text.script.python; path = "kitty-integration.py"; sourceTree = "<group>"; };
		75A0A71C26F27E3D008FAD70 /* SemanticVersion.swift */ = {isa = PBXFileReference; lastKnownFileType = sourcecode.swift; path = SemanticVersion.swift; sourceTree = "<group>"; };
		75A4520F25A839F500107D2C /* remote_cwd.sh */ = {isa = PBXFileReference; lastKnownFileType = text.script.sh; path = remote_cwd.sh; sourceTree = "<group>"; };
		75A4521325AD367E00107D2C /* Feedback.swift */ = {isa = PBXFileReference; lastKnownFileType = sourcecode.swift; path = Feedback.swift; sourceTree = "<group>"; };
		75A4521925AE2E6A00107D2C /* CommandIntegration.swift */ = {isa = PBXFileReference; lastKnownFileType = sourcecode.swift; path = CommandIntegration.swift; sourceTree = "<group>"; };
		75A4A29525C8D855002EFD6B /* node@2x.png */ = {isa = PBXFileReference; lastKnownFileType = image.png; path = "node@2x.png"; sourceTree = "<group>"; };
		75A4A29625C8D855002EFD6B /* git@2x.png */ = {isa = PBXFileReference; lastKnownFileType = image.png; path = "git@2x.png"; sourceTree = "<group>"; };
		75A4A29725C8D855002EFD6B /* commit@2x.png */ = {isa = PBXFileReference; lastKnownFileType = image.png; path = "commit@2x.png"; sourceTree = "<group>"; };
		75A4A29D25C91471002EFD6B /* debugger-2-trimmed.mp4 */ = {isa = PBXFileReference; lastKnownFileType = file; path = "debugger-2-trimmed.mp4"; sourceTree = "<group>"; };
		75A4A29F25CA0D46002EFD6B /* Autocomplete.swift */ = {isa = PBXFileReference; lastKnownFileType = sourcecode.swift; path = Autocomplete.swift; sourceTree = "<group>"; };
		75A4A2A125CA218F002EFD6B /* ZLEIntegration.swift */ = {isa = PBXFileReference; lastKnownFileType = sourcecode.swift; path = ZLEIntegration.swift; sourceTree = "<group>"; };
		75A4A2A325CB4DE3002EFD6B /* BundleIdCache.swift */ = {isa = PBXFileReference; lastKnownFileType = sourcecode.swift; path = BundleIdCache.swift; sourceTree = "<group>"; };
		75AA24C025A656FA00A51E9D /* NativeCLI.swift */ = {isa = PBXFileReference; lastKnownFileType = sourcecode.swift; path = NativeCLI.swift; sourceTree = "<group>"; };
		75AA24D825A7E8B000A51E9D /* lsof.h */ = {isa = PBXFileReference; lastKnownFileType = sourcecode.c.h; path = lsof.h; sourceTree = "<group>"; };
		75AA24D925A7E8B000A51E9D /* lsof.m */ = {isa = PBXFileReference; lastKnownFileType = sourcecode.c.objc; path = lsof.m; sourceTree = "<group>"; };
		75AC55322522C8EB0069635E /* 1.0.20.sh */ = {isa = PBXFileReference; lastKnownFileType = text.script.sh; path = 1.0.20.sh; sourceTree = "<group>"; };
		75AEF2E325C3C34A00D78431 /* Diagnostic.swift */ = {isa = PBXFileReference; lastKnownFileType = sourcecode.swift; path = Diagnostic.swift; sourceTree = "<group>"; };
		75AEF2E525C3DEAF00D78431 /* DockerIntegration.swift */ = {isa = PBXFileReference; lastKnownFileType = sourcecode.swift; path = DockerIntegration.swift; sourceTree = "<group>"; };
		75AEF2E725C3DEC600D78431 /* SSHIntegration.swift */ = {isa = PBXFileReference; lastKnownFileType = sourcecode.swift; path = SSHIntegration.swift; sourceTree = "<group>"; };
		75AEF2E925C4C34D00D78431 /* SecureKeyboardInput.swift */ = {isa = PBXFileReference; lastKnownFileType = sourcecode.swift; path = SecureKeyboardInput.swift; sourceTree = "<group>"; };
		75AEF2ED25C5062E00D78431 /* WindowObserver.swift */ = {isa = PBXFileReference; lastKnownFileType = sourcecode.swift; path = WindowObserver.swift; sourceTree = "<group>"; };
		75B0A07B25BA64CC00FCD89A /* AutocompleteContextNotifier.swift */ = {isa = PBXFileReference; lastKnownFileType = sourcecode.swift; path = AutocompleteContextNotifier.swift; sourceTree = "<group>"; };
		75B0A07D25BB746600FCD89A /* debugger.html */ = {isa = PBXFileReference; lastKnownFileType = text.html; path = debugger.html; sourceTree = "<group>"; };
		75B0A07F25BB74C700FCD89A /* fig-context-indicator.png */ = {isa = PBXFileReference; lastKnownFileType = image.png; path = "fig-context-indicator.png"; sourceTree = "<group>"; };
		75B0A08325BB759E00FCD89A /* trimmed-debugger.mp4 */ = {isa = PBXFileReference; lastKnownFileType = file; path = "trimmed-debugger.mp4"; sourceTree = "<group>"; };
		75B0A08525BB94DE00FCD89A /* debugger-only.mp4 */ = {isa = PBXFileReference; lastKnownFileType = file; path = "debugger-only.mp4"; sourceTree = "<group>"; };
		75B0A08B25BBC7A300FCD89A /* autoc.mp4 */ = {isa = PBXFileReference; lastKnownFileType = file; path = autoc.mp4; sourceTree = "<group>"; };
		75B0A08D25BBC9B800FCD89A /* privacy.html */ = {isa = PBXFileReference; lastKnownFileType = text.html; path = privacy.html; sourceTree = "<group>"; };
		75B199312501A3DA00F38EA8 /* KeyboardLayout.swift */ = {isa = PBXFileReference; lastKnownFileType = sourcecode.swift; path = KeyboardLayout.swift; sourceTree = "<group>"; };
		75B199332504190900F38EA8 /* Keycode.swift */ = {isa = PBXFileReference; lastKnownFileType = sourcecode.swift; path = Keycode.swift; sourceTree = "<group>"; };
		75B1993525042B2C00F38EA8 /* autocomplete.html */ = {isa = PBXFileReference; fileEncoding = 4; lastKnownFileType = text.html; path = autocomplete.html; sourceTree = "<group>"; };
		75B1993725100E4D00F38EA8 /* KeypressService.swift */ = {isa = PBXFileReference; lastKnownFileType = sourcecode.swift; path = KeypressService.swift; sourceTree = "<group>"; };
		75B4283526FABAAC003C9DE5 /* FileSystem.swift */ = {isa = PBXFileReference; lastKnownFileType = sourcecode.swift; path = FileSystem.swift; sourceTree = "<group>"; };
		75B7931924BB897F0073AAC6 /* PseudoTerminalService.swift */ = {isa = PBXFileReference; lastKnownFileType = sourcecode.swift; path = PseudoTerminalService.swift; sourceTree = "<group>"; };
		75B850E42703D8FF00891A78 /* API+Extensions.swift */ = {isa = PBXFileReference; lastKnownFileType = sourcecode.swift; path = "API+Extensions.swift"; sourceTree = "<group>"; };
		75C05C6B24FDEA2B001F0A52 /* KeystrokeBuffer.swift */ = {isa = PBXFileReference; lastKnownFileType = sourcecode.swift; path = KeystrokeBuffer.swift; sourceTree = "<group>"; };
		75C0711C244AC3B2002DF69F /* index.html */ = {isa = PBXFileReference; fileEncoding = 4; lastKnownFileType = text.html; path = index.html; sourceTree = "<group>"; };
		75C0711F244BB441002DF69F /* CompanionViewController.swift */ = {isa = PBXFileReference; lastKnownFileType = sourcecode.swift; path = CompanionViewController.swift; sourceTree = "<group>"; };
		75C07121244BB65D002DF69F /* ShellBridge.swift */ = {isa = PBXFileReference; lastKnownFileType = sourcecode.swift; path = ShellBridge.swift; sourceTree = "<group>"; };
		75C07123244BE45A002DF69F /* CompanionWindow.swift */ = {isa = PBXFileReference; lastKnownFileType = sourcecode.swift; path = CompanionWindow.swift; sourceTree = "<group>"; };
		75C0EBD2253E336E001964DE /* TerminalUsageTelemetry.swift */ = {isa = PBXFileReference; lastKnownFileType = sourcecode.swift; path = TerminalUsageTelemetry.swift; sourceTree = "<group>"; };
		75C16D4726FD1EB400C83296 /* FigNotificationCenter.swift */ = {isa = PBXFileReference; lastKnownFileType = sourcecode.swift; path = FigNotificationCenter.swift; sourceTree = "<group>"; };
		75C57C122581C0700065741E /* ioreg.h */ = {isa = PBXFileReference; lastKnownFileType = sourcecode.c.h; path = ioreg.h; sourceTree = "<group>"; };
		75C57C132581C0700065741E /* ioreg.c */ = {isa = PBXFileReference; lastKnownFileType = sourcecode.c.c; path = ioreg.c; sourceTree = "<group>"; };
		75C8A15F2649E712001B69DA /* fig-0.0.2.vsix */ = {isa = PBXFileReference; lastKnownFileType = file; path = "fig-0.0.2.vsix"; sourceTree = "<group>"; };
		75CFDBDE24EDB2E900F00CAE /* Onboarding.swift */ = {isa = PBXFileReference; lastKnownFileType = sourcecode.swift; path = Onboarding.swift; sourceTree = "<group>"; };
		75D1ECB326EFE55A00BC8A04 /* AlacrittyIntegration.swift */ = {isa = PBXFileReference; lastKnownFileType = sourcecode.swift; path = AlacrittyIntegration.swift; sourceTree = "<group>"; };
		75D1ECBD26F15F4500BC8A04 /* TerminalIntegrationProvider.swift */ = {isa = PBXFileReference; lastKnownFileType = sourcecode.swift; path = TerminalIntegrationProvider.swift; sourceTree = "<group>"; };
		75D1ECBF26F1658300BC8A04 /* InstallationStatus.swift */ = {isa = PBXFileReference; lastKnownFileType = sourcecode.swift; path = InstallationStatus.swift; sourceTree = "<group>"; };
		75D2E3CA249C1E7500607F66 /* terminal.css */ = {isa = PBXFileReference; lastKnownFileType = text.css; path = terminal.css; sourceTree = "<group>"; };
		75DA86A225EDB05100722F1D /* Integrations.swift */ = {isa = PBXFileReference; lastKnownFileType = sourcecode.swift; path = Integrations.swift; sourceTree = "<group>"; };
		75DA86A425EEBD7400722F1D /* Alert.swift */ = {isa = PBXFileReference; lastKnownFileType = sourcecode.swift; path = Alert.swift; sourceTree = "<group>"; };
		75DA86A825EF145E00722F1D /* TmuxIntegration.swift */ = {isa = PBXFileReference; lastKnownFileType = sourcecode.swift; path = TmuxIntegration.swift; sourceTree = "<group>"; };
		75E993F12515A6DD000BE6BE /* statusbar@2x.png */ = {isa = PBXFileReference; lastKnownFileType = image.png; path = "statusbar@2x.png"; sourceTree = "<group>"; };
		75E993F42517E226000BE6BE /* AXWindowServer.swift */ = {isa = PBXFileReference; lastKnownFileType = sourcecode.swift; path = AXWindowServer.swift; sourceTree = "<group>"; };
		75EB570A267AAE5B00F10C64 /* fig-iterm-integration.scpt */ = {isa = PBXFileReference; lastKnownFileType = file; path = "fig-iterm-integration.scpt"; sourceTree = "<group>"; };
		75EB592A258D98A7002915E7 /* BiMap.swift */ = {isa = PBXFileReference; lastKnownFileType = sourcecode.swift; path = BiMap.swift; sourceTree = "<group>"; };
		75EB592C258DD771002915E7 /* TTY.swift */ = {isa = PBXFileReference; lastKnownFileType = sourcecode.swift; path = TTY.swift; sourceTree = "<group>"; };
		75EDDC4D25D23773003AECC6 /* HyperIntegration.swift */ = {isa = PBXFileReference; lastKnownFileType = sourcecode.swift; path = HyperIntegration.swift; sourceTree = "<group>"; };
		75EDDC5025D24755003AECC6 /* hyper-integration.js */ = {isa = PBXFileReference; fileEncoding = 4; lastKnownFileType = sourcecode.javascript; path = "hyper-integration.js"; sourceTree = "<group>"; };
		75EDDC5A25D4BC53003AECC6 /* UnixSocketClient.swift */ = {isa = PBXFileReference; lastKnownFileType = sourcecode.swift; path = UnixSocketClient.swift; sourceTree = "<group>"; };
		75F78F8126DC3A56001FB6C1 /* ScriptCommands.swift */ = {isa = PBXFileReference; lastKnownFileType = sourcecode.swift; path = ScriptCommands.swift; sourceTree = "<group>"; };
		75F7F951261FBDC30005E215 /* UnixSocketServer.swift */ = {isa = PBXFileReference; lastKnownFileType = sourcecode.swift; path = UnixSocketServer.swift; sourceTree = "<group>"; };
		75F7F953262007170005E215 /* ShellHooksTransport.swift */ = {isa = PBXFileReference; lastKnownFileType = sourcecode.swift; path = ShellHooksTransport.swift; sourceTree = "<group>"; };
		75FE3FFF2626A4BD00AC8414 /* Github.swift */ = {isa = PBXFileReference; lastKnownFileType = sourcecode.swift; path = Github.swift; sourceTree = "<group>"; };
		"fig_callback-00000000000" /* fig_callback */ = {isa = PBXFileReference; explicitFileType = "compiled.mach-o.executable"; includeInIndex = 0; path = fig_callback; sourceTree = BUILT_PRODUCTS_DIR; };
		"fig_get_shell-0000000000" /* fig_get_shell */ = {isa = PBXFileReference; explicitFileType = "compiled.mach-o.executable"; includeInIndex = 0; path = fig_get_shell; sourceTree = BUILT_PRODUCTS_DIR; };
		"figterm-0000000000000000" /* figterm */ = {isa = PBXFileReference; explicitFileType = "compiled.mach-o.executable"; includeInIndex = 0; path = figterm; sourceTree = BUILT_PRODUCTS_DIR; };
/* End PBXFileReference section */

/* Begin PBXFrameworksBuildPhase section */
		751F758B246E16D800E083C8 /* Frameworks */ = {
			isa = PBXFrameworksBuildPhase;
			buildActionMask = 2147483647;
			files = (
				758AEB6A24CEA4D000A15EAF /* Starscream in Frameworks */,
			);
			runOnlyForDeploymentPostprocessing = 0;
		};
		754316F126E08F5C00188887 /* Frameworks */ = {
			isa = PBXFrameworksBuildPhase;
			buildActionMask = 2147483647;
			files = (
			);
			runOnlyForDeploymentPostprocessing = 0;
		};
		7567594E244634AD006AA988 /* Frameworks */ = {
			isa = PBXFrameworksBuildPhase;
			buildActionMask = 2147483647;
			files = (
				7512A48B263252EF00CDE824 /* Sparkle in Frameworks */,
				75CFDBE224EDE31800F00CAE /* Sentry in Frameworks */,
				755D0F512482D4920074AB5C /* HotKey in Frameworks */,
				757CA8E424905B0E002A64A8 /* Kitura-WebSocket in Frameworks */,
				75AE8FD926D7462600161B8C /* FigAPIBindings in Frameworks */,
				75A4A2A725CBBDE7002EFD6B /* AXSwift in Frameworks */,
				75290AC626719157000F4255 /* SwiftProtobuf in Frameworks */,
				756C4D832542A6D30035B467 /* Starscream in Frameworks */,
			);
			runOnlyForDeploymentPostprocessing = 0;
		};
		75675963244634B2006AA988 /* Frameworks */ = {
			isa = PBXFrameworksBuildPhase;
			buildActionMask = 2147483647;
			files = (
			);
			runOnlyForDeploymentPostprocessing = 0;
		};
		7567596E244634B2006AA988 /* Frameworks */ = {
			isa = PBXFrameworksBuildPhase;
			buildActionMask = 2147483647;
			files = (
			);
			runOnlyForDeploymentPostprocessing = 0;
		};
/* End PBXFrameworksBuildPhase section */

/* Begin PBXGroup section */
		7510F87324A6910500E86F7C /* SwiftTerm */ = {
			isa = PBXGroup;
			children = (
				7510F87424A6910500E86F7C /* Apple */,
				7510F87824A6910500E86F7C /* CharSets.swift */,
				7510F87924A6910500E86F7C /* Buffer.swift */,
				7510F87A24A6910500E86F7C /* Utilities.swift */,
				7510F87B24A6910500E86F7C /* BufferSet.swift */,
				7510F87C24A6910500E86F7C /* Terminal.swift */,
				7510F87D24A6910500E86F7C /* EscapeSequences.swift */,
				7510F87E24A6910500E86F7C /* BufferLine.swift */,
				7510F87F24A6910500E86F7C /* CircularList.swift */,
				7510F88024A6910500E86F7C /* iOS */,
				7510F88524A6910500E86F7C /* Mac */,
				7510F88C24A6910500E86F7C /* SelectionService.swift */,
				7510F88D24A6910500E86F7C /* SixelDcsHandler.swift */,
				7510F88E24A6910500E86F7C /* HeadlessTerminal.swift */,
				7510F88F24A6910500E86F7C /* LocalProcess.swift */,
				7510F89024A6910500E86F7C /* Line.swift */,
				7510F89124A6910500E86F7C /* CharData.swift */,
				7510F89224A6910500E86F7C /* TerminalOptions.swift */,
				7510F89324A6910500E86F7C /* Colors.swift */,
				7510F89424A6910500E86F7C /* SearchService.swift */,
				7510F89524A6910500E86F7C /* Position.swift */,
				7510F89624A6910500E86F7C /* EscapeSequenceParser.swift */,
				7510F89724A6910500E86F7C /* Pty.swift */,
			);
			path = SwiftTerm;
			sourceTree = "<group>";
		};
		7510F87424A6910500E86F7C /* Apple */ = {
			isa = PBXGroup;
			children = (
				7510F87524A6910500E86F7C /* AppleTerminalView.swift */,
				7510F87624A6910500E86F7C /* TerminalViewDelegate.swift */,
				7510F87724A6910500E86F7C /* Extensions.swift */,
			);
			path = Apple;
			sourceTree = "<group>";
		};
		7510F88024A6910500E86F7C /* iOS */ = {
			isa = PBXGroup;
			children = (
				7510F88124A6910500E86F7C /* iOSTerminalView.swift */,
				7510F88224A6910500E86F7C /* iOSCaretView.swift */,
				7510F88424A6910500E86F7C /* iOSAccessoryView.swift */,
			);
			path = iOS;
			sourceTree = "<group>";
		};
		7510F88524A6910500E86F7C /* Mac */ = {
			isa = PBXGroup;
			children = (
				7510F88624A6910500E86F7C /* MacAccessibilityService.swift */,
				7510F88724A6910500E86F7C /* MacDebugView.swift */,
				7510F88824A6910500E86F7C /* MacLocalTerminalView.swift */,
				7510F88924A6910500E86F7C /* MacCaretView.swift */,
				7510F88A24A6910500E86F7C /* README.md */,
				7510F88B24A6910500E86F7C /* MacTerminalView.swift */,
			);
			path = Mac;
			sourceTree = "<group>";
		};
		75186076255CB0870000A7C7 /* upgrade */ = {
			isa = PBXGroup;
			children = (
				7518607C255CB0870000A7C7 /* uninstall.sh */,
				75186077255CB0870000A7C7 /* iterm-integration.sh */,
				75186078255CB0870000A7C7 /* 1.0.23.sh */,
				75186079255CB0870000A7C7 /* fig-iterm-integration.py */,
				7518607B255CB0870000A7C7 /* 1.0.22.sh */,
				7518607E255CB0870000A7C7 /* 1.0.21.sh */,
				7518607F255CB0870000A7C7 /* feedback.sh */,
				75186080255CB0870000A7C7 /* 1.0.24.sh */,
				75186081255CB0870000A7C7 /* open_new_terminal_window.scpt */,
				75186082255CB0870000A7C7 /* 1.0.20.sh */,
				759F988F25C1151D00EC3407 /* install_and_upgrade_fallback.sh */,
			);
			name = upgrade;
			path = fig/upgrade;
			sourceTree = "<group>";
		};
		7518608F255CE49B0000A7C7 /* Icons */ = {
			isa = PBXGroup;
			children = (
				751DC66226EBF3B500697DFB /* cpu@2x.png */,
				752E68E52620F884009E9A7E /* android@2x.png */,
				75290A7C266B09CB000F4255 /* gear@2x.png */,
				7564AE6E265C9DCD0040BD4C /* discord@2x.png */,
				752E68EC2620F884009E9A7E /* apple@2x.png */,
				752E68E62620F884009E9A7E /* aws@2x.png */,
				752E68E02620F882009E9A7E /* azure@2x.png */,
				752E68E12620F883009E9A7E /* box@2x.png */,
				752E68E72620F884009E9A7E /* characters@2x.png */,
				752E68E42620F883009E9A7E /* firebase@2x.png */,
				752E68E82620F884009E9A7E /* gcloud@2x.png */,
				752E68EB2620F884009E9A7E /* github@2x.png */,
				752E68E22620F883009E9A7E /* gitlab@2x.png */,
				752E68E92620F884009E9A7E /* netlify@2x.png */,
				752E68E32620F883009E9A7E /* template@2x.png */,
				752E68EA2620F884009E9A7E /* vercel@2x.png */,
				752E68DA2620F868009E9A7E /* gradle@2x.png */,
				752E68DB2620F868009E9A7E /* slack@2x.png */,
				752E68DC2620F868009E9A7E /* yarn@2x.png */,
				75A4A29725C8D855002EFD6B /* commit@2x.png */,
				7573F1592602B4E000C833FA /* alert@2x.png */,
				7573F15A2602B4E000C833FA /* invite@2x.png */,
				75A4A29625C8D855002EFD6B /* git@2x.png */,
				75A4A29525C8D855002EFD6B /* node@2x.png */,
				759F988825BFF8B000EC3407 /* docker@2x.png */,
				759F988D25BFFAE500EC3407 /* heroku@2x.png */,
				759F988625BFF8B000EC3407 /* kubernetes@2x.png */,
				759F988525BFF8B000EC3407 /* npm@2x.png */,
				759F988725BFF8B000EC3407 /* twitter@2x.png */,
				759F987E25BFF0FE00EC3407 /* commandkey@2x.png */,
				759F987F25BFF0FE00EC3407 /* database@2x.png */,
				759F988025BFF0FE00EC3407 /* package@2x.png */,
				7518606A255B2A090000A7C7 /* asterisk@2x.png */,
				7518606C255B2A090000A7C7 /* carrot@2x.png */,
				7518606E255B2A0A0000A7C7 /* command@2x.png */,
				75186069255B2A090000A7C7 /* flag@2x.png */,
				7518606B255B2A090000A7C7 /* option@2x.png */,
				7518606D255B2A090000A7C7 /* string@2x.png */,
			);
			name = Icons;
			sourceTree = "<group>";
		};
		751F758F246E16D800E083C8 /* figcli */ = {
			isa = PBXGroup;
			children = (
				751F7590246E16D800E083C8 /* main.swift */,
				758AEB6B24CEA54600A15EAF /* SocketServer.swift */,
				75F78F8126DC3A56001FB6C1 /* ScriptCommands.swift */,
				758AEB5F24CE529D00A15EAF /* String+Shell.swift */,
				758AEB5D24CD35D400A15EAF /* WebSocket.swift */,
				7573F1572601927200C833FA /* Settings.swift */,
			);
			path = figcli;
			sourceTree = "<group>";
		};
		75290AB92671905D000F4255 /* iTerm */ = {
			isa = PBXGroup;
			children = (
				75EB570A267AAE5B00F10C64 /* fig-iterm-integration.scpt */,
				75290AB3267126EB000F4255 /* iTermIntegration.swift */,
				75290ACB2671AD1D000F4255 /* WebSocketFramer.swift */,
				75290ABA26719090000F4255 /* iterm.pb.swift */,
				75290ABB26719090000F4255 /* iterm.proto */,
				75290ABC26719090000F4255 /* README */,
			);
			path = iTerm;
			sourceTree = "<group>";
		};
		752A398725CD0FFB00B1AC40 /* VSCode */ = {
			isa = PBXGroup;
			children = (
				75543FCF268AC6E5003221DF /* fig-0.0.4.vsix */,
				75C8A15F2649E712001B69DA /* fig-0.0.2.vsix */,
				752A398525CD0FE800B1AC40 /* fig-0.0.1.vsix */,
				7520D7F0267D98790034FE2B /* fig-0.0.3.vsix */,
				752A398225CD024C00B1AC40 /* VSCodeIntegration.swift */,
			);
			path = VSCode;
			sourceTree = "<group>";
		};
		752A398825CD11F000B1AC40 /* System */ = {
			isa = PBXGroup;
			children = (
				7510F8BA24A9861E00E86F7C /* fig-Bridging-Header.h */,
				75AA24D825A7E8B000A51E9D /* lsof.h */,
				75AA24D925A7E8B000A51E9D /* lsof.m */,
				7577124525648DCD0011FF48 /* ps.h */,
				7577124625648DFB0011FF48 /* ps.c */,
				75C57C122581C0700065741E /* ioreg.h */,
				75C57C132581C0700065741E /* ioreg.c */,
				75809B0F24C2C66100BFFB3E /* WebView+Private.h */,
			);
			name = System;
			sourceTree = "<group>";
		};
		754316F526E08F5C00188887 /* InputMethod */ = {
			isa = PBXGroup;
			children = (
				754316F626E08F5C00188887 /* AppDelegate.swift */,
				7543170726E0901B00188887 /* FigIMKInputController.swift */,
				754316FA26E08F5D00188887 /* Assets.xcassets */,
				754316FF26E08F5D00188887 /* Main.storyboard */,
				7543170226E08F5D00188887 /* Info.plist */,
				7543170326E08F5D00188887 /* InputMethod.entitlements */,
				754316FC26E08F5D00188887 /* Preview Content */,
			);
			path = InputMethod;
			sourceTree = "<group>";
		};
		754316FC26E08F5D00188887 /* Preview Content */ = {
			isa = PBXGroup;
			children = (
				754316FD26E08F5D00188887 /* Preview Assets.xcassets */,
			);
			path = "Preview Content";
			sourceTree = "<group>";
		};
		75675948244634AD006AA988 = {
			isa = PBXGroup;
			children = (
				75186076255CB0870000A7C7 /* upgrade */,
				75675953244634AD006AA988 /* fig */,
				75675969244634B2006AA988 /* figTests */,
				75675974244634B2006AA988 /* figUITests */,
				751F758F246E16D800E083C8 /* figcli */,
				754316F526E08F5C00188887 /* InputMethod */,
				75675952244634AD006AA988 /* Products */,
				75CFF6432496B3BA00C6A6DE /* Frameworks */,
			);
			sourceTree = "<group>";
		};
		75675952244634AD006AA988 /* Products */ = {
			isa = PBXGroup;
			children = (
				75675951244634AD006AA988 /* fig.app */,
				75675966244634B2006AA988 /* figTests.xctest */,
				75675971244634B2006AA988 /* figUITests.xctest */,
				751F758E246E16D800E083C8 /* figcli */,
				"figterm-0000000000000000" /* figterm */,
				"fig_callback-00000000000" /* fig_callback */,
				"fig_get_shell-0000000000" /* fig_get_shell */,
				754316F426E08F5C00188887 /* FigInputMethod.app */,
			);
			name = Products;
			sourceTree = "<group>";
		};
		75675953244634AD006AA988 /* fig */ = {
			isa = PBXGroup;
			children = (
				7510F87324A6910500E86F7C /* SwiftTerm */,
				75675954244634AD006AA988 /* AppDelegate.swift */,
				75E993F32515C8D3000BE6BE /* Autocompletion */,
				75B199332504190900F38EA8 /* Keycode.swift */,
				75738F1D26DDAB760086D972 /* InputMethod.swift */,
				752D71CC25B8A6B200263527 /* Restarter.swift */,
				759F987B25BF903900EC3407 /* Accessibility.swift */,
				751C3BEB24B6910800B5C7FD /* Remote.swift */,
				751C3BED24B6915000B5C7FD /* Defaults.swift */,
				7568203026003BDF0006FE78 /* Settings.swift */,
				75E993F12515A6DD000BE6BE /* statusbar@2x.png */,
				755D0DE1247EFAE10074AB5C /* Logging.swift */,
				75809B0D24BFA64D00BFFB3E /* TelemetryService.swift */,
				75C0EBD2253E336E001964DE /* TerminalUsageTelemetry.swift */,
				752C0BD72479EEDA0077E415 /* File.swift */,
				75A4521325AD367E00107D2C /* Feedback.swift */,
				75AEF2E325C3C34A00D78431 /* Diagnostic.swift */,
				75AEF2E925C4C34D00D78431 /* SecureKeyboardInput.swift */,
				7573F15F260BC70F00C833FA /* LoginItems.swift */,
				75DA86A425EEBD7400722F1D /* Alert.swift */,
				75FE3FFF2626A4BD00AC8414 /* Github.swift */,
				7520D8112682AEB00034FE2B /* Throttler.swift */,
				755FC553268D09DE00966027 /* UpdateService.swift */,
				750CF21726A1055F0094D76A /* Config.swift */,
				7575D44B26D5C4DD00D0C8D7 /* API */,
				75D1ECBC26F15F0E00BC8A04 /* Integrations */,
				7571778126F91BD60071AE10 /* AppleTerminal */,
				75A0A71726F1A786008FAD70 /* Kitty */,
				75D1ECB226EFE53F00BC8A04 /* Alacritty */,
				75290AB92671905D000F4255 /* iTerm */,
				75EDDC4F25D2473C003AECC6 /* Hyper */,
				752A398725CD0FFB00B1AC40 /* VSCode */,
				75B1992A25019FDE00F38EA8 /* Companion Window */,
				75B1992B25019FFE00F38EA8 /* Window Management */,
				75B1992E2501A12C00F38EA8 /* Shell */,
				75B1992F2501A17100F38EA8 /* Onboarding */,
				75B1992C2501A02B00F38EA8 /* Bridging */,
				75B1992D2501A0ED00F38EA8 /* Web Runtime */,
				757CA88B248B08D7002A64A8 /* local */,
				75B199302501A1A200F38EA8 /* Legacy */,
				75675958244634B2006AA988 /* Assets.xcassets */,
				7518608F255CE49B0000A7C7 /* Icons */,
				7567595D244634B2006AA988 /* Main.storyboard */,
				75675960244634B2006AA988 /* Info.plist */,
				75675961244634B2006AA988 /* fig.entitlements */,
				7573F161260BEF7F00C833FA /* figRelease.entitlements */,
				7567595A244634B2006AA988 /* Preview Content */,
				752A398825CD11F000B1AC40 /* System */,
			);
			path = fig;
			sourceTree = "<group>";
		};
		7567595A244634B2006AA988 /* Preview Content */ = {
			isa = PBXGroup;
			children = (
				7567595B244634B2006AA988 /* Preview Assets.xcassets */,
			);
			path = "Preview Content";
			sourceTree = "<group>";
		};
		75675969244634B2006AA988 /* figTests */ = {
			isa = PBXGroup;
			children = (
				7567596A244634B2006AA988 /* figTests.swift */,
				7567596C244634B2006AA988 /* Info.plist */,
			);
			path = figTests;
			sourceTree = "<group>";
		};
		75675974244634B2006AA988 /* figUITests */ = {
			isa = PBXGroup;
			children = (
				75675975244634B2006AA988 /* figUITests.swift */,
				75675977244634B2006AA988 /* Info.plist */,
			);
			path = figUITests;
			sourceTree = "<group>";
		};
		7571778126F91BD60071AE10 /* AppleTerminal */ = {
			isa = PBXGroup;
			children = (
				7571778226F91BF50071AE10 /* AppleTerminalIntegration.swift */,
			);
			path = AppleTerminal;
			sourceTree = "<group>";
		};
		7575D44B26D5C4DD00D0C8D7 /* API */ = {
			isa = PBXGroup;
			children = (
				7575D44E26D5D35000D0C8D7 /* API.swift */,
				75B850E42703D8FF00891A78 /* API+Extensions.swift */,
				75B4283526FABAAC003C9DE5 /* FileSystem.swift */,
				75C16D4726FD1EB400C83296 /* FigNotificationCenter.swift */,
			);
			path = API;
			sourceTree = "<group>";
		};
		757CA88B248B08D7002A64A8 /* local */ = {
			isa = PBXGroup;
			children = (
				755EC8CE266997A600CBEF57 /* settings */,
				757CA89E248D628E002A64A8 /* sidebar.html */,
				757CA89C248C1F50002A64A8 /* demo4onboarding.mp4 */,
				757CA898248C10AD002A64A8 /* fonts */,
				757CA896248C108D002A64A8 /* css */,
				757CA890248B2798002A64A8 /* cli.html */,
				757CA892248B28E3002A64A8 /* landing.html */,
				7571775826F3E4CA0071AE10 /* settings.html */,
				757CA894248B291E002A64A8 /* permissions.html */,
				752D71C425AE9B7200263527 /* ssh.html */,
				75B0A07D25BB746600FCD89A /* debugger.html */,
				75B0A08D25BBC9B800FCD89A /* privacy.html */,
				75B0A07F25BB74C700FCD89A /* fig-context-indicator.png */,
				75B0A08325BB759E00FCD89A /* trimmed-debugger.mp4 */,
				75B0A08525BB94DE00FCD89A /* debugger-only.mp4 */,
				75A4A29D25C91471002EFD6B /* debugger-2-trimmed.mp4 */,
				757CA89A248C18F0002A64A8 /* done.html */,
				757CA88E248B0D31002A64A8 /* cli.png */,
				757CA88C248B091D002A64A8 /* permissions.mp4 */,
				752D71C625AECB4B00263527 /* ssh.mp4 */,
				75B0A08B25BBC7A300FCD89A /* autoc.mp4 */,
				757CA88524876042002A64A8 /* error.html */,
				75C0711C244AC3B2002DF69F /* index.html */,
				752C0BDF247A27790077E415 /* editor.html */,
				752C0BE1247A33F10077E415 /* viewer.html */,
				752C0BE3247B44C50077E415 /* finder.html */,
				752C0BE5247C25280077E415 /* display.html */,
				755D0DE3247F038B0074AB5C /* logs.html */,
				757CA889248AD58C002A64A8 /* onboarding.html */,
				75B1993525042B2C00F38EA8 /* autocomplete.html */,
				754D31B425759D900020CED4 /* tutorial.html */,
			);
			name = local;
			sourceTree = "<group>";
		};
		75A0A71726F1A786008FAD70 /* Kitty */ = {
			isa = PBXGroup;
			children = (
				75A0A71826F1A79A008FAD70 /* KittyIntegration.swift */,
				75A0A71A26F1A7CE008FAD70 /* kitty-integration.py */,
			);
			path = Kitty;
			sourceTree = "<group>";
		};
		75AC55312522C8EB0069635E /* upgrade */ = {
			isa = PBXGroup;
			children = (
				75AC55322522C8EB0069635E /* 1.0.20.sh */,
			);
			name = upgrade;
			path = ../upgrade;
			sourceTree = "<group>";
		};
		75B1992A25019FDE00F38EA8 /* Companion Window */ = {
			isa = PBXGroup;
			children = (
				756759D324498CA0006AA988 /* WebViewController.swift */,
				75C0711F244BB441002DF69F /* CompanionViewController.swift */,
				75C07123244BE45A002DF69F /* CompanionWindow.swift */,
			);
			path = "Companion Window";
			sourceTree = "<group>";
		};
		75B1992B25019FFE00F38EA8 /* Window Management */ = {
			isa = PBXGroup;
			children = (
				757AF4C726BC73FA00349764 /* WindowPositioning.swift */,
				7510F8BE24A99A4B00E86F7C /* WindowService.swift */,
				75E993F42517E226000BE6BE /* AXWindowServer.swift */,
				75A4A2A325CB4DE3002EFD6B /* BundleIdCache.swift */,
				75AEF2ED25C5062E00D78431 /* WindowObserver.swift */,
				7510F8C024A9B32D00E86F7C /* WindowManager.swift */,
				7510F8B924A9701000E86F7C /* Private.h */,
				7510F8BB24A9861E00E86F7C /* PrivateWindow.h */,
				7510F8BC24A9861E00E86F7C /* PrivateWindow.m */,
			);
			path = "Window Management";
			sourceTree = "<group>";
		};
		75B1992C2501A02B00F38EA8 /* Bridging */ = {
			isa = PBXGroup;
			children = (
				75C07121244BB65D002DF69F /* ShellBridge.swift */,
				75B199312501A3DA00F38EA8 /* KeyboardLayout.swift */,
				751F7588246D090100E083C8 /* WebBridge.swift */,
				755D0DDF247DDE050074AB5C /* FigCLI.swift */,
				75AA24C025A656FA00A51E9D /* NativeCLI.swift */,
				757CA8E524905B38002A64A8 /* SockerServer.swift */,
				75F7F953262007170005E215 /* ShellHooksTransport.swift */,
				75F7F951261FBDC30005E215 /* UnixSocketServer.swift */,
			);
			path = Bridging;
			sourceTree = "<group>";
		};
		75B1992D2501A0ED00F38EA8 /* Web Runtime */ = {
			isa = PBXGroup;
			children = (
				752C0BDD2479F6AF0077E415 /* insert-tutorial.js */,
				75809B1024C3876B00BFFB3E /* run-tutorial.js */,
				752C0BDB2479F68C0077E415 /* tutorial.css */,
				75D2E3CA249C1E7500607F66 /* terminal.css */,
				752C0BD92479F37B0077E415 /* fig.js */,
			);
			path = "Web Runtime";
			sourceTree = "<group>";
		};
		75B1992E2501A12C00F38EA8 /* Shell */ = {
			isa = PBXGroup;
			children = (
				757712482564D9490011FF48 /* ProcessStatus.swift */,
				7587B4D724F97F9E00E355E4 /* ShellHooksManager.swift */,
				75B7931924BB897F0073AAC6 /* PseudoTerminalService.swift */,
				756759962446C44C006AA988 /* String+Shell.swift */,
				75EB592A258D98A7002915E7 /* BiMap.swift */,
				75EB592C258DD771002915E7 /* TTY.swift */,
				75A4521925AE2E6A00107D2C /* CommandIntegration.swift */,
				75AEF2E525C3DEAF00D78431 /* DockerIntegration.swift */,
				75EDDC5A25D4BC53003AECC6 /* UnixSocketClient.swift */,
				75AEF2E725C3DEC600D78431 /* SSHIntegration.swift */,
				75DA86A825EF145E00722F1D /* TmuxIntegration.swift */,
				75A4520F25A839F500107D2C /* remote_cwd.sh */,
			);
			path = Shell;
			sourceTree = "<group>";
		};
		75B1992F2501A17100F38EA8 /* Onboarding */ = {
			isa = PBXGroup;
			children = (
				757CA887248AD067002A64A8 /* WebViewWindow.swift */,
				75CFDBDE24EDB2E900F00CAE /* Onboarding.swift */,
			);
			path = Onboarding;
			sourceTree = "<group>";
		};
		75B199302501A1A200F38EA8 /* Legacy */ = {
			isa = PBXGroup;
			children = (
				757CA86624859461002A64A8 /* AppMover.swift */,
			);
			path = Legacy;
			sourceTree = "<group>";
		};
		75CFF6432496B3BA00C6A6DE /* Frameworks */ = {
			isa = PBXGroup;
			children = (
				75AC55312522C8EB0069635E /* upgrade */,
			);
			name = Frameworks;
			sourceTree = "<group>";
		};
		75D1ECB226EFE53F00BC8A04 /* Alacritty */ = {
			isa = PBXGroup;
			children = (
				75D1ECB326EFE55A00BC8A04 /* AlacrittyIntegration.swift */,
			);
			path = Alacritty;
			sourceTree = "<group>";
		};
		75D1ECBC26F15F0E00BC8A04 /* Integrations */ = {
			isa = PBXGroup;
			children = (
				75DA86A225EDB05100722F1D /* Integrations.swift */,
				75D1ECBF26F1658300BC8A04 /* InstallationStatus.swift */,
				75D1ECBD26F15F4500BC8A04 /* TerminalIntegrationProvider.swift */,
				75A0A71C26F27E3D008FAD70 /* SemanticVersion.swift */,
			);
			path = Integrations;
			sourceTree = "<group>";
		};
		75E993F32515C8D3000BE6BE /* Autocompletion */ = {
			isa = PBXGroup;
			children = (
				75B0A07B25BA64CC00FCD89A /* AutocompleteContextNotifier.swift */,
				1A63312025A4BE6D00CEA06A /* Keystroke.swift */,
				75C05C6B24FDEA2B001F0A52 /* KeystrokeBuffer.swift */,
				1A1F15FF25A7A93E0074D541 /* KeyBindingsManager.swift */,
				75B1993725100E4D00F38EA8 /* KeypressService.swift */,
				75A4A29F25CA0D46002EFD6B /* Autocomplete.swift */,
				75A4A2A125CA218F002EFD6B /* ZLEIntegration.swift */,
			);
			path = Autocompletion;
			sourceTree = "<group>";
		};
		75EDDC4F25D2473C003AECC6 /* Hyper */ = {
			isa = PBXGroup;
			children = (
				75EDDC4D25D23773003AECC6 /* HyperIntegration.swift */,
				75EDDC5025D24755003AECC6 /* hyper-integration.js */,
			);
			path = Hyper;
			sourceTree = "<group>";
		};
/* End PBXGroup section */

/* Begin PBXLegacyTarget section */
		757A85BA270E31160017996A /* figterm */ = {
			isa = PBXLegacyTarget;
			buildArgumentsString = "$(ACTION)";
			buildConfigurationList = 757A85BB270E31160017996A /* Build configuration list for PBXLegacyTarget "figterm" */;
			buildPhases = (
			);
			buildToolPath = /usr/bin/make;
			buildWorkingDirectory = ../figterm;
			dependencies = (
			);
			name = figterm;
			passBuildSettingsInEnvironment = 1;
			productName = figterm;
		};
/* End PBXLegacyTarget section */

/* Begin PBXNativeTarget section */
		751F758D246E16D800E083C8 /* figcli */ = {
			isa = PBXNativeTarget;
			buildConfigurationList = 751F7592246E16D800E083C8 /* Build configuration list for PBXNativeTarget "figcli" */;
			buildPhases = (
				751F758A246E16D800E083C8 /* Sources */,
				751F758B246E16D800E083C8 /* Frameworks */,
				751F758C246E16D800E083C8 /* CopyFiles */,
			);
			buildRules = (
			);
			dependencies = (
			);
			name = figcli;
			packageProductDependencies = (
				758AEB6924CEA4D000A15EAF /* Starscream */,
			);
			productName = figcli;
			productReference = 751F758E246E16D800E083C8 /* figcli */;
			productType = "com.apple.product-type.tool";
		};
		754316F326E08F5C00188887 /* FigInputMethod */ = {
			isa = PBXNativeTarget;
			buildConfigurationList = 7543170626E08F5D00188887 /* Build configuration list for PBXNativeTarget "FigInputMethod" */;
			buildPhases = (
				754316F026E08F5C00188887 /* Sources */,
				754316F126E08F5C00188887 /* Frameworks */,
				754316F226E08F5C00188887 /* Resources */,
				7543170926E0904C00188887 /* Install Input Method */,
			);
			buildRules = (
			);
			dependencies = (
			);
			name = FigInputMethod;
			productName = InputMethod;
			productReference = 754316F426E08F5C00188887 /* FigInputMethod.app */;
			productType = "com.apple.product-type.application";
		};
		75675950244634AD006AA988 /* fig */ = {
			isa = PBXNativeTarget;
			buildConfigurationList = 7567597A244634B2006AA988 /* Build configuration list for PBXNativeTarget "fig" */;
			buildPhases = (
				7567594D244634AD006AA988 /* Sources */,
				7567594E244634AD006AA988 /* Frameworks */,
				7567594F244634AD006AA988 /* Resources */,
				758AEB6324CE8B2F00A15EAF /* Embed Command Line Tool */,
				75AA9FAA256D9D6C00CEFAC8 /* Upload dsym files to Sentry */,
				759E4BFD268F9BCC00CC1565 /* Change permissions to make Applescript read-only */,
				7571775626F3B8910071AE10 /* Embed Input Method */,
<<<<<<< HEAD
				75FD16E727150DC400056A39 /* Package config folder */,
=======
				757A85C0270E37A90017996A /* Embed figterm & helpers */,
>>>>>>> 2b07fca3
			);
			buildRules = (
			);
			dependencies = (
				757A85BF270E37380017996A /* PBXTargetDependency */,
				758AEB6624CE8B8700A15EAF /* PBXTargetDependency */,
			);
			name = fig;
			packageProductDependencies = (
				755D0F502482D4920074AB5C /* HotKey */,
				757CA8E324905B0E002A64A8 /* Kitura-WebSocket */,
				75CFDBE124EDE31800F00CAE /* Sentry */,
				756C4D822542A6D30035B467 /* Starscream */,
				75A4A2A625CBBDE7002EFD6B /* AXSwift */,
				7512A48A263252EF00CDE824 /* Sparkle */,
				75290AC526719157000F4255 /* SwiftProtobuf */,
				75AE8FD826D7462600161B8C /* FigAPIBindings */,
			);
			productName = fig;
			productReference = 75675951244634AD006AA988 /* fig.app */;
			productType = "com.apple.product-type.application";
		};
		75675965244634B2006AA988 /* figTests */ = {
			isa = PBXNativeTarget;
			buildConfigurationList = 7567597D244634B2006AA988 /* Build configuration list for PBXNativeTarget "figTests" */;
			buildPhases = (
				75675962244634B2006AA988 /* Sources */,
				75675963244634B2006AA988 /* Frameworks */,
				75675964244634B2006AA988 /* Resources */,
			);
			buildRules = (
			);
			dependencies = (
				75675968244634B2006AA988 /* PBXTargetDependency */,
			);
			name = figTests;
			productName = figTests;
			productReference = 75675966244634B2006AA988 /* figTests.xctest */;
			productType = "com.apple.product-type.bundle.unit-test";
		};
		75675970244634B2006AA988 /* figUITests */ = {
			isa = PBXNativeTarget;
			buildConfigurationList = 75675980244634B2006AA988 /* Build configuration list for PBXNativeTarget "figUITests" */;
			buildPhases = (
				7567596D244634B2006AA988 /* Sources */,
				7567596E244634B2006AA988 /* Frameworks */,
				7567596F244634B2006AA988 /* Resources */,
			);
			buildRules = (
			);
			dependencies = (
				75675973244634B2006AA988 /* PBXTargetDependency */,
			);
			name = figUITests;
			productName = figUITests;
			productReference = 75675971244634B2006AA988 /* figUITests.xctest */;
			productType = "com.apple.product-type.bundle.ui-testing";
		};
/* End PBXNativeTarget section */

/* Begin PBXProject section */
		75675949244634AD006AA988 /* Project object */ = {
			isa = PBXProject;
			attributes = {
				LastSwiftUpdateCheck = 1250;
				LastUpgradeCheck = 1250;
				ORGANIZATIONNAME = "Matt Schrage";
				TargetAttributes = {
					751F758D246E16D800E083C8 = {
						CreatedOnToolsVersion = 11.3.1;
					};
					754316F326E08F5C00188887 = {
						CreatedOnToolsVersion = 12.5.1;
					};
					75675950244634AD006AA988 = {
						CreatedOnToolsVersion = 11.3.1;
						LastSwiftMigration = 1130;
					};
					75675965244634B2006AA988 = {
						CreatedOnToolsVersion = 11.3.1;
						TestTargetID = 75675950244634AD006AA988;
					};
					75675970244634B2006AA988 = {
						CreatedOnToolsVersion = 11.3.1;
						TestTargetID = 75675950244634AD006AA988;
					};
					757A85BA270E31160017996A = {
						CreatedOnToolsVersion = 12.5.1;
					};
				};
			};
			buildConfigurationList = 7567594C244634AD006AA988 /* Build configuration list for PBXProject "fig" */;
			compatibilityVersion = "Xcode 9.3";
			developmentRegion = en;
			hasScannedForEncodings = 0;
			knownRegions = (
				en,
				Base,
			);
			mainGroup = 75675948244634AD006AA988;
			packageReferences = (
				755D0F4F2482D4910074AB5C /* XCRemoteSwiftPackageReference "HotKey" */,
				757CA8E224905B0E002A64A8 /* XCRemoteSwiftPackageReference "Kitura-WebSocket" */,
				758AEB6824CEA4D000A15EAF /* XCRemoteSwiftPackageReference "Starscream" */,
				75CFDBE024EDE31800F00CAE /* XCRemoteSwiftPackageReference "sentry-cocoa" */,
				75A4A2A525CBBDE4002EFD6B /* XCRemoteSwiftPackageReference "AXSwift" */,
				7512A489263252EF00CDE824 /* XCRemoteSwiftPackageReference "Sparkle" */,
				75290AC426719156000F4255 /* XCRemoteSwiftPackageReference "swift-protobuf" */,
				75AE8FD526D744C700161B8C /* XCRemoteSwiftPackageReference "swift-api-bindings" */,
			);
			productRefGroup = 75675952244634AD006AA988 /* Products */;
			projectDirPath = "";
			projectRoot = "";
			targets = (
				75675950244634AD006AA988 /* fig */,
				75675965244634B2006AA988 /* figTests */,
				75675970244634B2006AA988 /* figUITests */,
				751F758D246E16D800E083C8 /* figcli */,
				754316F326E08F5C00188887 /* FigInputMethod */,
				757A85BA270E31160017996A /* figterm */,
			);
		};
/* End PBXProject section */

/* Begin PBXResourcesBuildPhase section */
		754316F226E08F5C00188887 /* Resources */ = {
			isa = PBXResourcesBuildPhase;
			buildActionMask = 2147483647;
			files = (
				7543170126E08F5D00188887 /* Main.storyboard in Resources */,
				754316FE26E08F5D00188887 /* Preview Assets.xcassets in Resources */,
				754316FB26E08F5D00188887 /* Assets.xcassets in Resources */,
			);
			runOnlyForDeploymentPostprocessing = 0;
		};
		7567594F244634AD006AA988 /* Resources */ = {
			isa = PBXResourcesBuildPhase;
			buildActionMask = 2147483647;
			files = (
				75DF864A26F31756003F32A5 /* cpu@2x.png in Resources */,
				75290A7D266B09CB000F4255 /* gear@2x.png in Resources */,
				759F989025C1172100EC3407 /* install_and_upgrade_fallback.sh in Resources */,
				752E68DF2620F868009E9A7E /* yarn@2x.png in Resources */,
				75A4521025A83E5600107D2C /* remote_cwd.sh in Resources */,
				75543FD0268AC6E5003221DF /* fig-0.0.4.vsix in Resources */,
				759F988225BFF0FF00EC3407 /* commandkey@2x.png in Resources */,
				752E68F12620F885009E9A7E /* firebase@2x.png in Resources */,
				75A4A29825C8D855002EFD6B /* node@2x.png in Resources */,
				752E68F82620F885009E9A7E /* github@2x.png in Resources */,
				75186083255CB0C20000A7C7 /* iterm-integration.sh in Resources */,
				75EDDC5125D24755003AECC6 /* hyper-integration.js in Resources */,
				759F988325BFF0FF00EC3407 /* database@2x.png in Resources */,
				7520D7F1267D98790034FE2B /* fig-0.0.3.vsix in Resources */,
				755EC8CF266997A700CBEF57 /* settings in Resources */,
				75186084255CB0C20000A7C7 /* 1.0.23.sh in Resources */,
				75186085255CB0C20000A7C7 /* fig-iterm-integration.py in Resources */,
				75B0A08025BB74C700FCD89A /* fig-context-indicator.png in Resources */,
				75186087255CB0C20000A7C7 /* 1.0.22.sh in Resources */,
				752E68F02620F885009E9A7E /* template@2x.png in Resources */,
				75186088255CB0C20000A7C7 /* uninstall.sh in Resources */,
				752E68EF2620F885009E9A7E /* gitlab@2x.png in Resources */,
				7518608A255CB0C20000A7C7 /* 1.0.21.sh in Resources */,
				7571775926F3E4CA0071AE10 /* settings.html in Resources */,
				759F988925BFF8B000EC3407 /* npm@2x.png in Resources */,
				752E68F32620F885009E9A7E /* aws@2x.png in Resources */,
				759F988A25BFF8B000EC3407 /* kubernetes@2x.png in Resources */,
				7518608B255CB0C20000A7C7 /* feedback.sh in Resources */,
				752E68DE2620F868009E9A7E /* slack@2x.png in Resources */,
				7518608C255CB0C20000A7C7 /* 1.0.24.sh in Resources */,
				7518608D255CB0C20000A7C7 /* open_new_terminal_window.scpt in Resources */,
				7518608E255CB0C20000A7C7 /* 1.0.20.sh in Resources */,
				759F988B25BFF8B000EC3407 /* twitter@2x.png in Resources */,
				75186073255B2A0A0000A7C7 /* string@2x.png in Resources */,
				757CA88624876043002A64A8 /* error.html in Resources */,
				752E68DD2620F868009E9A7E /* gradle@2x.png in Resources */,
				75A0A71B26F1A7CE008FAD70 /* kitty-integration.py in Resources */,
				75A4A29E25C91471002EFD6B /* debugger-2-trimmed.mp4 in Resources */,
				75290ABF26719090000F4255 /* README in Resources */,
				757CA88F248B0D31002A64A8 /* cli.png in Resources */,
				752C0BE4247B44C60077E415 /* finder.html in Resources */,
				752E68F22620F885009E9A7E /* android@2x.png in Resources */,
				75B0A08C25BBC7A300FCD89A /* autoc.mp4 in Resources */,
				759F988425BFF0FF00EC3407 /* package@2x.png in Resources */,
				752C0BDA2479F37B0077E415 /* fig.js in Resources */,
				75A4A29925C8D855002EFD6B /* git@2x.png in Resources */,
				757CA88D248B091D002A64A8 /* permissions.mp4 in Resources */,
				757CA897248C108E002A64A8 /* css in Resources */,
				75C0711D244AC3B2002DF69F /* index.html in Resources */,
				757CA895248B291E002A64A8 /* permissions.html in Resources */,
				754D31B525759D900020CED4 /* tutorial.html in Resources */,
				752D71C725AECB4B00263527 /* ssh.mp4 in Resources */,
				7573F15C2602B4E000C833FA /* invite@2x.png in Resources */,
				75EB570B267AAE5B00F10C64 /* fig-iterm-integration.scpt in Resources */,
				7564AE6F265C9DCE0040BD4C /* discord@2x.png in Resources */,
				75D2E3CB249C1E7500607F66 /* terminal.css in Resources */,
				757CA88A248AD58C002A64A8 /* onboarding.html in Resources */,
				752E68F72620F885009E9A7E /* vercel@2x.png in Resources */,
				757CA89B248C18F1002A64A8 /* done.html in Resources */,
				752E68EE2620F885009E9A7E /* box@2x.png in Resources */,
				75809B1124C3876B00BFFB3E /* run-tutorial.js in Resources */,
				757CA899248C10AD002A64A8 /* fonts in Resources */,
				757CA893248B28E3002A64A8 /* landing.html in Resources */,
				752E68F42620F885009E9A7E /* characters@2x.png in Resources */,
				75B0A08625BB94DF00FCD89A /* debugger-only.mp4 in Resources */,
				752E68F62620F885009E9A7E /* netlify@2x.png in Resources */,
				7573F15B2602B4E000C833FA /* alert@2x.png in Resources */,
				755D0DE4247F038B0074AB5C /* logs.html in Resources */,
				752E68F52620F885009E9A7E /* gcloud@2x.png in Resources */,
				752E68F92620F885009E9A7E /* apple@2x.png in Resources */,
				75A4A29A25C8D855002EFD6B /* commit@2x.png in Resources */,
				752D71C525AE9B7200263527 /* ssh.html in Resources */,
				757CA89D248C1F50002A64A8 /* demo4onboarding.mp4 in Resources */,
				75C8A1602649E712001B69DA /* fig-0.0.2.vsix in Resources */,
				7567595F244634B2006AA988 /* Main.storyboard in Resources */,
				752A398625CD0FE800B1AC40 /* fig-0.0.1.vsix in Resources */,
				75B0A07E25BB746600FCD89A /* debugger.html in Resources */,
				75186070255B2A0A0000A7C7 /* asterisk@2x.png in Resources */,
				75B1993625042B2C00F38EA8 /* autocomplete.html in Resources */,
				7518606F255B2A0A0000A7C7 /* flag@2x.png in Resources */,
				75E993F22515A6DD000BE6BE /* statusbar@2x.png in Resources */,
				752C0BDE2479F6AF0077E415 /* insert-tutorial.js in Resources */,
				752C0BE2247A33F20077E415 /* viewer.html in Resources */,
				752C0BE6247C25290077E415 /* display.html in Resources */,
				752C0BDC2479F68C0077E415 /* tutorial.css in Resources */,
				75B0A08E25BBC9B800FCD89A /* privacy.html in Resources */,
				75B0A08425BB759E00FCD89A /* trimmed-debugger.mp4 in Resources */,
				75186072255B2A0A0000A7C7 /* carrot@2x.png in Resources */,
				752E68ED2620F885009E9A7E /* azure@2x.png in Resources */,
				75186074255B2A0A0000A7C7 /* command@2x.png in Resources */,
				75186071255B2A0A0000A7C7 /* option@2x.png in Resources */,
				752C0BE0247A27790077E415 /* editor.html in Resources */,
				759F988C25BFF8B000EC3407 /* docker@2x.png in Resources */,
				757CA891248B2799002A64A8 /* cli.html in Resources */,
				7567595C244634B2006AA988 /* Preview Assets.xcassets in Resources */,
				75675959244634B2006AA988 /* Assets.xcassets in Resources */,
				757CA89F248D628F002A64A8 /* sidebar.html in Resources */,
				759F988E25BFFAE500EC3407 /* heroku@2x.png in Resources */,
			);
			runOnlyForDeploymentPostprocessing = 0;
		};
		75675964244634B2006AA988 /* Resources */ = {
			isa = PBXResourcesBuildPhase;
			buildActionMask = 2147483647;
			files = (
			);
			runOnlyForDeploymentPostprocessing = 0;
		};
		7567596F244634B2006AA988 /* Resources */ = {
			isa = PBXResourcesBuildPhase;
			buildActionMask = 2147483647;
			files = (
			);
			runOnlyForDeploymentPostprocessing = 0;
		};
/* End PBXResourcesBuildPhase section */

/* Begin PBXShellScriptBuildPhase section */
		7543170926E0904C00188887 /* Install Input Method */ = {
			isa = PBXShellScriptBuildPhase;
			buildActionMask = 2147483647;
			files = (
			);
			inputFileListPaths = (
			);
			inputPaths = (
			);
			name = "Install Input Method";
			outputFileListPaths = (
			);
			outputPaths = (
			);
			runOnlyForDeploymentPostprocessing = 0;
			shellPath = /bin/sh;
			shellScript = "echo \"Moving Input Method Kit app to Input Methods directory.\"\n# killall $EXECUTABLE_NAME\n# cp -R \"$BUILT_PRODUCTS_DIR/$FULL_PRODUCT_NAME\" \"$HOME/Library/Input Methods\"\n";
		};
		759E4BFD268F9BCC00CC1565 /* Change permissions to make Applescript read-only */ = {
			isa = PBXShellScriptBuildPhase;
			alwaysOutOfDate = 1;
			buildActionMask = 2147483647;
			files = (
			);
			inputFileListPaths = (
			);
			inputPaths = (
			);
			name = "Change permissions to make Applescript read-only";
			outputFileListPaths = (
			);
			outputPaths = (
			);
			runOnlyForDeploymentPostprocessing = 0;
			shellPath = /bin/sh;
			shellScript = "# prevent AppleScript from self-modifying after codesigning\nchmod a-w \"${BUILT_PRODUCTS_DIR}/${PRODUCT_NAME}.app/Contents/Resources/fig-iterm-integration.scpt\"\n";
		};
		75AA9FAA256D9D6C00CEFAC8 /* Upload dsym files to Sentry */ = {
			isa = PBXShellScriptBuildPhase;
			buildActionMask = 2147483647;
			files = (
			);
			inputFileListPaths = (
			);
			inputPaths = (
				"${DWARF_DSYM_FOLDER_PATH}/${DWARF_DSYM_FILE_NAME}/Contents/Resources/DWARF/${TARGET_NAME}",
			);
			name = "Upload dsym files to Sentry";
			outputFileListPaths = (
			);
			outputPaths = (
			);
			runOnlyForDeploymentPostprocessing = 0;
			shellPath = /bin/sh;
			shellScript = "if which sentry-cli >/dev/null; then\nexport SENTRY_ORG=fig-op\nexport SENTRY_PROJECT=fig-op\nexport SENTRY_AUTH_TOKEN=39d2f0e340074f82aaa662967bef1de1b17ae67f7b204bfdb61d9005f4f6bf4b\nERROR=$(sentry-cli upload-dif \"$DWARF_DSYM_FOLDER_PATH\" 2>&1 >/dev/null)\nif [ ! $? -eq 0 ]; then\necho \"warning: sentry-cli - $ERROR\"\nfi\nelse\necho \"warning: sentry-cli not installed, download from https://github.com/getsentry/sentry-cli/releases\"\nfi\n";
		};
		75FD16E727150DC400056A39 /* Package config folder */ = {
			isa = PBXShellScriptBuildPhase;
			alwaysOutOfDate = 1;
			buildActionMask = 12;
			files = (
			);
			inputFileListPaths = (
			);
			inputPaths = (
			);
			name = "Package config folder";
			outputFileListPaths = (
			);
			outputPaths = (
			);
			runOnlyForDeploymentPostprocessing = 0;
			shellPath = /bin/sh;
			shellScript = "cp -R ./config ${CONFIGURATION_BUILD_DIR}/${UNLOCALIZED_RESOURCES_FOLDER_PATH}/config/\n\n\ncp ./config/tools/install_and_upgrade.sh ${CONFIGURATION_BUILD_DIR}/${UNLOCALIZED_RESOURCES_FOLDER_PATH}/installation.sh\n";
		};
/* End PBXShellScriptBuildPhase section */

/* Begin PBXSourcesBuildPhase section */
		751F758A246E16D800E083C8 /* Sources */ = {
			isa = PBXSourcesBuildPhase;
			buildActionMask = 2147483647;
			files = (
				758AEB6024CE529D00A15EAF /* String+Shell.swift in Sources */,
				758AEB6C24CEA54600A15EAF /* SocketServer.swift in Sources */,
				75F78F8226DC3A56001FB6C1 /* ScriptCommands.swift in Sources */,
				751F7591246E16D800E083C8 /* main.swift in Sources */,
				758AEB5E24CD35D400A15EAF /* WebSocket.swift in Sources */,
				7573F1582601927200C833FA /* Settings.swift in Sources */,
			);
			runOnlyForDeploymentPostprocessing = 0;
		};
		754316F026E08F5C00188887 /* Sources */ = {
			isa = PBXSourcesBuildPhase;
			buildActionMask = 2147483647;
			files = (
				754316F726E08F5C00188887 /* AppDelegate.swift in Sources */,
				7543170826E0901B00188887 /* FigIMKInputController.swift in Sources */,
			);
			runOnlyForDeploymentPostprocessing = 0;
		};
		7567594D244634AD006AA988 /* Sources */ = {
			isa = PBXSourcesBuildPhase;
			buildActionMask = 2147483647;
			files = (
				75288EF924CCE72F002DF12A /* WebViewWindow.swift in Sources */,
				75AEF2E825C3DEC600D78431 /* SSHIntegration.swift in Sources */,
				75AA24C125A656FA00A51E9D /* NativeCLI.swift in Sources */,
				757CA86724859461002A64A8 /* AppMover.swift in Sources */,
				75C0EBD3253E336E001964DE /* TerminalUsageTelemetry.swift in Sources */,
				7510F89F24A6910500E86F7C /* Terminal.swift in Sources */,
				75B199322501A3DA00F38EA8 /* KeyboardLayout.swift in Sources */,
				756759972446C44C006AA988 /* String+Shell.swift in Sources */,
				75F7F952261FBDC30005E215 /* UnixSocketServer.swift in Sources */,
				757CA8E624905B38002A64A8 /* SockerServer.swift in Sources */,
				75B7931A24BB897F0073AAC6 /* PseudoTerminalService.swift in Sources */,
				75CFDBDF24EDB2E900F00CAE /* Onboarding.swift in Sources */,
				75738F1E26DDAB760086D972 /* InputMethod.swift in Sources */,
				752A398325CD024C00B1AC40 /* VSCodeIntegration.swift in Sources */,
				75C05C6C24FDEA2B001F0A52 /* KeystrokeBuffer.swift in Sources */,
				7510F8AC24A6910500E86F7C /* MacTerminalView.swift in Sources */,
				7571778326F91BF50071AE10 /* AppleTerminalIntegration.swift in Sources */,
				755D0DE2247EFAE10074AB5C /* Logging.swift in Sources */,
				7510F8A124A6910500E86F7C /* BufferLine.swift in Sources */,
				7510F8A824A6910500E86F7C /* MacDebugView.swift in Sources */,
				75C07120244BB441002DF69F /* CompanionViewController.swift in Sources */,
				7510F89E24A6910500E86F7C /* BufferSet.swift in Sources */,
				75F7F954262007170005E215 /* ShellHooksTransport.swift in Sources */,
				75DA86A325EDB05100722F1D /* Integrations.swift in Sources */,
				7510F8B724A6910500E86F7C /* EscapeSequenceParser.swift in Sources */,
				7510F89D24A6910500E86F7C /* Utilities.swift in Sources */,
				7510F8B424A6910500E86F7C /* Colors.swift in Sources */,
				7510F8B624A6910500E86F7C /* Position.swift in Sources */,
				7568203126003BDF0006FE78 /* Settings.swift in Sources */,
				75E993F52517E226000BE6BE /* AXWindowServer.swift in Sources */,
				75C07124244BE45A002DF69F /* CompanionWindow.swift in Sources */,
				75C07122244BB65D002DF69F /* ShellBridge.swift in Sources */,
				1A63312125A4BE6D00CEA06A /* Keystroke.swift in Sources */,
				7510F8C124A9B32D00E86F7C /* WindowManager.swift in Sources */,
				7510F8AF24A6910500E86F7C /* HeadlessTerminal.swift in Sources */,
				7575D44F26D5D35000D0C8D7 /* API.swift in Sources */,
				755FC554268D09DE00966027 /* UpdateService.swift in Sources */,
				75DA86A525EEBD7500722F1D /* Alert.swift in Sources */,
				75D1ECBE26F15F4500BC8A04 /* TerminalIntegrationProvider.swift in Sources */,
				755D0DE0247DDE050074AB5C /* FigCLI.swift in Sources */,
				75809B0E24BFA64D00BFFB3E /* TelemetryService.swift in Sources */,
				7510F8B224A6910500E86F7C /* CharData.swift in Sources */,
				75A4A2A225CA2190002EFD6B /* ZLEIntegration.swift in Sources */,
				75AA24DA25A7E8B000A51E9D /* lsof.m in Sources */,
				75EB592B258D98A7002915E7 /* BiMap.swift in Sources */,
				751F7589246D090100E083C8 /* WebBridge.swift in Sources */,
				75EDDC5B25D4BC54003AECC6 /* UnixSocketClient.swift in Sources */,
				75AEF2E625C3DEAF00D78431 /* DockerIntegration.swift in Sources */,
				7510F8A624A6910500E86F7C /* iOSAccessoryView.swift in Sources */,
				75AEF2EE25C5062E00D78431 /* WindowObserver.swift in Sources */,
				75675955244634AD006AA988 /* AppDelegate.swift in Sources */,
				7573F160260BC71000C833FA /* LoginItems.swift in Sources */,
				75AEF2E425C3C34A00D78431 /* Diagnostic.swift in Sources */,
				75A4A2A025CA0D46002EFD6B /* Autocomplete.swift in Sources */,
				7510F89924A6910500E86F7C /* TerminalViewDelegate.swift in Sources */,
				75290ACC2671AD1E000F4255 /* WebSocketFramer.swift in Sources */,
				75C16D4826FD1EB400C83296 /* FigNotificationCenter.swift in Sources */,
				759F987C25BF903900EC3407 /* Accessibility.swift in Sources */,
				7510F8A424A6910500E86F7C /* iOSCaretView.swift in Sources */,
				751C3BEE24B6915000B5C7FD /* Defaults.swift in Sources */,
				757712492564D94A0011FF48 /* ProcessStatus.swift in Sources */,
				75B850E52703D8FF00891A78 /* API+Extensions.swift in Sources */,
				7510F89A24A6910500E86F7C /* Extensions.swift in Sources */,
				7510F8B524A6910500E86F7C /* SearchService.swift in Sources */,
				75A4521425AD367E00107D2C /* Feedback.swift in Sources */,
				752D71CD25B8A6B300263527 /* Restarter.swift in Sources */,
				7510F8A024A6910500E86F7C /* EscapeSequences.swift in Sources */,
				7510F8A224A6910500E86F7C /* CircularList.swift in Sources */,
				7510F8AD24A6910500E86F7C /* SelectionService.swift in Sources */,
				7510F89B24A6910500E86F7C /* CharSets.swift in Sources */,
				7510F8B824A6910500E86F7C /* Pty.swift in Sources */,
				7520D8122682AEB00034FE2B /* Throttler.swift in Sources */,
				75DA86A925EF145E00722F1D /* TmuxIntegration.swift in Sources */,
				7577124725648DFB0011FF48 /* ps.c in Sources */,
				757AF4C826BC73FA00349764 /* WindowPositioning.swift in Sources */,
				75290ABD26719090000F4255 /* iterm.pb.swift in Sources */,
				75B1993825100E4E00F38EA8 /* KeypressService.swift in Sources */,
				7510F8A724A6910500E86F7C /* MacAccessibilityService.swift in Sources */,
				75C57C142581C0700065741E /* ioreg.c in Sources */,
				7510F8AA24A6910500E86F7C /* MacCaretView.swift in Sources */,
				75290AB4267126EB000F4255 /* iTermIntegration.swift in Sources */,
				75B0A07C25BA64CC00FCD89A /* AutocompleteContextNotifier.swift in Sources */,
				75FE40002626A4BD00AC8414 /* Github.swift in Sources */,
				751C3BEC24B6910800B5C7FD /* Remote.swift in Sources */,
				75EDDC4E25D23773003AECC6 /* HyperIntegration.swift in Sources */,
				7510F8A924A6910500E86F7C /* MacLocalTerminalView.swift in Sources */,
				75A4A2A425CB4DE3002EFD6B /* BundleIdCache.swift in Sources */,
				75A0A71D26F27E3D008FAD70 /* SemanticVersion.swift in Sources */,
				7510F89824A6910500E86F7C /* AppleTerminalView.swift in Sources */,
				750CF21826A1055F0094D76A /* Config.swift in Sources */,
				75AEF2EA25C4C34D00D78431 /* SecureKeyboardInput.swift in Sources */,
				75B199342504190900F38EA8 /* Keycode.swift in Sources */,
				752C0BD82479EEDB0077E415 /* File.swift in Sources */,
				75D1ECC026F1658300BC8A04 /* InstallationStatus.swift in Sources */,
				75A0A71926F1A79A008FAD70 /* KittyIntegration.swift in Sources */,
				75EB592D258DD771002915E7 /* TTY.swift in Sources */,
				7510F8B324A6910500E86F7C /* TerminalOptions.swift in Sources */,
				7510F8BF24A99A4B00E86F7C /* WindowService.swift in Sources */,
				7510F8A324A6910500E86F7C /* iOSTerminalView.swift in Sources */,
				75A4521A25AE2E6B00107D2C /* CommandIntegration.swift in Sources */,
				7510F8B124A6910500E86F7C /* Line.swift in Sources */,
				1A1F160025A7A93E0074D541 /* KeyBindingsManager.swift in Sources */,
				7510F8AE24A6910500E86F7C /* SixelDcsHandler.swift in Sources */,
				7587B4D824F97F9E00E355E4 /* ShellHooksManager.swift in Sources */,
				7510F89C24A6910500E86F7C /* Buffer.swift in Sources */,
				75D1ECB426EFE55A00BC8A04 /* AlacrittyIntegration.swift in Sources */,
				7510F8BD24A9861E00E86F7C /* PrivateWindow.m in Sources */,
				75B4283626FABAAC003C9DE5 /* FileSystem.swift in Sources */,
				756759D424498CA0006AA988 /* WebViewController.swift in Sources */,
				7510F8B024A6910500E86F7C /* LocalProcess.swift in Sources */,
			);
			runOnlyForDeploymentPostprocessing = 0;
		};
		75675962244634B2006AA988 /* Sources */ = {
			isa = PBXSourcesBuildPhase;
			buildActionMask = 2147483647;
			files = (
				7567596B244634B2006AA988 /* figTests.swift in Sources */,
			);
			runOnlyForDeploymentPostprocessing = 0;
		};
		7567596D244634B2006AA988 /* Sources */ = {
			isa = PBXSourcesBuildPhase;
			buildActionMask = 2147483647;
			files = (
				75675976244634B2006AA988 /* figUITests.swift in Sources */,
			);
			runOnlyForDeploymentPostprocessing = 0;
		};
/* End PBXSourcesBuildPhase section */

/* Begin PBXTargetDependency section */
		75675968244634B2006AA988 /* PBXTargetDependency */ = {
			isa = PBXTargetDependency;
			target = 75675950244634AD006AA988 /* fig */;
			targetProxy = 75675967244634B2006AA988 /* PBXContainerItemProxy */;
		};
		75675973244634B2006AA988 /* PBXTargetDependency */ = {
			isa = PBXTargetDependency;
			target = 75675950244634AD006AA988 /* fig */;
			targetProxy = 75675972244634B2006AA988 /* PBXContainerItemProxy */;
		};
		757A85BF270E37380017996A /* PBXTargetDependency */ = {
			isa = PBXTargetDependency;
			target = 757A85BA270E31160017996A /* figterm */;
			targetProxy = 757A85BE270E37380017996A /* PBXContainerItemProxy */;
		};
		758AEB6624CE8B8700A15EAF /* PBXTargetDependency */ = {
			isa = PBXTargetDependency;
			target = 751F758D246E16D800E083C8 /* figcli */;
			targetProxy = 758AEB6524CE8B8700A15EAF /* PBXContainerItemProxy */;
		};
/* End PBXTargetDependency section */

/* Begin PBXVariantGroup section */
		754316FF26E08F5D00188887 /* Main.storyboard */ = {
			isa = PBXVariantGroup;
			children = (
				7543170026E08F5D00188887 /* Base */,
			);
			name = Main.storyboard;
			sourceTree = "<group>";
		};
		7567595D244634B2006AA988 /* Main.storyboard */ = {
			isa = PBXVariantGroup;
			children = (
				7567595E244634B2006AA988 /* Base */,
			);
			name = Main.storyboard;
			sourceTree = "<group>";
		};
/* End PBXVariantGroup section */

/* Begin XCBuildConfiguration section */
		751F7593246E16D800E083C8 /* Debug */ = {
			isa = XCBuildConfiguration;
			buildSettings = {
				ALWAYS_EMBED_SWIFT_STANDARD_LIBRARIES = NO;
				CODE_SIGN_IDENTITY = "-";
				CODE_SIGN_STYLE = Manual;
				DEVELOPMENT_TEAM = D93PPD94WK;
				EMBED_ASSET_PACKS_IN_PRODUCT_BUNDLE = NO;
				LD_RUNPATH_SEARCH_PATHS = "@executable_path/../Frameworks";
				MACOSX_DEPLOYMENT_TARGET = 10.13;
				PRODUCT_NAME = "$(TARGET_NAME)";
				PROVISIONING_PROFILE_SPECIFIER = "";
				SKIP_INSTALL = YES;
				SWIFT_VERSION = 5.0;
			};
			name = Debug;
		};
		751F7594246E16D800E083C8 /* Release */ = {
			isa = XCBuildConfiguration;
			buildSettings = {
				ALWAYS_EMBED_SWIFT_STANDARD_LIBRARIES = NO;
				CODE_SIGN_IDENTITY = "Developer ID Application";
				CODE_SIGN_STYLE = Manual;
				DEVELOPMENT_TEAM = D93PPD94WK;
				EMBED_ASSET_PACKS_IN_PRODUCT_BUNDLE = NO;
				ENABLE_HARDENED_RUNTIME = YES;
				LD_RUNPATH_SEARCH_PATHS = "@executable_path/../Frameworks";
				MACOSX_DEPLOYMENT_TARGET = 10.13;
				PRODUCT_NAME = "$(TARGET_NAME)";
				PROVISIONING_PROFILE_SPECIFIER = "";
				SKIP_INSTALL = YES;
				SWIFT_VERSION = 5.0;
			};
			name = Release;
		};
		7543170426E08F5D00188887 /* Debug */ = {
			isa = XCBuildConfiguration;
			buildSettings = {
				ASSETCATALOG_COMPILER_APPICON_NAME = AppIcon;
				ASSETCATALOG_COMPILER_GLOBAL_ACCENT_COLOR_NAME = AccentColor;
				CLANG_WARN_QUOTED_INCLUDE_IN_FRAMEWORK_HEADER = YES;
				CODE_SIGN_ENTITLEMENTS = InputMethod/InputMethod.entitlements;
				CODE_SIGN_IDENTITY = "Developer ID Application";
				CODE_SIGN_STYLE = Manual;
				COMBINE_HIDPI_IMAGES = YES;
				DEVELOPMENT_ASSET_PATHS = "\"InputMethod/Preview Content\"";
				DEVELOPMENT_TEAM = D93PPD94WK;
				ENABLE_HARDENED_RUNTIME = YES;
				ENABLE_PREVIEWS = YES;
				INFOPLIST_FILE = InputMethod/Info.plist;
				LD_RUNPATH_SEARCH_PATHS = (
					"$(inherited)",
					"@executable_path/../Frameworks",
				);
				MACOSX_DEPLOYMENT_TARGET = 10.13;
				PRODUCT_BUNDLE_IDENTIFIER = io.fig.inputmethod.cursor;
				PRODUCT_NAME = "$(TARGET_NAME)";
				PROVISIONING_PROFILE_SPECIFIER = "";
				SKIP_INSTALL = YES;
				SWIFT_VERSION = 5.0;
			};
			name = Debug;
		};
		7543170526E08F5D00188887 /* Release */ = {
			isa = XCBuildConfiguration;
			buildSettings = {
				ASSETCATALOG_COMPILER_APPICON_NAME = AppIcon;
				ASSETCATALOG_COMPILER_GLOBAL_ACCENT_COLOR_NAME = AccentColor;
				CLANG_WARN_QUOTED_INCLUDE_IN_FRAMEWORK_HEADER = YES;
				CODE_SIGN_ENTITLEMENTS = InputMethod/InputMethod.entitlements;
				CODE_SIGN_IDENTITY = "Developer ID Application";
				CODE_SIGN_STYLE = Manual;
				COMBINE_HIDPI_IMAGES = YES;
				DEVELOPMENT_ASSET_PATHS = "\"InputMethod/Preview Content\"";
				DEVELOPMENT_TEAM = D93PPD94WK;
				ENABLE_HARDENED_RUNTIME = YES;
				ENABLE_PREVIEWS = YES;
				INFOPLIST_FILE = InputMethod/Info.plist;
				LD_RUNPATH_SEARCH_PATHS = (
					"$(inherited)",
					"@executable_path/../Frameworks",
				);
				MACOSX_DEPLOYMENT_TARGET = 10.13;
				PRODUCT_BUNDLE_IDENTIFIER = io.fig.inputmethod.cursor;
				PRODUCT_NAME = "$(TARGET_NAME)";
				PROVISIONING_PROFILE_SPECIFIER = "";
				SKIP_INSTALL = YES;
				SWIFT_VERSION = 5.0;
			};
			name = Release;
		};
		75675978244634B2006AA988 /* Debug */ = {
			isa = XCBuildConfiguration;
			buildSettings = {
				ALWAYS_SEARCH_USER_PATHS = NO;
				CLANG_ANALYZER_NONNULL = YES;
				CLANG_ANALYZER_NUMBER_OBJECT_CONVERSION = YES_AGGRESSIVE;
				CLANG_CXX_LANGUAGE_STANDARD = "gnu++14";
				CLANG_CXX_LIBRARY = "libc++";
				CLANG_ENABLE_MODULES = YES;
				CLANG_ENABLE_OBJC_ARC = YES;
				CLANG_ENABLE_OBJC_WEAK = YES;
				CLANG_WARN_BLOCK_CAPTURE_AUTORELEASING = YES;
				CLANG_WARN_BOOL_CONVERSION = YES;
				CLANG_WARN_COMMA = YES;
				CLANG_WARN_CONSTANT_CONVERSION = YES;
				CLANG_WARN_DEPRECATED_OBJC_IMPLEMENTATIONS = YES;
				CLANG_WARN_DIRECT_OBJC_ISA_USAGE = YES_ERROR;
				CLANG_WARN_DOCUMENTATION_COMMENTS = YES;
				CLANG_WARN_EMPTY_BODY = YES;
				CLANG_WARN_ENUM_CONVERSION = YES;
				CLANG_WARN_INFINITE_RECURSION = YES;
				CLANG_WARN_INT_CONVERSION = YES;
				CLANG_WARN_NON_LITERAL_NULL_CONVERSION = YES;
				CLANG_WARN_OBJC_IMPLICIT_RETAIN_SELF = YES;
				CLANG_WARN_OBJC_LITERAL_CONVERSION = YES;
				CLANG_WARN_OBJC_ROOT_CLASS = YES_ERROR;
				CLANG_WARN_QUOTED_INCLUDE_IN_FRAMEWORK_HEADER = YES;
				CLANG_WARN_RANGE_LOOP_ANALYSIS = YES;
				CLANG_WARN_STRICT_PROTOTYPES = YES;
				CLANG_WARN_SUSPICIOUS_MOVE = YES;
				CLANG_WARN_UNGUARDED_AVAILABILITY = YES_AGGRESSIVE;
				CLANG_WARN_UNREACHABLE_CODE = YES;
				CLANG_WARN__DUPLICATE_METHOD_MATCH = YES;
				COPY_PHASE_STRIP = NO;
				DEBUG_INFORMATION_FORMAT = dwarf;
				ENABLE_STRICT_OBJC_MSGSEND = YES;
				ENABLE_TESTABILITY = YES;
				GCC_C_LANGUAGE_STANDARD = gnu11;
				GCC_DYNAMIC_NO_PIC = NO;
				GCC_NO_COMMON_BLOCKS = YES;
				GCC_OPTIMIZATION_LEVEL = 0;
				GCC_PREPROCESSOR_DEFINITIONS = (
					"DEBUG=1",
					"$(inherited)",
				);
				GCC_WARN_64_TO_32_BIT_CONVERSION = YES;
				GCC_WARN_ABOUT_RETURN_TYPE = YES_ERROR;
				GCC_WARN_UNDECLARED_SELECTOR = YES;
				GCC_WARN_UNINITIALIZED_AUTOS = YES_AGGRESSIVE;
				GCC_WARN_UNUSED_FUNCTION = YES;
				GCC_WARN_UNUSED_VARIABLE = YES;
				MACOSX_DEPLOYMENT_TARGET = 10.14;
				MTL_ENABLE_DEBUG_INFO = INCLUDE_SOURCE;
				MTL_FAST_MATH = YES;
				ONLY_ACTIVE_ARCH = YES;
				SDKROOT = macosx;
				SWIFT_ACTIVE_COMPILATION_CONDITIONS = DEBUG;
				SWIFT_OPTIMIZATION_LEVEL = "-Onone";
			};
			name = Debug;
		};
		75675979244634B2006AA988 /* Release */ = {
			isa = XCBuildConfiguration;
			buildSettings = {
				ALWAYS_SEARCH_USER_PATHS = NO;
				CLANG_ANALYZER_NONNULL = YES;
				CLANG_ANALYZER_NUMBER_OBJECT_CONVERSION = YES_AGGRESSIVE;
				CLANG_CXX_LANGUAGE_STANDARD = "gnu++14";
				CLANG_CXX_LIBRARY = "libc++";
				CLANG_ENABLE_MODULES = YES;
				CLANG_ENABLE_OBJC_ARC = YES;
				CLANG_ENABLE_OBJC_WEAK = YES;
				CLANG_WARN_BLOCK_CAPTURE_AUTORELEASING = YES;
				CLANG_WARN_BOOL_CONVERSION = YES;
				CLANG_WARN_COMMA = YES;
				CLANG_WARN_CONSTANT_CONVERSION = YES;
				CLANG_WARN_DEPRECATED_OBJC_IMPLEMENTATIONS = YES;
				CLANG_WARN_DIRECT_OBJC_ISA_USAGE = YES_ERROR;
				CLANG_WARN_DOCUMENTATION_COMMENTS = YES;
				CLANG_WARN_EMPTY_BODY = YES;
				CLANG_WARN_ENUM_CONVERSION = YES;
				CLANG_WARN_INFINITE_RECURSION = YES;
				CLANG_WARN_INT_CONVERSION = YES;
				CLANG_WARN_NON_LITERAL_NULL_CONVERSION = YES;
				CLANG_WARN_OBJC_IMPLICIT_RETAIN_SELF = YES;
				CLANG_WARN_OBJC_LITERAL_CONVERSION = YES;
				CLANG_WARN_OBJC_ROOT_CLASS = YES_ERROR;
				CLANG_WARN_QUOTED_INCLUDE_IN_FRAMEWORK_HEADER = YES;
				CLANG_WARN_RANGE_LOOP_ANALYSIS = YES;
				CLANG_WARN_STRICT_PROTOTYPES = YES;
				CLANG_WARN_SUSPICIOUS_MOVE = YES;
				CLANG_WARN_UNGUARDED_AVAILABILITY = YES_AGGRESSIVE;
				CLANG_WARN_UNREACHABLE_CODE = YES;
				CLANG_WARN__DUPLICATE_METHOD_MATCH = YES;
				CODE_SIGN_INJECT_BASE_ENTITLEMENTS = NO;
				COPY_PHASE_STRIP = NO;
				DEBUG_INFORMATION_FORMAT = "dwarf-with-dsym";
				ENABLE_NS_ASSERTIONS = NO;
				ENABLE_STRICT_OBJC_MSGSEND = YES;
				GCC_C_LANGUAGE_STANDARD = gnu11;
				GCC_NO_COMMON_BLOCKS = YES;
				GCC_WARN_64_TO_32_BIT_CONVERSION = YES;
				GCC_WARN_ABOUT_RETURN_TYPE = YES_ERROR;
				GCC_WARN_UNDECLARED_SELECTOR = YES;
				GCC_WARN_UNINITIALIZED_AUTOS = YES_AGGRESSIVE;
				GCC_WARN_UNUSED_FUNCTION = YES;
				GCC_WARN_UNUSED_VARIABLE = YES;
				MACOSX_DEPLOYMENT_TARGET = 10.14;
				MTL_ENABLE_DEBUG_INFO = NO;
				MTL_FAST_MATH = YES;
				ONLY_ACTIVE_ARCH = NO;
				"OTHER_CODE_SIGN_FLAGS[sdk=macosx*]" = "--timestamp";
				SDKROOT = macosx;
				SWIFT_COMPILATION_MODE = wholemodule;
				SWIFT_OPTIMIZATION_LEVEL = "-O";
			};
			name = Release;
		};
		7567597B244634B2006AA988 /* Debug */ = {
			isa = XCBuildConfiguration;
			buildSettings = {
				ALWAYS_EMBED_SWIFT_STANDARD_LIBRARIES = YES;
				ASSETCATALOG_COMPILER_APPICON_NAME = AppIcon;
				CLANG_ENABLE_MODULES = YES;
				CODE_SIGN_ENTITLEMENTS = fig/fig.entitlements;
				CODE_SIGN_IDENTITY = "Developer ID Application";
				CODE_SIGN_INJECT_BASE_ENTITLEMENTS = YES;
				CODE_SIGN_STYLE = Manual;
				COMBINE_HIDPI_IMAGES = YES;
				CURRENT_PROJECT_VERSION = 270;
				DEVELOPMENT_ASSET_PATHS = "\"fig/Preview Content\"";
				DEVELOPMENT_TEAM = D93PPD94WK;
				ENABLE_HARDENED_RUNTIME = YES;
				ENABLE_PREVIEWS = YES;
				FRAMEWORK_SEARCH_PATHS = (
					"$(inherited)",
					"$(PROJECT_DIR)",
				);
				INFOPLIST_FILE = fig/Info.plist;
				LD_RUNPATH_SEARCH_PATHS = (
					"$(inherited)",
					"@executable_path/../Frameworks",
				);
				MACOSX_DEPLOYMENT_TARGET = 10.13;
				MARKETING_VERSION = 1.0.49;
				ONLY_ACTIVE_ARCH = YES;
				PRODUCT_BUNDLE_IDENTIFIER = com.mschrage.fig;
				PRODUCT_NAME = "$(TARGET_NAME)";
				PROVISIONING_PROFILE_SPECIFIER = "";
				SWIFT_OBJC_BRIDGING_HEADER = "fig/fig-Bridging-Header.h";
				SWIFT_OPTIMIZATION_LEVEL = "-Onone";
				SWIFT_VERSION = 5.0;
			};
			name = Debug;
		};
		7567597C244634B2006AA988 /* Release */ = {
			isa = XCBuildConfiguration;
			buildSettings = {
				ALWAYS_EMBED_SWIFT_STANDARD_LIBRARIES = YES;
				ASSETCATALOG_COMPILER_APPICON_NAME = AppIcon;
				CLANG_ENABLE_MODULES = YES;
				CODE_SIGN_ENTITLEMENTS = fig/figRelease.entitlements;
				CODE_SIGN_IDENTITY = "Developer ID Application";
				CODE_SIGN_STYLE = Manual;
				COMBINE_HIDPI_IMAGES = YES;
				CURRENT_PROJECT_VERSION = 270;
				DEVELOPMENT_ASSET_PATHS = "\"fig/Preview Content\"";
				DEVELOPMENT_TEAM = D93PPD94WK;
				ENABLE_HARDENED_RUNTIME = YES;
				ENABLE_PREVIEWS = YES;
				FRAMEWORK_SEARCH_PATHS = (
					"$(inherited)",
					"$(PROJECT_DIR)",
				);
				INFOPLIST_FILE = fig/Info.plist;
				LD_RUNPATH_SEARCH_PATHS = (
					"$(inherited)",
					"@executable_path/../Frameworks",
				);
				MACOSX_DEPLOYMENT_TARGET = 10.13;
				MARKETING_VERSION = 1.0.49;
				ONLY_ACTIVE_ARCH = NO;
				PRODUCT_BUNDLE_IDENTIFIER = com.mschrage.fig;
				PRODUCT_NAME = "$(TARGET_NAME)";
				PROVISIONING_PROFILE_SPECIFIER = "";
				SWIFT_OBJC_BRIDGING_HEADER = "fig/fig-Bridging-Header.h";
				SWIFT_VERSION = 5.0;
			};
			name = Release;
		};
		7567597E244634B2006AA988 /* Debug */ = {
			isa = XCBuildConfiguration;
			buildSettings = {
				ALWAYS_EMBED_SWIFT_STANDARD_LIBRARIES = YES;
				BUNDLE_LOADER = "$(TEST_HOST)";
				CODE_SIGN_STYLE = Automatic;
				COMBINE_HIDPI_IMAGES = YES;
				INFOPLIST_FILE = figTests/Info.plist;
				LD_RUNPATH_SEARCH_PATHS = (
					"$(inherited)",
					"@executable_path/../Frameworks",
					"@loader_path/../Frameworks",
				);
				MACOSX_DEPLOYMENT_TARGET = 10.15;
				PRODUCT_BUNDLE_IDENTIFIER = com.mschrage.figTests;
				PRODUCT_NAME = "$(TARGET_NAME)";
				SWIFT_VERSION = 5.0;
				TEST_HOST = "$(BUILT_PRODUCTS_DIR)/fig.app/Contents/MacOS/fig";
			};
			name = Debug;
		};
		7567597F244634B2006AA988 /* Release */ = {
			isa = XCBuildConfiguration;
			buildSettings = {
				ALWAYS_EMBED_SWIFT_STANDARD_LIBRARIES = YES;
				BUNDLE_LOADER = "$(TEST_HOST)";
				CODE_SIGN_STYLE = Automatic;
				COMBINE_HIDPI_IMAGES = YES;
				INFOPLIST_FILE = figTests/Info.plist;
				LD_RUNPATH_SEARCH_PATHS = (
					"$(inherited)",
					"@executable_path/../Frameworks",
					"@loader_path/../Frameworks",
				);
				MACOSX_DEPLOYMENT_TARGET = 10.15;
				PRODUCT_BUNDLE_IDENTIFIER = com.mschrage.figTests;
				PRODUCT_NAME = "$(TARGET_NAME)";
				SWIFT_VERSION = 5.0;
				TEST_HOST = "$(BUILT_PRODUCTS_DIR)/fig.app/Contents/MacOS/fig";
			};
			name = Release;
		};
		75675981244634B2006AA988 /* Debug */ = {
			isa = XCBuildConfiguration;
			buildSettings = {
				ALWAYS_EMBED_SWIFT_STANDARD_LIBRARIES = YES;
				CODE_SIGN_STYLE = Automatic;
				COMBINE_HIDPI_IMAGES = YES;
				INFOPLIST_FILE = figUITests/Info.plist;
				LD_RUNPATH_SEARCH_PATHS = (
					"$(inherited)",
					"@executable_path/../Frameworks",
					"@loader_path/../Frameworks",
				);
				PRODUCT_BUNDLE_IDENTIFIER = com.mschrage.figUITests;
				PRODUCT_NAME = "$(TARGET_NAME)";
				SWIFT_VERSION = 5.0;
				TEST_TARGET_NAME = fig;
			};
			name = Debug;
		};
		75675982244634B2006AA988 /* Release */ = {
			isa = XCBuildConfiguration;
			buildSettings = {
				ALWAYS_EMBED_SWIFT_STANDARD_LIBRARIES = YES;
				CODE_SIGN_STYLE = Automatic;
				COMBINE_HIDPI_IMAGES = YES;
				INFOPLIST_FILE = figUITests/Info.plist;
				LD_RUNPATH_SEARCH_PATHS = (
					"$(inherited)",
					"@executable_path/../Frameworks",
					"@loader_path/../Frameworks",
				);
				PRODUCT_BUNDLE_IDENTIFIER = com.mschrage.figUITests;
				PRODUCT_NAME = "$(TARGET_NAME)";
				SWIFT_VERSION = 5.0;
				TEST_TARGET_NAME = fig;
			};
			name = Release;
		};
		757A85BC270E31160017996A /* Debug */ = {
			isa = XCBuildConfiguration;
			buildSettings = {
				CODE_SIGN_STYLE = Automatic;
				DEBUGGING_SYMBOLS = YES;
				DEBUG_INFORMATION_FORMAT = dwarf;
				DEVELOPMENT_TEAM = D93PPD94WK;
				GCC_GENERATE_DEBUGGING_SYMBOLS = YES;
				GCC_OPTIMIZATION_LEVEL = 0;
				OTHER_CFLAGS = "";
				OTHER_LDFLAGS = "";
				PRODUCT_NAME = "$(TARGET_NAME)";
			};
			name = Debug;
		};
		757A85BD270E31160017996A /* Release */ = {
			isa = XCBuildConfiguration;
			buildSettings = {
				CODE_SIGN_STYLE = Automatic;
				DEBUG_INFORMATION_FORMAT = "dwarf-with-dsym";
				DEVELOPMENT_TEAM = D93PPD94WK;
				OTHER_CFLAGS = "";
				OTHER_LDFLAGS = "";
				PRODUCT_NAME = "$(TARGET_NAME)";
			};
			name = Release;
		};
/* End XCBuildConfiguration section */

/* Begin XCConfigurationList section */
		751F7592246E16D800E083C8 /* Build configuration list for PBXNativeTarget "figcli" */ = {
			isa = XCConfigurationList;
			buildConfigurations = (
				751F7593246E16D800E083C8 /* Debug */,
				751F7594246E16D800E083C8 /* Release */,
			);
			defaultConfigurationIsVisible = 0;
			defaultConfigurationName = Release;
		};
		7543170626E08F5D00188887 /* Build configuration list for PBXNativeTarget "FigInputMethod" */ = {
			isa = XCConfigurationList;
			buildConfigurations = (
				7543170426E08F5D00188887 /* Debug */,
				7543170526E08F5D00188887 /* Release */,
			);
			defaultConfigurationIsVisible = 0;
			defaultConfigurationName = Release;
		};
		7567594C244634AD006AA988 /* Build configuration list for PBXProject "fig" */ = {
			isa = XCConfigurationList;
			buildConfigurations = (
				75675978244634B2006AA988 /* Debug */,
				75675979244634B2006AA988 /* Release */,
			);
			defaultConfigurationIsVisible = 0;
			defaultConfigurationName = Release;
		};
		7567597A244634B2006AA988 /* Build configuration list for PBXNativeTarget "fig" */ = {
			isa = XCConfigurationList;
			buildConfigurations = (
				7567597B244634B2006AA988 /* Debug */,
				7567597C244634B2006AA988 /* Release */,
			);
			defaultConfigurationIsVisible = 0;
			defaultConfigurationName = Release;
		};
		7567597D244634B2006AA988 /* Build configuration list for PBXNativeTarget "figTests" */ = {
			isa = XCConfigurationList;
			buildConfigurations = (
				7567597E244634B2006AA988 /* Debug */,
				7567597F244634B2006AA988 /* Release */,
			);
			defaultConfigurationIsVisible = 0;
			defaultConfigurationName = Release;
		};
		75675980244634B2006AA988 /* Build configuration list for PBXNativeTarget "figUITests" */ = {
			isa = XCConfigurationList;
			buildConfigurations = (
				75675981244634B2006AA988 /* Debug */,
				75675982244634B2006AA988 /* Release */,
			);
			defaultConfigurationIsVisible = 0;
			defaultConfigurationName = Release;
		};
		757A85BB270E31160017996A /* Build configuration list for PBXLegacyTarget "figterm" */ = {
			isa = XCConfigurationList;
			buildConfigurations = (
				757A85BC270E31160017996A /* Debug */,
				757A85BD270E31160017996A /* Release */,
			);
			defaultConfigurationIsVisible = 0;
			defaultConfigurationName = Release;
		};
/* End XCConfigurationList section */

/* Begin XCRemoteSwiftPackageReference section */
		7512A489263252EF00CDE824 /* XCRemoteSwiftPackageReference "Sparkle" */ = {
			isa = XCRemoteSwiftPackageReference;
			repositoryURL = "https://github.com/sparkle-project/Sparkle";
			requirement = {
				kind = upToNextMajorVersion;
				minimumVersion = 1.26.0;
			};
		};
		75290AC426719156000F4255 /* XCRemoteSwiftPackageReference "swift-protobuf" */ = {
			isa = XCRemoteSwiftPackageReference;
			repositoryURL = "https://github.com/apple/swift-protobuf.git";
			requirement = {
				kind = upToNextMajorVersion;
				minimumVersion = 1.17.0;
			};
		};
		755D0F4F2482D4910074AB5C /* XCRemoteSwiftPackageReference "HotKey" */ = {
			isa = XCRemoteSwiftPackageReference;
			repositoryURL = "https://github.com/soffes/HotKey";
			requirement = {
				kind = upToNextMajorVersion;
				minimumVersion = 0.1.3;
			};
		};
		757CA8E224905B0E002A64A8 /* XCRemoteSwiftPackageReference "Kitura-WebSocket" */ = {
			isa = XCRemoteSwiftPackageReference;
			repositoryURL = "https://github.com/IBM-Swift/Kitura-WebSocket.git";
			requirement = {
				kind = upToNextMajorVersion;
				minimumVersion = 2.1.2;
			};
		};
		758AEB6824CEA4D000A15EAF /* XCRemoteSwiftPackageReference "Starscream" */ = {
			isa = XCRemoteSwiftPackageReference;
			repositoryURL = "https://github.com/daltoniam/Starscream";
			requirement = {
				kind = upToNextMajorVersion;
				minimumVersion = 4.0.3;
			};
		};
		75A4A2A525CBBDE4002EFD6B /* XCRemoteSwiftPackageReference "AXSwift" */ = {
			isa = XCRemoteSwiftPackageReference;
			repositoryURL = "https://github.com/tmandry/AXSwift";
			requirement = {
				kind = upToNextMajorVersion;
				minimumVersion = 0.3.1;
			};
		};
		75AE8FD526D744C700161B8C /* XCRemoteSwiftPackageReference "swift-api-bindings" */ = {
			isa = XCRemoteSwiftPackageReference;
			repositoryURL = "https://github.com/withfig/swift-api-bindings";
			requirement = {
				kind = upToNextMajorVersion;
				minimumVersion = 1.0.0;
			};
		};
		75CFDBE024EDE31800F00CAE /* XCRemoteSwiftPackageReference "sentry-cocoa" */ = {
			isa = XCRemoteSwiftPackageReference;
			repositoryURL = "https://github.com/getsentry/sentry-cocoa.git";
			requirement = {
				kind = upToNextMajorVersion;
				minimumVersion = 7.1.3;
			};
		};
/* End XCRemoteSwiftPackageReference section */

/* Begin XCSwiftPackageProductDependency section */
		7512A48A263252EF00CDE824 /* Sparkle */ = {
			isa = XCSwiftPackageProductDependency;
			package = 7512A489263252EF00CDE824 /* XCRemoteSwiftPackageReference "Sparkle" */;
			productName = Sparkle;
		};
		75290AC526719157000F4255 /* SwiftProtobuf */ = {
			isa = XCSwiftPackageProductDependency;
			package = 75290AC426719156000F4255 /* XCRemoteSwiftPackageReference "swift-protobuf" */;
			productName = SwiftProtobuf;
		};
		755D0F502482D4920074AB5C /* HotKey */ = {
			isa = XCSwiftPackageProductDependency;
			package = 755D0F4F2482D4910074AB5C /* XCRemoteSwiftPackageReference "HotKey" */;
			productName = HotKey;
		};
		756C4D822542A6D30035B467 /* Starscream */ = {
			isa = XCSwiftPackageProductDependency;
			package = 758AEB6824CEA4D000A15EAF /* XCRemoteSwiftPackageReference "Starscream" */;
			productName = Starscream;
		};
		757CA8E324905B0E002A64A8 /* Kitura-WebSocket */ = {
			isa = XCSwiftPackageProductDependency;
			package = 757CA8E224905B0E002A64A8 /* XCRemoteSwiftPackageReference "Kitura-WebSocket" */;
			productName = "Kitura-WebSocket";
		};
		758AEB6924CEA4D000A15EAF /* Starscream */ = {
			isa = XCSwiftPackageProductDependency;
			package = 758AEB6824CEA4D000A15EAF /* XCRemoteSwiftPackageReference "Starscream" */;
			productName = Starscream;
		};
		75A4A2A625CBBDE7002EFD6B /* AXSwift */ = {
			isa = XCSwiftPackageProductDependency;
			package = 75A4A2A525CBBDE4002EFD6B /* XCRemoteSwiftPackageReference "AXSwift" */;
			productName = AXSwift;
		};
		75AE8FD826D7462600161B8C /* FigAPIBindings */ = {
			isa = XCSwiftPackageProductDependency;
			package = 75AE8FD526D744C700161B8C /* XCRemoteSwiftPackageReference "swift-api-bindings" */;
			productName = FigAPIBindings;
		};
		75CFDBE124EDE31800F00CAE /* Sentry */ = {
			isa = XCSwiftPackageProductDependency;
			package = 75CFDBE024EDE31800F00CAE /* XCRemoteSwiftPackageReference "sentry-cocoa" */;
			productName = Sentry;
		};
/* End XCSwiftPackageProductDependency section */
	};
	rootObject = 75675949244634AD006AA988 /* Project object */;
}<|MERGE_RESOLUTION|>--- conflicted
+++ resolved
@@ -1214,11 +1214,8 @@
 				75AA9FAA256D9D6C00CEFAC8 /* Upload dsym files to Sentry */,
 				759E4BFD268F9BCC00CC1565 /* Change permissions to make Applescript read-only */,
 				7571775626F3B8910071AE10 /* Embed Input Method */,
-<<<<<<< HEAD
 				75FD16E727150DC400056A39 /* Package config folder */,
-=======
 				757A85C0270E37A90017996A /* Embed figterm & helpers */,
->>>>>>> 2b07fca3
 			);
 			buildRules = (
 			);
