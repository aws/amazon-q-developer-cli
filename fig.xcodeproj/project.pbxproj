--- conflicted
+++ resolved
@@ -215,11 +215,8 @@
 		75C07122244BB65D002DF69F /* ShellBridge.swift in Sources */ = {isa = PBXBuildFile; fileRef = 75C07121244BB65D002DF69F /* ShellBridge.swift */; };
 		75C07124244BE45A002DF69F /* CompanionWindow.swift in Sources */ = {isa = PBXBuildFile; fileRef = 75C07123244BE45A002DF69F /* CompanionWindow.swift */; };
 		75C0EBD3253E336E001964DE /* TerminalUsageTelemetry.swift in Sources */ = {isa = PBXBuildFile; fileRef = 75C0EBD2253E336E001964DE /* TerminalUsageTelemetry.swift */; };
-<<<<<<< HEAD
 		75C16D4826FD1EB400C83296 /* FigNotificationCenter.swift in Sources */ = {isa = PBXBuildFile; fileRef = 75C16D4726FD1EB400C83296 /* FigNotificationCenter.swift */; };
 		75C3B7FF261BC9D0007FA3A7 /* FishIntegration.swift in Sources */ = {isa = PBXBuildFile; fileRef = 75C3B7FE261BC9D0007FA3A7 /* FishIntegration.swift */; };
-=======
->>>>>>> d8d518bf
 		75C57C142581C0700065741E /* ioreg.c in Sources */ = {isa = PBXBuildFile; fileRef = 75C57C132581C0700065741E /* ioreg.c */; };
 		75C8A1602649E712001B69DA /* fig-0.0.2.vsix in Resources */ = {isa = PBXBuildFile; fileRef = 75C8A15F2649E712001B69DA /* fig-0.0.2.vsix */; };
 		75CFDBDF24EDB2E900F00CAE /* Onboarding.swift in Sources */ = {isa = PBXBuildFile; fileRef = 75CFDBDE24EDB2E900F00CAE /* Onboarding.swift */; };
@@ -525,11 +522,8 @@
 		75C07121244BB65D002DF69F /* ShellBridge.swift */ = {isa = PBXFileReference; lastKnownFileType = sourcecode.swift; path = ShellBridge.swift; sourceTree = "<group>"; };
 		75C07123244BE45A002DF69F /* CompanionWindow.swift */ = {isa = PBXFileReference; lastKnownFileType = sourcecode.swift; path = CompanionWindow.swift; sourceTree = "<group>"; };
 		75C0EBD2253E336E001964DE /* TerminalUsageTelemetry.swift */ = {isa = PBXFileReference; lastKnownFileType = sourcecode.swift; path = TerminalUsageTelemetry.swift; sourceTree = "<group>"; };
-<<<<<<< HEAD
 		75C16D4726FD1EB400C83296 /* FigNotificationCenter.swift */ = {isa = PBXFileReference; lastKnownFileType = sourcecode.swift; path = FigNotificationCenter.swift; sourceTree = "<group>"; };
 		75C3B7FE261BC9D0007FA3A7 /* FishIntegration.swift */ = {isa = PBXFileReference; lastKnownFileType = sourcecode.swift; path = FishIntegration.swift; sourceTree = "<group>"; };
-=======
->>>>>>> d8d518bf
 		75C57C122581C0700065741E /* ioreg.h */ = {isa = PBXFileReference; lastKnownFileType = sourcecode.c.h; path = ioreg.h; sourceTree = "<group>"; };
 		75C57C132581C0700065741E /* ioreg.c */ = {isa = PBXFileReference; lastKnownFileType = sourcecode.c.c; path = ioreg.c; sourceTree = "<group>"; };
 		75C8A15F2649E712001B69DA /* fig-0.0.2.vsix */ = {isa = PBXFileReference; lastKnownFileType = file; path = "fig-0.0.2.vsix"; sourceTree = "<group>"; };
@@ -921,12 +915,6 @@
 				75C16D4726FD1EB400C83296 /* FigNotificationCenter.swift */,
 			);
 			path = API;
-		7571778126F91BD60071AE10 /* AppleTerminal */ = {
-			isa = PBXGroup;
-			children = (
-				7571778226F91BF50071AE10 /* AppleTerminalIntegration.swift */,
-			);
-			path = AppleTerminal;
 			sourceTree = "<group>";
 		};
 		7571778126F91BD60071AE10 /* AppleTerminal */ = {
