// !$*UTF8*$!
{
	archiveVersion = 1;
	classes = {
	};
	objectVersion = 52;
	objects = {

/* Begin PBXBuildFile section */
		1A1F160025A7A93E0074D541 /* KeyBindingsManager.swift in Sources */ = {isa = PBXBuildFile; fileRef = 1A1F15FF25A7A93E0074D541 /* KeyBindingsManager.swift */; };
		1A63312125A4BE6D00CEA06A /* Keystroke.swift in Sources */ = {isa = PBXBuildFile; fileRef = 1A63312025A4BE6D00CEA06A /* Keystroke.swift */; };
		7510F89824A6910500E86F7C /* AppleTerminalView.swift in Sources */ = {isa = PBXBuildFile; fileRef = 7510F87524A6910500E86F7C /* AppleTerminalView.swift */; };
		7510F89924A6910500E86F7C /* TerminalViewDelegate.swift in Sources */ = {isa = PBXBuildFile; fileRef = 7510F87624A6910500E86F7C /* TerminalViewDelegate.swift */; };
		7510F89A24A6910500E86F7C /* Extensions.swift in Sources */ = {isa = PBXBuildFile; fileRef = 7510F87724A6910500E86F7C /* Extensions.swift */; };
		7510F89B24A6910500E86F7C /* CharSets.swift in Sources */ = {isa = PBXBuildFile; fileRef = 7510F87824A6910500E86F7C /* CharSets.swift */; };
		7510F89C24A6910500E86F7C /* Buffer.swift in Sources */ = {isa = PBXBuildFile; fileRef = 7510F87924A6910500E86F7C /* Buffer.swift */; };
		7510F89D24A6910500E86F7C /* Utilities.swift in Sources */ = {isa = PBXBuildFile; fileRef = 7510F87A24A6910500E86F7C /* Utilities.swift */; };
		7510F89E24A6910500E86F7C /* BufferSet.swift in Sources */ = {isa = PBXBuildFile; fileRef = 7510F87B24A6910500E86F7C /* BufferSet.swift */; };
		7510F89F24A6910500E86F7C /* Terminal.swift in Sources */ = {isa = PBXBuildFile; fileRef = 7510F87C24A6910500E86F7C /* Terminal.swift */; };
		7510F8A024A6910500E86F7C /* EscapeSequences.swift in Sources */ = {isa = PBXBuildFile; fileRef = 7510F87D24A6910500E86F7C /* EscapeSequences.swift */; };
		7510F8A124A6910500E86F7C /* BufferLine.swift in Sources */ = {isa = PBXBuildFile; fileRef = 7510F87E24A6910500E86F7C /* BufferLine.swift */; };
		7510F8A224A6910500E86F7C /* CircularList.swift in Sources */ = {isa = PBXBuildFile; fileRef = 7510F87F24A6910500E86F7C /* CircularList.swift */; };
		7510F8A324A6910500E86F7C /* iOSTerminalView.swift in Sources */ = {isa = PBXBuildFile; fileRef = 7510F88124A6910500E86F7C /* iOSTerminalView.swift */; };
		7510F8A424A6910500E86F7C /* iOSCaretView.swift in Sources */ = {isa = PBXBuildFile; fileRef = 7510F88224A6910500E86F7C /* iOSCaretView.swift */; };
		7510F8A624A6910500E86F7C /* iOSAccessoryView.swift in Sources */ = {isa = PBXBuildFile; fileRef = 7510F88424A6910500E86F7C /* iOSAccessoryView.swift */; };
		7510F8A724A6910500E86F7C /* MacAccessibilityService.swift in Sources */ = {isa = PBXBuildFile; fileRef = 7510F88624A6910500E86F7C /* MacAccessibilityService.swift */; };
		7510F8A824A6910500E86F7C /* MacDebugView.swift in Sources */ = {isa = PBXBuildFile; fileRef = 7510F88724A6910500E86F7C /* MacDebugView.swift */; };
		7510F8A924A6910500E86F7C /* MacLocalTerminalView.swift in Sources */ = {isa = PBXBuildFile; fileRef = 7510F88824A6910500E86F7C /* MacLocalTerminalView.swift */; };
		7510F8AA24A6910500E86F7C /* MacCaretView.swift in Sources */ = {isa = PBXBuildFile; fileRef = 7510F88924A6910500E86F7C /* MacCaretView.swift */; };
		7510F8AC24A6910500E86F7C /* MacTerminalView.swift in Sources */ = {isa = PBXBuildFile; fileRef = 7510F88B24A6910500E86F7C /* MacTerminalView.swift */; };
		7510F8AD24A6910500E86F7C /* SelectionService.swift in Sources */ = {isa = PBXBuildFile; fileRef = 7510F88C24A6910500E86F7C /* SelectionService.swift */; };
		7510F8AE24A6910500E86F7C /* SixelDcsHandler.swift in Sources */ = {isa = PBXBuildFile; fileRef = 7510F88D24A6910500E86F7C /* SixelDcsHandler.swift */; };
		7510F8AF24A6910500E86F7C /* HeadlessTerminal.swift in Sources */ = {isa = PBXBuildFile; fileRef = 7510F88E24A6910500E86F7C /* HeadlessTerminal.swift */; };
		7510F8B024A6910500E86F7C /* LocalProcess.swift in Sources */ = {isa = PBXBuildFile; fileRef = 7510F88F24A6910500E86F7C /* LocalProcess.swift */; };
		7510F8B124A6910500E86F7C /* Line.swift in Sources */ = {isa = PBXBuildFile; fileRef = 7510F89024A6910500E86F7C /* Line.swift */; };
		7510F8B224A6910500E86F7C /* CharData.swift in Sources */ = {isa = PBXBuildFile; fileRef = 7510F89124A6910500E86F7C /* CharData.swift */; };
		7510F8B324A6910500E86F7C /* TerminalOptions.swift in Sources */ = {isa = PBXBuildFile; fileRef = 7510F89224A6910500E86F7C /* TerminalOptions.swift */; };
		7510F8B424A6910500E86F7C /* Colors.swift in Sources */ = {isa = PBXBuildFile; fileRef = 7510F89324A6910500E86F7C /* Colors.swift */; };
		7510F8B524A6910500E86F7C /* SearchService.swift in Sources */ = {isa = PBXBuildFile; fileRef = 7510F89424A6910500E86F7C /* SearchService.swift */; };
		7510F8B624A6910500E86F7C /* Position.swift in Sources */ = {isa = PBXBuildFile; fileRef = 7510F89524A6910500E86F7C /* Position.swift */; };
		7510F8B724A6910500E86F7C /* EscapeSequenceParser.swift in Sources */ = {isa = PBXBuildFile; fileRef = 7510F89624A6910500E86F7C /* EscapeSequenceParser.swift */; };
		7510F8B824A6910500E86F7C /* Pty.swift in Sources */ = {isa = PBXBuildFile; fileRef = 7510F89724A6910500E86F7C /* Pty.swift */; };
		7510F8BD24A9861E00E86F7C /* PrivateWindow.m in Sources */ = {isa = PBXBuildFile; fileRef = 7510F8BC24A9861E00E86F7C /* PrivateWindow.m */; };
		7510F8BF24A99A4B00E86F7C /* WindowService.swift in Sources */ = {isa = PBXBuildFile; fileRef = 7510F8BE24A99A4B00E86F7C /* WindowService.swift */; };
		7510F8C124A9B32D00E86F7C /* WindowManager.swift in Sources */ = {isa = PBXBuildFile; fileRef = 7510F8C024A9B32D00E86F7C /* WindowManager.swift */; };
<<<<<<< HEAD
		7512A48B263252EF00CDE824 /* Sparkle in Frameworks */ = {isa = PBXBuildFile; productRef = 7512A48A263252EF00CDE824 /* Sparkle */; };
=======
		75184664263CF227003CBCF9 /* settings-open.sh in Resources */ = {isa = PBXBuildFile; fileRef = 75184663263CF1E0003CBCF9 /* settings-open.sh */; };
>>>>>>> 0f731584
		7518606F255B2A0A0000A7C7 /* flag@2x.png in Resources */ = {isa = PBXBuildFile; fileRef = 75186069255B2A090000A7C7 /* flag@2x.png */; };
		75186070255B2A0A0000A7C7 /* asterisk@2x.png in Resources */ = {isa = PBXBuildFile; fileRef = 7518606A255B2A090000A7C7 /* asterisk@2x.png */; };
		75186071255B2A0A0000A7C7 /* option@2x.png in Resources */ = {isa = PBXBuildFile; fileRef = 7518606B255B2A090000A7C7 /* option@2x.png */; };
		75186072255B2A0A0000A7C7 /* carrot@2x.png in Resources */ = {isa = PBXBuildFile; fileRef = 7518606C255B2A090000A7C7 /* carrot@2x.png */; };
		75186073255B2A0A0000A7C7 /* string@2x.png in Resources */ = {isa = PBXBuildFile; fileRef = 7518606D255B2A090000A7C7 /* string@2x.png */; };
		75186074255B2A0A0000A7C7 /* command@2x.png in Resources */ = {isa = PBXBuildFile; fileRef = 7518606E255B2A0A0000A7C7 /* command@2x.png */; };
		75186083255CB0C20000A7C7 /* iterm-integration.sh in Resources */ = {isa = PBXBuildFile; fileRef = 75186077255CB0870000A7C7 /* iterm-integration.sh */; };
		75186084255CB0C20000A7C7 /* 1.0.23.sh in Resources */ = {isa = PBXBuildFile; fileRef = 75186078255CB0870000A7C7 /* 1.0.23.sh */; };
		75186085255CB0C20000A7C7 /* fig-iterm-integration.py in Resources */ = {isa = PBXBuildFile; fileRef = 75186079255CB0870000A7C7 /* fig-iterm-integration.py */; };
		75186086255CB0C20000A7C7 /* update.sh in Resources */ = {isa = PBXBuildFile; fileRef = 7518607A255CB0870000A7C7 /* update.sh */; };
		75186087255CB0C20000A7C7 /* 1.0.22.sh in Resources */ = {isa = PBXBuildFile; fileRef = 7518607B255CB0870000A7C7 /* 1.0.22.sh */; };
		75186088255CB0C20000A7C7 /* uninstall.sh in Resources */ = {isa = PBXBuildFile; fileRef = 7518607C255CB0870000A7C7 /* uninstall.sh */; };
		75186089255CB0C20000A7C7 /* source.sh in Resources */ = {isa = PBXBuildFile; fileRef = 7518607D255CB0870000A7C7 /* source.sh */; };
		7518608A255CB0C20000A7C7 /* 1.0.21.sh in Resources */ = {isa = PBXBuildFile; fileRef = 7518607E255CB0870000A7C7 /* 1.0.21.sh */; };
		7518608B255CB0C20000A7C7 /* feedback.sh in Resources */ = {isa = PBXBuildFile; fileRef = 7518607F255CB0870000A7C7 /* feedback.sh */; };
		7518608C255CB0C20000A7C7 /* 1.0.24.sh in Resources */ = {isa = PBXBuildFile; fileRef = 75186080255CB0870000A7C7 /* 1.0.24.sh */; };
		7518608D255CB0C20000A7C7 /* open_new_terminal_window.scpt in Resources */ = {isa = PBXBuildFile; fileRef = 75186081255CB0870000A7C7 /* open_new_terminal_window.scpt */; };
		7518608E255CB0C20000A7C7 /* 1.0.20.sh in Resources */ = {isa = PBXBuildFile; fileRef = 75186082255CB0870000A7C7 /* 1.0.20.sh */; };
		751C3BEC24B6910800B5C7FD /* Remote.swift in Sources */ = {isa = PBXBuildFile; fileRef = 751C3BEB24B6910800B5C7FD /* Remote.swift */; };
		751C3BEE24B6915000B5C7FD /* Defaults.swift in Sources */ = {isa = PBXBuildFile; fileRef = 751C3BED24B6915000B5C7FD /* Defaults.swift */; };
		751F7589246D090100E083C8 /* WebBridge.swift in Sources */ = {isa = PBXBuildFile; fileRef = 751F7588246D090100E083C8 /* WebBridge.swift */; };
		751F7591246E16D800E083C8 /* main.swift in Sources */ = {isa = PBXBuildFile; fileRef = 751F7590246E16D800E083C8 /* main.swift */; };
		75288EF924CCE72F002DF12A /* OnboardingWindow.swift in Sources */ = {isa = PBXBuildFile; fileRef = 757CA887248AD067002A64A8 /* OnboardingWindow.swift */; };
		752A398325CD024C00B1AC40 /* VSCodeIntegration.swift in Sources */ = {isa = PBXBuildFile; fileRef = 752A398225CD024C00B1AC40 /* VSCodeIntegration.swift */; };
		752A398625CD0FE800B1AC40 /* fig-0.0.1.vsix in Resources */ = {isa = PBXBuildFile; fileRef = 752A398525CD0FE800B1AC40 /* fig-0.0.1.vsix */; };
		752C0BD82479EEDB0077E415 /* File.swift in Sources */ = {isa = PBXBuildFile; fileRef = 752C0BD72479EEDA0077E415 /* File.swift */; };
		752C0BDA2479F37B0077E415 /* fig.js in Resources */ = {isa = PBXBuildFile; fileRef = 752C0BD92479F37B0077E415 /* fig.js */; };
		752C0BDC2479F68C0077E415 /* tutorial.css in Resources */ = {isa = PBXBuildFile; fileRef = 752C0BDB2479F68C0077E415 /* tutorial.css */; };
		752C0BDE2479F6AF0077E415 /* insert-tutorial.js in Resources */ = {isa = PBXBuildFile; fileRef = 752C0BDD2479F6AF0077E415 /* insert-tutorial.js */; };
		752C0BE0247A27790077E415 /* editor.html in Resources */ = {isa = PBXBuildFile; fileRef = 752C0BDF247A27790077E415 /* editor.html */; };
		752C0BE2247A33F20077E415 /* viewer.html in Resources */ = {isa = PBXBuildFile; fileRef = 752C0BE1247A33F10077E415 /* viewer.html */; };
		752C0BE4247B44C60077E415 /* finder.html in Resources */ = {isa = PBXBuildFile; fileRef = 752C0BE3247B44C50077E415 /* finder.html */; };
		752C0BE6247C25290077E415 /* display.html in Resources */ = {isa = PBXBuildFile; fileRef = 752C0BE5247C25280077E415 /* display.html */; };
		752D71C225AE80CF00263527 /* ssh.sh in Resources */ = {isa = PBXBuildFile; fileRef = 752D71C125AE790200263527 /* ssh.sh */; };
		752D71C525AE9B7200263527 /* ssh.html in Resources */ = {isa = PBXBuildFile; fileRef = 752D71C425AE9B7200263527 /* ssh.html */; };
		752D71C725AECB4B00263527 /* ssh.mp4 in Resources */ = {isa = PBXBuildFile; fileRef = 752D71C625AECB4B00263527 /* ssh.mp4 */; };
		752D71CA25AFD7B400263527 /* team-download.sh in Resources */ = {isa = PBXBuildFile; fileRef = 752D71C825AFD59B00263527 /* team-download.sh */; };
		752D71CB25AFD7B400263527 /* team-upload.sh in Resources */ = {isa = PBXBuildFile; fileRef = 752D71C925AFD5B800263527 /* team-upload.sh */; };
		752D71CD25B8A6B300263527 /* Restarter.swift in Sources */ = {isa = PBXBuildFile; fileRef = 752D71CC25B8A6B200263527 /* Restarter.swift */; };
		752D71CF25B8CA4000263527 /* iTermTabIntegration.swift in Sources */ = {isa = PBXBuildFile; fileRef = 752D71CE25B8CA4000263527 /* iTermTabIntegration.swift */; };
		752E68DD2620F868009E9A7E /* gradle@2x.png in Resources */ = {isa = PBXBuildFile; fileRef = 752E68DA2620F868009E9A7E /* gradle@2x.png */; };
		752E68DE2620F868009E9A7E /* slack@2x.png in Resources */ = {isa = PBXBuildFile; fileRef = 752E68DB2620F868009E9A7E /* slack@2x.png */; };
		752E68DF2620F868009E9A7E /* yarn@2x.png in Resources */ = {isa = PBXBuildFile; fileRef = 752E68DC2620F868009E9A7E /* yarn@2x.png */; };
		752E68ED2620F885009E9A7E /* azure@2x.png in Resources */ = {isa = PBXBuildFile; fileRef = 752E68E02620F882009E9A7E /* azure@2x.png */; };
		752E68EE2620F885009E9A7E /* box@2x.png in Resources */ = {isa = PBXBuildFile; fileRef = 752E68E12620F883009E9A7E /* box@2x.png */; };
		752E68EF2620F885009E9A7E /* gitlab@2x.png in Resources */ = {isa = PBXBuildFile; fileRef = 752E68E22620F883009E9A7E /* gitlab@2x.png */; };
		752E68F02620F885009E9A7E /* template@2x.png in Resources */ = {isa = PBXBuildFile; fileRef = 752E68E32620F883009E9A7E /* template@2x.png */; };
		752E68F12620F885009E9A7E /* firebase@2x.png in Resources */ = {isa = PBXBuildFile; fileRef = 752E68E42620F883009E9A7E /* firebase@2x.png */; };
		752E68F22620F885009E9A7E /* android@2x.png in Resources */ = {isa = PBXBuildFile; fileRef = 752E68E52620F884009E9A7E /* android@2x.png */; };
		752E68F32620F885009E9A7E /* aws@2x.png in Resources */ = {isa = PBXBuildFile; fileRef = 752E68E62620F884009E9A7E /* aws@2x.png */; };
		752E68F42620F885009E9A7E /* characters@2x.png in Resources */ = {isa = PBXBuildFile; fileRef = 752E68E72620F884009E9A7E /* characters@2x.png */; };
		752E68F52620F885009E9A7E /* gcloud@2x.png in Resources */ = {isa = PBXBuildFile; fileRef = 752E68E82620F884009E9A7E /* gcloud@2x.png */; };
		752E68F62620F885009E9A7E /* netlify@2x.png in Resources */ = {isa = PBXBuildFile; fileRef = 752E68E92620F884009E9A7E /* netlify@2x.png */; };
		752E68F72620F885009E9A7E /* vercel@2x.png in Resources */ = {isa = PBXBuildFile; fileRef = 752E68EA2620F884009E9A7E /* vercel@2x.png */; };
		752E68F82620F885009E9A7E /* github@2x.png in Resources */ = {isa = PBXBuildFile; fileRef = 752E68EB2620F884009E9A7E /* github@2x.png */; };
		752E68F92620F885009E9A7E /* apple@2x.png in Resources */ = {isa = PBXBuildFile; fileRef = 752E68EC2620F884009E9A7E /* apple@2x.png */; };
		753C31A42643816D00202AAA /* VSCodeInsidersIntegration.swift in Sources */ = {isa = PBXBuildFile; fileRef = 753C31A32643816100202AAA /* VSCodeInsidersIntegration.swift */; };
		753C31A22641FA4400202AAA /* settings-docs.sh in Resources */ = {isa = PBXBuildFile; fileRef = 753C31A12641F6D100202AAA /* settings-docs.sh */; };
		754D31B525759D900020CED4 /* tutorial.html in Resources */ = {isa = PBXBuildFile; fileRef = 754D31B425759D900020CED4 /* tutorial.html */; };
		755D0DE0247DDE050074AB5C /* FigCLI.swift in Sources */ = {isa = PBXBuildFile; fileRef = 755D0DDF247DDE050074AB5C /* FigCLI.swift */; };
		755D0DE2247EFAE10074AB5C /* Logging.swift in Sources */ = {isa = PBXBuildFile; fileRef = 755D0DE1247EFAE10074AB5C /* Logging.swift */; };
		755D0DE4247F038B0074AB5C /* logs.html in Resources */ = {isa = PBXBuildFile; fileRef = 755D0DE3247F038B0074AB5C /* logs.html */; };
		755D0F512482D4920074AB5C /* HotKey in Frameworks */ = {isa = PBXBuildFile; productRef = 755D0F502482D4920074AB5C /* HotKey */; };
		75675955244634AD006AA988 /* AppDelegate.swift in Sources */ = {isa = PBXBuildFile; fileRef = 75675954244634AD006AA988 /* AppDelegate.swift */; };
		75675959244634B2006AA988 /* Assets.xcassets in Resources */ = {isa = PBXBuildFile; fileRef = 75675958244634B2006AA988 /* Assets.xcassets */; };
		7567595C244634B2006AA988 /* Preview Assets.xcassets in Resources */ = {isa = PBXBuildFile; fileRef = 7567595B244634B2006AA988 /* Preview Assets.xcassets */; };
		7567595F244634B2006AA988 /* Main.storyboard in Resources */ = {isa = PBXBuildFile; fileRef = 7567595D244634B2006AA988 /* Main.storyboard */; };
		7567596B244634B2006AA988 /* figTests.swift in Sources */ = {isa = PBXBuildFile; fileRef = 7567596A244634B2006AA988 /* figTests.swift */; };
		75675976244634B2006AA988 /* figUITests.swift in Sources */ = {isa = PBXBuildFile; fileRef = 75675975244634B2006AA988 /* figUITests.swift */; };
		756759972446C44C006AA988 /* String+Shell.swift in Sources */ = {isa = PBXBuildFile; fileRef = 756759962446C44C006AA988 /* String+Shell.swift */; };
		756759D424498CA0006AA988 /* WebViewController.swift in Sources */ = {isa = PBXBuildFile; fileRef = 756759D324498CA0006AA988 /* WebViewController.swift */; };
		7568203126003BDF0006FE78 /* Settings.swift in Sources */ = {isa = PBXBuildFile; fileRef = 7568203026003BDF0006FE78 /* Settings.swift */; };
		756C4D832542A6D30035B467 /* Starscream in Frameworks */ = {isa = PBXBuildFile; productRef = 756C4D822542A6D30035B467 /* Starscream */; };
		7573F1582601927200C833FA /* Settings.swift in Sources */ = {isa = PBXBuildFile; fileRef = 7573F1572601927200C833FA /* Settings.swift */; };
		7573F15B2602B4E000C833FA /* alert@2x.png in Resources */ = {isa = PBXBuildFile; fileRef = 7573F1592602B4E000C833FA /* alert@2x.png */; };
		7573F15C2602B4E000C833FA /* invite@2x.png in Resources */ = {isa = PBXBuildFile; fileRef = 7573F15A2602B4E000C833FA /* invite@2x.png */; };
		7573F160260BC71000C833FA /* LoginItems.swift in Sources */ = {isa = PBXBuildFile; fileRef = 7573F15F260BC70F00C833FA /* LoginItems.swift */; };
		7577124725648DFB0011FF48 /* ps.c in Sources */ = {isa = PBXBuildFile; fileRef = 7577124625648DFB0011FF48 /* ps.c */; };
		757712492564D94A0011FF48 /* ProcessStatus.swift in Sources */ = {isa = PBXBuildFile; fileRef = 757712482564D9490011FF48 /* ProcessStatus.swift */; };
		757CA86724859461002A64A8 /* AppMover.swift in Sources */ = {isa = PBXBuildFile; fileRef = 757CA86624859461002A64A8 /* AppMover.swift */; };
		757CA88624876043002A64A8 /* error.html in Resources */ = {isa = PBXBuildFile; fileRef = 757CA88524876042002A64A8 /* error.html */; };
		757CA88A248AD58C002A64A8 /* onboarding.html in Resources */ = {isa = PBXBuildFile; fileRef = 757CA889248AD58C002A64A8 /* onboarding.html */; };
		757CA88D248B091D002A64A8 /* permissions.mp4 in Resources */ = {isa = PBXBuildFile; fileRef = 757CA88C248B091D002A64A8 /* permissions.mp4 */; };
		757CA88F248B0D31002A64A8 /* cli.png in Resources */ = {isa = PBXBuildFile; fileRef = 757CA88E248B0D31002A64A8 /* cli.png */; };
		757CA891248B2799002A64A8 /* cli.html in Resources */ = {isa = PBXBuildFile; fileRef = 757CA890248B2798002A64A8 /* cli.html */; };
		757CA893248B28E3002A64A8 /* landing.html in Resources */ = {isa = PBXBuildFile; fileRef = 757CA892248B28E3002A64A8 /* landing.html */; };
		757CA895248B291E002A64A8 /* permissions.html in Resources */ = {isa = PBXBuildFile; fileRef = 757CA894248B291E002A64A8 /* permissions.html */; };
		757CA897248C108E002A64A8 /* css in Resources */ = {isa = PBXBuildFile; fileRef = 757CA896248C108D002A64A8 /* css */; };
		757CA899248C10AD002A64A8 /* fonts in Resources */ = {isa = PBXBuildFile; fileRef = 757CA898248C10AD002A64A8 /* fonts */; };
		757CA89B248C18F1002A64A8 /* done.html in Resources */ = {isa = PBXBuildFile; fileRef = 757CA89A248C18F0002A64A8 /* done.html */; };
		757CA89D248C1F50002A64A8 /* demo4onboarding.mp4 in Resources */ = {isa = PBXBuildFile; fileRef = 757CA89C248C1F50002A64A8 /* demo4onboarding.mp4 */; };
		757CA89F248D628F002A64A8 /* sidebar.html in Resources */ = {isa = PBXBuildFile; fileRef = 757CA89E248D628E002A64A8 /* sidebar.html */; };
		757CA8E124903D3B002A64A8 /* HotKeyManager.swift in Sources */ = {isa = PBXBuildFile; fileRef = 757CA8E024903D3A002A64A8 /* HotKeyManager.swift */; };
		757CA8E424905B0E002A64A8 /* Kitura-WebSocket in Frameworks */ = {isa = PBXBuildFile; productRef = 757CA8E324905B0E002A64A8 /* Kitura-WebSocket */; };
		757CA8E624905B38002A64A8 /* SockerServer.swift in Sources */ = {isa = PBXBuildFile; fileRef = 757CA8E524905B38002A64A8 /* SockerServer.swift */; };
		75809B0E24BFA64D00BFFB3E /* TelemetryService.swift in Sources */ = {isa = PBXBuildFile; fileRef = 75809B0D24BFA64D00BFFB3E /* TelemetryService.swift */; };
		75809B1124C3876B00BFFB3E /* run-tutorial.js in Resources */ = {isa = PBXBuildFile; fileRef = 75809B1024C3876B00BFFB3E /* run-tutorial.js */; };
		7585862625941A2700B76B4A /* invite.sh in Resources */ = {isa = PBXBuildFile; fileRef = 7585862525941A2700B76B4A /* invite.sh */; };
		7587B4D824F97F9E00E355E4 /* ShellHooksManager.swift in Sources */ = {isa = PBXBuildFile; fileRef = 7587B4D724F97F9E00E355E4 /* ShellHooksManager.swift */; };
		758AEB5E24CD35D400A15EAF /* WebSocket.swift in Sources */ = {isa = PBXBuildFile; fileRef = 758AEB5D24CD35D400A15EAF /* WebSocket.swift */; };
		758AEB6024CE529D00A15EAF /* String+Shell.swift in Sources */ = {isa = PBXBuildFile; fileRef = 758AEB5F24CE529D00A15EAF /* String+Shell.swift */; };
		758AEB6724CE8B8F00A15EAF /* figcli in Embed Command Line Tool */ = {isa = PBXBuildFile; fileRef = 751F758E246E16D800E083C8 /* figcli */; settings = {ATTRIBUTES = (CodeSignOnCopy, ); }; };
		758AEB6A24CEA4D000A15EAF /* Starscream in Frameworks */ = {isa = PBXBuildFile; productRef = 758AEB6924CEA4D000A15EAF /* Starscream */; };
		758AEB6C24CEA54600A15EAF /* SocketServer.swift in Sources */ = {isa = PBXBuildFile; fileRef = 758AEB6B24CEA54600A15EAF /* SocketServer.swift */; };
		759F987C25BF903900EC3407 /* Accessibility.swift in Sources */ = {isa = PBXBuildFile; fileRef = 759F987B25BF903900EC3407 /* Accessibility.swift */; };
		759F988225BFF0FF00EC3407 /* commandkey@2x.png in Resources */ = {isa = PBXBuildFile; fileRef = 759F987E25BFF0FE00EC3407 /* commandkey@2x.png */; };
		759F988325BFF0FF00EC3407 /* database@2x.png in Resources */ = {isa = PBXBuildFile; fileRef = 759F987F25BFF0FE00EC3407 /* database@2x.png */; };
		759F988425BFF0FF00EC3407 /* package@2x.png in Resources */ = {isa = PBXBuildFile; fileRef = 759F988025BFF0FE00EC3407 /* package@2x.png */; };
		759F988925BFF8B000EC3407 /* npm@2x.png in Resources */ = {isa = PBXBuildFile; fileRef = 759F988525BFF8B000EC3407 /* npm@2x.png */; };
		759F988A25BFF8B000EC3407 /* kubernetes@2x.png in Resources */ = {isa = PBXBuildFile; fileRef = 759F988625BFF8B000EC3407 /* kubernetes@2x.png */; };
		759F988B25BFF8B000EC3407 /* twitter@2x.png in Resources */ = {isa = PBXBuildFile; fileRef = 759F988725BFF8B000EC3407 /* twitter@2x.png */; };
		759F988C25BFF8B000EC3407 /* docker@2x.png in Resources */ = {isa = PBXBuildFile; fileRef = 759F988825BFF8B000EC3407 /* docker@2x.png */; };
		759F988E25BFFAE500EC3407 /* heroku@2x.png in Resources */ = {isa = PBXBuildFile; fileRef = 759F988D25BFFAE500EC3407 /* heroku@2x.png */; };
		759F989025C1172100EC3407 /* install_and_upgrade_fallback.sh in Resources */ = {isa = PBXBuildFile; fileRef = 759F988F25C1151D00EC3407 /* install_and_upgrade_fallback.sh */; };
		75A4521025A83E5600107D2C /* remote_cwd.sh in Resources */ = {isa = PBXBuildFile; fileRef = 75A4520F25A839F500107D2C /* remote_cwd.sh */; };
		75A4521425AD367E00107D2C /* Feedback.swift in Sources */ = {isa = PBXBuildFile; fileRef = 75A4521325AD367E00107D2C /* Feedback.swift */; };
		75A4521A25AE2E6B00107D2C /* CommandIntegration.swift in Sources */ = {isa = PBXBuildFile; fileRef = 75A4521925AE2E6A00107D2C /* CommandIntegration.swift */; };
		75A4A29825C8D855002EFD6B /* node@2x.png in Resources */ = {isa = PBXBuildFile; fileRef = 75A4A29525C8D855002EFD6B /* node@2x.png */; };
		75A4A29925C8D855002EFD6B /* git@2x.png in Resources */ = {isa = PBXBuildFile; fileRef = 75A4A29625C8D855002EFD6B /* git@2x.png */; };
		75A4A29A25C8D855002EFD6B /* commit@2x.png in Resources */ = {isa = PBXBuildFile; fileRef = 75A4A29725C8D855002EFD6B /* commit@2x.png */; };
		75A4A29E25C91471002EFD6B /* debugger-2-trimmed.mp4 in Resources */ = {isa = PBXBuildFile; fileRef = 75A4A29D25C91471002EFD6B /* debugger-2-trimmed.mp4 */; };
		75A4A2A025CA0D46002EFD6B /* Autocomplete.swift in Sources */ = {isa = PBXBuildFile; fileRef = 75A4A29F25CA0D46002EFD6B /* Autocomplete.swift */; };
		75A4A2A225CA2190002EFD6B /* ZLEIntegration.swift in Sources */ = {isa = PBXBuildFile; fileRef = 75A4A2A125CA218F002EFD6B /* ZLEIntegration.swift */; };
		75A4A2A425CB4DE3002EFD6B /* BundleIdCache.swift in Sources */ = {isa = PBXBuildFile; fileRef = 75A4A2A325CB4DE3002EFD6B /* BundleIdCache.swift */; };
		75A4A2A725CBBDE7002EFD6B /* AXSwift in Frameworks */ = {isa = PBXBuildFile; productRef = 75A4A2A625CBBDE7002EFD6B /* AXSwift */; };
		75AA24C125A656FA00A51E9D /* NativeCLI.swift in Sources */ = {isa = PBXBuildFile; fileRef = 75AA24C025A656FA00A51E9D /* NativeCLI.swift */; };
		75AA24CA25A6F39800A51E9D /* list.sh in Resources */ = {isa = PBXBuildFile; fileRef = 75AA24C325A6EA5000A51E9D /* list.sh */; };
		75AA24CB25A6F39800A51E9D /* help.sh in Resources */ = {isa = PBXBuildFile; fileRef = 75AA24C425A6EA5900A51E9D /* help.sh */; };
		75AA24CD25A6F98400A51E9D /* uninstall_spec.sh in Resources */ = {isa = PBXBuildFile; fileRef = 75AA24CC25A6F6F000A51E9D /* uninstall_spec.sh */; };
		75AA24D125A79F3400A51E9D /* tweet.sh in Resources */ = {isa = PBXBuildFile; fileRef = 75AA24CE25A79A2000A51E9D /* tweet.sh */; };
		75AA24D225A79F3400A51E9D /* issue.sh in Resources */ = {isa = PBXBuildFile; fileRef = 75AA24D025A79B4A00A51E9D /* issue.sh */; };
		75AA24D325A79F3400A51E9D /* contribute.sh in Resources */ = {isa = PBXBuildFile; fileRef = 75AA24CF25A79ACC00A51E9D /* contribute.sh */; };
		75AA24DA25A7E8B000A51E9D /* lsof.m in Sources */ = {isa = PBXBuildFile; fileRef = 75AA24D925A7E8B000A51E9D /* lsof.m */; };
		75AEF2E425C3C34A00D78431 /* Diagnostic.swift in Sources */ = {isa = PBXBuildFile; fileRef = 75AEF2E325C3C34A00D78431 /* Diagnostic.swift */; };
		75AEF2E625C3DEAF00D78431 /* DockerIntegration.swift in Sources */ = {isa = PBXBuildFile; fileRef = 75AEF2E525C3DEAF00D78431 /* DockerIntegration.swift */; };
		75AEF2E825C3DEC600D78431 /* SSHIntegration.swift in Sources */ = {isa = PBXBuildFile; fileRef = 75AEF2E725C3DEC600D78431 /* SSHIntegration.swift */; };
		75AEF2EA25C4C34D00D78431 /* SecureKeyboardInput.swift in Sources */ = {isa = PBXBuildFile; fileRef = 75AEF2E925C4C34D00D78431 /* SecureKeyboardInput.swift */; };
		75AEF2EE25C5062E00D78431 /* WindowObserver.swift in Sources */ = {isa = PBXBuildFile; fileRef = 75AEF2ED25C5062E00D78431 /* WindowObserver.swift */; };
		75B0A07C25BA64CC00FCD89A /* AutocompleteContextNotifier.swift in Sources */ = {isa = PBXBuildFile; fileRef = 75B0A07B25BA64CC00FCD89A /* AutocompleteContextNotifier.swift */; };
		75B0A07E25BB746600FCD89A /* debugger.html in Resources */ = {isa = PBXBuildFile; fileRef = 75B0A07D25BB746600FCD89A /* debugger.html */; };
		75B0A08025BB74C700FCD89A /* fig-context-indicator.png in Resources */ = {isa = PBXBuildFile; fileRef = 75B0A07F25BB74C700FCD89A /* fig-context-indicator.png */; };
		75B0A08425BB759E00FCD89A /* trimmed-debugger.mp4 in Resources */ = {isa = PBXBuildFile; fileRef = 75B0A08325BB759E00FCD89A /* trimmed-debugger.mp4 */; };
		75B0A08625BB94DF00FCD89A /* debugger-only.mp4 in Resources */ = {isa = PBXBuildFile; fileRef = 75B0A08525BB94DE00FCD89A /* debugger-only.mp4 */; };
		75B0A08C25BBC7A300FCD89A /* autoc.mp4 in Resources */ = {isa = PBXBuildFile; fileRef = 75B0A08B25BBC7A300FCD89A /* autoc.mp4 */; };
		75B0A08E25BBC9B800FCD89A /* privacy.html in Resources */ = {isa = PBXBuildFile; fileRef = 75B0A08D25BBC9B800FCD89A /* privacy.html */; };
		75B199322501A3DA00F38EA8 /* KeyboardLayout.swift in Sources */ = {isa = PBXBuildFile; fileRef = 75B199312501A3DA00F38EA8 /* KeyboardLayout.swift */; };
		75B199342504190900F38EA8 /* Keycode.swift in Sources */ = {isa = PBXBuildFile; fileRef = 75B199332504190900F38EA8 /* Keycode.swift */; };
		75B1993625042B2C00F38EA8 /* autocomplete.html in Resources */ = {isa = PBXBuildFile; fileRef = 75B1993525042B2C00F38EA8 /* autocomplete.html */; };
		75B1993825100E4E00F38EA8 /* KeypressService.swift in Sources */ = {isa = PBXBuildFile; fileRef = 75B1993725100E4D00F38EA8 /* KeypressService.swift */; };
		75B7931A24BB897F0073AAC6 /* PseudoTerminalService.swift in Sources */ = {isa = PBXBuildFile; fileRef = 75B7931924BB897F0073AAC6 /* PseudoTerminalService.swift */; };
		75C05C6C24FDEA2B001F0A52 /* KeystrokeBuffer.swift in Sources */ = {isa = PBXBuildFile; fileRef = 75C05C6B24FDEA2B001F0A52 /* KeystrokeBuffer.swift */; };
		75C0711D244AC3B2002DF69F /* index.html in Resources */ = {isa = PBXBuildFile; fileRef = 75C0711C244AC3B2002DF69F /* index.html */; };
		75C07120244BB441002DF69F /* CompanionViewController.swift in Sources */ = {isa = PBXBuildFile; fileRef = 75C0711F244BB441002DF69F /* CompanionViewController.swift */; };
		75C07122244BB65D002DF69F /* ShellBridge.swift in Sources */ = {isa = PBXBuildFile; fileRef = 75C07121244BB65D002DF69F /* ShellBridge.swift */; };
		75C07124244BE45A002DF69F /* CompanionWindow.swift in Sources */ = {isa = PBXBuildFile; fileRef = 75C07123244BE45A002DF69F /* CompanionWindow.swift */; };
		75C0EBD3253E336E001964DE /* TerminalUsageTelemetry.swift in Sources */ = {isa = PBXBuildFile; fileRef = 75C0EBD2253E336E001964DE /* TerminalUsageTelemetry.swift */; };
		75C3B7FF261BC9D0007FA3A7 /* FishIntegration.swift in Sources */ = {isa = PBXBuildFile; fileRef = 75C3B7FE261BC9D0007FA3A7 /* FishIntegration.swift */; };
		75C57C142581C0700065741E /* ioreg.c in Sources */ = {isa = PBXBuildFile; fileRef = 75C57C132581C0700065741E /* ioreg.c */; };
		75CFDBDF24EDB2E900F00CAE /* Onboarding.swift in Sources */ = {isa = PBXBuildFile; fileRef = 75CFDBDE24EDB2E900F00CAE /* Onboarding.swift */; };
		75CFDBE224EDE31800F00CAE /* Sentry in Frameworks */ = {isa = PBXBuildFile; productRef = 75CFDBE124EDE31800F00CAE /* Sentry */; };
		75D2E3CB249C1E7500607F66 /* terminal.css in Resources */ = {isa = PBXBuildFile; fileRef = 75D2E3CA249C1E7500607F66 /* terminal.css */; };
		75DA86A325EDB05100722F1D /* Integrations.swift in Sources */ = {isa = PBXBuildFile; fileRef = 75DA86A225EDB05100722F1D /* Integrations.swift */; };
		75DA86A525EEBD7500722F1D /* Alert.swift in Sources */ = {isa = PBXBuildFile; fileRef = 75DA86A425EEBD7400722F1D /* Alert.swift */; };
		75DA86A725EF08F900722F1D /* debug-ssh.sh in Resources */ = {isa = PBXBuildFile; fileRef = 75DA86A625EF085500722F1D /* debug-ssh.sh */; };
		75DA86A925EF145E00722F1D /* TmuxIntegration.swift in Sources */ = {isa = PBXBuildFile; fileRef = 75DA86A825EF145E00722F1D /* TmuxIntegration.swift */; };
		75E993F22515A6DD000BE6BE /* statusbar@2x.png in Resources */ = {isa = PBXBuildFile; fileRef = 75E993F12515A6DD000BE6BE /* statusbar@2x.png */; };
		75E993F52517E226000BE6BE /* AXWindowServer.swift in Sources */ = {isa = PBXBuildFile; fileRef = 75E993F42517E226000BE6BE /* AXWindowServer.swift */; };
		75EB592B258D98A7002915E7 /* BiMap.swift in Sources */ = {isa = PBXBuildFile; fileRef = 75EB592A258D98A7002915E7 /* BiMap.swift */; };
		75EB592D258DD771002915E7 /* TTY.swift in Sources */ = {isa = PBXBuildFile; fileRef = 75EB592C258DD771002915E7 /* TTY.swift */; };
		75EDDC4E25D23773003AECC6 /* HyperIntegration.swift in Sources */ = {isa = PBXBuildFile; fileRef = 75EDDC4D25D23773003AECC6 /* HyperIntegration.swift */; };
		75EDDC5125D24755003AECC6 /* hyper-integration.js in Resources */ = {isa = PBXBuildFile; fileRef = 75EDDC5025D24755003AECC6 /* hyper-integration.js */; };
		75EDDC5B25D4BC54003AECC6 /* UnixSocketClient.swift in Sources */ = {isa = PBXBuildFile; fileRef = 75EDDC5A25D4BC53003AECC6 /* UnixSocketClient.swift */; };
		75F2ACDA26310BCD0025CB4D /* fig-0.0.2.vsix in Resources */ = {isa = PBXBuildFile; fileRef = 75F2ACD926310BCD0025CB4D /* fig-0.0.2.vsix */; };
		75F7F952261FBDC30005E215 /* UnixSocketServer.swift in Sources */ = {isa = PBXBuildFile; fileRef = 75F7F951261FBDC30005E215 /* UnixSocketServer.swift */; };
		75F7F954262007170005E215 /* ShellHooksTransport.swift in Sources */ = {isa = PBXBuildFile; fileRef = 75F7F953262007170005E215 /* ShellHooksTransport.swift */; };
		75FE40002626A4BD00AC8414 /* Github.swift in Sources */ = {isa = PBXBuildFile; fileRef = 75FE3FFF2626A4BD00AC8414 /* Github.swift */; };
/* End PBXBuildFile section */

/* Begin PBXContainerItemProxy section */
		75675967244634B2006AA988 /* PBXContainerItemProxy */ = {
			isa = PBXContainerItemProxy;
			containerPortal = 75675949244634AD006AA988 /* Project object */;
			proxyType = 1;
			remoteGlobalIDString = 75675950244634AD006AA988;
			remoteInfo = fig;
		};
		75675972244634B2006AA988 /* PBXContainerItemProxy */ = {
			isa = PBXContainerItemProxy;
			containerPortal = 75675949244634AD006AA988 /* Project object */;
			proxyType = 1;
			remoteGlobalIDString = 75675950244634AD006AA988;
			remoteInfo = fig;
		};
		758AEB6524CE8B8700A15EAF /* PBXContainerItemProxy */ = {
			isa = PBXContainerItemProxy;
			containerPortal = 75675949244634AD006AA988 /* Project object */;
			proxyType = 1;
			remoteGlobalIDString = 751F758D246E16D800E083C8;
			remoteInfo = figcli;
		};
/* End PBXContainerItemProxy section */

/* Begin PBXCopyFilesBuildPhase section */
		751F758C246E16D800E083C8 /* CopyFiles */ = {
			isa = PBXCopyFilesBuildPhase;
			buildActionMask = 2147483647;
			dstPath = /usr/share/man/man1/;
			dstSubfolderSpec = 0;
			files = (
			);
			runOnlyForDeploymentPostprocessing = 1;
		};
		758AEB6324CE8B2F00A15EAF /* Embed Command Line Tool */ = {
			isa = PBXCopyFilesBuildPhase;
			buildActionMask = 12;
			dstPath = "";
			dstSubfolderSpec = 6;
			files = (
				758AEB6724CE8B8F00A15EAF /* figcli in Embed Command Line Tool */,
			);
			name = "Embed Command Line Tool";
			runOnlyForDeploymentPostprocessing = 0;
		};
/* End PBXCopyFilesBuildPhase section */

/* Begin PBXFileReference section */
		1A1F15FF25A7A93E0074D541 /* KeyBindingsManager.swift */ = {isa = PBXFileReference; lastKnownFileType = sourcecode.swift; path = KeyBindingsManager.swift; sourceTree = "<group>"; };
		1A63312025A4BE6D00CEA06A /* Keystroke.swift */ = {isa = PBXFileReference; lastKnownFileType = sourcecode.swift; path = Keystroke.swift; sourceTree = "<group>"; };
		7510F87524A6910500E86F7C /* AppleTerminalView.swift */ = {isa = PBXFileReference; fileEncoding = 4; lastKnownFileType = sourcecode.swift; path = AppleTerminalView.swift; sourceTree = "<group>"; };
		7510F87624A6910500E86F7C /* TerminalViewDelegate.swift */ = {isa = PBXFileReference; fileEncoding = 4; lastKnownFileType = sourcecode.swift; path = TerminalViewDelegate.swift; sourceTree = "<group>"; };
		7510F87724A6910500E86F7C /* Extensions.swift */ = {isa = PBXFileReference; fileEncoding = 4; lastKnownFileType = sourcecode.swift; path = Extensions.swift; sourceTree = "<group>"; };
		7510F87824A6910500E86F7C /* CharSets.swift */ = {isa = PBXFileReference; fileEncoding = 4; lastKnownFileType = sourcecode.swift; path = CharSets.swift; sourceTree = "<group>"; };
		7510F87924A6910500E86F7C /* Buffer.swift */ = {isa = PBXFileReference; fileEncoding = 4; lastKnownFileType = sourcecode.swift; path = Buffer.swift; sourceTree = "<group>"; };
		7510F87A24A6910500E86F7C /* Utilities.swift */ = {isa = PBXFileReference; fileEncoding = 4; lastKnownFileType = sourcecode.swift; path = Utilities.swift; sourceTree = "<group>"; };
		7510F87B24A6910500E86F7C /* BufferSet.swift */ = {isa = PBXFileReference; fileEncoding = 4; lastKnownFileType = sourcecode.swift; path = BufferSet.swift; sourceTree = "<group>"; };
		7510F87C24A6910500E86F7C /* Terminal.swift */ = {isa = PBXFileReference; fileEncoding = 4; lastKnownFileType = sourcecode.swift; path = Terminal.swift; sourceTree = "<group>"; };
		7510F87D24A6910500E86F7C /* EscapeSequences.swift */ = {isa = PBXFileReference; fileEncoding = 4; lastKnownFileType = sourcecode.swift; path = EscapeSequences.swift; sourceTree = "<group>"; };
		7510F87E24A6910500E86F7C /* BufferLine.swift */ = {isa = PBXFileReference; fileEncoding = 4; lastKnownFileType = sourcecode.swift; path = BufferLine.swift; sourceTree = "<group>"; };
		7510F87F24A6910500E86F7C /* CircularList.swift */ = {isa = PBXFileReference; fileEncoding = 4; lastKnownFileType = sourcecode.swift; path = CircularList.swift; sourceTree = "<group>"; };
		7510F88124A6910500E86F7C /* iOSTerminalView.swift */ = {isa = PBXFileReference; fileEncoding = 4; lastKnownFileType = sourcecode.swift; path = iOSTerminalView.swift; sourceTree = "<group>"; };
		7510F88224A6910500E86F7C /* iOSCaretView.swift */ = {isa = PBXFileReference; fileEncoding = 4; lastKnownFileType = sourcecode.swift; path = iOSCaretView.swift; sourceTree = "<group>"; };
		7510F88424A6910500E86F7C /* iOSAccessoryView.swift */ = {isa = PBXFileReference; fileEncoding = 4; lastKnownFileType = sourcecode.swift; path = iOSAccessoryView.swift; sourceTree = "<group>"; };
		7510F88624A6910500E86F7C /* MacAccessibilityService.swift */ = {isa = PBXFileReference; fileEncoding = 4; lastKnownFileType = sourcecode.swift; path = MacAccessibilityService.swift; sourceTree = "<group>"; };
		7510F88724A6910500E86F7C /* MacDebugView.swift */ = {isa = PBXFileReference; fileEncoding = 4; lastKnownFileType = sourcecode.swift; path = MacDebugView.swift; sourceTree = "<group>"; };
		7510F88824A6910500E86F7C /* MacLocalTerminalView.swift */ = {isa = PBXFileReference; fileEncoding = 4; lastKnownFileType = sourcecode.swift; path = MacLocalTerminalView.swift; sourceTree = "<group>"; };
		7510F88924A6910500E86F7C /* MacCaretView.swift */ = {isa = PBXFileReference; fileEncoding = 4; lastKnownFileType = sourcecode.swift; path = MacCaretView.swift; sourceTree = "<group>"; };
		7510F88A24A6910500E86F7C /* README.md */ = {isa = PBXFileReference; fileEncoding = 4; lastKnownFileType = net.daringfireball.markdown; path = README.md; sourceTree = "<group>"; };
		7510F88B24A6910500E86F7C /* MacTerminalView.swift */ = {isa = PBXFileReference; fileEncoding = 4; lastKnownFileType = sourcecode.swift; path = MacTerminalView.swift; sourceTree = "<group>"; };
		7510F88C24A6910500E86F7C /* SelectionService.swift */ = {isa = PBXFileReference; fileEncoding = 4; lastKnownFileType = sourcecode.swift; path = SelectionService.swift; sourceTree = "<group>"; };
		7510F88D24A6910500E86F7C /* SixelDcsHandler.swift */ = {isa = PBXFileReference; fileEncoding = 4; lastKnownFileType = sourcecode.swift; path = SixelDcsHandler.swift; sourceTree = "<group>"; };
		7510F88E24A6910500E86F7C /* HeadlessTerminal.swift */ = {isa = PBXFileReference; fileEncoding = 4; lastKnownFileType = sourcecode.swift; path = HeadlessTerminal.swift; sourceTree = "<group>"; };
		7510F88F24A6910500E86F7C /* LocalProcess.swift */ = {isa = PBXFileReference; fileEncoding = 4; lastKnownFileType = sourcecode.swift; path = LocalProcess.swift; sourceTree = "<group>"; };
		7510F89024A6910500E86F7C /* Line.swift */ = {isa = PBXFileReference; fileEncoding = 4; lastKnownFileType = sourcecode.swift; path = Line.swift; sourceTree = "<group>"; };
		7510F89124A6910500E86F7C /* CharData.swift */ = {isa = PBXFileReference; fileEncoding = 4; lastKnownFileType = sourcecode.swift; path = CharData.swift; sourceTree = "<group>"; };
		7510F89224A6910500E86F7C /* TerminalOptions.swift */ = {isa = PBXFileReference; fileEncoding = 4; lastKnownFileType = sourcecode.swift; path = TerminalOptions.swift; sourceTree = "<group>"; };
		7510F89324A6910500E86F7C /* Colors.swift */ = {isa = PBXFileReference; fileEncoding = 4; lastKnownFileType = sourcecode.swift; path = Colors.swift; sourceTree = "<group>"; };
		7510F89424A6910500E86F7C /* SearchService.swift */ = {isa = PBXFileReference; fileEncoding = 4; lastKnownFileType = sourcecode.swift; path = SearchService.swift; sourceTree = "<group>"; };
		7510F89524A6910500E86F7C /* Position.swift */ = {isa = PBXFileReference; fileEncoding = 4; lastKnownFileType = sourcecode.swift; path = Position.swift; sourceTree = "<group>"; };
		7510F89624A6910500E86F7C /* EscapeSequenceParser.swift */ = {isa = PBXFileReference; fileEncoding = 4; lastKnownFileType = sourcecode.swift; path = EscapeSequenceParser.swift; sourceTree = "<group>"; };
		7510F89724A6910500E86F7C /* Pty.swift */ = {isa = PBXFileReference; fileEncoding = 4; lastKnownFileType = sourcecode.swift; path = Pty.swift; sourceTree = "<group>"; };
		7510F8B924A9701000E86F7C /* Private.h */ = {isa = PBXFileReference; lastKnownFileType = sourcecode.c.h; path = Private.h; sourceTree = "<group>"; };
		7510F8BA24A9861E00E86F7C /* fig-Bridging-Header.h */ = {isa = PBXFileReference; lastKnownFileType = sourcecode.c.h; path = "fig-Bridging-Header.h"; sourceTree = "<group>"; };
		7510F8BB24A9861E00E86F7C /* PrivateWindow.h */ = {isa = PBXFileReference; lastKnownFileType = sourcecode.c.h; path = PrivateWindow.h; sourceTree = "<group>"; };
		7510F8BC24A9861E00E86F7C /* PrivateWindow.m */ = {isa = PBXFileReference; lastKnownFileType = sourcecode.c.objc; path = PrivateWindow.m; sourceTree = "<group>"; };
		7510F8BE24A99A4B00E86F7C /* WindowService.swift */ = {isa = PBXFileReference; lastKnownFileType = sourcecode.swift; path = WindowService.swift; sourceTree = "<group>"; };
		7510F8C024A9B32D00E86F7C /* WindowManager.swift */ = {isa = PBXFileReference; lastKnownFileType = sourcecode.swift; path = WindowManager.swift; sourceTree = "<group>"; };
		75184663263CF1E0003CBCF9 /* settings-open.sh */ = {isa = PBXFileReference; lastKnownFileType = text.script.sh; path = "settings-open.sh"; sourceTree = "<group>"; };
		75186069255B2A090000A7C7 /* flag@2x.png */ = {isa = PBXFileReference; lastKnownFileType = image.png; path = "flag@2x.png"; sourceTree = "<group>"; };
		7518606A255B2A090000A7C7 /* asterisk@2x.png */ = {isa = PBXFileReference; lastKnownFileType = image.png; path = "asterisk@2x.png"; sourceTree = "<group>"; };
		7518606B255B2A090000A7C7 /* option@2x.png */ = {isa = PBXFileReference; lastKnownFileType = image.png; path = "option@2x.png"; sourceTree = "<group>"; };
		7518606C255B2A090000A7C7 /* carrot@2x.png */ = {isa = PBXFileReference; lastKnownFileType = image.png; path = "carrot@2x.png"; sourceTree = "<group>"; };
		7518606D255B2A090000A7C7 /* string@2x.png */ = {isa = PBXFileReference; lastKnownFileType = image.png; path = "string@2x.png"; sourceTree = "<group>"; };
		7518606E255B2A0A0000A7C7 /* command@2x.png */ = {isa = PBXFileReference; lastKnownFileType = image.png; path = "command@2x.png"; sourceTree = "<group>"; };
		75186077255CB0870000A7C7 /* iterm-integration.sh */ = {isa = PBXFileReference; lastKnownFileType = text.script.sh; path = "iterm-integration.sh"; sourceTree = "<group>"; };
		75186078255CB0870000A7C7 /* 1.0.23.sh */ = {isa = PBXFileReference; lastKnownFileType = text.script.sh; path = 1.0.23.sh; sourceTree = "<group>"; };
		75186079255CB0870000A7C7 /* fig-iterm-integration.py */ = {isa = PBXFileReference; lastKnownFileType = text.script.python; path = "fig-iterm-integration.py"; sourceTree = "<group>"; };
		7518607A255CB0870000A7C7 /* update.sh */ = {isa = PBXFileReference; lastKnownFileType = text.script.sh; path = update.sh; sourceTree = "<group>"; };
		7518607B255CB0870000A7C7 /* 1.0.22.sh */ = {isa = PBXFileReference; lastKnownFileType = text.script.sh; path = 1.0.22.sh; sourceTree = "<group>"; };
		7518607C255CB0870000A7C7 /* uninstall.sh */ = {isa = PBXFileReference; lastKnownFileType = text.script.sh; path = uninstall.sh; sourceTree = "<group>"; };
		7518607D255CB0870000A7C7 /* source.sh */ = {isa = PBXFileReference; lastKnownFileType = text.script.sh; path = source.sh; sourceTree = "<group>"; };
		7518607E255CB0870000A7C7 /* 1.0.21.sh */ = {isa = PBXFileReference; lastKnownFileType = text.script.sh; path = 1.0.21.sh; sourceTree = "<group>"; };
		7518607F255CB0870000A7C7 /* feedback.sh */ = {isa = PBXFileReference; lastKnownFileType = text.script.sh; path = feedback.sh; sourceTree = "<group>"; };
		75186080255CB0870000A7C7 /* 1.0.24.sh */ = {isa = PBXFileReference; lastKnownFileType = text.script.sh; path = 1.0.24.sh; sourceTree = "<group>"; };
		75186081255CB0870000A7C7 /* open_new_terminal_window.scpt */ = {isa = PBXFileReference; lastKnownFileType = file; path = open_new_terminal_window.scpt; sourceTree = "<group>"; };
		75186082255CB0870000A7C7 /* 1.0.20.sh */ = {isa = PBXFileReference; lastKnownFileType = text.script.sh; path = 1.0.20.sh; sourceTree = "<group>"; };
		751C3BEB24B6910800B5C7FD /* Remote.swift */ = {isa = PBXFileReference; lastKnownFileType = sourcecode.swift; path = Remote.swift; sourceTree = "<group>"; };
		751C3BED24B6915000B5C7FD /* Defaults.swift */ = {isa = PBXFileReference; lastKnownFileType = sourcecode.swift; path = Defaults.swift; sourceTree = "<group>"; };
		751F7588246D090100E083C8 /* WebBridge.swift */ = {isa = PBXFileReference; lastKnownFileType = sourcecode.swift; path = WebBridge.swift; sourceTree = "<group>"; };
		751F758E246E16D800E083C8 /* figcli */ = {isa = PBXFileReference; explicitFileType = "compiled.mach-o.executable"; includeInIndex = 0; path = figcli; sourceTree = BUILT_PRODUCTS_DIR; };
		751F7590246E16D800E083C8 /* main.swift */ = {isa = PBXFileReference; lastKnownFileType = sourcecode.swift; path = main.swift; sourceTree = "<group>"; };
		752A398225CD024C00B1AC40 /* VSCodeIntegration.swift */ = {isa = PBXFileReference; lastKnownFileType = sourcecode.swift; path = VSCodeIntegration.swift; sourceTree = "<group>"; };
		752A398525CD0FE800B1AC40 /* fig-0.0.1.vsix */ = {isa = PBXFileReference; lastKnownFileType = file; path = "fig-0.0.1.vsix"; sourceTree = "<group>"; };
		752C0BD72479EEDA0077E415 /* File.swift */ = {isa = PBXFileReference; lastKnownFileType = sourcecode.swift; path = File.swift; sourceTree = "<group>"; };
		752C0BD92479F37B0077E415 /* fig.js */ = {isa = PBXFileReference; lastKnownFileType = sourcecode.javascript; path = fig.js; sourceTree = "<group>"; };
		752C0BDB2479F68C0077E415 /* tutorial.css */ = {isa = PBXFileReference; lastKnownFileType = text.css; path = tutorial.css; sourceTree = "<group>"; };
		752C0BDD2479F6AF0077E415 /* insert-tutorial.js */ = {isa = PBXFileReference; lastKnownFileType = sourcecode.javascript; path = "insert-tutorial.js"; sourceTree = "<group>"; };
		752C0BDF247A27790077E415 /* editor.html */ = {isa = PBXFileReference; lastKnownFileType = text.html; path = editor.html; sourceTree = "<group>"; };
		752C0BE1247A33F10077E415 /* viewer.html */ = {isa = PBXFileReference; lastKnownFileType = text.html; path = viewer.html; sourceTree = "<group>"; };
		752C0BE3247B44C50077E415 /* finder.html */ = {isa = PBXFileReference; lastKnownFileType = text.html; path = finder.html; sourceTree = "<group>"; };
		752C0BE5247C25280077E415 /* display.html */ = {isa = PBXFileReference; lastKnownFileType = text.html; path = display.html; sourceTree = "<group>"; };
		752D71C125AE790200263527 /* ssh.sh */ = {isa = PBXFileReference; lastKnownFileType = text.script.sh; path = ssh.sh; sourceTree = "<group>"; };
		752D71C425AE9B7200263527 /* ssh.html */ = {isa = PBXFileReference; lastKnownFileType = text.html; path = ssh.html; sourceTree = "<group>"; };
		752D71C625AECB4B00263527 /* ssh.mp4 */ = {isa = PBXFileReference; lastKnownFileType = file; path = ssh.mp4; sourceTree = "<group>"; };
		752D71C825AFD59B00263527 /* team-download.sh */ = {isa = PBXFileReference; lastKnownFileType = text.script.sh; path = "team-download.sh"; sourceTree = "<group>"; };
		752D71C925AFD5B800263527 /* team-upload.sh */ = {isa = PBXFileReference; lastKnownFileType = text.script.sh; path = "team-upload.sh"; sourceTree = "<group>"; };
		752D71CC25B8A6B200263527 /* Restarter.swift */ = {isa = PBXFileReference; lastKnownFileType = sourcecode.swift; path = Restarter.swift; sourceTree = "<group>"; };
		752D71CE25B8CA4000263527 /* iTermTabIntegration.swift */ = {isa = PBXFileReference; lastKnownFileType = sourcecode.swift; path = iTermTabIntegration.swift; sourceTree = "<group>"; };
		752E68DA2620F868009E9A7E /* gradle@2x.png */ = {isa = PBXFileReference; lastKnownFileType = image.png; path = "gradle@2x.png"; sourceTree = "<group>"; };
		752E68DB2620F868009E9A7E /* slack@2x.png */ = {isa = PBXFileReference; lastKnownFileType = image.png; path = "slack@2x.png"; sourceTree = "<group>"; };
		752E68DC2620F868009E9A7E /* yarn@2x.png */ = {isa = PBXFileReference; lastKnownFileType = image.png; path = "yarn@2x.png"; sourceTree = "<group>"; };
		752E68E02620F882009E9A7E /* azure@2x.png */ = {isa = PBXFileReference; lastKnownFileType = image.png; path = "azure@2x.png"; sourceTree = "<group>"; };
		752E68E12620F883009E9A7E /* box@2x.png */ = {isa = PBXFileReference; lastKnownFileType = image.png; path = "box@2x.png"; sourceTree = "<group>"; };
		752E68E22620F883009E9A7E /* gitlab@2x.png */ = {isa = PBXFileReference; lastKnownFileType = image.png; path = "gitlab@2x.png"; sourceTree = "<group>"; };
		752E68E32620F883009E9A7E /* template@2x.png */ = {isa = PBXFileReference; lastKnownFileType = image.png; path = "template@2x.png"; sourceTree = "<group>"; };
		752E68E42620F883009E9A7E /* firebase@2x.png */ = {isa = PBXFileReference; lastKnownFileType = image.png; path = "firebase@2x.png"; sourceTree = "<group>"; };
		752E68E52620F884009E9A7E /* android@2x.png */ = {isa = PBXFileReference; lastKnownFileType = image.png; path = "android@2x.png"; sourceTree = "<group>"; };
		752E68E62620F884009E9A7E /* aws@2x.png */ = {isa = PBXFileReference; lastKnownFileType = image.png; path = "aws@2x.png"; sourceTree = "<group>"; };
		752E68E72620F884009E9A7E /* characters@2x.png */ = {isa = PBXFileReference; lastKnownFileType = image.png; path = "characters@2x.png"; sourceTree = "<group>"; };
		752E68E82620F884009E9A7E /* gcloud@2x.png */ = {isa = PBXFileReference; lastKnownFileType = image.png; path = "gcloud@2x.png"; sourceTree = "<group>"; };
		752E68E92620F884009E9A7E /* netlify@2x.png */ = {isa = PBXFileReference; lastKnownFileType = image.png; path = "netlify@2x.png"; sourceTree = "<group>"; };
		752E68EA2620F884009E9A7E /* vercel@2x.png */ = {isa = PBXFileReference; lastKnownFileType = image.png; path = "vercel@2x.png"; sourceTree = "<group>"; };
		752E68EB2620F884009E9A7E /* github@2x.png */ = {isa = PBXFileReference; lastKnownFileType = image.png; path = "github@2x.png"; sourceTree = "<group>"; };
		752E68EC2620F884009E9A7E /* apple@2x.png */ = {isa = PBXFileReference; lastKnownFileType = image.png; path = "apple@2x.png"; sourceTree = "<group>"; };
		753C31A32643816100202AAA /* VSCodeInsidersIntegration.swift */ = {isa = PBXFileReference; lastKnownFileType = sourcecode.swift; path = VSCodeInsidersIntegration.swift; sourceTree = "<group>"; };
		753C31A12641F6D100202AAA /* settings-docs.sh */ = {isa = PBXFileReference; lastKnownFileType = text.script.sh; path = "settings-docs.sh"; sourceTree = "<group>"; };
		754D31B425759D900020CED4 /* tutorial.html */ = {isa = PBXFileReference; lastKnownFileType = text.html; path = tutorial.html; sourceTree = "<group>"; };
		755D0DDF247DDE050074AB5C /* FigCLI.swift */ = {isa = PBXFileReference; lastKnownFileType = sourcecode.swift; path = FigCLI.swift; sourceTree = "<group>"; };
		755D0DE1247EFAE10074AB5C /* Logging.swift */ = {isa = PBXFileReference; lastKnownFileType = sourcecode.swift; path = Logging.swift; sourceTree = "<group>"; };
		755D0DE3247F038B0074AB5C /* logs.html */ = {isa = PBXFileReference; lastKnownFileType = text.html; path = logs.html; sourceTree = "<group>"; };
		75675951244634AD006AA988 /* fig.app */ = {isa = PBXFileReference; explicitFileType = wrapper.application; includeInIndex = 0; path = fig.app; sourceTree = BUILT_PRODUCTS_DIR; };
		75675954244634AD006AA988 /* AppDelegate.swift */ = {isa = PBXFileReference; lastKnownFileType = sourcecode.swift; path = AppDelegate.swift; sourceTree = "<group>"; };
		75675958244634B2006AA988 /* Assets.xcassets */ = {isa = PBXFileReference; lastKnownFileType = folder.assetcatalog; path = Assets.xcassets; sourceTree = "<group>"; };
		7567595B244634B2006AA988 /* Preview Assets.xcassets */ = {isa = PBXFileReference; lastKnownFileType = folder.assetcatalog; path = "Preview Assets.xcassets"; sourceTree = "<group>"; };
		7567595E244634B2006AA988 /* Base */ = {isa = PBXFileReference; lastKnownFileType = file.storyboard; name = Base; path = Base.lproj/Main.storyboard; sourceTree = "<group>"; };
		75675960244634B2006AA988 /* Info.plist */ = {isa = PBXFileReference; lastKnownFileType = text.plist.xml; path = Info.plist; sourceTree = "<group>"; };
		75675961244634B2006AA988 /* fig.entitlements */ = {isa = PBXFileReference; lastKnownFileType = text.plist.entitlements; path = fig.entitlements; sourceTree = "<group>"; };
		75675966244634B2006AA988 /* figTests.xctest */ = {isa = PBXFileReference; explicitFileType = wrapper.cfbundle; includeInIndex = 0; path = figTests.xctest; sourceTree = BUILT_PRODUCTS_DIR; };
		7567596A244634B2006AA988 /* figTests.swift */ = {isa = PBXFileReference; lastKnownFileType = sourcecode.swift; path = figTests.swift; sourceTree = "<group>"; };
		7567596C244634B2006AA988 /* Info.plist */ = {isa = PBXFileReference; lastKnownFileType = text.plist.xml; path = Info.plist; sourceTree = "<group>"; };
		75675971244634B2006AA988 /* figUITests.xctest */ = {isa = PBXFileReference; explicitFileType = wrapper.cfbundle; includeInIndex = 0; path = figUITests.xctest; sourceTree = BUILT_PRODUCTS_DIR; };
		75675975244634B2006AA988 /* figUITests.swift */ = {isa = PBXFileReference; lastKnownFileType = sourcecode.swift; path = figUITests.swift; sourceTree = "<group>"; };
		75675977244634B2006AA988 /* Info.plist */ = {isa = PBXFileReference; lastKnownFileType = text.plist.xml; path = Info.plist; sourceTree = "<group>"; };
		756759962446C44C006AA988 /* String+Shell.swift */ = {isa = PBXFileReference; lastKnownFileType = sourcecode.swift; path = "String+Shell.swift"; sourceTree = "<group>"; };
		756759D324498CA0006AA988 /* WebViewController.swift */ = {isa = PBXFileReference; lastKnownFileType = sourcecode.swift; path = WebViewController.swift; sourceTree = "<group>"; };
		7568203026003BDF0006FE78 /* Settings.swift */ = {isa = PBXFileReference; lastKnownFileType = sourcecode.swift; path = Settings.swift; sourceTree = "<group>"; };
		7573F1572601927200C833FA /* Settings.swift */ = {isa = PBXFileReference; lastKnownFileType = sourcecode.swift; path = Settings.swift; sourceTree = "<group>"; };
		7573F1592602B4E000C833FA /* alert@2x.png */ = {isa = PBXFileReference; lastKnownFileType = image.png; path = "alert@2x.png"; sourceTree = "<group>"; };
		7573F15A2602B4E000C833FA /* invite@2x.png */ = {isa = PBXFileReference; lastKnownFileType = image.png; path = "invite@2x.png"; sourceTree = "<group>"; };
		7573F15F260BC70F00C833FA /* LoginItems.swift */ = {isa = PBXFileReference; lastKnownFileType = sourcecode.swift; path = LoginItems.swift; sourceTree = "<group>"; };
		7573F161260BEF7F00C833FA /* figRelease.entitlements */ = {isa = PBXFileReference; lastKnownFileType = text.plist.entitlements; path = figRelease.entitlements; sourceTree = "<group>"; };
		7577124525648DCD0011FF48 /* ps.h */ = {isa = PBXFileReference; lastKnownFileType = sourcecode.c.h; path = ps.h; sourceTree = "<group>"; };
		7577124625648DFB0011FF48 /* ps.c */ = {isa = PBXFileReference; lastKnownFileType = sourcecode.c.c; path = ps.c; sourceTree = "<group>"; };
		757712482564D9490011FF48 /* ProcessStatus.swift */ = {isa = PBXFileReference; lastKnownFileType = sourcecode.swift; path = ProcessStatus.swift; sourceTree = "<group>"; };
		757CA86624859461002A64A8 /* AppMover.swift */ = {isa = PBXFileReference; lastKnownFileType = sourcecode.swift; path = AppMover.swift; sourceTree = "<group>"; };
		757CA88524876042002A64A8 /* error.html */ = {isa = PBXFileReference; lastKnownFileType = text.html; path = error.html; sourceTree = "<group>"; };
		757CA887248AD067002A64A8 /* OnboardingWindow.swift */ = {isa = PBXFileReference; lastKnownFileType = sourcecode.swift; path = OnboardingWindow.swift; sourceTree = "<group>"; };
		757CA889248AD58C002A64A8 /* onboarding.html */ = {isa = PBXFileReference; lastKnownFileType = text.html; path = onboarding.html; sourceTree = "<group>"; };
		757CA88C248B091D002A64A8 /* permissions.mp4 */ = {isa = PBXFileReference; lastKnownFileType = file; path = permissions.mp4; sourceTree = "<group>"; };
		757CA88E248B0D31002A64A8 /* cli.png */ = {isa = PBXFileReference; lastKnownFileType = image.png; path = cli.png; sourceTree = "<group>"; };
		757CA890248B2798002A64A8 /* cli.html */ = {isa = PBXFileReference; lastKnownFileType = text.html; path = cli.html; sourceTree = "<group>"; };
		757CA892248B28E3002A64A8 /* landing.html */ = {isa = PBXFileReference; lastKnownFileType = text.html; path = landing.html; sourceTree = "<group>"; };
		757CA894248B291E002A64A8 /* permissions.html */ = {isa = PBXFileReference; lastKnownFileType = text.html; path = permissions.html; sourceTree = "<group>"; };
		757CA896248C108D002A64A8 /* css */ = {isa = PBXFileReference; lastKnownFileType = folder; path = css; sourceTree = "<group>"; };
		757CA898248C10AD002A64A8 /* fonts */ = {isa = PBXFileReference; lastKnownFileType = folder; path = fonts; sourceTree = "<group>"; };
		757CA89A248C18F0002A64A8 /* done.html */ = {isa = PBXFileReference; lastKnownFileType = text.html; path = done.html; sourceTree = "<group>"; };
		757CA89C248C1F50002A64A8 /* demo4onboarding.mp4 */ = {isa = PBXFileReference; lastKnownFileType = file; path = demo4onboarding.mp4; sourceTree = "<group>"; };
		757CA89E248D628E002A64A8 /* sidebar.html */ = {isa = PBXFileReference; fileEncoding = 4; lastKnownFileType = text.html; path = sidebar.html; sourceTree = "<group>"; };
		757CA8E024903D3A002A64A8 /* HotKeyManager.swift */ = {isa = PBXFileReference; lastKnownFileType = sourcecode.swift; path = HotKeyManager.swift; sourceTree = "<group>"; };
		757CA8E524905B38002A64A8 /* SockerServer.swift */ = {isa = PBXFileReference; lastKnownFileType = sourcecode.swift; path = SockerServer.swift; sourceTree = "<group>"; };
		75809B0D24BFA64D00BFFB3E /* TelemetryService.swift */ = {isa = PBXFileReference; lastKnownFileType = sourcecode.swift; path = TelemetryService.swift; sourceTree = "<group>"; };
		75809B0F24C2C66100BFFB3E /* WebView+Private.h */ = {isa = PBXFileReference; lastKnownFileType = sourcecode.c.h; path = "WebView+Private.h"; sourceTree = "<group>"; };
		75809B1024C3876B00BFFB3E /* run-tutorial.js */ = {isa = PBXFileReference; lastKnownFileType = sourcecode.javascript; path = "run-tutorial.js"; sourceTree = "<group>"; };
		7585862525941A2700B76B4A /* invite.sh */ = {isa = PBXFileReference; fileEncoding = 4; lastKnownFileType = text.script.sh; path = invite.sh; sourceTree = "<group>"; };
		7587B4D724F97F9E00E355E4 /* ShellHooksManager.swift */ = {isa = PBXFileReference; lastKnownFileType = sourcecode.swift; path = ShellHooksManager.swift; sourceTree = "<group>"; };
		758AEB5D24CD35D400A15EAF /* WebSocket.swift */ = {isa = PBXFileReference; lastKnownFileType = sourcecode.swift; path = WebSocket.swift; sourceTree = "<group>"; };
		758AEB5F24CE529D00A15EAF /* String+Shell.swift */ = {isa = PBXFileReference; lastKnownFileType = sourcecode.swift; path = "String+Shell.swift"; sourceTree = "<group>"; };
		758AEB6B24CEA54600A15EAF /* SocketServer.swift */ = {isa = PBXFileReference; lastKnownFileType = sourcecode.swift; path = SocketServer.swift; sourceTree = "<group>"; };
		759F987B25BF903900EC3407 /* Accessibility.swift */ = {isa = PBXFileReference; lastKnownFileType = sourcecode.swift; path = Accessibility.swift; sourceTree = "<group>"; };
		759F987E25BFF0FE00EC3407 /* commandkey@2x.png */ = {isa = PBXFileReference; lastKnownFileType = image.png; path = "commandkey@2x.png"; sourceTree = "<group>"; };
		759F987F25BFF0FE00EC3407 /* database@2x.png */ = {isa = PBXFileReference; lastKnownFileType = image.png; path = "database@2x.png"; sourceTree = "<group>"; };
		759F988025BFF0FE00EC3407 /* package@2x.png */ = {isa = PBXFileReference; lastKnownFileType = image.png; path = "package@2x.png"; sourceTree = "<group>"; };
		759F988525BFF8B000EC3407 /* npm@2x.png */ = {isa = PBXFileReference; lastKnownFileType = image.png; path = "npm@2x.png"; sourceTree = "<group>"; };
		759F988625BFF8B000EC3407 /* kubernetes@2x.png */ = {isa = PBXFileReference; lastKnownFileType = image.png; path = "kubernetes@2x.png"; sourceTree = "<group>"; };
		759F988725BFF8B000EC3407 /* twitter@2x.png */ = {isa = PBXFileReference; lastKnownFileType = image.png; path = "twitter@2x.png"; sourceTree = "<group>"; };
		759F988825BFF8B000EC3407 /* docker@2x.png */ = {isa = PBXFileReference; lastKnownFileType = image.png; path = "docker@2x.png"; sourceTree = "<group>"; };
		759F988D25BFFAE500EC3407 /* heroku@2x.png */ = {isa = PBXFileReference; lastKnownFileType = image.png; path = "heroku@2x.png"; sourceTree = "<group>"; };
		759F988F25C1151D00EC3407 /* install_and_upgrade_fallback.sh */ = {isa = PBXFileReference; lastKnownFileType = text.script.sh; path = install_and_upgrade_fallback.sh; sourceTree = "<group>"; };
		75A4520F25A839F500107D2C /* remote_cwd.sh */ = {isa = PBXFileReference; lastKnownFileType = text.script.sh; path = remote_cwd.sh; sourceTree = "<group>"; };
		75A4521325AD367E00107D2C /* Feedback.swift */ = {isa = PBXFileReference; lastKnownFileType = sourcecode.swift; path = Feedback.swift; sourceTree = "<group>"; };
		75A4521925AE2E6A00107D2C /* CommandIntegration.swift */ = {isa = PBXFileReference; lastKnownFileType = sourcecode.swift; path = CommandIntegration.swift; sourceTree = "<group>"; };
		75A4A29525C8D855002EFD6B /* node@2x.png */ = {isa = PBXFileReference; lastKnownFileType = image.png; path = "node@2x.png"; sourceTree = "<group>"; };
		75A4A29625C8D855002EFD6B /* git@2x.png */ = {isa = PBXFileReference; lastKnownFileType = image.png; path = "git@2x.png"; sourceTree = "<group>"; };
		75A4A29725C8D855002EFD6B /* commit@2x.png */ = {isa = PBXFileReference; lastKnownFileType = image.png; path = "commit@2x.png"; sourceTree = "<group>"; };
		75A4A29D25C91471002EFD6B /* debugger-2-trimmed.mp4 */ = {isa = PBXFileReference; lastKnownFileType = file; path = "debugger-2-trimmed.mp4"; sourceTree = "<group>"; };
		75A4A29F25CA0D46002EFD6B /* Autocomplete.swift */ = {isa = PBXFileReference; lastKnownFileType = sourcecode.swift; path = Autocomplete.swift; sourceTree = "<group>"; };
		75A4A2A125CA218F002EFD6B /* ZLEIntegration.swift */ = {isa = PBXFileReference; lastKnownFileType = sourcecode.swift; path = ZLEIntegration.swift; sourceTree = "<group>"; };
		75A4A2A325CB4DE3002EFD6B /* BundleIdCache.swift */ = {isa = PBXFileReference; lastKnownFileType = sourcecode.swift; path = BundleIdCache.swift; sourceTree = "<group>"; };
		75AA24C025A656FA00A51E9D /* NativeCLI.swift */ = {isa = PBXFileReference; lastKnownFileType = sourcecode.swift; path = NativeCLI.swift; sourceTree = "<group>"; };
		75AA24C325A6EA5000A51E9D /* list.sh */ = {isa = PBXFileReference; lastKnownFileType = text.script.sh; path = list.sh; sourceTree = "<group>"; };
		75AA24C425A6EA5900A51E9D /* help.sh */ = {isa = PBXFileReference; lastKnownFileType = text.script.sh; path = help.sh; sourceTree = "<group>"; };
		75AA24CC25A6F6F000A51E9D /* uninstall_spec.sh */ = {isa = PBXFileReference; lastKnownFileType = text.script.sh; path = uninstall_spec.sh; sourceTree = "<group>"; };
		75AA24CE25A79A2000A51E9D /* tweet.sh */ = {isa = PBXFileReference; lastKnownFileType = text.script.sh; path = tweet.sh; sourceTree = "<group>"; };
		75AA24CF25A79ACC00A51E9D /* contribute.sh */ = {isa = PBXFileReference; lastKnownFileType = text.script.sh; path = contribute.sh; sourceTree = "<group>"; };
		75AA24D025A79B4A00A51E9D /* issue.sh */ = {isa = PBXFileReference; lastKnownFileType = text.script.sh; path = issue.sh; sourceTree = "<group>"; };
		75AA24D825A7E8B000A51E9D /* lsof.h */ = {isa = PBXFileReference; lastKnownFileType = sourcecode.c.h; path = lsof.h; sourceTree = "<group>"; };
		75AA24D925A7E8B000A51E9D /* lsof.m */ = {isa = PBXFileReference; lastKnownFileType = sourcecode.c.objc; path = lsof.m; sourceTree = "<group>"; };
		75AC552B2522C7710069635E /* upgrade */ = {isa = PBXFileReference; lastKnownFileType = folder; name = upgrade; path = ../upgrade; sourceTree = "<group>"; };
		75AC55322522C8EB0069635E /* 1.0.20.sh */ = {isa = PBXFileReference; lastKnownFileType = text.script.sh; path = 1.0.20.sh; sourceTree = "<group>"; };
		75AEF2E325C3C34A00D78431 /* Diagnostic.swift */ = {isa = PBXFileReference; lastKnownFileType = sourcecode.swift; path = Diagnostic.swift; sourceTree = "<group>"; };
		75AEF2E525C3DEAF00D78431 /* DockerIntegration.swift */ = {isa = PBXFileReference; lastKnownFileType = sourcecode.swift; path = DockerIntegration.swift; sourceTree = "<group>"; };
		75AEF2E725C3DEC600D78431 /* SSHIntegration.swift */ = {isa = PBXFileReference; lastKnownFileType = sourcecode.swift; path = SSHIntegration.swift; sourceTree = "<group>"; };
		75AEF2E925C4C34D00D78431 /* SecureKeyboardInput.swift */ = {isa = PBXFileReference; lastKnownFileType = sourcecode.swift; path = SecureKeyboardInput.swift; sourceTree = "<group>"; };
		75AEF2ED25C5062E00D78431 /* WindowObserver.swift */ = {isa = PBXFileReference; lastKnownFileType = sourcecode.swift; path = WindowObserver.swift; sourceTree = "<group>"; };
		75B0A07B25BA64CC00FCD89A /* AutocompleteContextNotifier.swift */ = {isa = PBXFileReference; lastKnownFileType = sourcecode.swift; path = AutocompleteContextNotifier.swift; sourceTree = "<group>"; };
		75B0A07D25BB746600FCD89A /* debugger.html */ = {isa = PBXFileReference; lastKnownFileType = text.html; path = debugger.html; sourceTree = "<group>"; };
		75B0A07F25BB74C700FCD89A /* fig-context-indicator.png */ = {isa = PBXFileReference; lastKnownFileType = image.png; path = "fig-context-indicator.png"; sourceTree = "<group>"; };
		75B0A08325BB759E00FCD89A /* trimmed-debugger.mp4 */ = {isa = PBXFileReference; lastKnownFileType = file; path = "trimmed-debugger.mp4"; sourceTree = "<group>"; };
		75B0A08525BB94DE00FCD89A /* debugger-only.mp4 */ = {isa = PBXFileReference; lastKnownFileType = file; path = "debugger-only.mp4"; sourceTree = "<group>"; };
		75B0A08B25BBC7A300FCD89A /* autoc.mp4 */ = {isa = PBXFileReference; lastKnownFileType = file; path = autoc.mp4; sourceTree = "<group>"; };
		75B0A08D25BBC9B800FCD89A /* privacy.html */ = {isa = PBXFileReference; lastKnownFileType = text.html; path = privacy.html; sourceTree = "<group>"; };
		75B199312501A3DA00F38EA8 /* KeyboardLayout.swift */ = {isa = PBXFileReference; lastKnownFileType = sourcecode.swift; path = KeyboardLayout.swift; sourceTree = "<group>"; };
		75B199332504190900F38EA8 /* Keycode.swift */ = {isa = PBXFileReference; lastKnownFileType = sourcecode.swift; path = Keycode.swift; sourceTree = "<group>"; };
		75B1993525042B2C00F38EA8 /* autocomplete.html */ = {isa = PBXFileReference; fileEncoding = 4; lastKnownFileType = text.html; path = autocomplete.html; sourceTree = "<group>"; };
		75B1993725100E4D00F38EA8 /* KeypressService.swift */ = {isa = PBXFileReference; lastKnownFileType = sourcecode.swift; path = KeypressService.swift; sourceTree = "<group>"; };
		75B7931924BB897F0073AAC6 /* PseudoTerminalService.swift */ = {isa = PBXFileReference; lastKnownFileType = sourcecode.swift; path = PseudoTerminalService.swift; sourceTree = "<group>"; };
		75C05C6B24FDEA2B001F0A52 /* KeystrokeBuffer.swift */ = {isa = PBXFileReference; lastKnownFileType = sourcecode.swift; path = KeystrokeBuffer.swift; sourceTree = "<group>"; };
		75C0711C244AC3B2002DF69F /* index.html */ = {isa = PBXFileReference; fileEncoding = 4; lastKnownFileType = text.html; path = index.html; sourceTree = "<group>"; };
		75C0711F244BB441002DF69F /* CompanionViewController.swift */ = {isa = PBXFileReference; lastKnownFileType = sourcecode.swift; path = CompanionViewController.swift; sourceTree = "<group>"; };
		75C07121244BB65D002DF69F /* ShellBridge.swift */ = {isa = PBXFileReference; lastKnownFileType = sourcecode.swift; path = ShellBridge.swift; sourceTree = "<group>"; };
		75C07123244BE45A002DF69F /* CompanionWindow.swift */ = {isa = PBXFileReference; lastKnownFileType = sourcecode.swift; path = CompanionWindow.swift; sourceTree = "<group>"; };
		75C0EBD2253E336E001964DE /* TerminalUsageTelemetry.swift */ = {isa = PBXFileReference; lastKnownFileType = sourcecode.swift; path = TerminalUsageTelemetry.swift; sourceTree = "<group>"; };
		75C3B7FE261BC9D0007FA3A7 /* FishIntegration.swift */ = {isa = PBXFileReference; lastKnownFileType = sourcecode.swift; path = FishIntegration.swift; sourceTree = "<group>"; };
		75C57C122581C0700065741E /* ioreg.h */ = {isa = PBXFileReference; lastKnownFileType = sourcecode.c.h; path = ioreg.h; sourceTree = "<group>"; };
		75C57C132581C0700065741E /* ioreg.c */ = {isa = PBXFileReference; lastKnownFileType = sourcecode.c.c; path = ioreg.c; sourceTree = "<group>"; };
		75CFDBDE24EDB2E900F00CAE /* Onboarding.swift */ = {isa = PBXFileReference; lastKnownFileType = sourcecode.swift; path = Onboarding.swift; sourceTree = "<group>"; };
		75D2E3CA249C1E7500607F66 /* terminal.css */ = {isa = PBXFileReference; lastKnownFileType = text.css; path = terminal.css; sourceTree = "<group>"; };
		75DA86A225EDB05100722F1D /* Integrations.swift */ = {isa = PBXFileReference; lastKnownFileType = sourcecode.swift; path = Integrations.swift; sourceTree = "<group>"; };
		75DA86A425EEBD7400722F1D /* Alert.swift */ = {isa = PBXFileReference; lastKnownFileType = sourcecode.swift; path = Alert.swift; sourceTree = "<group>"; };
		75DA86A625EF085500722F1D /* debug-ssh.sh */ = {isa = PBXFileReference; lastKnownFileType = text.script.sh; path = "debug-ssh.sh"; sourceTree = "<group>"; };
		75DA86A825EF145E00722F1D /* TmuxIntegration.swift */ = {isa = PBXFileReference; lastKnownFileType = sourcecode.swift; path = TmuxIntegration.swift; sourceTree = "<group>"; };
		75E993F12515A6DD000BE6BE /* statusbar@2x.png */ = {isa = PBXFileReference; lastKnownFileType = image.png; path = "statusbar@2x.png"; sourceTree = "<group>"; };
		75E993F42517E226000BE6BE /* AXWindowServer.swift */ = {isa = PBXFileReference; lastKnownFileType = sourcecode.swift; path = AXWindowServer.swift; sourceTree = "<group>"; };
		75EB592A258D98A7002915E7 /* BiMap.swift */ = {isa = PBXFileReference; lastKnownFileType = sourcecode.swift; path = BiMap.swift; sourceTree = "<group>"; };
		75EB592C258DD771002915E7 /* TTY.swift */ = {isa = PBXFileReference; lastKnownFileType = sourcecode.swift; path = TTY.swift; sourceTree = "<group>"; };
		75EDDC4D25D23773003AECC6 /* HyperIntegration.swift */ = {isa = PBXFileReference; lastKnownFileType = sourcecode.swift; path = HyperIntegration.swift; sourceTree = "<group>"; };
		75EDDC5025D24755003AECC6 /* hyper-integration.js */ = {isa = PBXFileReference; fileEncoding = 4; lastKnownFileType = sourcecode.javascript; path = "hyper-integration.js"; sourceTree = "<group>"; };
		75EDDC5A25D4BC53003AECC6 /* UnixSocketClient.swift */ = {isa = PBXFileReference; lastKnownFileType = sourcecode.swift; path = UnixSocketClient.swift; sourceTree = "<group>"; };
		75F2ACD926310BCD0025CB4D /* fig-0.0.2.vsix */ = {isa = PBXFileReference; lastKnownFileType = file; path = "fig-0.0.2.vsix"; sourceTree = "<group>"; };
		75F7F951261FBDC30005E215 /* UnixSocketServer.swift */ = {isa = PBXFileReference; lastKnownFileType = sourcecode.swift; path = UnixSocketServer.swift; sourceTree = "<group>"; };
		75F7F953262007170005E215 /* ShellHooksTransport.swift */ = {isa = PBXFileReference; lastKnownFileType = sourcecode.swift; path = ShellHooksTransport.swift; sourceTree = "<group>"; };
		75FE3FFF2626A4BD00AC8414 /* Github.swift */ = {isa = PBXFileReference; lastKnownFileType = sourcecode.swift; path = Github.swift; sourceTree = "<group>"; };
/* End PBXFileReference section */

/* Begin PBXFrameworksBuildPhase section */
		751F758B246E16D800E083C8 /* Frameworks */ = {
			isa = PBXFrameworksBuildPhase;
			buildActionMask = 2147483647;
			files = (
				758AEB6A24CEA4D000A15EAF /* Starscream in Frameworks */,
			);
			runOnlyForDeploymentPostprocessing = 0;
		};
		7567594E244634AD006AA988 /* Frameworks */ = {
			isa = PBXFrameworksBuildPhase;
			buildActionMask = 2147483647;
			files = (
				7512A48B263252EF00CDE824 /* Sparkle in Frameworks */,
				75CFDBE224EDE31800F00CAE /* Sentry in Frameworks */,
				755D0F512482D4920074AB5C /* HotKey in Frameworks */,
				757CA8E424905B0E002A64A8 /* Kitura-WebSocket in Frameworks */,
				75A4A2A725CBBDE7002EFD6B /* AXSwift in Frameworks */,
				756C4D832542A6D30035B467 /* Starscream in Frameworks */,
			);
			runOnlyForDeploymentPostprocessing = 0;
		};
		75675963244634B2006AA988 /* Frameworks */ = {
			isa = PBXFrameworksBuildPhase;
			buildActionMask = 2147483647;
			files = (
			);
			runOnlyForDeploymentPostprocessing = 0;
		};
		7567596E244634B2006AA988 /* Frameworks */ = {
			isa = PBXFrameworksBuildPhase;
			buildActionMask = 2147483647;
			files = (
			);
			runOnlyForDeploymentPostprocessing = 0;
		};
/* End PBXFrameworksBuildPhase section */

/* Begin PBXGroup section */
		7510F87324A6910500E86F7C /* SwiftTerm */ = {
			isa = PBXGroup;
			children = (
				7510F87424A6910500E86F7C /* Apple */,
				7510F87824A6910500E86F7C /* CharSets.swift */,
				7510F87924A6910500E86F7C /* Buffer.swift */,
				7510F87A24A6910500E86F7C /* Utilities.swift */,
				7510F87B24A6910500E86F7C /* BufferSet.swift */,
				7510F87C24A6910500E86F7C /* Terminal.swift */,
				7510F87D24A6910500E86F7C /* EscapeSequences.swift */,
				7510F87E24A6910500E86F7C /* BufferLine.swift */,
				7510F87F24A6910500E86F7C /* CircularList.swift */,
				7510F88024A6910500E86F7C /* iOS */,
				7510F88524A6910500E86F7C /* Mac */,
				7510F88C24A6910500E86F7C /* SelectionService.swift */,
				7510F88D24A6910500E86F7C /* SixelDcsHandler.swift */,
				7510F88E24A6910500E86F7C /* HeadlessTerminal.swift */,
				7510F88F24A6910500E86F7C /* LocalProcess.swift */,
				7510F89024A6910500E86F7C /* Line.swift */,
				7510F89124A6910500E86F7C /* CharData.swift */,
				7510F89224A6910500E86F7C /* TerminalOptions.swift */,
				7510F89324A6910500E86F7C /* Colors.swift */,
				7510F89424A6910500E86F7C /* SearchService.swift */,
				7510F89524A6910500E86F7C /* Position.swift */,
				7510F89624A6910500E86F7C /* EscapeSequenceParser.swift */,
				7510F89724A6910500E86F7C /* Pty.swift */,
			);
			path = SwiftTerm;
			sourceTree = "<group>";
		};
		7510F87424A6910500E86F7C /* Apple */ = {
			isa = PBXGroup;
			children = (
				7510F87524A6910500E86F7C /* AppleTerminalView.swift */,
				7510F87624A6910500E86F7C /* TerminalViewDelegate.swift */,
				7510F87724A6910500E86F7C /* Extensions.swift */,
			);
			path = Apple;
			sourceTree = "<group>";
		};
		7510F88024A6910500E86F7C /* iOS */ = {
			isa = PBXGroup;
			children = (
				7510F88124A6910500E86F7C /* iOSTerminalView.swift */,
				7510F88224A6910500E86F7C /* iOSCaretView.swift */,
				7510F88424A6910500E86F7C /* iOSAccessoryView.swift */,
			);
			path = iOS;
			sourceTree = "<group>";
		};
		7510F88524A6910500E86F7C /* Mac */ = {
			isa = PBXGroup;
			children = (
				7510F88624A6910500E86F7C /* MacAccessibilityService.swift */,
				7510F88724A6910500E86F7C /* MacDebugView.swift */,
				7510F88824A6910500E86F7C /* MacLocalTerminalView.swift */,
				7510F88924A6910500E86F7C /* MacCaretView.swift */,
				7510F88A24A6910500E86F7C /* README.md */,
				7510F88B24A6910500E86F7C /* MacTerminalView.swift */,
			);
			path = Mac;
			sourceTree = "<group>";
		};
		75186076255CB0870000A7C7 /* upgrade */ = {
			isa = PBXGroup;
			children = (
				7518607C255CB0870000A7C7 /* uninstall.sh */,
				75186077255CB0870000A7C7 /* iterm-integration.sh */,
				75186078255CB0870000A7C7 /* 1.0.23.sh */,
				75186079255CB0870000A7C7 /* fig-iterm-integration.py */,
				7518607B255CB0870000A7C7 /* 1.0.22.sh */,
				7518607E255CB0870000A7C7 /* 1.0.21.sh */,
				7518607F255CB0870000A7C7 /* feedback.sh */,
				75186080255CB0870000A7C7 /* 1.0.24.sh */,
				75186081255CB0870000A7C7 /* open_new_terminal_window.scpt */,
				75186082255CB0870000A7C7 /* 1.0.20.sh */,
				759F988F25C1151D00EC3407 /* install_and_upgrade_fallback.sh */,
			);
			name = upgrade;
			path = fig/upgrade;
			sourceTree = "<group>";
		};
		7518608F255CE49B0000A7C7 /* Icons */ = {
			isa = PBXGroup;
			children = (
				752E68E52620F884009E9A7E /* android@2x.png */,
				752E68EC2620F884009E9A7E /* apple@2x.png */,
				752E68E62620F884009E9A7E /* aws@2x.png */,
				752E68E02620F882009E9A7E /* azure@2x.png */,
				752E68E12620F883009E9A7E /* box@2x.png */,
				752E68E72620F884009E9A7E /* characters@2x.png */,
				752E68E42620F883009E9A7E /* firebase@2x.png */,
				752E68E82620F884009E9A7E /* gcloud@2x.png */,
				752E68EB2620F884009E9A7E /* github@2x.png */,
				752E68E22620F883009E9A7E /* gitlab@2x.png */,
				752E68E92620F884009E9A7E /* netlify@2x.png */,
				752E68E32620F883009E9A7E /* template@2x.png */,
				752E68EA2620F884009E9A7E /* vercel@2x.png */,
				752E68DA2620F868009E9A7E /* gradle@2x.png */,
				752E68DB2620F868009E9A7E /* slack@2x.png */,
				752E68DC2620F868009E9A7E /* yarn@2x.png */,
				75A4A29725C8D855002EFD6B /* commit@2x.png */,
				7573F1592602B4E000C833FA /* alert@2x.png */,
				7573F15A2602B4E000C833FA /* invite@2x.png */,
				75A4A29625C8D855002EFD6B /* git@2x.png */,
				75A4A29525C8D855002EFD6B /* node@2x.png */,
				759F988825BFF8B000EC3407 /* docker@2x.png */,
				759F988D25BFFAE500EC3407 /* heroku@2x.png */,
				759F988625BFF8B000EC3407 /* kubernetes@2x.png */,
				759F988525BFF8B000EC3407 /* npm@2x.png */,
				759F988725BFF8B000EC3407 /* twitter@2x.png */,
				759F987E25BFF0FE00EC3407 /* commandkey@2x.png */,
				759F987F25BFF0FE00EC3407 /* database@2x.png */,
				759F988025BFF0FE00EC3407 /* package@2x.png */,
				7518606A255B2A090000A7C7 /* asterisk@2x.png */,
				7518606C255B2A090000A7C7 /* carrot@2x.png */,
				7518606E255B2A0A0000A7C7 /* command@2x.png */,
				75186069255B2A090000A7C7 /* flag@2x.png */,
				7518606B255B2A090000A7C7 /* option@2x.png */,
				7518606D255B2A090000A7C7 /* string@2x.png */,
			);
			name = Icons;
			sourceTree = "<group>";
		};
		751F758F246E16D800E083C8 /* figcli */ = {
			isa = PBXGroup;
			children = (
				751F7590246E16D800E083C8 /* main.swift */,
				758AEB6B24CEA54600A15EAF /* SocketServer.swift */,
				758AEB5F24CE529D00A15EAF /* String+Shell.swift */,
				758AEB5D24CD35D400A15EAF /* WebSocket.swift */,
				7573F1572601927200C833FA /* Settings.swift */,
			);
			path = figcli;
			sourceTree = "<group>";
		};
		752A398725CD0FFB00B1AC40 /* VSCode */ = {
			isa = PBXGroup;
			children = (
				752A398525CD0FE800B1AC40 /* fig-0.0.1.vsix */,
				753C31A32643816100202AAA /* VSCodeInsidersIntegration.swift */,
				752A398225CD024C00B1AC40 /* VSCodeIntegration.swift */,
				75F2ACD926310BCD0025CB4D /* fig-0.0.2.vsix */,
			);
			path = VSCode;
			sourceTree = "<group>";
		};
		752A398825CD11F000B1AC40 /* System */ = {
			isa = PBXGroup;
			children = (
				7510F8BA24A9861E00E86F7C /* fig-Bridging-Header.h */,
				75AA24D825A7E8B000A51E9D /* lsof.h */,
				75AA24D925A7E8B000A51E9D /* lsof.m */,
				7577124525648DCD0011FF48 /* ps.h */,
				7577124625648DFB0011FF48 /* ps.c */,
				75C57C122581C0700065741E /* ioreg.h */,
				75C57C132581C0700065741E /* ioreg.c */,
				75809B0F24C2C66100BFFB3E /* WebView+Private.h */,
			);
			name = System;
			sourceTree = "<group>";
		};
		752D71C325AE986B00263527 /* New Group */ = {
			isa = PBXGroup;
			children = (
			);
			name = "New Group";
			sourceTree = "<group>";
		};
		75675948244634AD006AA988 = {
			isa = PBXGroup;
			children = (
				75AC552B2522C7710069635E /* upgrade */,
				75186076255CB0870000A7C7 /* upgrade */,
				75675953244634AD006AA988 /* fig */,
				75675969244634B2006AA988 /* figTests */,
				75675974244634B2006AA988 /* figUITests */,
				751F758F246E16D800E083C8 /* figcli */,
				75675952244634AD006AA988 /* Products */,
				75CFF6432496B3BA00C6A6DE /* Frameworks */,
			);
			sourceTree = "<group>";
		};
		75675952244634AD006AA988 /* Products */ = {
			isa = PBXGroup;
			children = (
				75675951244634AD006AA988 /* fig.app */,
				75675966244634B2006AA988 /* figTests.xctest */,
				75675971244634B2006AA988 /* figUITests.xctest */,
				751F758E246E16D800E083C8 /* figcli */,
			);
			name = Products;
			sourceTree = "<group>";
		};
		75675953244634AD006AA988 /* fig */ = {
			isa = PBXGroup;
			children = (
				7510F87324A6910500E86F7C /* SwiftTerm */,
				75675954244634AD006AA988 /* AppDelegate.swift */,
				75E993F32515C8D3000BE6BE /* Autocompletion */,
				75B199332504190900F38EA8 /* Keycode.swift */,
				752D71CC25B8A6B200263527 /* Restarter.swift */,
				759F987B25BF903900EC3407 /* Accessibility.swift */,
				751C3BEB24B6910800B5C7FD /* Remote.swift */,
				751C3BED24B6915000B5C7FD /* Defaults.swift */,
				7568203026003BDF0006FE78 /* Settings.swift */,
				75E993F12515A6DD000BE6BE /* statusbar@2x.png */,
				755D0DE1247EFAE10074AB5C /* Logging.swift */,
				75809B0D24BFA64D00BFFB3E /* TelemetryService.swift */,
				75C0EBD2253E336E001964DE /* TerminalUsageTelemetry.swift */,
				752C0BD72479EEDA0077E415 /* File.swift */,
				75A4521325AD367E00107D2C /* Feedback.swift */,
				75AEF2E325C3C34A00D78431 /* Diagnostic.swift */,
				75AEF2E925C4C34D00D78431 /* SecureKeyboardInput.swift */,
				752D71CE25B8CA4000263527 /* iTermTabIntegration.swift */,
				75DA86A225EDB05100722F1D /* Integrations.swift */,
				7573F15F260BC70F00C833FA /* LoginItems.swift */,
				75DA86A425EEBD7400722F1D /* Alert.swift */,
				75FE3FFF2626A4BD00AC8414 /* Github.swift */,
				75EDDC4F25D2473C003AECC6 /* Hyper */,
				752A398725CD0FFB00B1AC40 /* VSCode */,
				75B1992A25019FDE00F38EA8 /* Companion Window */,
				75B1992B25019FFE00F38EA8 /* Window Management */,
				75B1992E2501A12C00F38EA8 /* Shell */,
				75B1992F2501A17100F38EA8 /* Onboarding */,
				75B1992C2501A02B00F38EA8 /* Bridging */,
				75B1992D2501A0ED00F38EA8 /* Web Runtime */,
				757CA88B248B08D7002A64A8 /* local */,
				75B199302501A1A200F38EA8 /* Legacy */,
				75675958244634B2006AA988 /* Assets.xcassets */,
				7518608F255CE49B0000A7C7 /* Icons */,
				7567595D244634B2006AA988 /* Main.storyboard */,
				75675960244634B2006AA988 /* Info.plist */,
				75675961244634B2006AA988 /* fig.entitlements */,
				7573F161260BEF7F00C833FA /* figRelease.entitlements */,
				7567595A244634B2006AA988 /* Preview Content */,
				752A398825CD11F000B1AC40 /* System */,
				75AA24C225A6E50000A51E9D /* CLI Scripts */,
			);
			path = fig;
			sourceTree = "<group>";
		};
		7567595A244634B2006AA988 /* Preview Content */ = {
			isa = PBXGroup;
			children = (
				7567595B244634B2006AA988 /* Preview Assets.xcassets */,
			);
			path = "Preview Content";
			sourceTree = "<group>";
		};
		75675969244634B2006AA988 /* figTests */ = {
			isa = PBXGroup;
			children = (
				7567596A244634B2006AA988 /* figTests.swift */,
				7567596C244634B2006AA988 /* Info.plist */,
			);
			path = figTests;
			sourceTree = "<group>";
		};
		75675974244634B2006AA988 /* figUITests */ = {
			isa = PBXGroup;
			children = (
				75675975244634B2006AA988 /* figUITests.swift */,
				75675977244634B2006AA988 /* Info.plist */,
			);
			path = figUITests;
			sourceTree = "<group>";
		};
		757CA88B248B08D7002A64A8 /* local */ = {
			isa = PBXGroup;
			children = (
				752D71C325AE986B00263527 /* New Group */,
				757CA89E248D628E002A64A8 /* sidebar.html */,
				757CA89C248C1F50002A64A8 /* demo4onboarding.mp4 */,
				757CA898248C10AD002A64A8 /* fonts */,
				757CA896248C108D002A64A8 /* css */,
				757CA890248B2798002A64A8 /* cli.html */,
				757CA892248B28E3002A64A8 /* landing.html */,
				757CA894248B291E002A64A8 /* permissions.html */,
				752D71C425AE9B7200263527 /* ssh.html */,
				75B0A07D25BB746600FCD89A /* debugger.html */,
				75B0A08D25BBC9B800FCD89A /* privacy.html */,
				75B0A07F25BB74C700FCD89A /* fig-context-indicator.png */,
				75B0A08325BB759E00FCD89A /* trimmed-debugger.mp4 */,
				75B0A08525BB94DE00FCD89A /* debugger-only.mp4 */,
				75A4A29D25C91471002EFD6B /* debugger-2-trimmed.mp4 */,
				757CA89A248C18F0002A64A8 /* done.html */,
				757CA88E248B0D31002A64A8 /* cli.png */,
				757CA88C248B091D002A64A8 /* permissions.mp4 */,
				752D71C625AECB4B00263527 /* ssh.mp4 */,
				75B0A08B25BBC7A300FCD89A /* autoc.mp4 */,
				757CA88524876042002A64A8 /* error.html */,
				75C0711C244AC3B2002DF69F /* index.html */,
				752C0BDF247A27790077E415 /* editor.html */,
				752C0BE1247A33F10077E415 /* viewer.html */,
				752C0BE3247B44C50077E415 /* finder.html */,
				752C0BE5247C25280077E415 /* display.html */,
				755D0DE3247F038B0074AB5C /* logs.html */,
				757CA889248AD58C002A64A8 /* onboarding.html */,
				75B1993525042B2C00F38EA8 /* autocomplete.html */,
				754D31B425759D900020CED4 /* tutorial.html */,
			);
			name = local;
			sourceTree = "<group>";
		};
		75AA24C225A6E50000A51E9D /* CLI Scripts */ = {
			isa = PBXGroup;
			children = (
				7585862525941A2700B76B4A /* invite.sh */,
				75AA24C325A6EA5000A51E9D /* list.sh */,
				75AA24C425A6EA5900A51E9D /* help.sh */,
				75AA24CE25A79A2000A51E9D /* tweet.sh */,
				75AA24D025A79B4A00A51E9D /* issue.sh */,
				75AA24CF25A79ACC00A51E9D /* contribute.sh */,
				75AA24CC25A6F6F000A51E9D /* uninstall_spec.sh */,
				7518607D255CB0870000A7C7 /* source.sh */,
				7518607A255CB0870000A7C7 /* update.sh */,
				752D71C125AE790200263527 /* ssh.sh */,
				75DA86A625EF085500722F1D /* debug-ssh.sh */,
				752D71C825AFD59B00263527 /* team-download.sh */,
				752D71C925AFD5B800263527 /* team-upload.sh */,
				753C31A12641F6D100202AAA /* settings-docs.sh */,
				75184663263CF1E0003CBCF9 /* settings-open.sh */,
			);
			path = "CLI Scripts";
			sourceTree = "<group>";
		};
		75AC55312522C8EB0069635E /* upgrade */ = {
			isa = PBXGroup;
			children = (
				75AC55322522C8EB0069635E /* 1.0.20.sh */,
			);
			name = upgrade;
			path = ../upgrade;
			sourceTree = "<group>";
		};
		75B1992A25019FDE00F38EA8 /* Companion Window */ = {
			isa = PBXGroup;
			children = (
				756759D324498CA0006AA988 /* WebViewController.swift */,
				75C0711F244BB441002DF69F /* CompanionViewController.swift */,
				75C07123244BE45A002DF69F /* CompanionWindow.swift */,
			);
			path = "Companion Window";
			sourceTree = "<group>";
		};
		75B1992B25019FFE00F38EA8 /* Window Management */ = {
			isa = PBXGroup;
			children = (
				757CA8E024903D3A002A64A8 /* HotKeyManager.swift */,
				7510F8BE24A99A4B00E86F7C /* WindowService.swift */,
				75E993F42517E226000BE6BE /* AXWindowServer.swift */,
				75A4A2A325CB4DE3002EFD6B /* BundleIdCache.swift */,
				75AEF2ED25C5062E00D78431 /* WindowObserver.swift */,
				7510F8C024A9B32D00E86F7C /* WindowManager.swift */,
				7510F8B924A9701000E86F7C /* Private.h */,
				7510F8BB24A9861E00E86F7C /* PrivateWindow.h */,
				7510F8BC24A9861E00E86F7C /* PrivateWindow.m */,
			);
			path = "Window Management";
			sourceTree = "<group>";
		};
		75B1992C2501A02B00F38EA8 /* Bridging */ = {
			isa = PBXGroup;
			children = (
				75C07121244BB65D002DF69F /* ShellBridge.swift */,
				75B199312501A3DA00F38EA8 /* KeyboardLayout.swift */,
				751F7588246D090100E083C8 /* WebBridge.swift */,
				755D0DDF247DDE050074AB5C /* FigCLI.swift */,
				75AA24C025A656FA00A51E9D /* NativeCLI.swift */,
				757CA8E524905B38002A64A8 /* SockerServer.swift */,
				75F7F953262007170005E215 /* ShellHooksTransport.swift */,
				75F7F951261FBDC30005E215 /* UnixSocketServer.swift */,
			);
			path = Bridging;
			sourceTree = "<group>";
		};
		75B1992D2501A0ED00F38EA8 /* Web Runtime */ = {
			isa = PBXGroup;
			children = (
				752C0BDD2479F6AF0077E415 /* insert-tutorial.js */,
				75809B1024C3876B00BFFB3E /* run-tutorial.js */,
				752C0BDB2479F68C0077E415 /* tutorial.css */,
				75D2E3CA249C1E7500607F66 /* terminal.css */,
				752C0BD92479F37B0077E415 /* fig.js */,
			);
			path = "Web Runtime";
			sourceTree = "<group>";
		};
		75B1992E2501A12C00F38EA8 /* Shell */ = {
			isa = PBXGroup;
			children = (
				757712482564D9490011FF48 /* ProcessStatus.swift */,
				7587B4D724F97F9E00E355E4 /* ShellHooksManager.swift */,
				75B7931924BB897F0073AAC6 /* PseudoTerminalService.swift */,
				756759962446C44C006AA988 /* String+Shell.swift */,
				75EB592A258D98A7002915E7 /* BiMap.swift */,
				75EB592C258DD771002915E7 /* TTY.swift */,
				75A4521925AE2E6A00107D2C /* CommandIntegration.swift */,
				75AEF2E525C3DEAF00D78431 /* DockerIntegration.swift */,
				75EDDC5A25D4BC53003AECC6 /* UnixSocketClient.swift */,
				75AEF2E725C3DEC600D78431 /* SSHIntegration.swift */,
				75DA86A825EF145E00722F1D /* TmuxIntegration.swift */,
				75A4520F25A839F500107D2C /* remote_cwd.sh */,
			);
			path = Shell;
			sourceTree = "<group>";
		};
		75B1992F2501A17100F38EA8 /* Onboarding */ = {
			isa = PBXGroup;
			children = (
				757CA887248AD067002A64A8 /* OnboardingWindow.swift */,
				75CFDBDE24EDB2E900F00CAE /* Onboarding.swift */,
			);
			path = Onboarding;
			sourceTree = "<group>";
		};
		75B199302501A1A200F38EA8 /* Legacy */ = {
			isa = PBXGroup;
			children = (
				757CA86624859461002A64A8 /* AppMover.swift */,
			);
			path = Legacy;
			sourceTree = "<group>";
		};
		75CFF6432496B3BA00C6A6DE /* Frameworks */ = {
			isa = PBXGroup;
			children = (
				75AC55312522C8EB0069635E /* upgrade */,
			);
			name = Frameworks;
			sourceTree = "<group>";
		};
		75E993F32515C8D3000BE6BE /* Autocompletion */ = {
			isa = PBXGroup;
			children = (
				75B0A07B25BA64CC00FCD89A /* AutocompleteContextNotifier.swift */,
				1A63312025A4BE6D00CEA06A /* Keystroke.swift */,
				75C05C6B24FDEA2B001F0A52 /* KeystrokeBuffer.swift */,
				1A1F15FF25A7A93E0074D541 /* KeyBindingsManager.swift */,
				75B1993725100E4D00F38EA8 /* KeypressService.swift */,
				75A4A29F25CA0D46002EFD6B /* Autocomplete.swift */,
				75A4A2A125CA218F002EFD6B /* ZLEIntegration.swift */,
				75C3B7FE261BC9D0007FA3A7 /* FishIntegration.swift */,
			);
			path = Autocompletion;
			sourceTree = "<group>";
		};
		75EDDC4F25D2473C003AECC6 /* Hyper */ = {
			isa = PBXGroup;
			children = (
				75EDDC4D25D23773003AECC6 /* HyperIntegration.swift */,
				75EDDC5025D24755003AECC6 /* hyper-integration.js */,
			);
			path = Hyper;
			sourceTree = "<group>";
		};
/* End PBXGroup section */

/* Begin PBXNativeTarget section */
		751F758D246E16D800E083C8 /* figcli */ = {
			isa = PBXNativeTarget;
			buildConfigurationList = 751F7592246E16D800E083C8 /* Build configuration list for PBXNativeTarget "figcli" */;
			buildPhases = (
				751F758A246E16D800E083C8 /* Sources */,
				751F758B246E16D800E083C8 /* Frameworks */,
				751F758C246E16D800E083C8 /* CopyFiles */,
			);
			buildRules = (
			);
			dependencies = (
			);
			name = figcli;
			packageProductDependencies = (
				758AEB6924CEA4D000A15EAF /* Starscream */,
			);
			productName = figcli;
			productReference = 751F758E246E16D800E083C8 /* figcli */;
			productType = "com.apple.product-type.tool";
		};
		75675950244634AD006AA988 /* fig */ = {
			isa = PBXNativeTarget;
			buildConfigurationList = 7567597A244634B2006AA988 /* Build configuration list for PBXNativeTarget "fig" */;
			buildPhases = (
				7567594D244634AD006AA988 /* Sources */,
				7567594E244634AD006AA988 /* Frameworks */,
				7567594F244634AD006AA988 /* Resources */,
				758AEB6324CE8B2F00A15EAF /* Embed Command Line Tool */,
				75AA9FAA256D9D6C00CEFAC8 /* ShellScript */,
			);
			buildRules = (
			);
			dependencies = (
				758AEB6624CE8B8700A15EAF /* PBXTargetDependency */,
			);
			name = fig;
			packageProductDependencies = (
				755D0F502482D4920074AB5C /* HotKey */,
				757CA8E324905B0E002A64A8 /* Kitura-WebSocket */,
				75CFDBE124EDE31800F00CAE /* Sentry */,
				756C4D822542A6D30035B467 /* Starscream */,
				75A4A2A625CBBDE7002EFD6B /* AXSwift */,
				7512A48A263252EF00CDE824 /* Sparkle */,
			);
			productName = fig;
			productReference = 75675951244634AD006AA988 /* fig.app */;
			productType = "com.apple.product-type.application";
		};
		75675965244634B2006AA988 /* figTests */ = {
			isa = PBXNativeTarget;
			buildConfigurationList = 7567597D244634B2006AA988 /* Build configuration list for PBXNativeTarget "figTests" */;
			buildPhases = (
				75675962244634B2006AA988 /* Sources */,
				75675963244634B2006AA988 /* Frameworks */,
				75675964244634B2006AA988 /* Resources */,
			);
			buildRules = (
			);
			dependencies = (
				75675968244634B2006AA988 /* PBXTargetDependency */,
			);
			name = figTests;
			productName = figTests;
			productReference = 75675966244634B2006AA988 /* figTests.xctest */;
			productType = "com.apple.product-type.bundle.unit-test";
		};
		75675970244634B2006AA988 /* figUITests */ = {
			isa = PBXNativeTarget;
			buildConfigurationList = 75675980244634B2006AA988 /* Build configuration list for PBXNativeTarget "figUITests" */;
			buildPhases = (
				7567596D244634B2006AA988 /* Sources */,
				7567596E244634B2006AA988 /* Frameworks */,
				7567596F244634B2006AA988 /* Resources */,
			);
			buildRules = (
			);
			dependencies = (
				75675973244634B2006AA988 /* PBXTargetDependency */,
			);
			name = figUITests;
			productName = figUITests;
			productReference = 75675971244634B2006AA988 /* figUITests.xctest */;
			productType = "com.apple.product-type.bundle.ui-testing";
		};
/* End PBXNativeTarget section */

/* Begin PBXProject section */
		75675949244634AD006AA988 /* Project object */ = {
			isa = PBXProject;
			attributes = {
				LastSwiftUpdateCheck = 1130;
				LastUpgradeCheck = 1130;
				ORGANIZATIONNAME = "Matt Schrage";
				TargetAttributes = {
					751F758D246E16D800E083C8 = {
						CreatedOnToolsVersion = 11.3.1;
					};
					75675950244634AD006AA988 = {
						CreatedOnToolsVersion = 11.3.1;
						LastSwiftMigration = 1130;
					};
					75675965244634B2006AA988 = {
						CreatedOnToolsVersion = 11.3.1;
						TestTargetID = 75675950244634AD006AA988;
					};
					75675970244634B2006AA988 = {
						CreatedOnToolsVersion = 11.3.1;
						TestTargetID = 75675950244634AD006AA988;
					};
				};
			};
			buildConfigurationList = 7567594C244634AD006AA988 /* Build configuration list for PBXProject "fig" */;
			compatibilityVersion = "Xcode 9.3";
			developmentRegion = en;
			hasScannedForEncodings = 0;
			knownRegions = (
				en,
				Base,
			);
			mainGroup = 75675948244634AD006AA988;
			packageReferences = (
				755D0F4F2482D4910074AB5C /* XCRemoteSwiftPackageReference "HotKey" */,
				757CA8E224905B0E002A64A8 /* XCRemoteSwiftPackageReference "Kitura-WebSocket" */,
				758AEB6824CEA4D000A15EAF /* XCRemoteSwiftPackageReference "Starscream" */,
				75CFDBE024EDE31800F00CAE /* XCRemoteSwiftPackageReference "sentry-cocoa" */,
				75A4A2A525CBBDE4002EFD6B /* XCRemoteSwiftPackageReference "AXSwift" */,
				7512A489263252EF00CDE824 /* XCRemoteSwiftPackageReference "Sparkle" */,
			);
			productRefGroup = 75675952244634AD006AA988 /* Products */;
			projectDirPath = "";
			projectRoot = "";
			targets = (
				75675950244634AD006AA988 /* fig */,
				75675965244634B2006AA988 /* figTests */,
				75675970244634B2006AA988 /* figUITests */,
				751F758D246E16D800E083C8 /* figcli */,
			);
		};
/* End PBXProject section */

/* Begin PBXResourcesBuildPhase section */
		7567594F244634AD006AA988 /* Resources */ = {
			isa = PBXResourcesBuildPhase;
			buildActionMask = 2147483647;
			files = (
				753C31A22641FA4400202AAA /* settings-docs.sh in Resources */,
				75184664263CF227003CBCF9 /* settings-open.sh in Resources */,
				75DA86A725EF08F900722F1D /* debug-ssh.sh in Resources */,
				759F989025C1172100EC3407 /* install_and_upgrade_fallback.sh in Resources */,
				752D71CA25AFD7B400263527 /* team-download.sh in Resources */,
				752D71CB25AFD7B400263527 /* team-upload.sh in Resources */,
				752D71C225AE80CF00263527 /* ssh.sh in Resources */,
				752E68DF2620F868009E9A7E /* yarn@2x.png in Resources */,
				75A4521025A83E5600107D2C /* remote_cwd.sh in Resources */,
				75AA24D125A79F3400A51E9D /* tweet.sh in Resources */,
				75AA24D225A79F3400A51E9D /* issue.sh in Resources */,
				75AA24D325A79F3400A51E9D /* contribute.sh in Resources */,
				75AA24CD25A6F98400A51E9D /* uninstall_spec.sh in Resources */,
				759F988225BFF0FF00EC3407 /* commandkey@2x.png in Resources */,
				75AA24CA25A6F39800A51E9D /* list.sh in Resources */,
				752E68F12620F885009E9A7E /* firebase@2x.png in Resources */,
				75A4A29825C8D855002EFD6B /* node@2x.png in Resources */,
				75AA24CB25A6F39800A51E9D /* help.sh in Resources */,
				752E68F82620F885009E9A7E /* github@2x.png in Resources */,
				75186083255CB0C20000A7C7 /* iterm-integration.sh in Resources */,
				75EDDC5125D24755003AECC6 /* hyper-integration.js in Resources */,
				759F988325BFF0FF00EC3407 /* database@2x.png in Resources */,
				75186084255CB0C20000A7C7 /* 1.0.23.sh in Resources */,
				75186085255CB0C20000A7C7 /* fig-iterm-integration.py in Resources */,
				75B0A08025BB74C700FCD89A /* fig-context-indicator.png in Resources */,
				75186086255CB0C20000A7C7 /* update.sh in Resources */,
				75186087255CB0C20000A7C7 /* 1.0.22.sh in Resources */,
				752E68F02620F885009E9A7E /* template@2x.png in Resources */,
				75186088255CB0C20000A7C7 /* uninstall.sh in Resources */,
				752E68EF2620F885009E9A7E /* gitlab@2x.png in Resources */,
				75186089255CB0C20000A7C7 /* source.sh in Resources */,
				7518608A255CB0C20000A7C7 /* 1.0.21.sh in Resources */,
				759F988925BFF8B000EC3407 /* npm@2x.png in Resources */,
				752E68F32620F885009E9A7E /* aws@2x.png in Resources */,
				759F988A25BFF8B000EC3407 /* kubernetes@2x.png in Resources */,
				7518608B255CB0C20000A7C7 /* feedback.sh in Resources */,
				752E68DE2620F868009E9A7E /* slack@2x.png in Resources */,
				7518608C255CB0C20000A7C7 /* 1.0.24.sh in Resources */,
				7585862625941A2700B76B4A /* invite.sh in Resources */,
				7518608D255CB0C20000A7C7 /* open_new_terminal_window.scpt in Resources */,
				7518608E255CB0C20000A7C7 /* 1.0.20.sh in Resources */,
				759F988B25BFF8B000EC3407 /* twitter@2x.png in Resources */,
				75186073255B2A0A0000A7C7 /* string@2x.png in Resources */,
				757CA88624876043002A64A8 /* error.html in Resources */,
				752E68DD2620F868009E9A7E /* gradle@2x.png in Resources */,
				75A4A29E25C91471002EFD6B /* debugger-2-trimmed.mp4 in Resources */,
				757CA88F248B0D31002A64A8 /* cli.png in Resources */,
				752C0BE4247B44C60077E415 /* finder.html in Resources */,
				752E68F22620F885009E9A7E /* android@2x.png in Resources */,
				75B0A08C25BBC7A300FCD89A /* autoc.mp4 in Resources */,
				759F988425BFF0FF00EC3407 /* package@2x.png in Resources */,
				752C0BDA2479F37B0077E415 /* fig.js in Resources */,
				75A4A29925C8D855002EFD6B /* git@2x.png in Resources */,
				757CA88D248B091D002A64A8 /* permissions.mp4 in Resources */,
				75F2ACDA26310BCD0025CB4D /* fig-0.0.2.vsix in Resources */,
				757CA897248C108E002A64A8 /* css in Resources */,
				75C0711D244AC3B2002DF69F /* index.html in Resources */,
				757CA895248B291E002A64A8 /* permissions.html in Resources */,
				754D31B525759D900020CED4 /* tutorial.html in Resources */,
				752D71C725AECB4B00263527 /* ssh.mp4 in Resources */,
				7573F15C2602B4E000C833FA /* invite@2x.png in Resources */,
				75D2E3CB249C1E7500607F66 /* terminal.css in Resources */,
				757CA88A248AD58C002A64A8 /* onboarding.html in Resources */,
				752E68F72620F885009E9A7E /* vercel@2x.png in Resources */,
				757CA89B248C18F1002A64A8 /* done.html in Resources */,
				752E68EE2620F885009E9A7E /* box@2x.png in Resources */,
				75809B1124C3876B00BFFB3E /* run-tutorial.js in Resources */,
				757CA899248C10AD002A64A8 /* fonts in Resources */,
				757CA893248B28E3002A64A8 /* landing.html in Resources */,
				752E68F42620F885009E9A7E /* characters@2x.png in Resources */,
				75B0A08625BB94DF00FCD89A /* debugger-only.mp4 in Resources */,
				752E68F62620F885009E9A7E /* netlify@2x.png in Resources */,
				7573F15B2602B4E000C833FA /* alert@2x.png in Resources */,
				755D0DE4247F038B0074AB5C /* logs.html in Resources */,
				752E68F52620F885009E9A7E /* gcloud@2x.png in Resources */,
				752E68F92620F885009E9A7E /* apple@2x.png in Resources */,
				75A4A29A25C8D855002EFD6B /* commit@2x.png in Resources */,
				752D71C525AE9B7200263527 /* ssh.html in Resources */,
				757CA89D248C1F50002A64A8 /* demo4onboarding.mp4 in Resources */,
				7567595F244634B2006AA988 /* Main.storyboard in Resources */,
				752A398625CD0FE800B1AC40 /* fig-0.0.1.vsix in Resources */,
				75B0A07E25BB746600FCD89A /* debugger.html in Resources */,
				75186070255B2A0A0000A7C7 /* asterisk@2x.png in Resources */,
				75B1993625042B2C00F38EA8 /* autocomplete.html in Resources */,
				7518606F255B2A0A0000A7C7 /* flag@2x.png in Resources */,
				75E993F22515A6DD000BE6BE /* statusbar@2x.png in Resources */,
				752C0BDE2479F6AF0077E415 /* insert-tutorial.js in Resources */,
				752C0BE2247A33F20077E415 /* viewer.html in Resources */,
				752C0BE6247C25290077E415 /* display.html in Resources */,
				752C0BDC2479F68C0077E415 /* tutorial.css in Resources */,
				75B0A08E25BBC9B800FCD89A /* privacy.html in Resources */,
				75B0A08425BB759E00FCD89A /* trimmed-debugger.mp4 in Resources */,
				75186072255B2A0A0000A7C7 /* carrot@2x.png in Resources */,
				752E68ED2620F885009E9A7E /* azure@2x.png in Resources */,
				75186074255B2A0A0000A7C7 /* command@2x.png in Resources */,
				75186071255B2A0A0000A7C7 /* option@2x.png in Resources */,
				752C0BE0247A27790077E415 /* editor.html in Resources */,
				759F988C25BFF8B000EC3407 /* docker@2x.png in Resources */,
				757CA891248B2799002A64A8 /* cli.html in Resources */,
				7567595C244634B2006AA988 /* Preview Assets.xcassets in Resources */,
				75675959244634B2006AA988 /* Assets.xcassets in Resources */,
				757CA89F248D628F002A64A8 /* sidebar.html in Resources */,
				759F988E25BFFAE500EC3407 /* heroku@2x.png in Resources */,
			);
			runOnlyForDeploymentPostprocessing = 0;
		};
		75675964244634B2006AA988 /* Resources */ = {
			isa = PBXResourcesBuildPhase;
			buildActionMask = 2147483647;
			files = (
			);
			runOnlyForDeploymentPostprocessing = 0;
		};
		7567596F244634B2006AA988 /* Resources */ = {
			isa = PBXResourcesBuildPhase;
			buildActionMask = 2147483647;
			files = (
			);
			runOnlyForDeploymentPostprocessing = 0;
		};
/* End PBXResourcesBuildPhase section */

/* Begin PBXShellScriptBuildPhase section */
		75AA9FAA256D9D6C00CEFAC8 /* ShellScript */ = {
			isa = PBXShellScriptBuildPhase;
			buildActionMask = 2147483647;
			files = (
			);
			inputFileListPaths = (
			);
			inputPaths = (
				"${DWARF_DSYM_FOLDER_PATH}/${DWARF_DSYM_FILE_NAME}/Contents/Resources/DWARF/${TARGET_NAME}",
			);
			outputFileListPaths = (
			);
			outputPaths = (
			);
			runOnlyForDeploymentPostprocessing = 0;
			shellPath = /bin/sh;
			shellScript = "if which sentry-cli >/dev/null; then\nexport SENTRY_ORG=fig-op\nexport SENTRY_PROJECT=fig-op\nexport SENTRY_AUTH_TOKEN=39d2f0e340074f82aaa662967bef1de1b17ae67f7b204bfdb61d9005f4f6bf4b\nERROR=$(sentry-cli upload-dif \"$DWARF_DSYM_FOLDER_PATH\" 2>&1 >/dev/null)\nif [ ! $? -eq 0 ]; then\necho \"warning: sentry-cli - $ERROR\"\nfi\nelse\necho \"warning: sentry-cli not installed, download from https://github.com/getsentry/sentry-cli/releases\"\nfi\n";
		};
/* End PBXShellScriptBuildPhase section */

/* Begin PBXSourcesBuildPhase section */
		751F758A246E16D800E083C8 /* Sources */ = {
			isa = PBXSourcesBuildPhase;
			buildActionMask = 2147483647;
			files = (
				758AEB6024CE529D00A15EAF /* String+Shell.swift in Sources */,
				758AEB6C24CEA54600A15EAF /* SocketServer.swift in Sources */,
				751F7591246E16D800E083C8 /* main.swift in Sources */,
				758AEB5E24CD35D400A15EAF /* WebSocket.swift in Sources */,
				7573F1582601927200C833FA /* Settings.swift in Sources */,
			);
			runOnlyForDeploymentPostprocessing = 0;
		};
		7567594D244634AD006AA988 /* Sources */ = {
			isa = PBXSourcesBuildPhase;
			buildActionMask = 2147483647;
			files = (
				75288EF924CCE72F002DF12A /* OnboardingWindow.swift in Sources */,
				75AEF2E825C3DEC600D78431 /* SSHIntegration.swift in Sources */,
				75C3B7FF261BC9D0007FA3A7 /* FishIntegration.swift in Sources */,
				75AA24C125A656FA00A51E9D /* NativeCLI.swift in Sources */,
				757CA86724859461002A64A8 /* AppMover.swift in Sources */,
				75C0EBD3253E336E001964DE /* TerminalUsageTelemetry.swift in Sources */,
				7510F89F24A6910500E86F7C /* Terminal.swift in Sources */,
				75B199322501A3DA00F38EA8 /* KeyboardLayout.swift in Sources */,
				756759972446C44C006AA988 /* String+Shell.swift in Sources */,
				75F7F952261FBDC30005E215 /* UnixSocketServer.swift in Sources */,
				757CA8E624905B38002A64A8 /* SockerServer.swift in Sources */,
				75B7931A24BB897F0073AAC6 /* PseudoTerminalService.swift in Sources */,
				75CFDBDF24EDB2E900F00CAE /* Onboarding.swift in Sources */,
				752A398325CD024C00B1AC40 /* VSCodeIntegration.swift in Sources */,
				75C05C6C24FDEA2B001F0A52 /* KeystrokeBuffer.swift in Sources */,
				7510F8AC24A6910500E86F7C /* MacTerminalView.swift in Sources */,
				755D0DE2247EFAE10074AB5C /* Logging.swift in Sources */,
				7510F8A124A6910500E86F7C /* BufferLine.swift in Sources */,
				7510F8A824A6910500E86F7C /* MacDebugView.swift in Sources */,
				75C07120244BB441002DF69F /* CompanionViewController.swift in Sources */,
				7510F89E24A6910500E86F7C /* BufferSet.swift in Sources */,
				75F7F954262007170005E215 /* ShellHooksTransport.swift in Sources */,
				75DA86A325EDB05100722F1D /* Integrations.swift in Sources */,
				7510F8B724A6910500E86F7C /* EscapeSequenceParser.swift in Sources */,
				7510F89D24A6910500E86F7C /* Utilities.swift in Sources */,
				7510F8B424A6910500E86F7C /* Colors.swift in Sources */,
				7510F8B624A6910500E86F7C /* Position.swift in Sources */,
				7568203126003BDF0006FE78 /* Settings.swift in Sources */,
				75E993F52517E226000BE6BE /* AXWindowServer.swift in Sources */,
				75C07124244BE45A002DF69F /* CompanionWindow.swift in Sources */,
				75C07122244BB65D002DF69F /* ShellBridge.swift in Sources */,
				1A63312125A4BE6D00CEA06A /* Keystroke.swift in Sources */,
				7510F8C124A9B32D00E86F7C /* WindowManager.swift in Sources */,
				7510F8AF24A6910500E86F7C /* HeadlessTerminal.swift in Sources */,
				75DA86A525EEBD7500722F1D /* Alert.swift in Sources */,
				755D0DE0247DDE050074AB5C /* FigCLI.swift in Sources */,
				75809B0E24BFA64D00BFFB3E /* TelemetryService.swift in Sources */,
				7510F8B224A6910500E86F7C /* CharData.swift in Sources */,
				75A4A2A225CA2190002EFD6B /* ZLEIntegration.swift in Sources */,
				75AA24DA25A7E8B000A51E9D /* lsof.m in Sources */,
				75EB592B258D98A7002915E7 /* BiMap.swift in Sources */,
				752D71CF25B8CA4000263527 /* iTermTabIntegration.swift in Sources */,
				751F7589246D090100E083C8 /* WebBridge.swift in Sources */,
				75EDDC5B25D4BC54003AECC6 /* UnixSocketClient.swift in Sources */,
				75AEF2E625C3DEAF00D78431 /* DockerIntegration.swift in Sources */,
				7510F8A624A6910500E86F7C /* iOSAccessoryView.swift in Sources */,
				75AEF2EE25C5062E00D78431 /* WindowObserver.swift in Sources */,
				75675955244634AD006AA988 /* AppDelegate.swift in Sources */,
				7573F160260BC71000C833FA /* LoginItems.swift in Sources */,
				75AEF2E425C3C34A00D78431 /* Diagnostic.swift in Sources */,
				75A4A2A025CA0D46002EFD6B /* Autocomplete.swift in Sources */,
				7510F89924A6910500E86F7C /* TerminalViewDelegate.swift in Sources */,
				759F987C25BF903900EC3407 /* Accessibility.swift in Sources */,
				7510F8A424A6910500E86F7C /* iOSCaretView.swift in Sources */,
				751C3BEE24B6915000B5C7FD /* Defaults.swift in Sources */,
				757712492564D94A0011FF48 /* ProcessStatus.swift in Sources */,
				7510F89A24A6910500E86F7C /* Extensions.swift in Sources */,
				7510F8B524A6910500E86F7C /* SearchService.swift in Sources */,
				75A4521425AD367E00107D2C /* Feedback.swift in Sources */,
				752D71CD25B8A6B300263527 /* Restarter.swift in Sources */,
				7510F8A024A6910500E86F7C /* EscapeSequences.swift in Sources */,
				7510F8A224A6910500E86F7C /* CircularList.swift in Sources */,
				7510F8AD24A6910500E86F7C /* SelectionService.swift in Sources */,
				7510F89B24A6910500E86F7C /* CharSets.swift in Sources */,
				7510F8B824A6910500E86F7C /* Pty.swift in Sources */,
				75DA86A925EF145E00722F1D /* TmuxIntegration.swift in Sources */,
				7577124725648DFB0011FF48 /* ps.c in Sources */,
				753C31A42643816D00202AAA /* VSCodeInsidersIntegration.swift in Sources */,
				75B1993825100E4E00F38EA8 /* KeypressService.swift in Sources */,
				7510F8A724A6910500E86F7C /* MacAccessibilityService.swift in Sources */,
				75C57C142581C0700065741E /* ioreg.c in Sources */,
				7510F8AA24A6910500E86F7C /* MacCaretView.swift in Sources */,
				75B0A07C25BA64CC00FCD89A /* AutocompleteContextNotifier.swift in Sources */,
				75FE40002626A4BD00AC8414 /* Github.swift in Sources */,
				751C3BEC24B6910800B5C7FD /* Remote.swift in Sources */,
				75EDDC4E25D23773003AECC6 /* HyperIntegration.swift in Sources */,
				7510F8A924A6910500E86F7C /* MacLocalTerminalView.swift in Sources */,
				75A4A2A425CB4DE3002EFD6B /* BundleIdCache.swift in Sources */,
				7510F89824A6910500E86F7C /* AppleTerminalView.swift in Sources */,
				75AEF2EA25C4C34D00D78431 /* SecureKeyboardInput.swift in Sources */,
				757CA8E124903D3B002A64A8 /* HotKeyManager.swift in Sources */,
				75B199342504190900F38EA8 /* Keycode.swift in Sources */,
				752C0BD82479EEDB0077E415 /* File.swift in Sources */,
				75EB592D258DD771002915E7 /* TTY.swift in Sources */,
				7510F8B324A6910500E86F7C /* TerminalOptions.swift in Sources */,
				7510F8BF24A99A4B00E86F7C /* WindowService.swift in Sources */,
				7510F8A324A6910500E86F7C /* iOSTerminalView.swift in Sources */,
				75A4521A25AE2E6B00107D2C /* CommandIntegration.swift in Sources */,
				7510F8B124A6910500E86F7C /* Line.swift in Sources */,
				1A1F160025A7A93E0074D541 /* KeyBindingsManager.swift in Sources */,
				7510F8AE24A6910500E86F7C /* SixelDcsHandler.swift in Sources */,
				7587B4D824F97F9E00E355E4 /* ShellHooksManager.swift in Sources */,
				7510F89C24A6910500E86F7C /* Buffer.swift in Sources */,
				7510F8BD24A9861E00E86F7C /* PrivateWindow.m in Sources */,
				756759D424498CA0006AA988 /* WebViewController.swift in Sources */,
				7510F8B024A6910500E86F7C /* LocalProcess.swift in Sources */,
			);
			runOnlyForDeploymentPostprocessing = 0;
		};
		75675962244634B2006AA988 /* Sources */ = {
			isa = PBXSourcesBuildPhase;
			buildActionMask = 2147483647;
			files = (
				7567596B244634B2006AA988 /* figTests.swift in Sources */,
			);
			runOnlyForDeploymentPostprocessing = 0;
		};
		7567596D244634B2006AA988 /* Sources */ = {
			isa = PBXSourcesBuildPhase;
			buildActionMask = 2147483647;
			files = (
				75675976244634B2006AA988 /* figUITests.swift in Sources */,
			);
			runOnlyForDeploymentPostprocessing = 0;
		};
/* End PBXSourcesBuildPhase section */

/* Begin PBXTargetDependency section */
		75675968244634B2006AA988 /* PBXTargetDependency */ = {
			isa = PBXTargetDependency;
			target = 75675950244634AD006AA988 /* fig */;
			targetProxy = 75675967244634B2006AA988 /* PBXContainerItemProxy */;
		};
		75675973244634B2006AA988 /* PBXTargetDependency */ = {
			isa = PBXTargetDependency;
			target = 75675950244634AD006AA988 /* fig */;
			targetProxy = 75675972244634B2006AA988 /* PBXContainerItemProxy */;
		};
		758AEB6624CE8B8700A15EAF /* PBXTargetDependency */ = {
			isa = PBXTargetDependency;
			target = 751F758D246E16D800E083C8 /* figcli */;
			targetProxy = 758AEB6524CE8B8700A15EAF /* PBXContainerItemProxy */;
		};
/* End PBXTargetDependency section */

/* Begin PBXVariantGroup section */
		7567595D244634B2006AA988 /* Main.storyboard */ = {
			isa = PBXVariantGroup;
			children = (
				7567595E244634B2006AA988 /* Base */,
			);
			name = Main.storyboard;
			sourceTree = "<group>";
		};
/* End PBXVariantGroup section */

/* Begin XCBuildConfiguration section */
		751F7593246E16D800E083C8 /* Debug */ = {
			isa = XCBuildConfiguration;
			buildSettings = {
				ALWAYS_EMBED_SWIFT_STANDARD_LIBRARIES = NO;
				CODE_SIGN_IDENTITY = "-";
				CODE_SIGN_STYLE = Manual;
				DEVELOPMENT_TEAM = D93PPD94WK;
				EMBED_ASSET_PACKS_IN_PRODUCT_BUNDLE = NO;
				LD_RUNPATH_SEARCH_PATHS = "@executable_path/../Frameworks";
				MACOSX_DEPLOYMENT_TARGET = 10.13;
				PRODUCT_NAME = "$(TARGET_NAME)";
				PROVISIONING_PROFILE_SPECIFIER = "";
				SKIP_INSTALL = YES;
				SWIFT_VERSION = 5.0;
			};
			name = Debug;
		};
		751F7594246E16D800E083C8 /* Release */ = {
			isa = XCBuildConfiguration;
			buildSettings = {
				ALWAYS_EMBED_SWIFT_STANDARD_LIBRARIES = NO;
				CODE_SIGN_IDENTITY = "Developer ID Application";
				CODE_SIGN_STYLE = Manual;
				DEVELOPMENT_TEAM = D93PPD94WK;
				EMBED_ASSET_PACKS_IN_PRODUCT_BUNDLE = NO;
				LD_RUNPATH_SEARCH_PATHS = "@executable_path/../Frameworks";
				MACOSX_DEPLOYMENT_TARGET = 10.13;
				PRODUCT_NAME = "$(TARGET_NAME)";
				PROVISIONING_PROFILE_SPECIFIER = "";
				SKIP_INSTALL = YES;
				SWIFT_VERSION = 5.0;
			};
			name = Release;
		};
		75675978244634B2006AA988 /* Debug */ = {
			isa = XCBuildConfiguration;
			buildSettings = {
				ALWAYS_SEARCH_USER_PATHS = NO;
				CLANG_ANALYZER_NONNULL = YES;
				CLANG_ANALYZER_NUMBER_OBJECT_CONVERSION = YES_AGGRESSIVE;
				CLANG_CXX_LANGUAGE_STANDARD = "gnu++14";
				CLANG_CXX_LIBRARY = "libc++";
				CLANG_ENABLE_MODULES = YES;
				CLANG_ENABLE_OBJC_ARC = YES;
				CLANG_ENABLE_OBJC_WEAK = YES;
				CLANG_WARN_BLOCK_CAPTURE_AUTORELEASING = YES;
				CLANG_WARN_BOOL_CONVERSION = YES;
				CLANG_WARN_COMMA = YES;
				CLANG_WARN_CONSTANT_CONVERSION = YES;
				CLANG_WARN_DEPRECATED_OBJC_IMPLEMENTATIONS = YES;
				CLANG_WARN_DIRECT_OBJC_ISA_USAGE = YES_ERROR;
				CLANG_WARN_DOCUMENTATION_COMMENTS = YES;
				CLANG_WARN_EMPTY_BODY = YES;
				CLANG_WARN_ENUM_CONVERSION = YES;
				CLANG_WARN_INFINITE_RECURSION = YES;
				CLANG_WARN_INT_CONVERSION = YES;
				CLANG_WARN_NON_LITERAL_NULL_CONVERSION = YES;
				CLANG_WARN_OBJC_IMPLICIT_RETAIN_SELF = YES;
				CLANG_WARN_OBJC_LITERAL_CONVERSION = YES;
				CLANG_WARN_OBJC_ROOT_CLASS = YES_ERROR;
				CLANG_WARN_RANGE_LOOP_ANALYSIS = YES;
				CLANG_WARN_STRICT_PROTOTYPES = YES;
				CLANG_WARN_SUSPICIOUS_MOVE = YES;
				CLANG_WARN_UNGUARDED_AVAILABILITY = YES_AGGRESSIVE;
				CLANG_WARN_UNREACHABLE_CODE = YES;
				CLANG_WARN__DUPLICATE_METHOD_MATCH = YES;
				COPY_PHASE_STRIP = NO;
				DEBUG_INFORMATION_FORMAT = dwarf;
				ENABLE_STRICT_OBJC_MSGSEND = YES;
				ENABLE_TESTABILITY = YES;
				GCC_C_LANGUAGE_STANDARD = gnu11;
				GCC_DYNAMIC_NO_PIC = NO;
				GCC_NO_COMMON_BLOCKS = YES;
				GCC_OPTIMIZATION_LEVEL = 0;
				GCC_PREPROCESSOR_DEFINITIONS = (
					"DEBUG=1",
					"$(inherited)",
				);
				GCC_WARN_64_TO_32_BIT_CONVERSION = YES;
				GCC_WARN_ABOUT_RETURN_TYPE = YES_ERROR;
				GCC_WARN_UNDECLARED_SELECTOR = YES;
				GCC_WARN_UNINITIALIZED_AUTOS = YES_AGGRESSIVE;
				GCC_WARN_UNUSED_FUNCTION = YES;
				GCC_WARN_UNUSED_VARIABLE = YES;
				MACOSX_DEPLOYMENT_TARGET = 10.14;
				MTL_ENABLE_DEBUG_INFO = INCLUDE_SOURCE;
				MTL_FAST_MATH = YES;
				ONLY_ACTIVE_ARCH = YES;
				SDKROOT = macosx;
				SWIFT_ACTIVE_COMPILATION_CONDITIONS = DEBUG;
				SWIFT_OPTIMIZATION_LEVEL = "-Onone";
			};
			name = Debug;
		};
		75675979244634B2006AA988 /* Release */ = {
			isa = XCBuildConfiguration;
			buildSettings = {
				ALWAYS_SEARCH_USER_PATHS = NO;
				CLANG_ANALYZER_NONNULL = YES;
				CLANG_ANALYZER_NUMBER_OBJECT_CONVERSION = YES_AGGRESSIVE;
				CLANG_CXX_LANGUAGE_STANDARD = "gnu++14";
				CLANG_CXX_LIBRARY = "libc++";
				CLANG_ENABLE_MODULES = YES;
				CLANG_ENABLE_OBJC_ARC = YES;
				CLANG_ENABLE_OBJC_WEAK = YES;
				CLANG_WARN_BLOCK_CAPTURE_AUTORELEASING = YES;
				CLANG_WARN_BOOL_CONVERSION = YES;
				CLANG_WARN_COMMA = YES;
				CLANG_WARN_CONSTANT_CONVERSION = YES;
				CLANG_WARN_DEPRECATED_OBJC_IMPLEMENTATIONS = YES;
				CLANG_WARN_DIRECT_OBJC_ISA_USAGE = YES_ERROR;
				CLANG_WARN_DOCUMENTATION_COMMENTS = YES;
				CLANG_WARN_EMPTY_BODY = YES;
				CLANG_WARN_ENUM_CONVERSION = YES;
				CLANG_WARN_INFINITE_RECURSION = YES;
				CLANG_WARN_INT_CONVERSION = YES;
				CLANG_WARN_NON_LITERAL_NULL_CONVERSION = YES;
				CLANG_WARN_OBJC_IMPLICIT_RETAIN_SELF = YES;
				CLANG_WARN_OBJC_LITERAL_CONVERSION = YES;
				CLANG_WARN_OBJC_ROOT_CLASS = YES_ERROR;
				CLANG_WARN_RANGE_LOOP_ANALYSIS = YES;
				CLANG_WARN_STRICT_PROTOTYPES = YES;
				CLANG_WARN_SUSPICIOUS_MOVE = YES;
				CLANG_WARN_UNGUARDED_AVAILABILITY = YES_AGGRESSIVE;
				CLANG_WARN_UNREACHABLE_CODE = YES;
				CLANG_WARN__DUPLICATE_METHOD_MATCH = YES;
				CODE_SIGN_INJECT_BASE_ENTITLEMENTS = NO;
				COPY_PHASE_STRIP = NO;
				DEBUG_INFORMATION_FORMAT = "dwarf-with-dsym";
				ENABLE_NS_ASSERTIONS = NO;
				ENABLE_STRICT_OBJC_MSGSEND = YES;
				GCC_C_LANGUAGE_STANDARD = gnu11;
				GCC_NO_COMMON_BLOCKS = YES;
				GCC_WARN_64_TO_32_BIT_CONVERSION = YES;
				GCC_WARN_ABOUT_RETURN_TYPE = YES_ERROR;
				GCC_WARN_UNDECLARED_SELECTOR = YES;
				GCC_WARN_UNINITIALIZED_AUTOS = YES_AGGRESSIVE;
				GCC_WARN_UNUSED_FUNCTION = YES;
				GCC_WARN_UNUSED_VARIABLE = YES;
				MACOSX_DEPLOYMENT_TARGET = 10.14;
				MTL_ENABLE_DEBUG_INFO = NO;
				MTL_FAST_MATH = YES;
				ONLY_ACTIVE_ARCH = NO;
				"OTHER_CODE_SIGN_FLAGS[sdk=macosx*]" = "--timestamp";
				SDKROOT = macosx;
				SWIFT_COMPILATION_MODE = wholemodule;
				SWIFT_OPTIMIZATION_LEVEL = "-O";
			};
			name = Release;
		};
		7567597B244634B2006AA988 /* Debug */ = {
			isa = XCBuildConfiguration;
			buildSettings = {
				ALWAYS_EMBED_SWIFT_STANDARD_LIBRARIES = YES;
				ASSETCATALOG_COMPILER_APPICON_NAME = AppIcon;
				CLANG_ENABLE_MODULES = YES;
				CODE_SIGN_ENTITLEMENTS = fig/fig.entitlements;
				CODE_SIGN_IDENTITY = "Apple Development";
				CODE_SIGN_INJECT_BASE_ENTITLEMENTS = YES;
				CODE_SIGN_STYLE = Manual;
				COMBINE_HIDPI_IMAGES = YES;
				CURRENT_PROJECT_VERSION = 196;
				DEVELOPMENT_ASSET_PATHS = "\"fig/Preview Content\"";
				DEVELOPMENT_TEAM = D93PPD94WK;
				ENABLE_HARDENED_RUNTIME = YES;
				ENABLE_PREVIEWS = YES;
				FRAMEWORK_SEARCH_PATHS = (
					"$(inherited)",
					"$(PROJECT_DIR)",
				);
				INFOPLIST_FILE = fig/Info.plist;
				LD_RUNPATH_SEARCH_PATHS = (
					"$(inherited)",
					"@executable_path/../Frameworks",
				);
				MACOSX_DEPLOYMENT_TARGET = 10.13;
				MARKETING_VERSION = 1.0.41;
				ONLY_ACTIVE_ARCH = YES;
				PRODUCT_BUNDLE_IDENTIFIER = com.mschrage.fig;
				PRODUCT_NAME = "$(TARGET_NAME)";
				PROVISIONING_PROFILE_SPECIFIER = "";
				SWIFT_OBJC_BRIDGING_HEADER = "fig/fig-Bridging-Header.h";
				SWIFT_OPTIMIZATION_LEVEL = "-Onone";
				SWIFT_VERSION = 5.0;
			};
			name = Debug;
		};
		7567597C244634B2006AA988 /* Release */ = {
			isa = XCBuildConfiguration;
			buildSettings = {
				ALWAYS_EMBED_SWIFT_STANDARD_LIBRARIES = YES;
				ASSETCATALOG_COMPILER_APPICON_NAME = AppIcon;
				CLANG_ENABLE_MODULES = YES;
				CODE_SIGN_ENTITLEMENTS = fig/figRelease.entitlements;
				CODE_SIGN_IDENTITY = "Developer ID Application";
				CODE_SIGN_STYLE = Manual;
				COMBINE_HIDPI_IMAGES = YES;
				CURRENT_PROJECT_VERSION = 196;
				DEVELOPMENT_ASSET_PATHS = "\"fig/Preview Content\"";
				DEVELOPMENT_TEAM = D93PPD94WK;
				ENABLE_HARDENED_RUNTIME = YES;
				ENABLE_PREVIEWS = YES;
				FRAMEWORK_SEARCH_PATHS = (
					"$(inherited)",
					"$(PROJECT_DIR)",
				);
				INFOPLIST_FILE = fig/Info.plist;
				LD_RUNPATH_SEARCH_PATHS = (
					"$(inherited)",
					"@executable_path/../Frameworks",
				);
				MACOSX_DEPLOYMENT_TARGET = 10.13;
				MARKETING_VERSION = 1.0.41;
				ONLY_ACTIVE_ARCH = NO;
				PRODUCT_BUNDLE_IDENTIFIER = com.mschrage.fig;
				PRODUCT_NAME = "$(TARGET_NAME)";
				PROVISIONING_PROFILE_SPECIFIER = "";
				SWIFT_OBJC_BRIDGING_HEADER = "fig/fig-Bridging-Header.h";
				SWIFT_VERSION = 5.0;
			};
			name = Release;
		};
		7567597E244634B2006AA988 /* Debug */ = {
			isa = XCBuildConfiguration;
			buildSettings = {
				ALWAYS_EMBED_SWIFT_STANDARD_LIBRARIES = YES;
				BUNDLE_LOADER = "$(TEST_HOST)";
				CODE_SIGN_STYLE = Automatic;
				COMBINE_HIDPI_IMAGES = YES;
				INFOPLIST_FILE = figTests/Info.plist;
				LD_RUNPATH_SEARCH_PATHS = (
					"$(inherited)",
					"@executable_path/../Frameworks",
					"@loader_path/../Frameworks",
				);
				MACOSX_DEPLOYMENT_TARGET = 10.15;
				PRODUCT_BUNDLE_IDENTIFIER = com.mschrage.figTests;
				PRODUCT_NAME = "$(TARGET_NAME)";
				SWIFT_VERSION = 5.0;
				TEST_HOST = "$(BUILT_PRODUCTS_DIR)/fig.app/Contents/MacOS/fig";
			};
			name = Debug;
		};
		7567597F244634B2006AA988 /* Release */ = {
			isa = XCBuildConfiguration;
			buildSettings = {
				ALWAYS_EMBED_SWIFT_STANDARD_LIBRARIES = YES;
				BUNDLE_LOADER = "$(TEST_HOST)";
				CODE_SIGN_STYLE = Automatic;
				COMBINE_HIDPI_IMAGES = YES;
				INFOPLIST_FILE = figTests/Info.plist;
				LD_RUNPATH_SEARCH_PATHS = (
					"$(inherited)",
					"@executable_path/../Frameworks",
					"@loader_path/../Frameworks",
				);
				MACOSX_DEPLOYMENT_TARGET = 10.15;
				PRODUCT_BUNDLE_IDENTIFIER = com.mschrage.figTests;
				PRODUCT_NAME = "$(TARGET_NAME)";
				SWIFT_VERSION = 5.0;
				TEST_HOST = "$(BUILT_PRODUCTS_DIR)/fig.app/Contents/MacOS/fig";
			};
			name = Release;
		};
		75675981244634B2006AA988 /* Debug */ = {
			isa = XCBuildConfiguration;
			buildSettings = {
				ALWAYS_EMBED_SWIFT_STANDARD_LIBRARIES = YES;
				CODE_SIGN_STYLE = Automatic;
				COMBINE_HIDPI_IMAGES = YES;
				INFOPLIST_FILE = figUITests/Info.plist;
				LD_RUNPATH_SEARCH_PATHS = (
					"$(inherited)",
					"@executable_path/../Frameworks",
					"@loader_path/../Frameworks",
				);
				PRODUCT_BUNDLE_IDENTIFIER = com.mschrage.figUITests;
				PRODUCT_NAME = "$(TARGET_NAME)";
				SWIFT_VERSION = 5.0;
				TEST_TARGET_NAME = fig;
			};
			name = Debug;
		};
		75675982244634B2006AA988 /* Release */ = {
			isa = XCBuildConfiguration;
			buildSettings = {
				ALWAYS_EMBED_SWIFT_STANDARD_LIBRARIES = YES;
				CODE_SIGN_STYLE = Automatic;
				COMBINE_HIDPI_IMAGES = YES;
				INFOPLIST_FILE = figUITests/Info.plist;
				LD_RUNPATH_SEARCH_PATHS = (
					"$(inherited)",
					"@executable_path/../Frameworks",
					"@loader_path/../Frameworks",
				);
				PRODUCT_BUNDLE_IDENTIFIER = com.mschrage.figUITests;
				PRODUCT_NAME = "$(TARGET_NAME)";
				SWIFT_VERSION = 5.0;
				TEST_TARGET_NAME = fig;
			};
			name = Release;
		};
/* End XCBuildConfiguration section */

/* Begin XCConfigurationList section */
		751F7592246E16D800E083C8 /* Build configuration list for PBXNativeTarget "figcli" */ = {
			isa = XCConfigurationList;
			buildConfigurations = (
				751F7593246E16D800E083C8 /* Debug */,
				751F7594246E16D800E083C8 /* Release */,
			);
			defaultConfigurationIsVisible = 0;
			defaultConfigurationName = Release;
		};
		7567594C244634AD006AA988 /* Build configuration list for PBXProject "fig" */ = {
			isa = XCConfigurationList;
			buildConfigurations = (
				75675978244634B2006AA988 /* Debug */,
				75675979244634B2006AA988 /* Release */,
			);
			defaultConfigurationIsVisible = 0;
			defaultConfigurationName = Release;
		};
		7567597A244634B2006AA988 /* Build configuration list for PBXNativeTarget "fig" */ = {
			isa = XCConfigurationList;
			buildConfigurations = (
				7567597B244634B2006AA988 /* Debug */,
				7567597C244634B2006AA988 /* Release */,
			);
			defaultConfigurationIsVisible = 0;
			defaultConfigurationName = Release;
		};
		7567597D244634B2006AA988 /* Build configuration list for PBXNativeTarget "figTests" */ = {
			isa = XCConfigurationList;
			buildConfigurations = (
				7567597E244634B2006AA988 /* Debug */,
				7567597F244634B2006AA988 /* Release */,
			);
			defaultConfigurationIsVisible = 0;
			defaultConfigurationName = Release;
		};
		75675980244634B2006AA988 /* Build configuration list for PBXNativeTarget "figUITests" */ = {
			isa = XCConfigurationList;
			buildConfigurations = (
				75675981244634B2006AA988 /* Debug */,
				75675982244634B2006AA988 /* Release */,
			);
			defaultConfigurationIsVisible = 0;
			defaultConfigurationName = Release;
		};
/* End XCConfigurationList section */

/* Begin XCRemoteSwiftPackageReference section */
		7512A489263252EF00CDE824 /* XCRemoteSwiftPackageReference "Sparkle" */ = {
			isa = XCRemoteSwiftPackageReference;
			repositoryURL = "https://github.com/sparkle-project/Sparkle";
			requirement = {
				kind = upToNextMajorVersion;
				minimumVersion = 1.26.0;
			};
		};
		755D0F4F2482D4910074AB5C /* XCRemoteSwiftPackageReference "HotKey" */ = {
			isa = XCRemoteSwiftPackageReference;
			repositoryURL = "https://github.com/soffes/HotKey";
			requirement = {
				kind = upToNextMajorVersion;
				minimumVersion = 0.1.3;
			};
		};
		757CA8E224905B0E002A64A8 /* XCRemoteSwiftPackageReference "Kitura-WebSocket" */ = {
			isa = XCRemoteSwiftPackageReference;
			repositoryURL = "https://github.com/IBM-Swift/Kitura-WebSocket.git";
			requirement = {
				kind = upToNextMajorVersion;
				minimumVersion = 2.1.2;
			};
		};
		758AEB6824CEA4D000A15EAF /* XCRemoteSwiftPackageReference "Starscream" */ = {
			isa = XCRemoteSwiftPackageReference;
			repositoryURL = "https://github.com/daltoniam/Starscream";
			requirement = {
				kind = upToNextMajorVersion;
				minimumVersion = 4.0.3;
			};
		};
		75A4A2A525CBBDE4002EFD6B /* XCRemoteSwiftPackageReference "AXSwift" */ = {
			isa = XCRemoteSwiftPackageReference;
			repositoryURL = "https://github.com/tmandry/AXSwift";
			requirement = {
				kind = upToNextMajorVersion;
				minimumVersion = 0.3.1;
			};
		};
		75CFDBE024EDE31800F00CAE /* XCRemoteSwiftPackageReference "sentry-cocoa" */ = {
			isa = XCRemoteSwiftPackageReference;
			repositoryURL = "https://github.com/getsentry/sentry-cocoa.git";
			requirement = {
				kind = upToNextMajorVersion;
				minimumVersion = 5.2.0;
			};
		};
/* End XCRemoteSwiftPackageReference section */

/* Begin XCSwiftPackageProductDependency section */
		7512A48A263252EF00CDE824 /* Sparkle */ = {
			isa = XCSwiftPackageProductDependency;
			package = 7512A489263252EF00CDE824 /* XCRemoteSwiftPackageReference "Sparkle" */;
			productName = Sparkle;
		};
		755D0F502482D4920074AB5C /* HotKey */ = {
			isa = XCSwiftPackageProductDependency;
			package = 755D0F4F2482D4910074AB5C /* XCRemoteSwiftPackageReference "HotKey" */;
			productName = HotKey;
		};
		756C4D822542A6D30035B467 /* Starscream */ = {
			isa = XCSwiftPackageProductDependency;
			package = 758AEB6824CEA4D000A15EAF /* XCRemoteSwiftPackageReference "Starscream" */;
			productName = Starscream;
		};
		757CA8E324905B0E002A64A8 /* Kitura-WebSocket */ = {
			isa = XCSwiftPackageProductDependency;
			package = 757CA8E224905B0E002A64A8 /* XCRemoteSwiftPackageReference "Kitura-WebSocket" */;
			productName = "Kitura-WebSocket";
		};
		758AEB6924CEA4D000A15EAF /* Starscream */ = {
			isa = XCSwiftPackageProductDependency;
			package = 758AEB6824CEA4D000A15EAF /* XCRemoteSwiftPackageReference "Starscream" */;
			productName = Starscream;
		};
		75A4A2A625CBBDE7002EFD6B /* AXSwift */ = {
			isa = XCSwiftPackageProductDependency;
			package = 75A4A2A525CBBDE4002EFD6B /* XCRemoteSwiftPackageReference "AXSwift" */;
			productName = AXSwift;
		};
		75CFDBE124EDE31800F00CAE /* Sentry */ = {
			isa = XCSwiftPackageProductDependency;
			package = 75CFDBE024EDE31800F00CAE /* XCRemoteSwiftPackageReference "sentry-cocoa" */;
			productName = Sentry;
		};
/* End XCSwiftPackageProductDependency section */
	};
	rootObject = 75675949244634AD006AA988 /* Project object */;
}<|MERGE_RESOLUTION|>--- conflicted
+++ resolved
@@ -43,11 +43,8 @@
 		7510F8BD24A9861E00E86F7C /* PrivateWindow.m in Sources */ = {isa = PBXBuildFile; fileRef = 7510F8BC24A9861E00E86F7C /* PrivateWindow.m */; };
 		7510F8BF24A99A4B00E86F7C /* WindowService.swift in Sources */ = {isa = PBXBuildFile; fileRef = 7510F8BE24A99A4B00E86F7C /* WindowService.swift */; };
 		7510F8C124A9B32D00E86F7C /* WindowManager.swift in Sources */ = {isa = PBXBuildFile; fileRef = 7510F8C024A9B32D00E86F7C /* WindowManager.swift */; };
-<<<<<<< HEAD
 		7512A48B263252EF00CDE824 /* Sparkle in Frameworks */ = {isa = PBXBuildFile; productRef = 7512A48A263252EF00CDE824 /* Sparkle */; };
-=======
 		75184664263CF227003CBCF9 /* settings-open.sh in Resources */ = {isa = PBXBuildFile; fileRef = 75184663263CF1E0003CBCF9 /* settings-open.sh */; };
->>>>>>> 0f731584
 		7518606F255B2A0A0000A7C7 /* flag@2x.png in Resources */ = {isa = PBXBuildFile; fileRef = 75186069255B2A090000A7C7 /* flag@2x.png */; };
 		75186070255B2A0A0000A7C7 /* asterisk@2x.png in Resources */ = {isa = PBXBuildFile; fileRef = 7518606A255B2A090000A7C7 /* asterisk@2x.png */; };
 		75186071255B2A0A0000A7C7 /* option@2x.png in Resources */ = {isa = PBXBuildFile; fileRef = 7518606B255B2A090000A7C7 /* option@2x.png */; };
