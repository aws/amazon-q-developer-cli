// !$*UTF8*$!
{
	archiveVersion = 1;
	classes = {
	};
	objectVersion = 54;
	objects = {

/* Begin PBXBuildFile section */
		1A1F160025A7A93E0074D541 /* KeyBindingsManager.swift in Sources */ = {isa = PBXBuildFile; fileRef = 1A1F15FF25A7A93E0074D541 /* KeyBindingsManager.swift */; };
		1A63312125A4BE6D00CEA06A /* Keystroke.swift in Sources */ = {isa = PBXBuildFile; fileRef = 1A63312025A4BE6D00CEA06A /* Keystroke.swift */; };
		750BA10C2733590A00705E63 /* API+IPC.swift in Sources */ = {isa = PBXBuildFile; fileRef = 750BA10B2733590A00705E63 /* API+IPC.swift */; };
		750CF21826A1055F0094D76A /* Config.swift in Sources */ = {isa = PBXBuildFile; fileRef = 750CF21726A1055F0094D76A /* Config.swift */; };
		7510F8B824A6910500E86F7C /* Pty.swift in Sources */ = {isa = PBXBuildFile; fileRef = 7510F89724A6910500E86F7C /* Pty.swift */; };
		7510F8BD24A9861E00E86F7C /* PrivateWindow.m in Sources */ = {isa = PBXBuildFile; fileRef = 7510F8BC24A9861E00E86F7C /* PrivateWindow.m */; };
		7510F8BF24A99A4B00E86F7C /* WindowService.swift in Sources */ = {isa = PBXBuildFile; fileRef = 7510F8BE24A99A4B00E86F7C /* WindowService.swift */; };
		7510F8C124A9B32D00E86F7C /* WindowManager.swift in Sources */ = {isa = PBXBuildFile; fileRef = 7510F8C024A9B32D00E86F7C /* WindowManager.swift */; };
		7512A48B263252EF00CDE824 /* Sparkle in Frameworks */ = {isa = PBXBuildFile; productRef = 7512A48A263252EF00CDE824 /* Sparkle */; };
		7518606F255B2A0A0000A7C7 /* flag@2x.png in Resources */ = {isa = PBXBuildFile; fileRef = 75186069255B2A090000A7C7 /* flag@2x.png */; };
		75186070255B2A0A0000A7C7 /* asterisk@2x.png in Resources */ = {isa = PBXBuildFile; fileRef = 7518606A255B2A090000A7C7 /* asterisk@2x.png */; };
		75186071255B2A0A0000A7C7 /* option@2x.png in Resources */ = {isa = PBXBuildFile; fileRef = 7518606B255B2A090000A7C7 /* option@2x.png */; };
		75186072255B2A0A0000A7C7 /* carrot@2x.png in Resources */ = {isa = PBXBuildFile; fileRef = 7518606C255B2A090000A7C7 /* carrot@2x.png */; };
		75186073255B2A0A0000A7C7 /* string@2x.png in Resources */ = {isa = PBXBuildFile; fileRef = 7518606D255B2A090000A7C7 /* string@2x.png */; };
		75186074255B2A0A0000A7C7 /* command@2x.png in Resources */ = {isa = PBXBuildFile; fileRef = 7518606E255B2A0A0000A7C7 /* command@2x.png */; };
		751C3BEC24B6910800B5C7FD /* Remote.swift in Sources */ = {isa = PBXBuildFile; fileRef = 751C3BEB24B6910800B5C7FD /* Remote.swift */; };
		751C3BEE24B6915000B5C7FD /* Defaults.swift in Sources */ = {isa = PBXBuildFile; fileRef = 751C3BED24B6915000B5C7FD /* Defaults.swift */; };
		751F7589246D090100E083C8 /* WebBridge.swift in Sources */ = {isa = PBXBuildFile; fileRef = 751F7588246D090100E083C8 /* WebBridge.swift */; };
		7520D7F1267D98790034FE2B /* fig-0.0.3.vsix in Resources */ = {isa = PBXBuildFile; fileRef = 7520D7F0267D98790034FE2B /* fig-0.0.3.vsix */; };
		7520D8122682AEB00034FE2B /* Throttler.swift in Sources */ = {isa = PBXBuildFile; fileRef = 7520D8112682AEB00034FE2B /* Throttler.swift */; };
		75288EF924CCE72F002DF12A /* WebViewWindow.swift in Sources */ = {isa = PBXBuildFile; fileRef = 757CA887248AD067002A64A8 /* WebViewWindow.swift */; };
		75290A7D266B09CB000F4255 /* gear@2x.png in Resources */ = {isa = PBXBuildFile; fileRef = 75290A7C266B09CB000F4255 /* gear@2x.png */; };
		75290AB4267126EB000F4255 /* iTermIntegration.swift in Sources */ = {isa = PBXBuildFile; fileRef = 75290AB3267126EB000F4255 /* iTermIntegration.swift */; };
		75290ABD26719090000F4255 /* iterm.pb.swift in Sources */ = {isa = PBXBuildFile; fileRef = 75290ABA26719090000F4255 /* iterm.pb.swift */; };
		75290ABF26719090000F4255 /* README in Resources */ = {isa = PBXBuildFile; fileRef = 75290ABC26719090000F4255 /* README */; };
		75290AC626719157000F4255 /* SwiftProtobuf in Frameworks */ = {isa = PBXBuildFile; productRef = 75290AC526719157000F4255 /* SwiftProtobuf */; };
		75290ACC2671AD1E000F4255 /* WebSocketFramer.swift in Sources */ = {isa = PBXBuildFile; fileRef = 75290ACB2671AD1D000F4255 /* WebSocketFramer.swift */; };
		752A398325CD024C00B1AC40 /* VSCodeIntegration.swift in Sources */ = {isa = PBXBuildFile; fileRef = 752A398225CD024C00B1AC40 /* VSCodeIntegration.swift */; };
		752A398625CD0FE800B1AC40 /* fig-0.0.1.vsix in Resources */ = {isa = PBXBuildFile; fileRef = 752A398525CD0FE800B1AC40 /* fig-0.0.1.vsix */; };
		752C0BD82479EEDB0077E415 /* File.swift in Sources */ = {isa = PBXBuildFile; fileRef = 752C0BD72479EEDA0077E415 /* File.swift */; };
		752C0BDA2479F37B0077E415 /* fig.js in Resources */ = {isa = PBXBuildFile; fileRef = 752C0BD92479F37B0077E415 /* fig.js */; };
		752C0BDC2479F68C0077E415 /* tutorial.css in Resources */ = {isa = PBXBuildFile; fileRef = 752C0BDB2479F68C0077E415 /* tutorial.css */; };
		752C0BDE2479F6AF0077E415 /* insert-tutorial.js in Resources */ = {isa = PBXBuildFile; fileRef = 752C0BDD2479F6AF0077E415 /* insert-tutorial.js */; };
		752C0BE0247A27790077E415 /* editor.html in Resources */ = {isa = PBXBuildFile; fileRef = 752C0BDF247A27790077E415 /* editor.html */; };
		752C0BE2247A33F20077E415 /* viewer.html in Resources */ = {isa = PBXBuildFile; fileRef = 752C0BE1247A33F10077E415 /* viewer.html */; };
		752C0BE4247B44C60077E415 /* finder.html in Resources */ = {isa = PBXBuildFile; fileRef = 752C0BE3247B44C50077E415 /* finder.html */; };
		752C0BE6247C25290077E415 /* display.html in Resources */ = {isa = PBXBuildFile; fileRef = 752C0BE5247C25280077E415 /* display.html */; };
		752D71C525AE9B7200263527 /* ssh.html in Resources */ = {isa = PBXBuildFile; fileRef = 752D71C425AE9B7200263527 /* ssh.html */; };
		752D71C725AECB4B00263527 /* ssh.mp4 in Resources */ = {isa = PBXBuildFile; fileRef = 752D71C625AECB4B00263527 /* ssh.mp4 */; };
		752D71CD25B8A6B300263527 /* Restarter.swift in Sources */ = {isa = PBXBuildFile; fileRef = 752D71CC25B8A6B200263527 /* Restarter.swift */; };
		752E68DD2620F868009E9A7E /* gradle@2x.png in Resources */ = {isa = PBXBuildFile; fileRef = 752E68DA2620F868009E9A7E /* gradle@2x.png */; };
		752E68DE2620F868009E9A7E /* slack@2x.png in Resources */ = {isa = PBXBuildFile; fileRef = 752E68DB2620F868009E9A7E /* slack@2x.png */; };
		752E68DF2620F868009E9A7E /* yarn@2x.png in Resources */ = {isa = PBXBuildFile; fileRef = 752E68DC2620F868009E9A7E /* yarn@2x.png */; };
		752E68ED2620F885009E9A7E /* azure@2x.png in Resources */ = {isa = PBXBuildFile; fileRef = 752E68E02620F882009E9A7E /* azure@2x.png */; };
		752E68EE2620F885009E9A7E /* box@2x.png in Resources */ = {isa = PBXBuildFile; fileRef = 752E68E12620F883009E9A7E /* box@2x.png */; };
		752E68EF2620F885009E9A7E /* gitlab@2x.png in Resources */ = {isa = PBXBuildFile; fileRef = 752E68E22620F883009E9A7E /* gitlab@2x.png */; };
		752E68F02620F885009E9A7E /* template@2x.png in Resources */ = {isa = PBXBuildFile; fileRef = 752E68E32620F883009E9A7E /* template@2x.png */; };
		752E68F12620F885009E9A7E /* firebase@2x.png in Resources */ = {isa = PBXBuildFile; fileRef = 752E68E42620F883009E9A7E /* firebase@2x.png */; };
		752E68F22620F885009E9A7E /* android@2x.png in Resources */ = {isa = PBXBuildFile; fileRef = 752E68E52620F884009E9A7E /* android@2x.png */; };
		752E68F32620F885009E9A7E /* aws@2x.png in Resources */ = {isa = PBXBuildFile; fileRef = 752E68E62620F884009E9A7E /* aws@2x.png */; };
		752E68F42620F885009E9A7E /* characters@2x.png in Resources */ = {isa = PBXBuildFile; fileRef = 752E68E72620F884009E9A7E /* characters@2x.png */; };
		752E68F52620F885009E9A7E /* gcloud@2x.png in Resources */ = {isa = PBXBuildFile; fileRef = 752E68E82620F884009E9A7E /* gcloud@2x.png */; };
		752E68F62620F885009E9A7E /* netlify@2x.png in Resources */ = {isa = PBXBuildFile; fileRef = 752E68E92620F884009E9A7E /* netlify@2x.png */; };
		752E68F72620F885009E9A7E /* vercel@2x.png in Resources */ = {isa = PBXBuildFile; fileRef = 752E68EA2620F884009E9A7E /* vercel@2x.png */; };
		752E68F82620F885009E9A7E /* github@2x.png in Resources */ = {isa = PBXBuildFile; fileRef = 752E68EB2620F884009E9A7E /* github@2x.png */; };
		752E68F92620F885009E9A7E /* apple@2x.png in Resources */ = {isa = PBXBuildFile; fileRef = 752E68EC2620F884009E9A7E /* apple@2x.png */; };
		754316F726E08F5C00188887 /* AppDelegate.swift in Sources */ = {isa = PBXBuildFile; fileRef = 754316F626E08F5C00188887 /* AppDelegate.swift */; };
		754316FB26E08F5D00188887 /* Assets.xcassets in Resources */ = {isa = PBXBuildFile; fileRef = 754316FA26E08F5D00188887 /* Assets.xcassets */; };
		754316FE26E08F5D00188887 /* Preview Assets.xcassets in Resources */ = {isa = PBXBuildFile; fileRef = 754316FD26E08F5D00188887 /* Preview Assets.xcassets */; };
		7543170126E08F5D00188887 /* Main.storyboard in Resources */ = {isa = PBXBuildFile; fileRef = 754316FF26E08F5D00188887 /* Main.storyboard */; };
		7543170826E0901B00188887 /* FigIMKInputController.swift in Sources */ = {isa = PBXBuildFile; fileRef = 7543170726E0901B00188887 /* FigIMKInputController.swift */; };
		754569FC272A05C200C7588F /* CommandHandlers.swift in Sources */ = {isa = PBXBuildFile; fileRef = 754569FB272A05C200C7588F /* CommandHandlers.swift */; };
		7546F5B3271660BA0077359F /* Constants.swift in Sources */ = {isa = PBXBuildFile; fileRef = 7546F5B2271660BA0077359F /* Constants.swift */; };
		754D31B525759D900020CED4 /* tutorial.html in Resources */ = {isa = PBXBuildFile; fileRef = 754D31B425759D900020CED4 /* tutorial.html */; };
		75543FD0268AC6E5003221DF /* fig-0.0.4.vsix in Resources */ = {isa = PBXBuildFile; fileRef = 75543FCF268AC6E5003221DF /* fig-0.0.4.vsix */; };
		755D0DE2247EFAE10074AB5C /* Logging.swift in Sources */ = {isa = PBXBuildFile; fileRef = 755D0DE1247EFAE10074AB5C /* Logging.swift */; };
		755D0DE4247F038B0074AB5C /* logs.html in Resources */ = {isa = PBXBuildFile; fileRef = 755D0DE3247F038B0074AB5C /* logs.html */; };
		755D0F512482D4920074AB5C /* HotKey in Frameworks */ = {isa = PBXBuildFile; productRef = 755D0F502482D4920074AB5C /* HotKey */; };
		755D27BA272242690080B4B8 /* FigTerm.swift in Sources */ = {isa = PBXBuildFile; fileRef = 755D27B9272242690080B4B8 /* FigTerm.swift */; };
		755D27C2272772280080B4B8 /* fig-0.0.5.vsix in Resources */ = {isa = PBXBuildFile; fileRef = 755D27C1272772280080B4B8 /* fig-0.0.5.vsix */; };
		755EC8CF266997A700CBEF57 /* settings in Resources */ = {isa = PBXBuildFile; fileRef = 755EC8CE266997A600CBEF57 /* settings */; };
		755FC554268D09DE00966027 /* UpdateService.swift in Sources */ = {isa = PBXBuildFile; fileRef = 755FC553268D09DE00966027 /* UpdateService.swift */; };
		756127C3274380BF007F26EA /* pty.c in Sources */ = {isa = PBXBuildFile; fileRef = 756127C2274380BF007F26EA /* pty.c */; };
		7564AE6F265C9DCE0040BD4C /* discord@2x.png in Resources */ = {isa = PBXBuildFile; fileRef = 7564AE6E265C9DCD0040BD4C /* discord@2x.png */; };
		75675955244634AD006AA988 /* AppDelegate.swift in Sources */ = {isa = PBXBuildFile; fileRef = 75675954244634AD006AA988 /* AppDelegate.swift */; };
		75675959244634B2006AA988 /* Assets.xcassets in Resources */ = {isa = PBXBuildFile; fileRef = 75675958244634B2006AA988 /* Assets.xcassets */; };
		7567595C244634B2006AA988 /* Preview Assets.xcassets in Resources */ = {isa = PBXBuildFile; fileRef = 7567595B244634B2006AA988 /* Preview Assets.xcassets */; };
		7567595F244634B2006AA988 /* Main.storyboard in Resources */ = {isa = PBXBuildFile; fileRef = 7567595D244634B2006AA988 /* Main.storyboard */; };
		7567596B244634B2006AA988 /* figTests.swift in Sources */ = {isa = PBXBuildFile; fileRef = 7567596A244634B2006AA988 /* figTests.swift */; };
		75675976244634B2006AA988 /* figUITests.swift in Sources */ = {isa = PBXBuildFile; fileRef = 75675975244634B2006AA988 /* figUITests.swift */; };
		756759972446C44C006AA988 /* String+Shell.swift in Sources */ = {isa = PBXBuildFile; fileRef = 756759962446C44C006AA988 /* String+Shell.swift */; };
		756759D424498CA0006AA988 /* WebViewController.swift in Sources */ = {isa = PBXBuildFile; fileRef = 756759D324498CA0006AA988 /* WebViewController.swift */; };
		7568203126003BDF0006FE78 /* Settings.swift in Sources */ = {isa = PBXBuildFile; fileRef = 7568203026003BDF0006FE78 /* Settings.swift */; };
		756967FF2718E0300029F063 /* WebArchiver in Frameworks */ = {isa = PBXBuildFile; productRef = 756967FE2718E0300029F063 /* WebArchiver */; };
		756968012718FF600029F063 /* WebArchive.swift in Sources */ = {isa = PBXBuildFile; fileRef = 756968002718FF600029F063 /* WebArchive.swift */; };
		756968032719450A0029F063 /* API+App.swift in Sources */ = {isa = PBXBuildFile; fileRef = 756968022719450A0029F063 /* API+App.swift */; };
		75696832271F71270029F063 /* local.pb.swift in Sources */ = {isa = PBXBuildFile; fileRef = 75696831271F71270029F063 /* local.pb.swift */; };
		756C4D832542A6D30035B467 /* Starscream in Frameworks */ = {isa = PBXBuildFile; productRef = 756C4D822542A6D30035B467 /* Starscream */; };
		7571775726F3B8A80071AE10 /* FigInputMethod.app in Embed Input Method */ = {isa = PBXBuildFile; fileRef = 754316F426E08F5C00188887 /* FigInputMethod.app */; settings = {ATTRIBUTES = (RemoveHeadersOnCopy, ); }; };
		7571775926F3E4CA0071AE10 /* settings.html in Resources */ = {isa = PBXBuildFile; fileRef = 7571775826F3E4CA0071AE10 /* settings.html */; };
		7571778326F91BF50071AE10 /* AppleTerminalIntegration.swift in Sources */ = {isa = PBXBuildFile; fileRef = 7571778226F91BF50071AE10 /* AppleTerminalIntegration.swift */; };
		75738F1E26DDAB760086D972 /* InputMethod.swift in Sources */ = {isa = PBXBuildFile; fileRef = 75738F1D26DDAB760086D972 /* InputMethod.swift */; };
		7573F15B2602B4E000C833FA /* alert@2x.png in Resources */ = {isa = PBXBuildFile; fileRef = 7573F1592602B4E000C833FA /* alert@2x.png */; };
		7573F15C2602B4E000C833FA /* invite@2x.png in Resources */ = {isa = PBXBuildFile; fileRef = 7573F15A2602B4E000C833FA /* invite@2x.png */; };
		7573F160260BC71000C833FA /* LoginItems.swift in Sources */ = {isa = PBXBuildFile; fileRef = 7573F15F260BC70F00C833FA /* LoginItems.swift */; };
		7575D44F26D5D35000D0C8D7 /* API.swift in Sources */ = {isa = PBXBuildFile; fileRef = 7575D44E26D5D35000D0C8D7 /* API.swift */; };
		7577124725648DFB0011FF48 /* ps.c in Sources */ = {isa = PBXBuildFile; fileRef = 7577124625648DFB0011FF48 /* ps.c */; };
		757712492564D94A0011FF48 /* ProcessStatus.swift in Sources */ = {isa = PBXBuildFile; fileRef = 757712482564D9490011FF48 /* ProcessStatus.swift */; };
		757A85F8270E46A40017996A /* figterm in Embed figterm & helpers */ = {isa = PBXBuildFile; fileRef = "figterm-0000000000000000" /* figterm */; settings = {ATTRIBUTES = (CodeSignOnCopy, ); }; };
		757A85F9270E46A40017996A /* fig_callback in Embed figterm & helpers */ = {isa = PBXBuildFile; fileRef = "fig_callback-00000000000" /* fig_callback */; settings = {ATTRIBUTES = (CodeSignOnCopy, ); }; };
		757A85FA270E46A40017996A /* fig_get_shell in Embed figterm & helpers */ = {isa = PBXBuildFile; fileRef = "fig_get_shell-0000000000" /* fig_get_shell */; settings = {ATTRIBUTES = (CodeSignOnCopy, ); }; };
		757AF4C826BC73FA00349764 /* WindowPositioning.swift in Sources */ = {isa = PBXBuildFile; fileRef = 757AF4C726BC73FA00349764 /* WindowPositioning.swift */; };
		757CA86724859461002A64A8 /* AppMover.swift in Sources */ = {isa = PBXBuildFile; fileRef = 757CA86624859461002A64A8 /* AppMover.swift */; };
		757CA88624876043002A64A8 /* error.html in Resources */ = {isa = PBXBuildFile; fileRef = 757CA88524876042002A64A8 /* error.html */; };
		757CA88A248AD58C002A64A8 /* onboarding.html in Resources */ = {isa = PBXBuildFile; fileRef = 757CA889248AD58C002A64A8 /* onboarding.html */; };
		757CA88D248B091D002A64A8 /* permissions.mp4 in Resources */ = {isa = PBXBuildFile; fileRef = 757CA88C248B091D002A64A8 /* permissions.mp4 */; };
		757CA88F248B0D31002A64A8 /* cli.png in Resources */ = {isa = PBXBuildFile; fileRef = 757CA88E248B0D31002A64A8 /* cli.png */; };
		757CA891248B2799002A64A8 /* cli.html in Resources */ = {isa = PBXBuildFile; fileRef = 757CA890248B2798002A64A8 /* cli.html */; };
		757CA893248B28E3002A64A8 /* landing.html in Resources */ = {isa = PBXBuildFile; fileRef = 757CA892248B28E3002A64A8 /* landing.html */; };
		757CA895248B291E002A64A8 /* permissions.html in Resources */ = {isa = PBXBuildFile; fileRef = 757CA894248B291E002A64A8 /* permissions.html */; };
		757CA897248C108E002A64A8 /* css in Resources */ = {isa = PBXBuildFile; fileRef = 757CA896248C108D002A64A8 /* css */; };
		757CA899248C10AD002A64A8 /* fonts in Resources */ = {isa = PBXBuildFile; fileRef = 757CA898248C10AD002A64A8 /* fonts */; };
		757CA89B248C18F1002A64A8 /* done.html in Resources */ = {isa = PBXBuildFile; fileRef = 757CA89A248C18F0002A64A8 /* done.html */; };
		757CA89D248C1F50002A64A8 /* demo4onboarding.mp4 in Resources */ = {isa = PBXBuildFile; fileRef = 757CA89C248C1F50002A64A8 /* demo4onboarding.mp4 */; };
		757CA89F248D628F002A64A8 /* sidebar.html in Resources */ = {isa = PBXBuildFile; fileRef = 757CA89E248D628E002A64A8 /* sidebar.html */; };
		757CA8E424905B0E002A64A8 /* Kitura-WebSocket in Frameworks */ = {isa = PBXBuildFile; productRef = 757CA8E324905B0E002A64A8 /* Kitura-WebSocket */; };
		757CA8E624905B38002A64A8 /* SockerServer.swift in Sources */ = {isa = PBXBuildFile; fileRef = 757CA8E524905B38002A64A8 /* SockerServer.swift */; };
		75809B0E24BFA64D00BFFB3E /* TelemetryService.swift in Sources */ = {isa = PBXBuildFile; fileRef = 75809B0D24BFA64D00BFFB3E /* TelemetryService.swift */; };
		75809B1124C3876B00BFFB3E /* run-tutorial.js in Resources */ = {isa = PBXBuildFile; fileRef = 75809B1024C3876B00BFFB3E /* run-tutorial.js */; };
		7583A12E273CF261001DF86B /* PathHelper.swift in Sources */ = {isa = PBXBuildFile; fileRef = 7583A12D273CF261001DF86B /* PathHelper.swift */; };
		7587B4D824F97F9E00E355E4 /* ShellHooksManager.swift in Sources */ = {isa = PBXBuildFile; fileRef = 7587B4D724F97F9E00E355E4 /* ShellHooksManager.swift */; };
		75915DFE27210A4C005A9909 /* FigAPIBindings in Frameworks */ = {isa = PBXBuildFile; productRef = 75915DFD27210A4C005A9909 /* FigAPIBindings */; };
		75915E002722044D005A9909 /* API.js in Resources */ = {isa = PBXBuildFile; fileRef = 75915DFF2722044D005A9909 /* API.js */; };
		759F987C25BF903900EC3407 /* Accessibility.swift in Sources */ = {isa = PBXBuildFile; fileRef = 759F987B25BF903900EC3407 /* Accessibility.swift */; };
		759F988225BFF0FF00EC3407 /* commandkey@2x.png in Resources */ = {isa = PBXBuildFile; fileRef = 759F987E25BFF0FE00EC3407 /* commandkey@2x.png */; };
		759F988325BFF0FF00EC3407 /* database@2x.png in Resources */ = {isa = PBXBuildFile; fileRef = 759F987F25BFF0FE00EC3407 /* database@2x.png */; };
		759F988425BFF0FF00EC3407 /* package@2x.png in Resources */ = {isa = PBXBuildFile; fileRef = 759F988025BFF0FE00EC3407 /* package@2x.png */; };
		759F988925BFF8B000EC3407 /* npm@2x.png in Resources */ = {isa = PBXBuildFile; fileRef = 759F988525BFF8B000EC3407 /* npm@2x.png */; };
		759F988A25BFF8B000EC3407 /* kubernetes@2x.png in Resources */ = {isa = PBXBuildFile; fileRef = 759F988625BFF8B000EC3407 /* kubernetes@2x.png */; };
		759F988B25BFF8B000EC3407 /* twitter@2x.png in Resources */ = {isa = PBXBuildFile; fileRef = 759F988725BFF8B000EC3407 /* twitter@2x.png */; };
		759F988C25BFF8B000EC3407 /* docker@2x.png in Resources */ = {isa = PBXBuildFile; fileRef = 759F988825BFF8B000EC3407 /* docker@2x.png */; };
		759F988E25BFFAE500EC3407 /* heroku@2x.png in Resources */ = {isa = PBXBuildFile; fileRef = 759F988D25BFFAE500EC3407 /* heroku@2x.png */; };
		75A0A71926F1A79A008FAD70 /* KittyIntegration.swift in Sources */ = {isa = PBXBuildFile; fileRef = 75A0A71826F1A79A008FAD70 /* KittyIntegration.swift */; };
		75A0A71B26F1A7CE008FAD70 /* kitty-integration.py in Resources */ = {isa = PBXBuildFile; fileRef = 75A0A71A26F1A7CE008FAD70 /* kitty-integration.py */; };
		75A0A71D26F27E3D008FAD70 /* SemanticVersion.swift in Sources */ = {isa = PBXBuildFile; fileRef = 75A0A71C26F27E3D008FAD70 /* SemanticVersion.swift */; };
		75A4521025A83E5600107D2C /* remote_cwd.sh in Resources */ = {isa = PBXBuildFile; fileRef = 75A4520F25A839F500107D2C /* remote_cwd.sh */; };
		75A4521425AD367E00107D2C /* Feedback.swift in Sources */ = {isa = PBXBuildFile; fileRef = 75A4521325AD367E00107D2C /* Feedback.swift */; };
		75A4521A25AE2E6B00107D2C /* CommandIntegration.swift in Sources */ = {isa = PBXBuildFile; fileRef = 75A4521925AE2E6A00107D2C /* CommandIntegration.swift */; };
		75A4A29825C8D855002EFD6B /* node@2x.png in Resources */ = {isa = PBXBuildFile; fileRef = 75A4A29525C8D855002EFD6B /* node@2x.png */; };
		75A4A29925C8D855002EFD6B /* git@2x.png in Resources */ = {isa = PBXBuildFile; fileRef = 75A4A29625C8D855002EFD6B /* git@2x.png */; };
		75A4A29A25C8D855002EFD6B /* commit@2x.png in Resources */ = {isa = PBXBuildFile; fileRef = 75A4A29725C8D855002EFD6B /* commit@2x.png */; };
		75A4A29E25C91471002EFD6B /* debugger-2-trimmed.mp4 in Resources */ = {isa = PBXBuildFile; fileRef = 75A4A29D25C91471002EFD6B /* debugger-2-trimmed.mp4 */; };
		75A4A2A025CA0D46002EFD6B /* Autocomplete.swift in Sources */ = {isa = PBXBuildFile; fileRef = 75A4A29F25CA0D46002EFD6B /* Autocomplete.swift */; };
		75A4A2A225CA2190002EFD6B /* ZLEIntegration.swift in Sources */ = {isa = PBXBuildFile; fileRef = 75A4A2A125CA218F002EFD6B /* ZLEIntegration.swift */; };
		75A4A2A725CBBDE7002EFD6B /* AXSwift in Frameworks */ = {isa = PBXBuildFile; productRef = 75A4A2A625CBBDE7002EFD6B /* AXSwift */; };
		75AA24DA25A7E8B000A51E9D /* lsof.m in Sources */ = {isa = PBXBuildFile; fileRef = 75AA24D925A7E8B000A51E9D /* lsof.m */; };
		75ACFE7A274442C7003C22EE /* PTYProcess.swift in Sources */ = {isa = PBXBuildFile; fileRef = 75ACFE79274442C7003C22EE /* PTYProcess.swift */; };
		75ACFE7C274C3424003C22EE /* Utilities.swift in Sources */ = {isa = PBXBuildFile; fileRef = 75ACFE7B274C3424003C22EE /* Utilities.swift */; };
		75ACFE7E27556BC1003C22EE /* TerminalSessionLinkingTests.swift in Sources */ = {isa = PBXBuildFile; fileRef = 75ACFE7D27556BC1003C22EE /* TerminalSessionLinkingTests.swift */; };
		75ACFE8027556D7A003C22EE /* TerminalSessionLinkingService.swift in Sources */ = {isa = PBXBuildFile; fileRef = 75ACFE7F27556D7A003C22EE /* TerminalSessionLinkingService.swift */; };
		75ACFE842755B958003C22EE /* IPC+Notifications.swift in Sources */ = {isa = PBXBuildFile; fileRef = 75ACFE832755B958003C22EE /* IPC+Notifications.swift */; };
		75ACFE862755BEBE003C22EE /* WindowMetadataService.swift in Sources */ = {isa = PBXBuildFile; fileRef = 75ACFE852755BEBE003C22EE /* WindowMetadataService.swift */; };
		75AEF2E425C3C34A00D78431 /* Diagnostic.swift in Sources */ = {isa = PBXBuildFile; fileRef = 75AEF2E325C3C34A00D78431 /* Diagnostic.swift */; };
		75AEF2E625C3DEAF00D78431 /* DockerIntegration.swift in Sources */ = {isa = PBXBuildFile; fileRef = 75AEF2E525C3DEAF00D78431 /* DockerIntegration.swift */; };
		75AEF2E825C3DEC600D78431 /* SSHIntegration.swift in Sources */ = {isa = PBXBuildFile; fileRef = 75AEF2E725C3DEC600D78431 /* SSHIntegration.swift */; };
		75AEF2EA25C4C34D00D78431 /* SecureKeyboardInput.swift in Sources */ = {isa = PBXBuildFile; fileRef = 75AEF2E925C4C34D00D78431 /* SecureKeyboardInput.swift */; };
		75AEF2EE25C5062E00D78431 /* WindowObserver.swift in Sources */ = {isa = PBXBuildFile; fileRef = 75AEF2ED25C5062E00D78431 /* WindowObserver.swift */; };
		75B0A07C25BA64CC00FCD89A /* AutocompleteContextNotifier.swift in Sources */ = {isa = PBXBuildFile; fileRef = 75B0A07B25BA64CC00FCD89A /* AutocompleteContextNotifier.swift */; };
		75B0A07E25BB746600FCD89A /* debugger.html in Resources */ = {isa = PBXBuildFile; fileRef = 75B0A07D25BB746600FCD89A /* debugger.html */; };
		75B0A08025BB74C700FCD89A /* fig-context-indicator.png in Resources */ = {isa = PBXBuildFile; fileRef = 75B0A07F25BB74C700FCD89A /* fig-context-indicator.png */; };
		75B0A08425BB759E00FCD89A /* trimmed-debugger.mp4 in Resources */ = {isa = PBXBuildFile; fileRef = 75B0A08325BB759E00FCD89A /* trimmed-debugger.mp4 */; };
		75B0A08625BB94DF00FCD89A /* debugger-only.mp4 in Resources */ = {isa = PBXBuildFile; fileRef = 75B0A08525BB94DE00FCD89A /* debugger-only.mp4 */; };
		75B0A08C25BBC7A300FCD89A /* autoc.mp4 in Resources */ = {isa = PBXBuildFile; fileRef = 75B0A08B25BBC7A300FCD89A /* autoc.mp4 */; };
		75B0A08E25BBC9B800FCD89A /* privacy.html in Resources */ = {isa = PBXBuildFile; fileRef = 75B0A08D25BBC9B800FCD89A /* privacy.html */; };
		75B199322501A3DA00F38EA8 /* KeyboardLayout.swift in Sources */ = {isa = PBXBuildFile; fileRef = 75B199312501A3DA00F38EA8 /* KeyboardLayout.swift */; };
		75B199342504190900F38EA8 /* Keycode.swift in Sources */ = {isa = PBXBuildFile; fileRef = 75B199332504190900F38EA8 /* Keycode.swift */; };
		75B1993625042B2C00F38EA8 /* autocomplete.html in Resources */ = {isa = PBXBuildFile; fileRef = 75B1993525042B2C00F38EA8 /* autocomplete.html */; };
		75B1993825100E4E00F38EA8 /* KeypressService.swift in Sources */ = {isa = PBXBuildFile; fileRef = 75B1993725100E4D00F38EA8 /* KeypressService.swift */; };
		75B4283626FABAAC003C9DE5 /* FileSystem.swift in Sources */ = {isa = PBXBuildFile; fileRef = 75B4283526FABAAC003C9DE5 /* FileSystem.swift */; };
		75B7931A24BB897F0073AAC6 /* PseudoTerminalService.swift in Sources */ = {isa = PBXBuildFile; fileRef = 75B7931924BB897F0073AAC6 /* PseudoTerminalService.swift */; };
		75B850E52703D8FF00891A78 /* API+Extensions.swift in Sources */ = {isa = PBXBuildFile; fileRef = 75B850E42703D8FF00891A78 /* API+Extensions.swift */; };
		75BF28A8270E9B9200E7C914 /* API+Constants.swift in Sources */ = {isa = PBXBuildFile; fileRef = 75BF28A7270E9B9200E7C914 /* API+Constants.swift */; };
		75C05C6C24FDEA2B001F0A52 /* KeystrokeBuffer.swift in Sources */ = {isa = PBXBuildFile; fileRef = 75C05C6B24FDEA2B001F0A52 /* KeystrokeBuffer.swift */; };
		75C0711D244AC3B2002DF69F /* index.html in Resources */ = {isa = PBXBuildFile; fileRef = 75C0711C244AC3B2002DF69F /* index.html */; };
		75C07120244BB441002DF69F /* CompanionViewController.swift in Sources */ = {isa = PBXBuildFile; fileRef = 75C0711F244BB441002DF69F /* CompanionViewController.swift */; };
		75C07122244BB65D002DF69F /* ShellBridge.swift in Sources */ = {isa = PBXBuildFile; fileRef = 75C07121244BB65D002DF69F /* ShellBridge.swift */; };
		75C07124244BE45A002DF69F /* CompanionWindow.swift in Sources */ = {isa = PBXBuildFile; fileRef = 75C07123244BE45A002DF69F /* CompanionWindow.swift */; };
		75C0EBD3253E336E001964DE /* TerminalUsageTelemetry.swift in Sources */ = {isa = PBXBuildFile; fileRef = 75C0EBD2253E336E001964DE /* TerminalUsageTelemetry.swift */; };
		75C16D4826FD1EB400C83296 /* API+NotificationCenter.swift in Sources */ = {isa = PBXBuildFile; fileRef = 75C16D4726FD1EB400C83296 /* API+NotificationCenter.swift */; };
		75C57C142581C0700065741E /* ioreg.c in Sources */ = {isa = PBXBuildFile; fileRef = 75C57C132581C0700065741E /* ioreg.c */; };
		75C8A1602649E712001B69DA /* fig-0.0.2.vsix in Resources */ = {isa = PBXBuildFile; fileRef = 75C8A15F2649E712001B69DA /* fig-0.0.2.vsix */; };
		75CFDBDF24EDB2E900F00CAE /* Onboarding.swift in Sources */ = {isa = PBXBuildFile; fileRef = 75CFDBDE24EDB2E900F00CAE /* Onboarding.swift */; };
		75CFDBE224EDE31800F00CAE /* Sentry in Frameworks */ = {isa = PBXBuildFile; productRef = 75CFDBE124EDE31800F00CAE /* Sentry */; };
		75D1ECB426EFE55A00BC8A04 /* AlacrittyIntegration.swift in Sources */ = {isa = PBXBuildFile; fileRef = 75D1ECB326EFE55A00BC8A04 /* AlacrittyIntegration.swift */; };
		75D1ECBE26F15F4500BC8A04 /* TerminalIntegrationProvider.swift in Sources */ = {isa = PBXBuildFile; fileRef = 75D1ECBD26F15F4500BC8A04 /* TerminalIntegrationProvider.swift */; };
		75D1ECC026F1658300BC8A04 /* InstallationStatus.swift in Sources */ = {isa = PBXBuildFile; fileRef = 75D1ECBF26F1658300BC8A04 /* InstallationStatus.swift */; };
		75D2E3CB249C1E7500607F66 /* terminal.css in Resources */ = {isa = PBXBuildFile; fileRef = 75D2E3CA249C1E7500607F66 /* terminal.css */; };
		75DA86A325EDB05100722F1D /* Integrations.swift in Sources */ = {isa = PBXBuildFile; fileRef = 75DA86A225EDB05100722F1D /* Integrations.swift */; };
		75DA86A525EEBD7500722F1D /* Alert.swift in Sources */ = {isa = PBXBuildFile; fileRef = 75DA86A425EEBD7400722F1D /* Alert.swift */; };
		75DA86A925EF145E00722F1D /* TmuxIntegration.swift in Sources */ = {isa = PBXBuildFile; fileRef = 75DA86A825EF145E00722F1D /* TmuxIntegration.swift */; };
		75DF864A26F31756003F32A5 /* cpu@2x.png in Resources */ = {isa = PBXBuildFile; fileRef = 751DC66226EBF3B500697DFB /* cpu@2x.png */; };
		75E993F22515A6DD000BE6BE /* statusbar@2x.png in Resources */ = {isa = PBXBuildFile; fileRef = 75E993F12515A6DD000BE6BE /* statusbar@2x.png */; };
		75E993F52517E226000BE6BE /* AXWindowServer.swift in Sources */ = {isa = PBXBuildFile; fileRef = 75E993F42517E226000BE6BE /* AXWindowServer.swift */; };
		75EB32FC272A0BE700A544DB /* figcli in Embed Command Line Tool */ = {isa = PBXBuildFile; fileRef = "figcli-00000000000000000" /* figcli */; settings = {ATTRIBUTES = (CodeSignOnCopy, ); }; };
		75EB570B267AAE5B00F10C64 /* fig-iterm-integration.scpt in Resources */ = {isa = PBXBuildFile; fileRef = 75EB570A267AAE5B00F10C64 /* fig-iterm-integration.scpt */; };
		75EB592B258D98A7002915E7 /* BiMap.swift in Sources */ = {isa = PBXBuildFile; fileRef = 75EB592A258D98A7002915E7 /* BiMap.swift */; };
		75EB592D258DD771002915E7 /* TTY.swift in Sources */ = {isa = PBXBuildFile; fileRef = 75EB592C258DD771002915E7 /* TTY.swift */; };
		75EDDC4E25D23773003AECC6 /* HyperIntegration.swift in Sources */ = {isa = PBXBuildFile; fileRef = 75EDDC4D25D23773003AECC6 /* HyperIntegration.swift */; };
		75EDDC5125D24755003AECC6 /* hyper-integration.js in Resources */ = {isa = PBXBuildFile; fileRef = 75EDDC5025D24755003AECC6 /* hyper-integration.js */; };
		75EDDC5B25D4BC54003AECC6 /* UnixSocketClient.swift in Sources */ = {isa = PBXBuildFile; fileRef = 75EDDC5A25D4BC53003AECC6 /* UnixSocketClient.swift */; };
		75F7F952261FBDC30005E215 /* UnixSocketServer.swift in Sources */ = {isa = PBXBuildFile; fileRef = 75F7F951261FBDC30005E215 /* UnixSocketServer.swift */; };
		75F7F954262007170005E215 /* IPC.swift in Sources */ = {isa = PBXBuildFile; fileRef = 75F7F953262007170005E215 /* IPC.swift */; };
		75FE40002626A4BD00AC8414 /* Github.swift in Sources */ = {isa = PBXBuildFile; fileRef = 75FE3FFF2626A4BD00AC8414 /* Github.swift */; };
		7A0A41DF2738731900080BCE /* FileSystemTests.swift in Sources */ = {isa = PBXBuildFile; fileRef = 7A0A41DE2738731900080BCE /* FileSystemTests.swift */; };
		7A2C8636273949BE00AE5EB6 /* testable-file-to-read.txt in Resources */ = {isa = PBXBuildFile; fileRef = 7A0A41E22738749200080BCE /* testable-file-to-read.txt */; };
		7A2C8640273951FE00AE5EB6 /* contents-of-this-folder in Resources */ = {isa = PBXBuildFile; fileRef = 7A2C863F273951FE00AE5EB6 /* contents-of-this-folder */; };
		7A9DB5662741A3E6008BD2AA /* DefaultsTest.swift in Sources */ = {isa = PBXBuildFile; fileRef = 7A9DB5652741A3E6008BD2AA /* DefaultsTest.swift */; };
		7AB6B6872740301500428F47 /* NSWorkspaceExtensionTests.swift in Sources */ = {isa = PBXBuildFile; fileRef = 7AB6B6862740301500428F47 /* NSWorkspaceExtensionTests.swift */; };
		7AF96D3F273DB3E30006A41B /* ConfigTests.swift in Sources */ = {isa = PBXBuildFile; fileRef = 7AF96D3E273DB3E30006A41B /* ConfigTests.swift */; };
/* End PBXBuildFile section */

/* Begin PBXContainerItemProxy section */
		754569F92729FFE300C7588F /* PBXContainerItemProxy */ = {
			isa = PBXContainerItemProxy;
			containerPortal = 75675949244634AD006AA988 /* Project object */;
			proxyType = 1;
			remoteGlobalIDString = 754569F52729FF2600C7588F;
			remoteInfo = cli;
		};
		7546F5B027164A1B0077359F /* PBXContainerItemProxy */ = {
			isa = PBXContainerItemProxy;
			containerPortal = 75675949244634AD006AA988 /* Project object */;
			proxyType = 1;
			remoteGlobalIDString = 754316F326E08F5C00188887;
			remoteInfo = FigInputMethod;
		};
		75675967244634B2006AA988 /* PBXContainerItemProxy */ = {
			isa = PBXContainerItemProxy;
			containerPortal = 75675949244634AD006AA988 /* Project object */;
			proxyType = 1;
			remoteGlobalIDString = 75675950244634AD006AA988;
			remoteInfo = fig;
		};
		75675972244634B2006AA988 /* PBXContainerItemProxy */ = {
			isa = PBXContainerItemProxy;
			containerPortal = 75675949244634AD006AA988 /* Project object */;
			proxyType = 1;
			remoteGlobalIDString = 75675950244634AD006AA988;
			remoteInfo = fig;
		};
		757A85BE270E37380017996A /* PBXContainerItemProxy */ = {
			isa = PBXContainerItemProxy;
			containerPortal = 75675949244634AD006AA988 /* Project object */;
			proxyType = 1;
			remoteGlobalIDString = 757A85BA270E31160017996A;
			remoteInfo = figterm;
		};
/* End PBXContainerItemProxy section */

/* Begin PBXCopyFilesBuildPhase section */
		7571775626F3B8910071AE10 /* Embed Input Method */ = {
			isa = PBXCopyFilesBuildPhase;
			buildActionMask = 12;
			dstPath = Contents/Helpers;
			dstSubfolderSpec = 1;
			files = (
				7571775726F3B8A80071AE10 /* FigInputMethod.app in Embed Input Method */,
			);
			name = "Embed Input Method";
			runOnlyForDeploymentPostprocessing = 0;
		};
		757A85C0270E37A90017996A /* Embed figterm & helpers */ = {
			isa = PBXCopyFilesBuildPhase;
			buildActionMask = 12;
			dstPath = "";
			dstSubfolderSpec = 6;
			files = (
				757A85F8270E46A40017996A /* figterm in Embed figterm & helpers */,
				757A85F9270E46A40017996A /* fig_callback in Embed figterm & helpers */,
				757A85FA270E46A40017996A /* fig_get_shell in Embed figterm & helpers */,
			);
			name = "Embed figterm & helpers";
			runOnlyForDeploymentPostprocessing = 0;
		};
		758AEB6324CE8B2F00A15EAF /* Embed Command Line Tool */ = {
			isa = PBXCopyFilesBuildPhase;
			buildActionMask = 12;
			dstPath = "";
			dstSubfolderSpec = 6;
			files = (
				75EB32FC272A0BE700A544DB /* figcli in Embed Command Line Tool */,
			);
			name = "Embed Command Line Tool";
			runOnlyForDeploymentPostprocessing = 0;
		};
/* End PBXCopyFilesBuildPhase section */

/* Begin PBXFileReference section */
		1A1F15FF25A7A93E0074D541 /* KeyBindingsManager.swift */ = {isa = PBXFileReference; lastKnownFileType = sourcecode.swift; path = KeyBindingsManager.swift; sourceTree = "<group>"; };
		1A63312025A4BE6D00CEA06A /* Keystroke.swift */ = {isa = PBXFileReference; lastKnownFileType = sourcecode.swift; path = Keystroke.swift; sourceTree = "<group>"; };
		750BA10B2733590A00705E63 /* API+IPC.swift */ = {isa = PBXFileReference; lastKnownFileType = sourcecode.swift; path = "API+IPC.swift"; sourceTree = "<group>"; };
		750CF21726A1055F0094D76A /* Config.swift */ = {isa = PBXFileReference; lastKnownFileType = sourcecode.swift; path = Config.swift; sourceTree = "<group>"; };
		7510F89724A6910500E86F7C /* Pty.swift */ = {isa = PBXFileReference; fileEncoding = 4; lastKnownFileType = sourcecode.swift; path = Pty.swift; sourceTree = "<group>"; };
		7510F8B924A9701000E86F7C /* Private.h */ = {isa = PBXFileReference; lastKnownFileType = sourcecode.c.h; path = Private.h; sourceTree = "<group>"; };
		7510F8BA24A9861E00E86F7C /* fig-Bridging-Header.h */ = {isa = PBXFileReference; lastKnownFileType = sourcecode.c.h; path = "fig-Bridging-Header.h"; sourceTree = "<group>"; };
		7510F8BB24A9861E00E86F7C /* PrivateWindow.h */ = {isa = PBXFileReference; lastKnownFileType = sourcecode.c.h; path = PrivateWindow.h; sourceTree = "<group>"; };
		7510F8BC24A9861E00E86F7C /* PrivateWindow.m */ = {isa = PBXFileReference; lastKnownFileType = sourcecode.c.objc; path = PrivateWindow.m; sourceTree = "<group>"; };
		7510F8BE24A99A4B00E86F7C /* WindowService.swift */ = {isa = PBXFileReference; lastKnownFileType = sourcecode.swift; path = WindowService.swift; sourceTree = "<group>"; };
		7510F8C024A9B32D00E86F7C /* WindowManager.swift */ = {isa = PBXFileReference; lastKnownFileType = sourcecode.swift; path = WindowManager.swift; sourceTree = "<group>"; };
		75186069255B2A090000A7C7 /* flag@2x.png */ = {isa = PBXFileReference; lastKnownFileType = image.png; path = "flag@2x.png"; sourceTree = "<group>"; };
		7518606A255B2A090000A7C7 /* asterisk@2x.png */ = {isa = PBXFileReference; lastKnownFileType = image.png; path = "asterisk@2x.png"; sourceTree = "<group>"; };
		7518606B255B2A090000A7C7 /* option@2x.png */ = {isa = PBXFileReference; lastKnownFileType = image.png; path = "option@2x.png"; sourceTree = "<group>"; };
		7518606C255B2A090000A7C7 /* carrot@2x.png */ = {isa = PBXFileReference; lastKnownFileType = image.png; path = "carrot@2x.png"; sourceTree = "<group>"; };
		7518606D255B2A090000A7C7 /* string@2x.png */ = {isa = PBXFileReference; lastKnownFileType = image.png; path = "string@2x.png"; sourceTree = "<group>"; };
		7518606E255B2A0A0000A7C7 /* command@2x.png */ = {isa = PBXFileReference; lastKnownFileType = image.png; path = "command@2x.png"; sourceTree = "<group>"; };
		751C3BEB24B6910800B5C7FD /* Remote.swift */ = {isa = PBXFileReference; lastKnownFileType = sourcecode.swift; path = Remote.swift; sourceTree = "<group>"; };
		751C3BED24B6915000B5C7FD /* Defaults.swift */ = {isa = PBXFileReference; lastKnownFileType = sourcecode.swift; path = Defaults.swift; sourceTree = "<group>"; };
		751DC66226EBF3B500697DFB /* cpu@2x.png */ = {isa = PBXFileReference; lastKnownFileType = image.png; path = "cpu@2x.png"; sourceTree = "<group>"; };
		751F7588246D090100E083C8 /* WebBridge.swift */ = {isa = PBXFileReference; lastKnownFileType = sourcecode.swift; path = WebBridge.swift; sourceTree = "<group>"; };
		7520D7F0267D98790034FE2B /* fig-0.0.3.vsix */ = {isa = PBXFileReference; lastKnownFileType = file; path = "fig-0.0.3.vsix"; sourceTree = "<group>"; };
		7520D8112682AEB00034FE2B /* Throttler.swift */ = {isa = PBXFileReference; lastKnownFileType = sourcecode.swift; path = Throttler.swift; sourceTree = "<group>"; };
		75290A7C266B09CB000F4255 /* gear@2x.png */ = {isa = PBXFileReference; lastKnownFileType = image.png; path = "gear@2x.png"; sourceTree = "<group>"; };
		75290AB3267126EB000F4255 /* iTermIntegration.swift */ = {isa = PBXFileReference; lastKnownFileType = sourcecode.swift; path = iTermIntegration.swift; sourceTree = "<group>"; };
		75290ABA26719090000F4255 /* iterm.pb.swift */ = {isa = PBXFileReference; fileEncoding = 4; lastKnownFileType = sourcecode.swift; path = iterm.pb.swift; sourceTree = "<group>"; };
		75290ABB26719090000F4255 /* iterm.proto */ = {isa = PBXFileReference; fileEncoding = 4; lastKnownFileType = sourcecode.protobuf; path = iterm.proto; sourceTree = "<group>"; };
		75290ABC26719090000F4255 /* README */ = {isa = PBXFileReference; fileEncoding = 4; lastKnownFileType = text; path = README; sourceTree = "<group>"; };
		75290ACB2671AD1D000F4255 /* WebSocketFramer.swift */ = {isa = PBXFileReference; lastKnownFileType = sourcecode.swift; path = WebSocketFramer.swift; sourceTree = "<group>"; };
		752A398225CD024C00B1AC40 /* VSCodeIntegration.swift */ = {isa = PBXFileReference; lastKnownFileType = sourcecode.swift; path = VSCodeIntegration.swift; sourceTree = "<group>"; };
		752A398525CD0FE800B1AC40 /* fig-0.0.1.vsix */ = {isa = PBXFileReference; lastKnownFileType = file; path = "fig-0.0.1.vsix"; sourceTree = "<group>"; };
		752C0BD72479EEDA0077E415 /* File.swift */ = {isa = PBXFileReference; lastKnownFileType = sourcecode.swift; path = File.swift; sourceTree = "<group>"; };
		752C0BD92479F37B0077E415 /* fig.js */ = {isa = PBXFileReference; lastKnownFileType = sourcecode.javascript; path = fig.js; sourceTree = "<group>"; };
		752C0BDB2479F68C0077E415 /* tutorial.css */ = {isa = PBXFileReference; lastKnownFileType = text.css; path = tutorial.css; sourceTree = "<group>"; };
		752C0BDD2479F6AF0077E415 /* insert-tutorial.js */ = {isa = PBXFileReference; lastKnownFileType = sourcecode.javascript; path = "insert-tutorial.js"; sourceTree = "<group>"; };
		752C0BDF247A27790077E415 /* editor.html */ = {isa = PBXFileReference; lastKnownFileType = text.html; path = editor.html; sourceTree = "<group>"; };
		752C0BE1247A33F10077E415 /* viewer.html */ = {isa = PBXFileReference; lastKnownFileType = text.html; path = viewer.html; sourceTree = "<group>"; };
		752C0BE3247B44C50077E415 /* finder.html */ = {isa = PBXFileReference; lastKnownFileType = text.html; path = finder.html; sourceTree = "<group>"; };
		752C0BE5247C25280077E415 /* display.html */ = {isa = PBXFileReference; lastKnownFileType = text.html; path = display.html; sourceTree = "<group>"; };
		752D71C425AE9B7200263527 /* ssh.html */ = {isa = PBXFileReference; lastKnownFileType = text.html; path = ssh.html; sourceTree = "<group>"; };
		752D71C625AECB4B00263527 /* ssh.mp4 */ = {isa = PBXFileReference; lastKnownFileType = file; path = ssh.mp4; sourceTree = "<group>"; };
		752D71CC25B8A6B200263527 /* Restarter.swift */ = {isa = PBXFileReference; lastKnownFileType = sourcecode.swift; path = Restarter.swift; sourceTree = "<group>"; };
		752E68DA2620F868009E9A7E /* gradle@2x.png */ = {isa = PBXFileReference; lastKnownFileType = image.png; path = "gradle@2x.png"; sourceTree = "<group>"; };
		752E68DB2620F868009E9A7E /* slack@2x.png */ = {isa = PBXFileReference; lastKnownFileType = image.png; path = "slack@2x.png"; sourceTree = "<group>"; };
		752E68DC2620F868009E9A7E /* yarn@2x.png */ = {isa = PBXFileReference; lastKnownFileType = image.png; path = "yarn@2x.png"; sourceTree = "<group>"; };
		752E68E02620F882009E9A7E /* azure@2x.png */ = {isa = PBXFileReference; lastKnownFileType = image.png; path = "azure@2x.png"; sourceTree = "<group>"; };
		752E68E12620F883009E9A7E /* box@2x.png */ = {isa = PBXFileReference; lastKnownFileType = image.png; path = "box@2x.png"; sourceTree = "<group>"; };
		752E68E22620F883009E9A7E /* gitlab@2x.png */ = {isa = PBXFileReference; lastKnownFileType = image.png; path = "gitlab@2x.png"; sourceTree = "<group>"; };
		752E68E32620F883009E9A7E /* template@2x.png */ = {isa = PBXFileReference; lastKnownFileType = image.png; path = "template@2x.png"; sourceTree = "<group>"; };
		752E68E42620F883009E9A7E /* firebase@2x.png */ = {isa = PBXFileReference; lastKnownFileType = image.png; path = "firebase@2x.png"; sourceTree = "<group>"; };
		752E68E52620F884009E9A7E /* android@2x.png */ = {isa = PBXFileReference; lastKnownFileType = image.png; path = "android@2x.png"; sourceTree = "<group>"; };
		752E68E62620F884009E9A7E /* aws@2x.png */ = {isa = PBXFileReference; lastKnownFileType = image.png; path = "aws@2x.png"; sourceTree = "<group>"; };
		752E68E72620F884009E9A7E /* characters@2x.png */ = {isa = PBXFileReference; lastKnownFileType = image.png; path = "characters@2x.png"; sourceTree = "<group>"; };
		752E68E82620F884009E9A7E /* gcloud@2x.png */ = {isa = PBXFileReference; lastKnownFileType = image.png; path = "gcloud@2x.png"; sourceTree = "<group>"; };
		752E68E92620F884009E9A7E /* netlify@2x.png */ = {isa = PBXFileReference; lastKnownFileType = image.png; path = "netlify@2x.png"; sourceTree = "<group>"; };
		752E68EA2620F884009E9A7E /* vercel@2x.png */ = {isa = PBXFileReference; lastKnownFileType = image.png; path = "vercel@2x.png"; sourceTree = "<group>"; };
		752E68EB2620F884009E9A7E /* github@2x.png */ = {isa = PBXFileReference; lastKnownFileType = image.png; path = "github@2x.png"; sourceTree = "<group>"; };
		752E68EC2620F884009E9A7E /* apple@2x.png */ = {isa = PBXFileReference; lastKnownFileType = image.png; path = "apple@2x.png"; sourceTree = "<group>"; };
		754316F426E08F5C00188887 /* FigInputMethod.app */ = {isa = PBXFileReference; explicitFileType = wrapper.application; includeInIndex = 0; path = FigInputMethod.app; sourceTree = BUILT_PRODUCTS_DIR; };
		754316F626E08F5C00188887 /* AppDelegate.swift */ = {isa = PBXFileReference; lastKnownFileType = sourcecode.swift; path = AppDelegate.swift; sourceTree = "<group>"; };
		754316FA26E08F5D00188887 /* Assets.xcassets */ = {isa = PBXFileReference; lastKnownFileType = folder.assetcatalog; path = Assets.xcassets; sourceTree = "<group>"; };
		754316FD26E08F5D00188887 /* Preview Assets.xcassets */ = {isa = PBXFileReference; lastKnownFileType = folder.assetcatalog; path = "Preview Assets.xcassets"; sourceTree = "<group>"; };
		7543170026E08F5D00188887 /* Base */ = {isa = PBXFileReference; lastKnownFileType = file.storyboard; name = Base; path = Base.lproj/Main.storyboard; sourceTree = "<group>"; };
		7543170226E08F5D00188887 /* Info.plist */ = {isa = PBXFileReference; lastKnownFileType = text.plist.xml; path = Info.plist; sourceTree = "<group>"; };
		7543170326E08F5D00188887 /* InputMethod.entitlements */ = {isa = PBXFileReference; lastKnownFileType = text.plist.entitlements; path = InputMethod.entitlements; sourceTree = "<group>"; };
		7543170726E0901B00188887 /* FigIMKInputController.swift */ = {isa = PBXFileReference; lastKnownFileType = sourcecode.swift; path = FigIMKInputController.swift; sourceTree = "<group>"; };
		754569FB272A05C200C7588F /* CommandHandlers.swift */ = {isa = PBXFileReference; fileEncoding = 4; lastKnownFileType = sourcecode.swift; path = CommandHandlers.swift; sourceTree = "<group>"; };
		7546F5B2271660BA0077359F /* Constants.swift */ = {isa = PBXFileReference; lastKnownFileType = sourcecode.swift; path = Constants.swift; sourceTree = "<group>"; };
		754D31B425759D900020CED4 /* tutorial.html */ = {isa = PBXFileReference; lastKnownFileType = text.html; path = tutorial.html; sourceTree = "<group>"; };
		75543FCF268AC6E5003221DF /* fig-0.0.4.vsix */ = {isa = PBXFileReference; lastKnownFileType = file; path = "fig-0.0.4.vsix"; sourceTree = "<group>"; };
		755D0DE1247EFAE10074AB5C /* Logging.swift */ = {isa = PBXFileReference; lastKnownFileType = sourcecode.swift; path = Logging.swift; sourceTree = "<group>"; };
		755D0DE3247F038B0074AB5C /* logs.html */ = {isa = PBXFileReference; lastKnownFileType = text.html; path = logs.html; sourceTree = "<group>"; };
		755D27B9272242690080B4B8 /* FigTerm.swift */ = {isa = PBXFileReference; lastKnownFileType = sourcecode.swift; path = FigTerm.swift; sourceTree = "<group>"; };
		755D27C1272772280080B4B8 /* fig-0.0.5.vsix */ = {isa = PBXFileReference; lastKnownFileType = file; path = "fig-0.0.5.vsix"; sourceTree = "<group>"; };
		755EC8CE266997A600CBEF57 /* settings */ = {isa = PBXFileReference; lastKnownFileType = folder; path = settings; sourceTree = "<group>"; };
		755FC553268D09DE00966027 /* UpdateService.swift */ = {isa = PBXFileReference; lastKnownFileType = sourcecode.swift; path = UpdateService.swift; sourceTree = "<group>"; };
		756127C1274380BF007F26EA /* pty.h */ = {isa = PBXFileReference; lastKnownFileType = sourcecode.c.h; path = pty.h; sourceTree = "<group>"; };
		756127C2274380BF007F26EA /* pty.c */ = {isa = PBXFileReference; lastKnownFileType = sourcecode.c.c; path = pty.c; sourceTree = "<group>"; };
		7564AE6E265C9DCD0040BD4C /* discord@2x.png */ = {isa = PBXFileReference; lastKnownFileType = image.png; path = "discord@2x.png"; sourceTree = "<group>"; };
		75675951244634AD006AA988 /* fig.app */ = {isa = PBXFileReference; explicitFileType = wrapper.application; includeInIndex = 0; path = fig.app; sourceTree = BUILT_PRODUCTS_DIR; };
		75675954244634AD006AA988 /* AppDelegate.swift */ = {isa = PBXFileReference; lastKnownFileType = sourcecode.swift; path = AppDelegate.swift; sourceTree = "<group>"; };
		75675958244634B2006AA988 /* Assets.xcassets */ = {isa = PBXFileReference; lastKnownFileType = folder.assetcatalog; path = Assets.xcassets; sourceTree = "<group>"; };
		7567595B244634B2006AA988 /* Preview Assets.xcassets */ = {isa = PBXFileReference; lastKnownFileType = folder.assetcatalog; path = "Preview Assets.xcassets"; sourceTree = "<group>"; };
		7567595E244634B2006AA988 /* Base */ = {isa = PBXFileReference; lastKnownFileType = file.storyboard; name = Base; path = Base.lproj/Main.storyboard; sourceTree = "<group>"; };
		75675960244634B2006AA988 /* Info.plist */ = {isa = PBXFileReference; lastKnownFileType = text.plist.xml; path = Info.plist; sourceTree = "<group>"; };
		75675961244634B2006AA988 /* fig.entitlements */ = {isa = PBXFileReference; lastKnownFileType = text.plist.entitlements; path = fig.entitlements; sourceTree = "<group>"; };
		75675966244634B2006AA988 /* figTests.xctest */ = {isa = PBXFileReference; explicitFileType = wrapper.cfbundle; includeInIndex = 0; path = figTests.xctest; sourceTree = BUILT_PRODUCTS_DIR; };
		7567596A244634B2006AA988 /* figTests.swift */ = {isa = PBXFileReference; lastKnownFileType = sourcecode.swift; path = figTests.swift; sourceTree = "<group>"; };
		7567596C244634B2006AA988 /* Info.plist */ = {isa = PBXFileReference; lastKnownFileType = text.plist.xml; path = Info.plist; sourceTree = "<group>"; };
		75675971244634B2006AA988 /* figUITests.xctest */ = {isa = PBXFileReference; explicitFileType = wrapper.cfbundle; includeInIndex = 0; path = figUITests.xctest; sourceTree = BUILT_PRODUCTS_DIR; };
		75675975244634B2006AA988 /* figUITests.swift */ = {isa = PBXFileReference; lastKnownFileType = sourcecode.swift; path = figUITests.swift; sourceTree = "<group>"; };
		75675977244634B2006AA988 /* Info.plist */ = {isa = PBXFileReference; lastKnownFileType = text.plist.xml; path = Info.plist; sourceTree = "<group>"; };
		756759962446C44C006AA988 /* String+Shell.swift */ = {isa = PBXFileReference; lastKnownFileType = sourcecode.swift; path = "String+Shell.swift"; sourceTree = "<group>"; };
		756759D324498CA0006AA988 /* WebViewController.swift */ = {isa = PBXFileReference; lastKnownFileType = sourcecode.swift; path = WebViewController.swift; sourceTree = "<group>"; };
		7568203026003BDF0006FE78 /* Settings.swift */ = {isa = PBXFileReference; lastKnownFileType = sourcecode.swift; path = Settings.swift; sourceTree = "<group>"; };
		756968002718FF600029F063 /* WebArchive.swift */ = {isa = PBXFileReference; lastKnownFileType = sourcecode.swift; path = WebArchive.swift; sourceTree = "<group>"; };
		756968022719450A0029F063 /* API+App.swift */ = {isa = PBXFileReference; lastKnownFileType = sourcecode.swift; path = "API+App.swift"; sourceTree = "<group>"; };
		7569680F271E556B0029F063 /* swift-api-bindings */ = {isa = PBXFileReference; lastKnownFileType = folder; path = "swift-api-bindings"; sourceTree = "<group>"; };
		75696831271F71270029F063 /* local.pb.swift */ = {isa = PBXFileReference; fileEncoding = 4; lastKnownFileType = sourcecode.swift; path = local.pb.swift; sourceTree = "<group>"; };
		7571775826F3E4CA0071AE10 /* settings.html */ = {isa = PBXFileReference; fileEncoding = 4; lastKnownFileType = text.html; path = settings.html; sourceTree = "<group>"; };
		7571778226F91BF50071AE10 /* AppleTerminalIntegration.swift */ = {isa = PBXFileReference; lastKnownFileType = sourcecode.swift; path = AppleTerminalIntegration.swift; sourceTree = "<group>"; };
		75738F1D26DDAB760086D972 /* InputMethod.swift */ = {isa = PBXFileReference; lastKnownFileType = sourcecode.swift; path = InputMethod.swift; sourceTree = "<group>"; };
		7573F1592602B4E000C833FA /* alert@2x.png */ = {isa = PBXFileReference; lastKnownFileType = image.png; path = "alert@2x.png"; sourceTree = "<group>"; };
		7573F15A2602B4E000C833FA /* invite@2x.png */ = {isa = PBXFileReference; lastKnownFileType = image.png; path = "invite@2x.png"; sourceTree = "<group>"; };
		7573F15F260BC70F00C833FA /* LoginItems.swift */ = {isa = PBXFileReference; lastKnownFileType = sourcecode.swift; path = LoginItems.swift; sourceTree = "<group>"; };
		7573F161260BEF7F00C833FA /* figRelease.entitlements */ = {isa = PBXFileReference; lastKnownFileType = text.plist.entitlements; path = figRelease.entitlements; sourceTree = "<group>"; };
		7575D44E26D5D35000D0C8D7 /* API.swift */ = {isa = PBXFileReference; lastKnownFileType = sourcecode.swift; path = API.swift; sourceTree = "<group>"; };
		7577124525648DCD0011FF48 /* ps.h */ = {isa = PBXFileReference; lastKnownFileType = sourcecode.c.h; path = ps.h; sourceTree = "<group>"; };
		7577124625648DFB0011FF48 /* ps.c */ = {isa = PBXFileReference; lastKnownFileType = sourcecode.c.c; path = ps.c; sourceTree = "<group>"; };
		757712482564D9490011FF48 /* ProcessStatus.swift */ = {isa = PBXFileReference; lastKnownFileType = sourcecode.swift; path = ProcessStatus.swift; sourceTree = "<group>"; };
		757AF4C726BC73FA00349764 /* WindowPositioning.swift */ = {isa = PBXFileReference; lastKnownFileType = sourcecode.swift; name = WindowPositioning.swift; path = fig/WindowPositioning.swift; sourceTree = SOURCE_ROOT; };
		757CA86624859461002A64A8 /* AppMover.swift */ = {isa = PBXFileReference; lastKnownFileType = sourcecode.swift; path = AppMover.swift; sourceTree = "<group>"; };
		757CA88524876042002A64A8 /* error.html */ = {isa = PBXFileReference; lastKnownFileType = text.html; path = error.html; sourceTree = "<group>"; };
		757CA887248AD067002A64A8 /* WebViewWindow.swift */ = {isa = PBXFileReference; lastKnownFileType = sourcecode.swift; path = WebViewWindow.swift; sourceTree = "<group>"; };
		757CA889248AD58C002A64A8 /* onboarding.html */ = {isa = PBXFileReference; lastKnownFileType = text.html; path = onboarding.html; sourceTree = "<group>"; };
		757CA88C248B091D002A64A8 /* permissions.mp4 */ = {isa = PBXFileReference; lastKnownFileType = file; path = permissions.mp4; sourceTree = "<group>"; };
		757CA88E248B0D31002A64A8 /* cli.png */ = {isa = PBXFileReference; lastKnownFileType = image.png; path = cli.png; sourceTree = "<group>"; };
		757CA890248B2798002A64A8 /* cli.html */ = {isa = PBXFileReference; lastKnownFileType = text.html; path = cli.html; sourceTree = "<group>"; };
		757CA892248B28E3002A64A8 /* landing.html */ = {isa = PBXFileReference; lastKnownFileType = text.html; path = landing.html; sourceTree = "<group>"; };
		757CA894248B291E002A64A8 /* permissions.html */ = {isa = PBXFileReference; lastKnownFileType = text.html; path = permissions.html; sourceTree = "<group>"; };
		757CA896248C108D002A64A8 /* css */ = {isa = PBXFileReference; lastKnownFileType = folder; path = css; sourceTree = "<group>"; };
		757CA898248C10AD002A64A8 /* fonts */ = {isa = PBXFileReference; lastKnownFileType = folder; path = fonts; sourceTree = "<group>"; };
		757CA89A248C18F0002A64A8 /* done.html */ = {isa = PBXFileReference; lastKnownFileType = text.html; path = done.html; sourceTree = "<group>"; };
		757CA89C248C1F50002A64A8 /* demo4onboarding.mp4 */ = {isa = PBXFileReference; lastKnownFileType = file; path = demo4onboarding.mp4; sourceTree = "<group>"; };
		757CA89E248D628E002A64A8 /* sidebar.html */ = {isa = PBXFileReference; fileEncoding = 4; lastKnownFileType = text.html; path = sidebar.html; sourceTree = "<group>"; };
		757CA8E524905B38002A64A8 /* SockerServer.swift */ = {isa = PBXFileReference; lastKnownFileType = sourcecode.swift; path = SockerServer.swift; sourceTree = "<group>"; };
		75809B0D24BFA64D00BFFB3E /* TelemetryService.swift */ = {isa = PBXFileReference; lastKnownFileType = sourcecode.swift; path = TelemetryService.swift; sourceTree = "<group>"; };
		75809B0F24C2C66100BFFB3E /* WebView+Private.h */ = {isa = PBXFileReference; lastKnownFileType = sourcecode.c.h; path = "WebView+Private.h"; sourceTree = "<group>"; };
		75809B1024C3876B00BFFB3E /* run-tutorial.js */ = {isa = PBXFileReference; lastKnownFileType = sourcecode.javascript; path = "run-tutorial.js"; sourceTree = "<group>"; };
		7583A12D273CF261001DF86B /* PathHelper.swift */ = {isa = PBXFileReference; lastKnownFileType = sourcecode.swift; path = PathHelper.swift; sourceTree = "<group>"; };
		7587B4D724F97F9E00E355E4 /* ShellHooksManager.swift */ = {isa = PBXFileReference; lastKnownFileType = sourcecode.swift; path = ShellHooksManager.swift; sourceTree = "<group>"; };
		75915DFF2722044D005A9909 /* API.js */ = {isa = PBXFileReference; lastKnownFileType = sourcecode.javascript; path = API.js; sourceTree = "<group>"; };
		759F987B25BF903900EC3407 /* Accessibility.swift */ = {isa = PBXFileReference; lastKnownFileType = sourcecode.swift; path = Accessibility.swift; sourceTree = "<group>"; };
		759F987E25BFF0FE00EC3407 /* commandkey@2x.png */ = {isa = PBXFileReference; lastKnownFileType = image.png; path = "commandkey@2x.png"; sourceTree = "<group>"; };
		759F987F25BFF0FE00EC3407 /* database@2x.png */ = {isa = PBXFileReference; lastKnownFileType = image.png; path = "database@2x.png"; sourceTree = "<group>"; };
		759F988025BFF0FE00EC3407 /* package@2x.png */ = {isa = PBXFileReference; lastKnownFileType = image.png; path = "package@2x.png"; sourceTree = "<group>"; };
		759F988525BFF8B000EC3407 /* npm@2x.png */ = {isa = PBXFileReference; lastKnownFileType = image.png; path = "npm@2x.png"; sourceTree = "<group>"; };
		759F988625BFF8B000EC3407 /* kubernetes@2x.png */ = {isa = PBXFileReference; lastKnownFileType = image.png; path = "kubernetes@2x.png"; sourceTree = "<group>"; };
		759F988725BFF8B000EC3407 /* twitter@2x.png */ = {isa = PBXFileReference; lastKnownFileType = image.png; path = "twitter@2x.png"; sourceTree = "<group>"; };
		759F988825BFF8B000EC3407 /* docker@2x.png */ = {isa = PBXFileReference; lastKnownFileType = image.png; path = "docker@2x.png"; sourceTree = "<group>"; };
		759F988D25BFFAE500EC3407 /* heroku@2x.png */ = {isa = PBXFileReference; lastKnownFileType = image.png; path = "heroku@2x.png"; sourceTree = "<group>"; };
		75A0A71826F1A79A008FAD70 /* KittyIntegration.swift */ = {isa = PBXFileReference; lastKnownFileType = sourcecode.swift; path = KittyIntegration.swift; sourceTree = "<group>"; };
		75A0A71A26F1A7CE008FAD70 /* kitty-integration.py */ = {isa = PBXFileReference; lastKnownFileType = text.script.python; path = "kitty-integration.py"; sourceTree = "<group>"; };
		75A0A71C26F27E3D008FAD70 /* SemanticVersion.swift */ = {isa = PBXFileReference; lastKnownFileType = sourcecode.swift; path = SemanticVersion.swift; sourceTree = "<group>"; };
		75A4520F25A839F500107D2C /* remote_cwd.sh */ = {isa = PBXFileReference; lastKnownFileType = text.script.sh; path = remote_cwd.sh; sourceTree = "<group>"; };
		75A4521325AD367E00107D2C /* Feedback.swift */ = {isa = PBXFileReference; lastKnownFileType = sourcecode.swift; path = Feedback.swift; sourceTree = "<group>"; };
		75A4521925AE2E6A00107D2C /* CommandIntegration.swift */ = {isa = PBXFileReference; lastKnownFileType = sourcecode.swift; path = CommandIntegration.swift; sourceTree = "<group>"; };
		75A4A29525C8D855002EFD6B /* node@2x.png */ = {isa = PBXFileReference; lastKnownFileType = image.png; path = "node@2x.png"; sourceTree = "<group>"; };
		75A4A29625C8D855002EFD6B /* git@2x.png */ = {isa = PBXFileReference; lastKnownFileType = image.png; path = "git@2x.png"; sourceTree = "<group>"; };
		75A4A29725C8D855002EFD6B /* commit@2x.png */ = {isa = PBXFileReference; lastKnownFileType = image.png; path = "commit@2x.png"; sourceTree = "<group>"; };
		75A4A29D25C91471002EFD6B /* debugger-2-trimmed.mp4 */ = {isa = PBXFileReference; lastKnownFileType = file; path = "debugger-2-trimmed.mp4"; sourceTree = "<group>"; };
		75A4A29F25CA0D46002EFD6B /* Autocomplete.swift */ = {isa = PBXFileReference; lastKnownFileType = sourcecode.swift; path = Autocomplete.swift; sourceTree = "<group>"; };
		75A4A2A125CA218F002EFD6B /* ZLEIntegration.swift */ = {isa = PBXFileReference; lastKnownFileType = sourcecode.swift; path = ZLEIntegration.swift; sourceTree = "<group>"; };
		75AA24D825A7E8B000A51E9D /* lsof.h */ = {isa = PBXFileReference; lastKnownFileType = sourcecode.c.h; path = lsof.h; sourceTree = "<group>"; };
		75AA24D925A7E8B000A51E9D /* lsof.m */ = {isa = PBXFileReference; lastKnownFileType = sourcecode.c.objc; path = lsof.m; sourceTree = "<group>"; };
		75AC55322522C8EB0069635E /* 1.0.20.sh */ = {isa = PBXFileReference; lastKnownFileType = text.script.sh; path = 1.0.20.sh; sourceTree = "<group>"; };
		75ACFE79274442C7003C22EE /* PTYProcess.swift */ = {isa = PBXFileReference; fileEncoding = 4; lastKnownFileType = sourcecode.swift; path = PTYProcess.swift; sourceTree = "<group>"; };
		75ACFE7B274C3424003C22EE /* Utilities.swift */ = {isa = PBXFileReference; lastKnownFileType = sourcecode.swift; path = Utilities.swift; sourceTree = "<group>"; };
		75ACFE7D27556BC1003C22EE /* TerminalSessionLinkingTests.swift */ = {isa = PBXFileReference; lastKnownFileType = sourcecode.swift; path = TerminalSessionLinkingTests.swift; sourceTree = "<group>"; };
		75ACFE7F27556D7A003C22EE /* TerminalSessionLinkingService.swift */ = {isa = PBXFileReference; lastKnownFileType = sourcecode.swift; path = TerminalSessionLinkingService.swift; sourceTree = "<group>"; };
		75ACFE832755B958003C22EE /* IPC+Notifications.swift */ = {isa = PBXFileReference; lastKnownFileType = sourcecode.swift; path = "IPC+Notifications.swift"; sourceTree = "<group>"; };
		75ACFE852755BEBE003C22EE /* WindowMetadataService.swift */ = {isa = PBXFileReference; lastKnownFileType = sourcecode.swift; path = WindowMetadataService.swift; sourceTree = "<group>"; };
		75AEF2E325C3C34A00D78431 /* Diagnostic.swift */ = {isa = PBXFileReference; lastKnownFileType = sourcecode.swift; path = Diagnostic.swift; sourceTree = "<group>"; };
		75AEF2E525C3DEAF00D78431 /* DockerIntegration.swift */ = {isa = PBXFileReference; lastKnownFileType = sourcecode.swift; path = DockerIntegration.swift; sourceTree = "<group>"; };
		75AEF2E725C3DEC600D78431 /* SSHIntegration.swift */ = {isa = PBXFileReference; lastKnownFileType = sourcecode.swift; path = SSHIntegration.swift; sourceTree = "<group>"; };
		75AEF2E925C4C34D00D78431 /* SecureKeyboardInput.swift */ = {isa = PBXFileReference; lastKnownFileType = sourcecode.swift; path = SecureKeyboardInput.swift; sourceTree = "<group>"; };
		75AEF2ED25C5062E00D78431 /* WindowObserver.swift */ = {isa = PBXFileReference; lastKnownFileType = sourcecode.swift; path = WindowObserver.swift; sourceTree = "<group>"; };
		75B0A07B25BA64CC00FCD89A /* AutocompleteContextNotifier.swift */ = {isa = PBXFileReference; lastKnownFileType = sourcecode.swift; path = AutocompleteContextNotifier.swift; sourceTree = "<group>"; };
		75B0A07D25BB746600FCD89A /* debugger.html */ = {isa = PBXFileReference; lastKnownFileType = text.html; path = debugger.html; sourceTree = "<group>"; };
		75B0A07F25BB74C700FCD89A /* fig-context-indicator.png */ = {isa = PBXFileReference; lastKnownFileType = image.png; path = "fig-context-indicator.png"; sourceTree = "<group>"; };
		75B0A08325BB759E00FCD89A /* trimmed-debugger.mp4 */ = {isa = PBXFileReference; lastKnownFileType = file; path = "trimmed-debugger.mp4"; sourceTree = "<group>"; };
		75B0A08525BB94DE00FCD89A /* debugger-only.mp4 */ = {isa = PBXFileReference; lastKnownFileType = file; path = "debugger-only.mp4"; sourceTree = "<group>"; };
		75B0A08B25BBC7A300FCD89A /* autoc.mp4 */ = {isa = PBXFileReference; lastKnownFileType = file; path = autoc.mp4; sourceTree = "<group>"; };
		75B0A08D25BBC9B800FCD89A /* privacy.html */ = {isa = PBXFileReference; lastKnownFileType = text.html; path = privacy.html; sourceTree = "<group>"; };
		75B199312501A3DA00F38EA8 /* KeyboardLayout.swift */ = {isa = PBXFileReference; lastKnownFileType = sourcecode.swift; path = KeyboardLayout.swift; sourceTree = "<group>"; };
		75B199332504190900F38EA8 /* Keycode.swift */ = {isa = PBXFileReference; lastKnownFileType = sourcecode.swift; path = Keycode.swift; sourceTree = "<group>"; };
		75B1993525042B2C00F38EA8 /* autocomplete.html */ = {isa = PBXFileReference; fileEncoding = 4; lastKnownFileType = text.html; path = autocomplete.html; sourceTree = "<group>"; };
		75B1993725100E4D00F38EA8 /* KeypressService.swift */ = {isa = PBXFileReference; lastKnownFileType = sourcecode.swift; path = KeypressService.swift; sourceTree = "<group>"; };
		75B4283526FABAAC003C9DE5 /* FileSystem.swift */ = {isa = PBXFileReference; lastKnownFileType = sourcecode.swift; path = FileSystem.swift; sourceTree = "<group>"; };
		75B7931924BB897F0073AAC6 /* PseudoTerminalService.swift */ = {isa = PBXFileReference; lastKnownFileType = sourcecode.swift; path = PseudoTerminalService.swift; sourceTree = "<group>"; };
		75B850E42703D8FF00891A78 /* API+Extensions.swift */ = {isa = PBXFileReference; lastKnownFileType = sourcecode.swift; path = "API+Extensions.swift"; sourceTree = "<group>"; };
		75BF28A7270E9B9200E7C914 /* API+Constants.swift */ = {isa = PBXFileReference; lastKnownFileType = sourcecode.swift; path = "API+Constants.swift"; sourceTree = "<group>"; };
		75C05C6B24FDEA2B001F0A52 /* KeystrokeBuffer.swift */ = {isa = PBXFileReference; lastKnownFileType = sourcecode.swift; path = KeystrokeBuffer.swift; sourceTree = "<group>"; };
		75C0711C244AC3B2002DF69F /* index.html */ = {isa = PBXFileReference; fileEncoding = 4; lastKnownFileType = text.html; path = index.html; sourceTree = "<group>"; };
		75C0711F244BB441002DF69F /* CompanionViewController.swift */ = {isa = PBXFileReference; lastKnownFileType = sourcecode.swift; path = CompanionViewController.swift; sourceTree = "<group>"; };
		75C07121244BB65D002DF69F /* ShellBridge.swift */ = {isa = PBXFileReference; lastKnownFileType = sourcecode.swift; path = ShellBridge.swift; sourceTree = "<group>"; };
		75C07123244BE45A002DF69F /* CompanionWindow.swift */ = {isa = PBXFileReference; lastKnownFileType = sourcecode.swift; path = CompanionWindow.swift; sourceTree = "<group>"; };
		75C0EBD2253E336E001964DE /* TerminalUsageTelemetry.swift */ = {isa = PBXFileReference; lastKnownFileType = sourcecode.swift; path = TerminalUsageTelemetry.swift; sourceTree = "<group>"; };
		75C16D4726FD1EB400C83296 /* API+NotificationCenter.swift */ = {isa = PBXFileReference; lastKnownFileType = sourcecode.swift; path = "API+NotificationCenter.swift"; sourceTree = "<group>"; };
		75C57C122581C0700065741E /* ioreg.h */ = {isa = PBXFileReference; lastKnownFileType = sourcecode.c.h; path = ioreg.h; sourceTree = "<group>"; };
		75C57C132581C0700065741E /* ioreg.c */ = {isa = PBXFileReference; lastKnownFileType = sourcecode.c.c; path = ioreg.c; sourceTree = "<group>"; };
		75C8A15F2649E712001B69DA /* fig-0.0.2.vsix */ = {isa = PBXFileReference; lastKnownFileType = file; path = "fig-0.0.2.vsix"; sourceTree = "<group>"; };
		75CFDBDE24EDB2E900F00CAE /* Onboarding.swift */ = {isa = PBXFileReference; lastKnownFileType = sourcecode.swift; path = Onboarding.swift; sourceTree = "<group>"; };
		75D1ECB326EFE55A00BC8A04 /* AlacrittyIntegration.swift */ = {isa = PBXFileReference; lastKnownFileType = sourcecode.swift; path = AlacrittyIntegration.swift; sourceTree = "<group>"; };
		75D1ECBD26F15F4500BC8A04 /* TerminalIntegrationProvider.swift */ = {isa = PBXFileReference; lastKnownFileType = sourcecode.swift; path = TerminalIntegrationProvider.swift; sourceTree = "<group>"; };
		75D1ECBF26F1658300BC8A04 /* InstallationStatus.swift */ = {isa = PBXFileReference; lastKnownFileType = sourcecode.swift; path = InstallationStatus.swift; sourceTree = "<group>"; };
		75D2E3CA249C1E7500607F66 /* terminal.css */ = {isa = PBXFileReference; lastKnownFileType = text.css; path = terminal.css; sourceTree = "<group>"; };
		75DA86A225EDB05100722F1D /* Integrations.swift */ = {isa = PBXFileReference; lastKnownFileType = sourcecode.swift; path = Integrations.swift; sourceTree = "<group>"; };
		75DA86A425EEBD7400722F1D /* Alert.swift */ = {isa = PBXFileReference; lastKnownFileType = sourcecode.swift; path = Alert.swift; sourceTree = "<group>"; };
		75DA86A825EF145E00722F1D /* TmuxIntegration.swift */ = {isa = PBXFileReference; lastKnownFileType = sourcecode.swift; path = TmuxIntegration.swift; sourceTree = "<group>"; };
		75E993F12515A6DD000BE6BE /* statusbar@2x.png */ = {isa = PBXFileReference; lastKnownFileType = image.png; path = "statusbar@2x.png"; sourceTree = "<group>"; };
		75E993F42517E226000BE6BE /* AXWindowServer.swift */ = {isa = PBXFileReference; lastKnownFileType = sourcecode.swift; path = AXWindowServer.swift; sourceTree = "<group>"; };
		75EB570A267AAE5B00F10C64 /* fig-iterm-integration.scpt */ = {isa = PBXFileReference; lastKnownFileType = file; path = "fig-iterm-integration.scpt"; sourceTree = "<group>"; };
		75EB592A258D98A7002915E7 /* BiMap.swift */ = {isa = PBXFileReference; lastKnownFileType = sourcecode.swift; path = BiMap.swift; sourceTree = "<group>"; };
		75EB592C258DD771002915E7 /* TTY.swift */ = {isa = PBXFileReference; lastKnownFileType = sourcecode.swift; path = TTY.swift; sourceTree = "<group>"; };
		75EDDC4D25D23773003AECC6 /* HyperIntegration.swift */ = {isa = PBXFileReference; lastKnownFileType = sourcecode.swift; path = HyperIntegration.swift; sourceTree = "<group>"; };
		75EDDC5025D24755003AECC6 /* hyper-integration.js */ = {isa = PBXFileReference; fileEncoding = 4; lastKnownFileType = sourcecode.javascript; path = "hyper-integration.js"; sourceTree = "<group>"; };
		75EDDC5A25D4BC53003AECC6 /* UnixSocketClient.swift */ = {isa = PBXFileReference; lastKnownFileType = sourcecode.swift; path = UnixSocketClient.swift; sourceTree = "<group>"; };
		75F7F951261FBDC30005E215 /* UnixSocketServer.swift */ = {isa = PBXFileReference; lastKnownFileType = sourcecode.swift; path = UnixSocketServer.swift; sourceTree = "<group>"; };
		75F7F953262007170005E215 /* IPC.swift */ = {isa = PBXFileReference; lastKnownFileType = sourcecode.swift; path = IPC.swift; sourceTree = "<group>"; };
		75FE3FFF2626A4BD00AC8414 /* Github.swift */ = {isa = PBXFileReference; lastKnownFileType = sourcecode.swift; path = Github.swift; sourceTree = "<group>"; };
		7A0A41DE2738731900080BCE /* FileSystemTests.swift */ = {isa = PBXFileReference; lastKnownFileType = sourcecode.swift; path = FileSystemTests.swift; sourceTree = "<group>"; };
		7A0A41E22738749200080BCE /* testable-file-to-read.txt */ = {isa = PBXFileReference; lastKnownFileType = text; path = "testable-file-to-read.txt"; sourceTree = "<group>"; };
		7A2C863F273951FE00AE5EB6 /* contents-of-this-folder */ = {isa = PBXFileReference; lastKnownFileType = folder; path = "contents-of-this-folder"; sourceTree = "<group>"; };
		7A9DB5652741A3E6008BD2AA /* DefaultsTest.swift */ = {isa = PBXFileReference; lastKnownFileType = sourcecode.swift; path = DefaultsTest.swift; sourceTree = "<group>"; };
		7AB6B6862740301500428F47 /* NSWorkspaceExtensionTests.swift */ = {isa = PBXFileReference; lastKnownFileType = sourcecode.swift; path = NSWorkspaceExtensionTests.swift; sourceTree = "<group>"; };
		7AF96D3E273DB3E30006A41B /* ConfigTests.swift */ = {isa = PBXFileReference; lastKnownFileType = sourcecode.swift; path = ConfigTests.swift; sourceTree = "<group>"; };
		"fig_callback-00000000000" /* fig_callback */ = {isa = PBXFileReference; explicitFileType = "compiled.mach-o.executable"; includeInIndex = 0; path = fig_callback; sourceTree = BUILT_PRODUCTS_DIR; };
		"fig_get_shell-0000000000" /* fig_get_shell */ = {isa = PBXFileReference; explicitFileType = "compiled.mach-o.executable"; includeInIndex = 0; path = fig_get_shell; sourceTree = BUILT_PRODUCTS_DIR; };
		"figcli-00000000000000000" /* figcli */ = {isa = PBXFileReference; explicitFileType = "compiled.mach-o.executable"; includeInIndex = 0; path = figcli; sourceTree = BUILT_PRODUCTS_DIR; };
		"figterm-0000000000000000" /* figterm */ = {isa = PBXFileReference; explicitFileType = "compiled.mach-o.executable"; includeInIndex = 0; path = figterm; sourceTree = BUILT_PRODUCTS_DIR; };
/* End PBXFileReference section */

/* Begin PBXFrameworksBuildPhase section */
		754316F126E08F5C00188887 /* Frameworks */ = {
			isa = PBXFrameworksBuildPhase;
			buildActionMask = 2147483647;
			files = (
			);
			runOnlyForDeploymentPostprocessing = 0;
		};
		7567594E244634AD006AA988 /* Frameworks */ = {
			isa = PBXFrameworksBuildPhase;
			buildActionMask = 2147483647;
			files = (
				7512A48B263252EF00CDE824 /* Sparkle in Frameworks */,
				75CFDBE224EDE31800F00CAE /* Sentry in Frameworks */,
				75915DFE27210A4C005A9909 /* FigAPIBindings in Frameworks */,
				755D0F512482D4920074AB5C /* HotKey in Frameworks */,
				757CA8E424905B0E002A64A8 /* Kitura-WebSocket in Frameworks */,
				75A4A2A725CBBDE7002EFD6B /* AXSwift in Frameworks */,
				75290AC626719157000F4255 /* SwiftProtobuf in Frameworks */,
				756967FF2718E0300029F063 /* WebArchiver in Frameworks */,
				756C4D832542A6D30035B467 /* Starscream in Frameworks */,
			);
			runOnlyForDeploymentPostprocessing = 0;
		};
		75675963244634B2006AA988 /* Frameworks */ = {
			isa = PBXFrameworksBuildPhase;
			buildActionMask = 2147483647;
			files = (
			);
			runOnlyForDeploymentPostprocessing = 0;
		};
		7567596E244634B2006AA988 /* Frameworks */ = {
			isa = PBXFrameworksBuildPhase;
			buildActionMask = 2147483647;
			files = (
			);
			runOnlyForDeploymentPostprocessing = 0;
		};
/* End PBXFrameworksBuildPhase section */

/* Begin PBXGroup section */
		7510F87324A6910500E86F7C /* SwiftTerm */ = {
			isa = PBXGroup;
			children = (
				7510F89724A6910500E86F7C /* Pty.swift */,
			);
			path = SwiftTerm;
			sourceTree = "<group>";
		};
		7518608F255CE49B0000A7C7 /* Icons */ = {
			isa = PBXGroup;
			children = (
				751DC66226EBF3B500697DFB /* cpu@2x.png */,
				752E68E52620F884009E9A7E /* android@2x.png */,
				75290A7C266B09CB000F4255 /* gear@2x.png */,
				7564AE6E265C9DCD0040BD4C /* discord@2x.png */,
				752E68EC2620F884009E9A7E /* apple@2x.png */,
				752E68E62620F884009E9A7E /* aws@2x.png */,
				752E68E02620F882009E9A7E /* azure@2x.png */,
				752E68E12620F883009E9A7E /* box@2x.png */,
				752E68E72620F884009E9A7E /* characters@2x.png */,
				752E68E42620F883009E9A7E /* firebase@2x.png */,
				752E68E82620F884009E9A7E /* gcloud@2x.png */,
				752E68EB2620F884009E9A7E /* github@2x.png */,
				752E68E22620F883009E9A7E /* gitlab@2x.png */,
				752E68E92620F884009E9A7E /* netlify@2x.png */,
				752E68E32620F883009E9A7E /* template@2x.png */,
				752E68EA2620F884009E9A7E /* vercel@2x.png */,
				752E68DA2620F868009E9A7E /* gradle@2x.png */,
				752E68DB2620F868009E9A7E /* slack@2x.png */,
				752E68DC2620F868009E9A7E /* yarn@2x.png */,
				75A4A29725C8D855002EFD6B /* commit@2x.png */,
				7573F1592602B4E000C833FA /* alert@2x.png */,
				7573F15A2602B4E000C833FA /* invite@2x.png */,
				75A4A29625C8D855002EFD6B /* git@2x.png */,
				75A4A29525C8D855002EFD6B /* node@2x.png */,
				759F988825BFF8B000EC3407 /* docker@2x.png */,
				759F988D25BFFAE500EC3407 /* heroku@2x.png */,
				759F988625BFF8B000EC3407 /* kubernetes@2x.png */,
				759F988525BFF8B000EC3407 /* npm@2x.png */,
				759F988725BFF8B000EC3407 /* twitter@2x.png */,
				759F987E25BFF0FE00EC3407 /* commandkey@2x.png */,
				759F987F25BFF0FE00EC3407 /* database@2x.png */,
				759F988025BFF0FE00EC3407 /* package@2x.png */,
				7518606A255B2A090000A7C7 /* asterisk@2x.png */,
				7518606C255B2A090000A7C7 /* carrot@2x.png */,
				7518606E255B2A0A0000A7C7 /* command@2x.png */,
				75186069255B2A090000A7C7 /* flag@2x.png */,
				7518606B255B2A090000A7C7 /* option@2x.png */,
				7518606D255B2A090000A7C7 /* string@2x.png */,
			);
			name = Icons;
			sourceTree = "<group>";
		};
		75290AB92671905D000F4255 /* iTerm */ = {
			isa = PBXGroup;
			children = (
				75EB570A267AAE5B00F10C64 /* fig-iterm-integration.scpt */,
				75290AB3267126EB000F4255 /* iTermIntegration.swift */,
				75290ACB2671AD1D000F4255 /* WebSocketFramer.swift */,
				75290ABA26719090000F4255 /* iterm.pb.swift */,
				75290ABB26719090000F4255 /* iterm.proto */,
				75290ABC26719090000F4255 /* README */,
			);
			path = iTerm;
			sourceTree = "<group>";
		};
		752A398725CD0FFB00B1AC40 /* VSCode */ = {
			isa = PBXGroup;
			children = (
				755D27C1272772280080B4B8 /* fig-0.0.5.vsix */,
				75543FCF268AC6E5003221DF /* fig-0.0.4.vsix */,
				75C8A15F2649E712001B69DA /* fig-0.0.2.vsix */,
				752A398525CD0FE800B1AC40 /* fig-0.0.1.vsix */,
				7520D7F0267D98790034FE2B /* fig-0.0.3.vsix */,
				752A398225CD024C00B1AC40 /* VSCodeIntegration.swift */,
			);
			path = VSCode;
			sourceTree = "<group>";
		};
		752A398825CD11F000B1AC40 /* System */ = {
			isa = PBXGroup;
			children = (
				7510F8BA24A9861E00E86F7C /* fig-Bridging-Header.h */,
				75AA24D825A7E8B000A51E9D /* lsof.h */,
				75AA24D925A7E8B000A51E9D /* lsof.m */,
				756127C1274380BF007F26EA /* pty.h */,
				756127C2274380BF007F26EA /* pty.c */,
				7577124525648DCD0011FF48 /* ps.h */,
				7577124625648DFB0011FF48 /* ps.c */,
				75C57C122581C0700065741E /* ioreg.h */,
				75C57C132581C0700065741E /* ioreg.c */,
				75809B0F24C2C66100BFFB3E /* WebView+Private.h */,
			);
			name = System;
			sourceTree = "<group>";
		};
		754316F526E08F5C00188887 /* InputMethod */ = {
			isa = PBXGroup;
			children = (
				754316F626E08F5C00188887 /* AppDelegate.swift */,
				7543170726E0901B00188887 /* FigIMKInputController.swift */,
				754316FA26E08F5D00188887 /* Assets.xcassets */,
				754316FF26E08F5D00188887 /* Main.storyboard */,
				7543170226E08F5D00188887 /* Info.plist */,
				7543170326E08F5D00188887 /* InputMethod.entitlements */,
				754316FC26E08F5D00188887 /* Preview Content */,
			);
			path = InputMethod;
			sourceTree = "<group>";
		};
		754316FC26E08F5D00188887 /* Preview Content */ = {
			isa = PBXGroup;
			children = (
				754316FD26E08F5D00188887 /* Preview Assets.xcassets */,
			);
			path = "Preview Content";
			sourceTree = "<group>";
		};
		75675948244634AD006AA988 = {
			isa = PBXGroup;
			children = (
				75675953244634AD006AA988 /* fig */,
				75675969244634B2006AA988 /* figTests */,
				75675974244634B2006AA988 /* figUITests */,
				754316F526E08F5C00188887 /* InputMethod */,
				75675952244634AD006AA988 /* Products */,
				75CFF6432496B3BA00C6A6DE /* Frameworks */,
			);
			sourceTree = "<group>";
		};
		75675952244634AD006AA988 /* Products */ = {
			isa = PBXGroup;
			children = (
				75675951244634AD006AA988 /* fig.app */,
				75675966244634B2006AA988 /* figTests.xctest */,
				75675971244634B2006AA988 /* figUITests.xctest */,
				"figterm-0000000000000000" /* figterm */,
				"fig_callback-00000000000" /* fig_callback */,
				"fig_get_shell-0000000000" /* fig_get_shell */,
				"figcli-00000000000000000" /* figcli */,
				754316F426E08F5C00188887 /* FigInputMethod.app */,
			);
			name = Products;
			sourceTree = "<group>";
		};
		75675953244634AD006AA988 /* fig */ = {
			isa = PBXGroup;
			children = (
				7510F87324A6910500E86F7C /* SwiftTerm */,
				75675954244634AD006AA988 /* AppDelegate.swift */,
				75E993F32515C8D3000BE6BE /* Autocompletion */,
				75B199332504190900F38EA8 /* Keycode.swift */,
				75738F1D26DDAB760086D972 /* InputMethod.swift */,
				752D71CC25B8A6B200263527 /* Restarter.swift */,
				759F987B25BF903900EC3407 /* Accessibility.swift */,
				751C3BEB24B6910800B5C7FD /* Remote.swift */,
				751C3BED24B6915000B5C7FD /* Defaults.swift */,
				7546F5B2271660BA0077359F /* Constants.swift */,
				7568203026003BDF0006FE78 /* Settings.swift */,
				75E993F12515A6DD000BE6BE /* statusbar@2x.png */,
				755D0DE1247EFAE10074AB5C /* Logging.swift */,
				75809B0D24BFA64D00BFFB3E /* TelemetryService.swift */,
				75C0EBD2253E336E001964DE /* TerminalUsageTelemetry.swift */,
				752C0BD72479EEDA0077E415 /* File.swift */,
				75A4521325AD367E00107D2C /* Feedback.swift */,
				75AEF2E325C3C34A00D78431 /* Diagnostic.swift */,
				75AEF2E925C4C34D00D78431 /* SecureKeyboardInput.swift */,
				7573F15F260BC70F00C833FA /* LoginItems.swift */,
				75DA86A425EEBD7400722F1D /* Alert.swift */,
				75FE3FFF2626A4BD00AC8414 /* Github.swift */,
				7520D8112682AEB00034FE2B /* Throttler.swift */,
				755FC553268D09DE00966027 /* UpdateService.swift */,
				750CF21726A1055F0094D76A /* Config.swift */,
				75696830271F70800029F063 /* Local IPC */,
				7575D44B26D5C4DD00D0C8D7 /* API */,
				75D1ECBC26F15F0E00BC8A04 /* Integrations */,
				7571778126F91BD60071AE10 /* AppleTerminal */,
				75A0A71726F1A786008FAD70 /* Kitty */,
				75D1ECB226EFE53F00BC8A04 /* Alacritty */,
				75290AB92671905D000F4255 /* iTerm */,
				75EDDC4F25D2473C003AECC6 /* Hyper */,
				752A398725CD0FFB00B1AC40 /* VSCode */,
				75B1992A25019FDE00F38EA8 /* Companion Window */,
				75B1992B25019FFE00F38EA8 /* Window Management */,
				75B1992E2501A12C00F38EA8 /* Shell */,
				75B1992F2501A17100F38EA8 /* Onboarding */,
				75B1992C2501A02B00F38EA8 /* Bridging */,
				75B1992D2501A0ED00F38EA8 /* Web Runtime */,
				757CA88B248B08D7002A64A8 /* local */,
				75B199302501A1A200F38EA8 /* Legacy */,
				75675958244634B2006AA988 /* Assets.xcassets */,
				7518608F255CE49B0000A7C7 /* Icons */,
				7567595D244634B2006AA988 /* Main.storyboard */,
				75675960244634B2006AA988 /* Info.plist */,
				75675961244634B2006AA988 /* fig.entitlements */,
				7573F161260BEF7F00C833FA /* figRelease.entitlements */,
				7567595A244634B2006AA988 /* Preview Content */,
				752A398825CD11F000B1AC40 /* System */,
			);
			path = fig;
			sourceTree = "<group>";
		};
		7567595A244634B2006AA988 /* Preview Content */ = {
			isa = PBXGroup;
			children = (
				7567595B244634B2006AA988 /* Preview Assets.xcassets */,
			);
			path = "Preview Content";
			sourceTree = "<group>";
		};
		75675969244634B2006AA988 /* figTests */ = {
			isa = PBXGroup;
			children = (
				7A0A41E02738737400080BCE /* fixtures */,
				7A0A41DE2738731900080BCE /* FileSystemTests.swift */,
				7567596A244634B2006AA988 /* figTests.swift */,
				7567596C244634B2006AA988 /* Info.plist */,
				7AF96D3E273DB3E30006A41B /* ConfigTests.swift */,
				7AB6B6862740301500428F47 /* NSWorkspaceExtensionTests.swift */,
				7A9DB5652741A3E6008BD2AA /* DefaultsTest.swift */,
				75ACFE7D27556BC1003C22EE /* TerminalSessionLinkingTests.swift */,
			);
			path = figTests;
			sourceTree = "<group>";
		};
		75675974244634B2006AA988 /* figUITests */ = {
			isa = PBXGroup;
			children = (
				75675975244634B2006AA988 /* figUITests.swift */,
				75675977244634B2006AA988 /* Info.plist */,
			);
			path = figUITests;
			sourceTree = "<group>";
		};
		75696830271F70800029F063 /* Local IPC */ = {
			isa = PBXGroup;
			children = (
				75696831271F71270029F063 /* local.pb.swift */,
				75ACFE832755B958003C22EE /* IPC+Notifications.swift */,
			);
			path = "Local IPC";
			sourceTree = "<group>";
		};
		7571778126F91BD60071AE10 /* AppleTerminal */ = {
			isa = PBXGroup;
			children = (
				7571778226F91BF50071AE10 /* AppleTerminalIntegration.swift */,
			);
			path = AppleTerminal;
			sourceTree = "<group>";
		};
		7575D44B26D5C4DD00D0C8D7 /* API */ = {
			isa = PBXGroup;
			children = (
				7575D44E26D5D35000D0C8D7 /* API.swift */,
				75915DFF2722044D005A9909 /* API.js */,
				75B850E42703D8FF00891A78 /* API+Extensions.swift */,
				75BF28A7270E9B9200E7C914 /* API+Constants.swift */,
				75B4283526FABAAC003C9DE5 /* FileSystem.swift */,
				75C16D4726FD1EB400C83296 /* API+NotificationCenter.swift */,
				756968022719450A0029F063 /* API+App.swift */,
				750BA10B2733590A00705E63 /* API+IPC.swift */,
			);
			path = API;
			sourceTree = "<group>";
		};
		757CA88B248B08D7002A64A8 /* local */ = {
			isa = PBXGroup;
			children = (
				755EC8CE266997A600CBEF57 /* settings */,
				757CA89E248D628E002A64A8 /* sidebar.html */,
				757CA89C248C1F50002A64A8 /* demo4onboarding.mp4 */,
				757CA898248C10AD002A64A8 /* fonts */,
				757CA896248C108D002A64A8 /* css */,
				757CA890248B2798002A64A8 /* cli.html */,
				757CA892248B28E3002A64A8 /* landing.html */,
				7571775826F3E4CA0071AE10 /* settings.html */,
				757CA894248B291E002A64A8 /* permissions.html */,
				752D71C425AE9B7200263527 /* ssh.html */,
				75B0A07D25BB746600FCD89A /* debugger.html */,
				75B0A08D25BBC9B800FCD89A /* privacy.html */,
				75B0A07F25BB74C700FCD89A /* fig-context-indicator.png */,
				75B0A08325BB759E00FCD89A /* trimmed-debugger.mp4 */,
				75B0A08525BB94DE00FCD89A /* debugger-only.mp4 */,
				75A4A29D25C91471002EFD6B /* debugger-2-trimmed.mp4 */,
				757CA89A248C18F0002A64A8 /* done.html */,
				757CA88E248B0D31002A64A8 /* cli.png */,
				757CA88C248B091D002A64A8 /* permissions.mp4 */,
				752D71C625AECB4B00263527 /* ssh.mp4 */,
				75B0A08B25BBC7A300FCD89A /* autoc.mp4 */,
				757CA88524876042002A64A8 /* error.html */,
				75C0711C244AC3B2002DF69F /* index.html */,
				752C0BDF247A27790077E415 /* editor.html */,
				752C0BE1247A33F10077E415 /* viewer.html */,
				752C0BE3247B44C50077E415 /* finder.html */,
				752C0BE5247C25280077E415 /* display.html */,
				755D0DE3247F038B0074AB5C /* logs.html */,
				757CA889248AD58C002A64A8 /* onboarding.html */,
				75B1993525042B2C00F38EA8 /* autocomplete.html */,
				754D31B425759D900020CED4 /* tutorial.html */,
			);
			name = local;
			sourceTree = "<group>";
		};
		75A0A71726F1A786008FAD70 /* Kitty */ = {
			isa = PBXGroup;
			children = (
				75A0A71826F1A79A008FAD70 /* KittyIntegration.swift */,
				75A0A71A26F1A7CE008FAD70 /* kitty-integration.py */,
			);
			path = Kitty;
			sourceTree = "<group>";
		};
		75AC55312522C8EB0069635E /* upgrade */ = {
			isa = PBXGroup;
			children = (
				75AC55322522C8EB0069635E /* 1.0.20.sh */,
			);
			name = upgrade;
			path = ../upgrade;
			sourceTree = "<group>";
		};
		75B1992A25019FDE00F38EA8 /* Companion Window */ = {
			isa = PBXGroup;
			children = (
				756759D324498CA0006AA988 /* WebViewController.swift */,
				75C0711F244BB441002DF69F /* CompanionViewController.swift */,
				75C07123244BE45A002DF69F /* CompanionWindow.swift */,
				756968002718FF600029F063 /* WebArchive.swift */,
			);
			path = "Companion Window";
			sourceTree = "<group>";
		};
		75B1992B25019FFE00F38EA8 /* Window Management */ = {
			isa = PBXGroup;
			children = (
				757AF4C726BC73FA00349764 /* WindowPositioning.swift */,
				7510F8BE24A99A4B00E86F7C /* WindowService.swift */,
				75ACFE852755BEBE003C22EE /* WindowMetadataService.swift */,
				75E993F42517E226000BE6BE /* AXWindowServer.swift */,
				75AEF2ED25C5062E00D78431 /* WindowObserver.swift */,
				7510F8C024A9B32D00E86F7C /* WindowManager.swift */,
				7510F8B924A9701000E86F7C /* Private.h */,
				7510F8BB24A9861E00E86F7C /* PrivateWindow.h */,
				7510F8BC24A9861E00E86F7C /* PrivateWindow.m */,
			);
			path = "Window Management";
			sourceTree = "<group>";
		};
		75B1992C2501A02B00F38EA8 /* Bridging */ = {
			isa = PBXGroup;
			children = (
				75C07121244BB65D002DF69F /* ShellBridge.swift */,
				754569FB272A05C200C7588F /* CommandHandlers.swift */,
				755D27B9272242690080B4B8 /* FigTerm.swift */,
				75B199312501A3DA00F38EA8 /* KeyboardLayout.swift */,
				751F7588246D090100E083C8 /* WebBridge.swift */,
				757CA8E524905B38002A64A8 /* SockerServer.swift */,
				75F7F953262007170005E215 /* IPC.swift */,
				75F7F951261FBDC30005E215 /* UnixSocketServer.swift */,
				75ACFE7B274C3424003C22EE /* Utilities.swift */,
				75ACFE7F27556D7A003C22EE /* TerminalSessionLinkingService.swift */,
			);
			path = Bridging;
			sourceTree = "<group>";
		};
		75B1992D2501A0ED00F38EA8 /* Web Runtime */ = {
			isa = PBXGroup;
			children = (
				752C0BDD2479F6AF0077E415 /* insert-tutorial.js */,
				75809B1024C3876B00BFFB3E /* run-tutorial.js */,
				752C0BDB2479F68C0077E415 /* tutorial.css */,
				75D2E3CA249C1E7500607F66 /* terminal.css */,
				752C0BD92479F37B0077E415 /* fig.js */,
			);
			path = "Web Runtime";
			sourceTree = "<group>";
		};
		75B1992E2501A12C00F38EA8 /* Shell */ = {
			isa = PBXGroup;
			children = (
				757712482564D9490011FF48 /* ProcessStatus.swift */,
				75ACFE79274442C7003C22EE /* PTYProcess.swift */,
				7583A12D273CF261001DF86B /* PathHelper.swift */,
				7587B4D724F97F9E00E355E4 /* ShellHooksManager.swift */,
				75B7931924BB897F0073AAC6 /* PseudoTerminalService.swift */,
				756759962446C44C006AA988 /* String+Shell.swift */,
				75EB592A258D98A7002915E7 /* BiMap.swift */,
				75EB592C258DD771002915E7 /* TTY.swift */,
				75A4521925AE2E6A00107D2C /* CommandIntegration.swift */,
				75AEF2E525C3DEAF00D78431 /* DockerIntegration.swift */,
				75EDDC5A25D4BC53003AECC6 /* UnixSocketClient.swift */,
				75AEF2E725C3DEC600D78431 /* SSHIntegration.swift */,
				75DA86A825EF145E00722F1D /* TmuxIntegration.swift */,
				75A4520F25A839F500107D2C /* remote_cwd.sh */,
			);
			path = Shell;
			sourceTree = "<group>";
		};
		75B1992F2501A17100F38EA8 /* Onboarding */ = {
			isa = PBXGroup;
			children = (
				757CA887248AD067002A64A8 /* WebViewWindow.swift */,
				75CFDBDE24EDB2E900F00CAE /* Onboarding.swift */,
			);
			path = Onboarding;
			sourceTree = "<group>";
		};
		75B199302501A1A200F38EA8 /* Legacy */ = {
			isa = PBXGroup;
			children = (
				757CA86624859461002A64A8 /* AppMover.swift */,
			);
			path = Legacy;
			sourceTree = "<group>";
		};
		75CFF6432496B3BA00C6A6DE /* Frameworks */ = {
			isa = PBXGroup;
			children = (
				7569680F271E556B0029F063 /* swift-api-bindings */,
				75AC55312522C8EB0069635E /* upgrade */,
			);
			name = Frameworks;
			sourceTree = "<group>";
		};
		75D1ECB226EFE53F00BC8A04 /* Alacritty */ = {
			isa = PBXGroup;
			children = (
				75D1ECB326EFE55A00BC8A04 /* AlacrittyIntegration.swift */,
			);
			path = Alacritty;
			sourceTree = "<group>";
		};
		75D1ECBC26F15F0E00BC8A04 /* Integrations */ = {
			isa = PBXGroup;
			children = (
				75DA86A225EDB05100722F1D /* Integrations.swift */,
				75D1ECBF26F1658300BC8A04 /* InstallationStatus.swift */,
				75D1ECBD26F15F4500BC8A04 /* TerminalIntegrationProvider.swift */,
				75A0A71C26F27E3D008FAD70 /* SemanticVersion.swift */,
			);
			path = Integrations;
			sourceTree = "<group>";
		};
		75E993F32515C8D3000BE6BE /* Autocompletion */ = {
			isa = PBXGroup;
			children = (
				75B0A07B25BA64CC00FCD89A /* AutocompleteContextNotifier.swift */,
				1A63312025A4BE6D00CEA06A /* Keystroke.swift */,
				75C05C6B24FDEA2B001F0A52 /* KeystrokeBuffer.swift */,
				1A1F15FF25A7A93E0074D541 /* KeyBindingsManager.swift */,
				75B1993725100E4D00F38EA8 /* KeypressService.swift */,
				75A4A29F25CA0D46002EFD6B /* Autocomplete.swift */,
				75A4A2A125CA218F002EFD6B /* ZLEIntegration.swift */,
			);
			path = Autocompletion;
			sourceTree = "<group>";
		};
		75EDDC4F25D2473C003AECC6 /* Hyper */ = {
			isa = PBXGroup;
			children = (
				75EDDC4D25D23773003AECC6 /* HyperIntegration.swift */,
				75EDDC5025D24755003AECC6 /* hyper-integration.js */,
			);
			path = Hyper;
			sourceTree = "<group>";
		};
		7A0A41E02738737400080BCE /* fixtures */ = {
			isa = PBXGroup;
			children = (
				7A0A41E12738740700080BCE /* FileSystem */,
			);
			path = fixtures;
			sourceTree = "<group>";
		};
		7A0A41E12738740700080BCE /* FileSystem */ = {
			isa = PBXGroup;
			children = (
				7A2C863F273951FE00AE5EB6 /* contents-of-this-folder */,
				7A0A41E22738749200080BCE /* testable-file-to-read.txt */,
			);
			path = FileSystem;
			sourceTree = "<group>";
		};
/* End PBXGroup section */

/* Begin PBXLegacyTarget section */
		754569F52729FF2600C7588F /* cli */ = {
			isa = PBXLegacyTarget;
			buildArgumentsString = "$(ACTION)";
			buildConfigurationList = 754569F82729FF2600C7588F /* Build configuration list for PBXLegacyTarget "cli" */;
			buildPhases = (
			);
			buildToolPath = /usr/bin/make;
			buildWorkingDirectory = ./figcli2;
			dependencies = (
			);
			name = cli;
			passBuildSettingsInEnvironment = 1;
			productName = cli;
		};
		757A85BA270E31160017996A /* figterm */ = {
			isa = PBXLegacyTarget;
			buildArgumentsString = "$(ACTION)";
			buildConfigurationList = 757A85BB270E31160017996A /* Build configuration list for PBXLegacyTarget "figterm" */;
			buildPhases = (
			);
			buildToolPath = /usr/bin/make;
			buildWorkingDirectory = ./figterm;
			dependencies = (
			);
			name = figterm;
			passBuildSettingsInEnvironment = 1;
			productName = figterm;
		};
/* End PBXLegacyTarget section */

/* Begin PBXNativeTarget section */
		754316F326E08F5C00188887 /* FigInputMethod */ = {
			isa = PBXNativeTarget;
			buildConfigurationList = 7543170626E08F5D00188887 /* Build configuration list for PBXNativeTarget "FigInputMethod" */;
			buildPhases = (
				754316F026E08F5C00188887 /* Sources */,
				754316F126E08F5C00188887 /* Frameworks */,
				754316F226E08F5C00188887 /* Resources */,
				7543170926E0904C00188887 /* Install Input Method */,
			);
			buildRules = (
			);
			dependencies = (
			);
			name = FigInputMethod;
			productName = InputMethod;
			productReference = 754316F426E08F5C00188887 /* FigInputMethod.app */;
			productType = "com.apple.product-type.application";
		};
		75675950244634AD006AA988 /* fig */ = {
			isa = PBXNativeTarget;
			buildConfigurationList = 7567597A244634B2006AA988 /* Build configuration list for PBXNativeTarget "fig" */;
			buildPhases = (
				7567594D244634AD006AA988 /* Sources */,
				7567594E244634AD006AA988 /* Frameworks */,
				7567594F244634AD006AA988 /* Resources */,
				758AEB6324CE8B2F00A15EAF /* Embed Command Line Tool */,
				75AA9FAA256D9D6C00CEFAC8 /* Upload dsym files to Sentry */,
				759E4BFD268F9BCC00CC1565 /* Change permissions to make Applescript read-only */,
				7571775626F3B8910071AE10 /* Embed Input Method */,
				75FD16E727150DC400056A39 /* Package config folder */,
				757A85C0270E37A90017996A /* Embed figterm & helpers */,
			);
			buildRules = (
			);
			dependencies = (
				754569FA2729FFE300C7588F /* PBXTargetDependency */,
				7546F5B127164A1B0077359F /* PBXTargetDependency */,
				757A85BF270E37380017996A /* PBXTargetDependency */,
			);
			name = fig;
			packageProductDependencies = (
				755D0F502482D4920074AB5C /* HotKey */,
				757CA8E324905B0E002A64A8 /* Kitura-WebSocket */,
				75CFDBE124EDE31800F00CAE /* Sentry */,
				756C4D822542A6D30035B467 /* Starscream */,
				75A4A2A625CBBDE7002EFD6B /* AXSwift */,
				7512A48A263252EF00CDE824 /* Sparkle */,
				75290AC526719157000F4255 /* SwiftProtobuf */,
				756967FE2718E0300029F063 /* WebArchiver */,
				75915DFD27210A4C005A9909 /* FigAPIBindings */,
			);
			productName = fig;
			productReference = 75675951244634AD006AA988 /* fig.app */;
			productType = "com.apple.product-type.application";
		};
		75675965244634B2006AA988 /* figTests */ = {
			isa = PBXNativeTarget;
			buildConfigurationList = 7567597D244634B2006AA988 /* Build configuration list for PBXNativeTarget "figTests" */;
			buildPhases = (
				75675962244634B2006AA988 /* Sources */,
				75675963244634B2006AA988 /* Frameworks */,
				75675964244634B2006AA988 /* Resources */,
			);
			buildRules = (
			);
			dependencies = (
				75675968244634B2006AA988 /* PBXTargetDependency */,
			);
			name = figTests;
			productName = figTests;
			productReference = 75675966244634B2006AA988 /* figTests.xctest */;
			productType = "com.apple.product-type.bundle.unit-test";
		};
		75675970244634B2006AA988 /* figUITests */ = {
			isa = PBXNativeTarget;
			buildConfigurationList = 75675980244634B2006AA988 /* Build configuration list for PBXNativeTarget "figUITests" */;
			buildPhases = (
				7567596D244634B2006AA988 /* Sources */,
				7567596E244634B2006AA988 /* Frameworks */,
				7567596F244634B2006AA988 /* Resources */,
			);
			buildRules = (
			);
			dependencies = (
				75675973244634B2006AA988 /* PBXTargetDependency */,
			);
			name = figUITests;
			productName = figUITests;
			productReference = 75675971244634B2006AA988 /* figUITests.xctest */;
			productType = "com.apple.product-type.bundle.ui-testing";
		};
/* End PBXNativeTarget section */

/* Begin PBXProject section */
		75675949244634AD006AA988 /* Project object */ = {
			isa = PBXProject;
			attributes = {
				LastSwiftUpdateCheck = 1250;
				LastUpgradeCheck = 1250;
				ORGANIZATIONNAME = "Matt Schrage";
				TargetAttributes = {
					754316F326E08F5C00188887 = {
						CreatedOnToolsVersion = 12.5.1;
					};
					754569F52729FF2600C7588F = {
						CreatedOnToolsVersion = 12.5.1;
					};
					75675950244634AD006AA988 = {
						CreatedOnToolsVersion = 11.3.1;
						LastSwiftMigration = 1130;
					};
					75675965244634B2006AA988 = {
						CreatedOnToolsVersion = 11.3.1;
						TestTargetID = 75675950244634AD006AA988;
					};
					75675970244634B2006AA988 = {
						CreatedOnToolsVersion = 11.3.1;
						TestTargetID = 75675950244634AD006AA988;
					};
					757A85BA270E31160017996A = {
						CreatedOnToolsVersion = 12.5.1;
					};
				};
			};
			buildConfigurationList = 7567594C244634AD006AA988 /* Build configuration list for PBXProject "fig" */;
			compatibilityVersion = "Xcode 9.3";
			developmentRegion = en;
			hasScannedForEncodings = 0;
			knownRegions = (
				en,
				Base,
			);
			mainGroup = 75675948244634AD006AA988;
			packageReferences = (
				755D0F4F2482D4910074AB5C /* XCRemoteSwiftPackageReference "HotKey" */,
				757CA8E224905B0E002A64A8 /* XCRemoteSwiftPackageReference "Kitura-WebSocket" */,
				758AEB6824CEA4D000A15EAF /* XCRemoteSwiftPackageReference "Starscream" */,
				75CFDBE024EDE31800F00CAE /* XCRemoteSwiftPackageReference "sentry-cocoa" */,
				75A4A2A525CBBDE4002EFD6B /* XCRemoteSwiftPackageReference "AXSwift" */,
				7512A489263252EF00CDE824 /* XCRemoteSwiftPackageReference "Sparkle" */,
				75290AC426719156000F4255 /* XCRemoteSwiftPackageReference "swift-protobuf" */,
				756967FD2718E0300029F063 /* XCRemoteSwiftPackageReference "WebArchiver" */,
			);
			productRefGroup = 75675952244634AD006AA988 /* Products */;
			projectDirPath = "";
			projectRoot = "";
			targets = (
				75675950244634AD006AA988 /* fig */,
				75675965244634B2006AA988 /* figTests */,
				75675970244634B2006AA988 /* figUITests */,
				754316F326E08F5C00188887 /* FigInputMethod */,
				757A85BA270E31160017996A /* figterm */,
				754569F52729FF2600C7588F /* cli */,
			);
		};
/* End PBXProject section */

/* Begin PBXResourcesBuildPhase section */
		754316F226E08F5C00188887 /* Resources */ = {
			isa = PBXResourcesBuildPhase;
			buildActionMask = 2147483647;
			files = (
				7543170126E08F5D00188887 /* Main.storyboard in Resources */,
				754316FE26E08F5D00188887 /* Preview Assets.xcassets in Resources */,
				754316FB26E08F5D00188887 /* Assets.xcassets in Resources */,
			);
			runOnlyForDeploymentPostprocessing = 0;
		};
		7567594F244634AD006AA988 /* Resources */ = {
			isa = PBXResourcesBuildPhase;
			buildActionMask = 2147483647;
			files = (
				75DF864A26F31756003F32A5 /* cpu@2x.png in Resources */,
				75290A7D266B09CB000F4255 /* gear@2x.png in Resources */,
				752E68DF2620F868009E9A7E /* yarn@2x.png in Resources */,
				75A4521025A83E5600107D2C /* remote_cwd.sh in Resources */,
				75543FD0268AC6E5003221DF /* fig-0.0.4.vsix in Resources */,
				759F988225BFF0FF00EC3407 /* commandkey@2x.png in Resources */,
				752E68F12620F885009E9A7E /* firebase@2x.png in Resources */,
				75A4A29825C8D855002EFD6B /* node@2x.png in Resources */,
				752E68F82620F885009E9A7E /* github@2x.png in Resources */,
				75EDDC5125D24755003AECC6 /* hyper-integration.js in Resources */,
				759F988325BFF0FF00EC3407 /* database@2x.png in Resources */,
				7520D7F1267D98790034FE2B /* fig-0.0.3.vsix in Resources */,
				755EC8CF266997A700CBEF57 /* settings in Resources */,
				75B0A08025BB74C700FCD89A /* fig-context-indicator.png in Resources */,
				752E68F02620F885009E9A7E /* template@2x.png in Resources */,
				752E68EF2620F885009E9A7E /* gitlab@2x.png in Resources */,
				7571775926F3E4CA0071AE10 /* settings.html in Resources */,
				759F988925BFF8B000EC3407 /* npm@2x.png in Resources */,
				752E68F32620F885009E9A7E /* aws@2x.png in Resources */,
				759F988A25BFF8B000EC3407 /* kubernetes@2x.png in Resources */,
				752E68DE2620F868009E9A7E /* slack@2x.png in Resources */,
				759F988B25BFF8B000EC3407 /* twitter@2x.png in Resources */,
				75186073255B2A0A0000A7C7 /* string@2x.png in Resources */,
				757CA88624876043002A64A8 /* error.html in Resources */,
				752E68DD2620F868009E9A7E /* gradle@2x.png in Resources */,
				75A0A71B26F1A7CE008FAD70 /* kitty-integration.py in Resources */,
				75A4A29E25C91471002EFD6B /* debugger-2-trimmed.mp4 in Resources */,
				75290ABF26719090000F4255 /* README in Resources */,
				757CA88F248B0D31002A64A8 /* cli.png in Resources */,
				752C0BE4247B44C60077E415 /* finder.html in Resources */,
				752E68F22620F885009E9A7E /* android@2x.png in Resources */,
				75B0A08C25BBC7A300FCD89A /* autoc.mp4 in Resources */,
				759F988425BFF0FF00EC3407 /* package@2x.png in Resources */,
				752C0BDA2479F37B0077E415 /* fig.js in Resources */,
				755D27C2272772280080B4B8 /* fig-0.0.5.vsix in Resources */,
				75A4A29925C8D855002EFD6B /* git@2x.png in Resources */,
				757CA88D248B091D002A64A8 /* permissions.mp4 in Resources */,
				757CA897248C108E002A64A8 /* css in Resources */,
				75C0711D244AC3B2002DF69F /* index.html in Resources */,
				757CA895248B291E002A64A8 /* permissions.html in Resources */,
				754D31B525759D900020CED4 /* tutorial.html in Resources */,
				752D71C725AECB4B00263527 /* ssh.mp4 in Resources */,
				7573F15C2602B4E000C833FA /* invite@2x.png in Resources */,
				75EB570B267AAE5B00F10C64 /* fig-iterm-integration.scpt in Resources */,
				7564AE6F265C9DCE0040BD4C /* discord@2x.png in Resources */,
				75D2E3CB249C1E7500607F66 /* terminal.css in Resources */,
				757CA88A248AD58C002A64A8 /* onboarding.html in Resources */,
				752E68F72620F885009E9A7E /* vercel@2x.png in Resources */,
				757CA89B248C18F1002A64A8 /* done.html in Resources */,
				752E68EE2620F885009E9A7E /* box@2x.png in Resources */,
				75809B1124C3876B00BFFB3E /* run-tutorial.js in Resources */,
				757CA899248C10AD002A64A8 /* fonts in Resources */,
				757CA893248B28E3002A64A8 /* landing.html in Resources */,
				752E68F42620F885009E9A7E /* characters@2x.png in Resources */,
				75B0A08625BB94DF00FCD89A /* debugger-only.mp4 in Resources */,
				752E68F62620F885009E9A7E /* netlify@2x.png in Resources */,
				7573F15B2602B4E000C833FA /* alert@2x.png in Resources */,
				755D0DE4247F038B0074AB5C /* logs.html in Resources */,
				752E68F52620F885009E9A7E /* gcloud@2x.png in Resources */,
				752E68F92620F885009E9A7E /* apple@2x.png in Resources */,
				75A4A29A25C8D855002EFD6B /* commit@2x.png in Resources */,
				752D71C525AE9B7200263527 /* ssh.html in Resources */,
				757CA89D248C1F50002A64A8 /* demo4onboarding.mp4 in Resources */,
				75C8A1602649E712001B69DA /* fig-0.0.2.vsix in Resources */,
				7567595F244634B2006AA988 /* Main.storyboard in Resources */,
				752A398625CD0FE800B1AC40 /* fig-0.0.1.vsix in Resources */,
				75B0A07E25BB746600FCD89A /* debugger.html in Resources */,
				75186070255B2A0A0000A7C7 /* asterisk@2x.png in Resources */,
				75B1993625042B2C00F38EA8 /* autocomplete.html in Resources */,
				7518606F255B2A0A0000A7C7 /* flag@2x.png in Resources */,
				75E993F22515A6DD000BE6BE /* statusbar@2x.png in Resources */,
				752C0BDE2479F6AF0077E415 /* insert-tutorial.js in Resources */,
				752C0BE2247A33F20077E415 /* viewer.html in Resources */,
				75915E002722044D005A9909 /* API.js in Resources */,
				752C0BE6247C25290077E415 /* display.html in Resources */,
				752C0BDC2479F68C0077E415 /* tutorial.css in Resources */,
				75B0A08E25BBC9B800FCD89A /* privacy.html in Resources */,
				75B0A08425BB759E00FCD89A /* trimmed-debugger.mp4 in Resources */,
				75186072255B2A0A0000A7C7 /* carrot@2x.png in Resources */,
				752E68ED2620F885009E9A7E /* azure@2x.png in Resources */,
				75186074255B2A0A0000A7C7 /* command@2x.png in Resources */,
				75186071255B2A0A0000A7C7 /* option@2x.png in Resources */,
				752C0BE0247A27790077E415 /* editor.html in Resources */,
				759F988C25BFF8B000EC3407 /* docker@2x.png in Resources */,
				757CA891248B2799002A64A8 /* cli.html in Resources */,
				7567595C244634B2006AA988 /* Preview Assets.xcassets in Resources */,
				75675959244634B2006AA988 /* Assets.xcassets in Resources */,
				757CA89F248D628F002A64A8 /* sidebar.html in Resources */,
				759F988E25BFFAE500EC3407 /* heroku@2x.png in Resources */,
			);
			runOnlyForDeploymentPostprocessing = 0;
		};
		75675964244634B2006AA988 /* Resources */ = {
			isa = PBXResourcesBuildPhase;
			buildActionMask = 2147483647;
			files = (
				7A2C8636273949BE00AE5EB6 /* testable-file-to-read.txt in Resources */,
				7A2C8640273951FE00AE5EB6 /* contents-of-this-folder in Resources */,
			);
			runOnlyForDeploymentPostprocessing = 0;
		};
		7567596F244634B2006AA988 /* Resources */ = {
			isa = PBXResourcesBuildPhase;
			buildActionMask = 2147483647;
			files = (
			);
			runOnlyForDeploymentPostprocessing = 0;
		};
/* End PBXResourcesBuildPhase section */

/* Begin PBXShellScriptBuildPhase section */
		7543170926E0904C00188887 /* Install Input Method */ = {
			isa = PBXShellScriptBuildPhase;
			buildActionMask = 2147483647;
			files = (
			);
			inputFileListPaths = (
			);
			inputPaths = (
			);
			name = "Install Input Method";
			outputFileListPaths = (
			);
			outputPaths = (
			);
			runOnlyForDeploymentPostprocessing = 0;
			shellPath = /bin/sh;
			shellScript = "echo \"Moving Input Method Kit app to Input Methods directory.\"\n# killall $EXECUTABLE_NAME\n# cp -R \"$BUILT_PRODUCTS_DIR/$FULL_PRODUCT_NAME\" \"$HOME/Library/Input Methods\"\n";
		};
		759E4BFD268F9BCC00CC1565 /* Change permissions to make Applescript read-only */ = {
			isa = PBXShellScriptBuildPhase;
			alwaysOutOfDate = 1;
			buildActionMask = 2147483647;
			files = (
			);
			inputFileListPaths = (
			);
			inputPaths = (
			);
			name = "Change permissions to make Applescript read-only";
			outputFileListPaths = (
			);
			outputPaths = (
			);
			runOnlyForDeploymentPostprocessing = 0;
			shellPath = /bin/sh;
			shellScript = "# prevent AppleScript from self-modifying after codesigning\nchmod a-w \"${BUILT_PRODUCTS_DIR}/${PRODUCT_NAME}.app/Contents/Resources/fig-iterm-integration.scpt\"\n";
		};
		75AA9FAA256D9D6C00CEFAC8 /* Upload dsym files to Sentry */ = {
			isa = PBXShellScriptBuildPhase;
			buildActionMask = 2147483647;
			files = (
			);
			inputFileListPaths = (
			);
			inputPaths = (
				"${DWARF_DSYM_FOLDER_PATH}/${DWARF_DSYM_FILE_NAME}/Contents/Resources/DWARF/${TARGET_NAME}",
			);
			name = "Upload dsym files to Sentry";
			outputFileListPaths = (
			);
			outputPaths = (
			);
			runOnlyForDeploymentPostprocessing = 0;
			shellPath = /bin/sh;
			shellScript = "if which sentry-cli >/dev/null; then\nexport SENTRY_ORG=withfig\nexport SENTRY_PROJECT=macos-app\nexport SENTRY_AUTH_TOKEN=39d2f0e340074f82aaa662967bef1de1b17ae67f7b204bfdb61d9005f4f6bf4b\nERROR=$(sentry-cli upload-dif \"$DWARF_DSYM_FOLDER_PATH\" 2>&1 >/dev/null)\nif [ ! $? -eq 0 ]; then\necho \"warning: sentry-cli - $ERROR\"\nfi\nelse\necho \"warning: sentry-cli not installed, download from https://github.com/getsentry/sentry-cli/releases\"\nfi\n";
		};
		75FD16E727150DC400056A39 /* Package config folder */ = {
			isa = PBXShellScriptBuildPhase;
			alwaysOutOfDate = 1;
			buildActionMask = 12;
			files = (
			);
			inputFileListPaths = (
			);
			inputPaths = (
			);
			name = "Package config folder";
			outputFileListPaths = (
			);
			outputPaths = (
			);
			runOnlyForDeploymentPostprocessing = 0;
			shellPath = /bin/sh;
			shellScript = "rm -rf ${CONFIGURATION_BUILD_DIR}/${UNLOCALIZED_RESOURCES_FOLDER_PATH}/config\ncp -R ./config ${CONFIGURATION_BUILD_DIR}/${UNLOCALIZED_RESOURCES_FOLDER_PATH}/\n\n\ncp ./config/tools/install_and_upgrade.sh ${CONFIGURATION_BUILD_DIR}/${UNLOCALIZED_RESOURCES_FOLDER_PATH}/installation.sh\n";
		};
/* End PBXShellScriptBuildPhase section */

/* Begin PBXSourcesBuildPhase section */
		754316F026E08F5C00188887 /* Sources */ = {
			isa = PBXSourcesBuildPhase;
			buildActionMask = 2147483647;
			files = (
				754316F726E08F5C00188887 /* AppDelegate.swift in Sources */,
				7543170826E0901B00188887 /* FigIMKInputController.swift in Sources */,
			);
			runOnlyForDeploymentPostprocessing = 0;
		};
		7567594D244634AD006AA988 /* Sources */ = {
			isa = PBXSourcesBuildPhase;
			buildActionMask = 2147483647;
			files = (
				75288EF924CCE72F002DF12A /* WebViewWindow.swift in Sources */,
				75BF28A8270E9B9200E7C914 /* API+Constants.swift in Sources */,
				75AEF2E825C3DEC600D78431 /* SSHIntegration.swift in Sources */,
				757CA86724859461002A64A8 /* AppMover.swift in Sources */,
				75ACFE862755BEBE003C22EE /* WindowMetadataService.swift in Sources */,
				75C0EBD3253E336E001964DE /* TerminalUsageTelemetry.swift in Sources */,
				75B199322501A3DA00F38EA8 /* KeyboardLayout.swift in Sources */,
				756759972446C44C006AA988 /* String+Shell.swift in Sources */,
				75F7F952261FBDC30005E215 /* UnixSocketServer.swift in Sources */,
				757CA8E624905B38002A64A8 /* SockerServer.swift in Sources */,
				75B7931A24BB897F0073AAC6 /* PseudoTerminalService.swift in Sources */,
				75CFDBDF24EDB2E900F00CAE /* Onboarding.swift in Sources */,
				75738F1E26DDAB760086D972 /* InputMethod.swift in Sources */,
				752A398325CD024C00B1AC40 /* VSCodeIntegration.swift in Sources */,
				7583A12E273CF261001DF86B /* PathHelper.swift in Sources */,
				75C05C6C24FDEA2B001F0A52 /* KeystrokeBuffer.swift in Sources */,
				7571778326F91BF50071AE10 /* AppleTerminalIntegration.swift in Sources */,
				756968012718FF600029F063 /* WebArchive.swift in Sources */,
				755D0DE2247EFAE10074AB5C /* Logging.swift in Sources */,
				75ACFE842755B958003C22EE /* IPC+Notifications.swift in Sources */,
				756968032719450A0029F063 /* API+App.swift in Sources */,
				75C07120244BB441002DF69F /* CompanionViewController.swift in Sources */,
				75F7F954262007170005E215 /* IPC.swift in Sources */,
				75DA86A325EDB05100722F1D /* Integrations.swift in Sources */,
				7568203126003BDF0006FE78 /* Settings.swift in Sources */,
				75E993F52517E226000BE6BE /* AXWindowServer.swift in Sources */,
				75C07124244BE45A002DF69F /* CompanionWindow.swift in Sources */,
				75C07122244BB65D002DF69F /* ShellBridge.swift in Sources */,
				1A63312125A4BE6D00CEA06A /* Keystroke.swift in Sources */,
				7510F8C124A9B32D00E86F7C /* WindowManager.swift in Sources */,
				7575D44F26D5D35000D0C8D7 /* API.swift in Sources */,
				755FC554268D09DE00966027 /* UpdateService.swift in Sources */,
				75DA86A525EEBD7500722F1D /* Alert.swift in Sources */,
				7546F5B3271660BA0077359F /* Constants.swift in Sources */,
				75D1ECBE26F15F4500BC8A04 /* TerminalIntegrationProvider.swift in Sources */,
				75809B0E24BFA64D00BFFB3E /* TelemetryService.swift in Sources */,
				75A4A2A225CA2190002EFD6B /* ZLEIntegration.swift in Sources */,
				75AA24DA25A7E8B000A51E9D /* lsof.m in Sources */,
				75EB592B258D98A7002915E7 /* BiMap.swift in Sources */,
				751F7589246D090100E083C8 /* WebBridge.swift in Sources */,
				75EDDC5B25D4BC54003AECC6 /* UnixSocketClient.swift in Sources */,
				75AEF2E625C3DEAF00D78431 /* DockerIntegration.swift in Sources */,
				75AEF2EE25C5062E00D78431 /* WindowObserver.swift in Sources */,
				75675955244634AD006AA988 /* AppDelegate.swift in Sources */,
				7573F160260BC71000C833FA /* LoginItems.swift in Sources */,
				75AEF2E425C3C34A00D78431 /* Diagnostic.swift in Sources */,
				75A4A2A025CA0D46002EFD6B /* Autocomplete.swift in Sources */,
				75290ACC2671AD1E000F4255 /* WebSocketFramer.swift in Sources */,
				75C16D4826FD1EB400C83296 /* API+NotificationCenter.swift in Sources */,
				750BA10C2733590A00705E63 /* API+IPC.swift in Sources */,
				759F987C25BF903900EC3407 /* Accessibility.swift in Sources */,
				751C3BEE24B6915000B5C7FD /* Defaults.swift in Sources */,
				755D27BA272242690080B4B8 /* FigTerm.swift in Sources */,
				757712492564D94A0011FF48 /* ProcessStatus.swift in Sources */,
				75B850E52703D8FF00891A78 /* API+Extensions.swift in Sources */,
				75A4521425AD367E00107D2C /* Feedback.swift in Sources */,
				752D71CD25B8A6B300263527 /* Restarter.swift in Sources */,
				756127C3274380BF007F26EA /* pty.c in Sources */,
				75ACFE7C274C3424003C22EE /* Utilities.swift in Sources */,
				7510F8B824A6910500E86F7C /* Pty.swift in Sources */,
				7520D8122682AEB00034FE2B /* Throttler.swift in Sources */,
				75DA86A925EF145E00722F1D /* TmuxIntegration.swift in Sources */,
				7577124725648DFB0011FF48 /* ps.c in Sources */,
				757AF4C826BC73FA00349764 /* WindowPositioning.swift in Sources */,
				75290ABD26719090000F4255 /* iterm.pb.swift in Sources */,
				75B1993825100E4E00F38EA8 /* KeypressService.swift in Sources */,
				75C57C142581C0700065741E /* ioreg.c in Sources */,
				75290AB4267126EB000F4255 /* iTermIntegration.swift in Sources */,
				75696832271F71270029F063 /* local.pb.swift in Sources */,
				75B0A07C25BA64CC00FCD89A /* AutocompleteContextNotifier.swift in Sources */,
				75FE40002626A4BD00AC8414 /* Github.swift in Sources */,
				751C3BEC24B6910800B5C7FD /* Remote.swift in Sources */,
				75EDDC4E25D23773003AECC6 /* HyperIntegration.swift in Sources */,
				75A0A71D26F27E3D008FAD70 /* SemanticVersion.swift in Sources */,
				750CF21826A1055F0094D76A /* Config.swift in Sources */,
				75AEF2EA25C4C34D00D78431 /* SecureKeyboardInput.swift in Sources */,
				75B199342504190900F38EA8 /* Keycode.swift in Sources */,
				752C0BD82479EEDB0077E415 /* File.swift in Sources */,
				75D1ECC026F1658300BC8A04 /* InstallationStatus.swift in Sources */,
				75A0A71926F1A79A008FAD70 /* KittyIntegration.swift in Sources */,
				75EB592D258DD771002915E7 /* TTY.swift in Sources */,
				75ACFE8027556D7A003C22EE /* TerminalSessionLinkingService.swift in Sources */,
				7510F8BF24A99A4B00E86F7C /* WindowService.swift in Sources */,
				75A4521A25AE2E6B00107D2C /* CommandIntegration.swift in Sources */,
				1A1F160025A7A93E0074D541 /* KeyBindingsManager.swift in Sources */,
				754569FC272A05C200C7588F /* CommandHandlers.swift in Sources */,
				75ACFE7A274442C7003C22EE /* PTYProcess.swift in Sources */,
				7587B4D824F97F9E00E355E4 /* ShellHooksManager.swift in Sources */,
				75D1ECB426EFE55A00BC8A04 /* AlacrittyIntegration.swift in Sources */,
				7510F8BD24A9861E00E86F7C /* PrivateWindow.m in Sources */,
				75B4283626FABAAC003C9DE5 /* FileSystem.swift in Sources */,
				756759D424498CA0006AA988 /* WebViewController.swift in Sources */,
			);
			runOnlyForDeploymentPostprocessing = 0;
		};
		75675962244634B2006AA988 /* Sources */ = {
			isa = PBXSourcesBuildPhase;
			buildActionMask = 2147483647;
			files = (
				75ACFE7E27556BC1003C22EE /* TerminalSessionLinkingTests.swift in Sources */,
				7AB6B6872740301500428F47 /* NSWorkspaceExtensionTests.swift in Sources */,
				7A0A41DF2738731900080BCE /* FileSystemTests.swift in Sources */,
				7AF96D3F273DB3E30006A41B /* ConfigTests.swift in Sources */,
				7567596B244634B2006AA988 /* figTests.swift in Sources */,
				7A9DB5662741A3E6008BD2AA /* DefaultsTest.swift in Sources */,
			);
			runOnlyForDeploymentPostprocessing = 0;
		};
		7567596D244634B2006AA988 /* Sources */ = {
			isa = PBXSourcesBuildPhase;
			buildActionMask = 2147483647;
			files = (
				75675976244634B2006AA988 /* figUITests.swift in Sources */,
			);
			runOnlyForDeploymentPostprocessing = 0;
		};
/* End PBXSourcesBuildPhase section */

/* Begin PBXTargetDependency section */
		754569FA2729FFE300C7588F /* PBXTargetDependency */ = {
			isa = PBXTargetDependency;
			target = 754569F52729FF2600C7588F /* cli */;
			targetProxy = 754569F92729FFE300C7588F /* PBXContainerItemProxy */;
		};
		7546F5B127164A1B0077359F /* PBXTargetDependency */ = {
			isa = PBXTargetDependency;
			target = 754316F326E08F5C00188887 /* FigInputMethod */;
			targetProxy = 7546F5B027164A1B0077359F /* PBXContainerItemProxy */;
		};
		75675968244634B2006AA988 /* PBXTargetDependency */ = {
			isa = PBXTargetDependency;
			target = 75675950244634AD006AA988 /* fig */;
			targetProxy = 75675967244634B2006AA988 /* PBXContainerItemProxy */;
		};
		75675973244634B2006AA988 /* PBXTargetDependency */ = {
			isa = PBXTargetDependency;
			target = 75675950244634AD006AA988 /* fig */;
			targetProxy = 75675972244634B2006AA988 /* PBXContainerItemProxy */;
		};
		757A85BF270E37380017996A /* PBXTargetDependency */ = {
			isa = PBXTargetDependency;
			target = 757A85BA270E31160017996A /* figterm */;
			targetProxy = 757A85BE270E37380017996A /* PBXContainerItemProxy */;
		};
/* End PBXTargetDependency section */

/* Begin PBXVariantGroup section */
		754316FF26E08F5D00188887 /* Main.storyboard */ = {
			isa = PBXVariantGroup;
			children = (
				7543170026E08F5D00188887 /* Base */,
			);
			name = Main.storyboard;
			sourceTree = "<group>";
		};
		7567595D244634B2006AA988 /* Main.storyboard */ = {
			isa = PBXVariantGroup;
			children = (
				7567595E244634B2006AA988 /* Base */,
			);
			name = Main.storyboard;
			sourceTree = "<group>";
		};
/* End PBXVariantGroup section */

/* Begin XCBuildConfiguration section */
		7543170426E08F5D00188887 /* Debug */ = {
			isa = XCBuildConfiguration;
			buildSettings = {
				ASSETCATALOG_COMPILER_APPICON_NAME = AppIcon;
				ASSETCATALOG_COMPILER_GLOBAL_ACCENT_COLOR_NAME = AccentColor;
				CLANG_WARN_QUOTED_INCLUDE_IN_FRAMEWORK_HEADER = YES;
				CODE_SIGN_ENTITLEMENTS = InputMethod/InputMethod.entitlements;
				CODE_SIGN_IDENTITY = "Developer ID Application";
				CODE_SIGN_STYLE = Manual;
				COMBINE_HIDPI_IMAGES = YES;
				DEVELOPMENT_ASSET_PATHS = "\"InputMethod/Preview Content\"";
				DEVELOPMENT_TEAM = D93PPD94WK;
				ENABLE_HARDENED_RUNTIME = YES;
				ENABLE_PREVIEWS = YES;
				INFOPLIST_FILE = InputMethod/Info.plist;
				LD_RUNPATH_SEARCH_PATHS = (
					"$(inherited)",
					"@executable_path/../Frameworks",
				);
				MACOSX_DEPLOYMENT_TARGET = 10.13;
				PRODUCT_BUNDLE_IDENTIFIER = io.fig.inputmethod.cursor;
				PRODUCT_NAME = "$(TARGET_NAME)";
				PROVISIONING_PROFILE_SPECIFIER = "";
				SKIP_INSTALL = YES;
				SWIFT_VERSION = 5.0;
			};
			name = Debug;
		};
		7543170526E08F5D00188887 /* Release */ = {
			isa = XCBuildConfiguration;
			buildSettings = {
				ASSETCATALOG_COMPILER_APPICON_NAME = AppIcon;
				ASSETCATALOG_COMPILER_GLOBAL_ACCENT_COLOR_NAME = AccentColor;
				CLANG_WARN_QUOTED_INCLUDE_IN_FRAMEWORK_HEADER = YES;
				CODE_SIGN_ENTITLEMENTS = InputMethod/InputMethod.entitlements;
				CODE_SIGN_IDENTITY = "Developer ID Application";
				CODE_SIGN_STYLE = Manual;
				COMBINE_HIDPI_IMAGES = YES;
				DEVELOPMENT_ASSET_PATHS = "\"InputMethod/Preview Content\"";
				DEVELOPMENT_TEAM = D93PPD94WK;
				ENABLE_HARDENED_RUNTIME = YES;
				ENABLE_PREVIEWS = YES;
				INFOPLIST_FILE = InputMethod/Info.plist;
				LD_RUNPATH_SEARCH_PATHS = (
					"$(inherited)",
					"@executable_path/../Frameworks",
				);
				MACOSX_DEPLOYMENT_TARGET = 10.13;
				PRODUCT_BUNDLE_IDENTIFIER = io.fig.inputmethod.cursor;
				PRODUCT_NAME = "$(TARGET_NAME)";
				PROVISIONING_PROFILE_SPECIFIER = "";
				SKIP_INSTALL = YES;
				SWIFT_VERSION = 5.0;
			};
			name = Release;
		};
		754569F62729FF2600C7588F /* Debug */ = {
			isa = XCBuildConfiguration;
			buildSettings = {
				CODE_SIGN_STYLE = Automatic;
				DEBUGGING_SYMBOLS = YES;
				DEBUG_INFORMATION_FORMAT = dwarf;
				DEVELOPMENT_TEAM = D93PPD94WK;
				GCC_GENERATE_DEBUGGING_SYMBOLS = YES;
				GCC_OPTIMIZATION_LEVEL = 0;
				OTHER_CFLAGS = "";
				OTHER_LDFLAGS = "";
				PRODUCT_NAME = "$(TARGET_NAME)";
			};
			name = Debug;
		};
		754569F72729FF2600C7588F /* Release */ = {
			isa = XCBuildConfiguration;
			buildSettings = {
				CODE_SIGN_STYLE = Automatic;
				DEBUG_INFORMATION_FORMAT = "dwarf-with-dsym";
				DEVELOPMENT_TEAM = D93PPD94WK;
				OTHER_CFLAGS = "";
				OTHER_LDFLAGS = "";
				PRODUCT_NAME = "$(TARGET_NAME)";
			};
			name = Release;
		};
		75675978244634B2006AA988 /* Debug */ = {
			isa = XCBuildConfiguration;
			buildSettings = {
				ALWAYS_SEARCH_USER_PATHS = NO;
				CLANG_ANALYZER_NONNULL = YES;
				CLANG_ANALYZER_NUMBER_OBJECT_CONVERSION = YES_AGGRESSIVE;
				CLANG_CXX_LANGUAGE_STANDARD = "gnu++14";
				CLANG_CXX_LIBRARY = "libc++";
				CLANG_ENABLE_MODULES = YES;
				CLANG_ENABLE_OBJC_ARC = YES;
				CLANG_ENABLE_OBJC_WEAK = YES;
				CLANG_WARN_BLOCK_CAPTURE_AUTORELEASING = YES;
				CLANG_WARN_BOOL_CONVERSION = YES;
				CLANG_WARN_COMMA = YES;
				CLANG_WARN_CONSTANT_CONVERSION = YES;
				CLANG_WARN_DEPRECATED_OBJC_IMPLEMENTATIONS = YES;
				CLANG_WARN_DIRECT_OBJC_ISA_USAGE = YES_ERROR;
				CLANG_WARN_DOCUMENTATION_COMMENTS = YES;
				CLANG_WARN_EMPTY_BODY = YES;
				CLANG_WARN_ENUM_CONVERSION = YES;
				CLANG_WARN_INFINITE_RECURSION = YES;
				CLANG_WARN_INT_CONVERSION = YES;
				CLANG_WARN_NON_LITERAL_NULL_CONVERSION = YES;
				CLANG_WARN_OBJC_IMPLICIT_RETAIN_SELF = YES;
				CLANG_WARN_OBJC_LITERAL_CONVERSION = YES;
				CLANG_WARN_OBJC_ROOT_CLASS = YES_ERROR;
				CLANG_WARN_QUOTED_INCLUDE_IN_FRAMEWORK_HEADER = YES;
				CLANG_WARN_RANGE_LOOP_ANALYSIS = YES;
				CLANG_WARN_STRICT_PROTOTYPES = YES;
				CLANG_WARN_SUSPICIOUS_MOVE = YES;
				CLANG_WARN_UNGUARDED_AVAILABILITY = YES_AGGRESSIVE;
				CLANG_WARN_UNREACHABLE_CODE = YES;
				CLANG_WARN__DUPLICATE_METHOD_MATCH = YES;
				COPY_PHASE_STRIP = NO;
				DEBUG_INFORMATION_FORMAT = dwarf;
				ENABLE_STRICT_OBJC_MSGSEND = YES;
				ENABLE_TESTABILITY = YES;
				GCC_C_LANGUAGE_STANDARD = gnu11;
				GCC_DYNAMIC_NO_PIC = NO;
				GCC_NO_COMMON_BLOCKS = YES;
				GCC_OPTIMIZATION_LEVEL = 0;
				GCC_PREPROCESSOR_DEFINITIONS = (
					"DEBUG=1",
					"$(inherited)",
				);
				GCC_WARN_64_TO_32_BIT_CONVERSION = YES;
				GCC_WARN_ABOUT_RETURN_TYPE = YES_ERROR;
				GCC_WARN_UNDECLARED_SELECTOR = YES;
				GCC_WARN_UNINITIALIZED_AUTOS = YES_AGGRESSIVE;
				GCC_WARN_UNUSED_FUNCTION = YES;
				GCC_WARN_UNUSED_VARIABLE = YES;
				MACOSX_DEPLOYMENT_TARGET = 10.14;
				MTL_ENABLE_DEBUG_INFO = INCLUDE_SOURCE;
				MTL_FAST_MATH = YES;
				ONLY_ACTIVE_ARCH = YES;
				SDKROOT = macosx;
				SWIFT_ACTIVE_COMPILATION_CONDITIONS = DEBUG;
				SWIFT_OPTIMIZATION_LEVEL = "-Onone";
			};
			name = Debug;
		};
		75675979244634B2006AA988 /* Release */ = {
			isa = XCBuildConfiguration;
			buildSettings = {
				ALWAYS_SEARCH_USER_PATHS = NO;
				CLANG_ANALYZER_NONNULL = YES;
				CLANG_ANALYZER_NUMBER_OBJECT_CONVERSION = YES_AGGRESSIVE;
				CLANG_CXX_LANGUAGE_STANDARD = "gnu++14";
				CLANG_CXX_LIBRARY = "libc++";
				CLANG_ENABLE_MODULES = YES;
				CLANG_ENABLE_OBJC_ARC = YES;
				CLANG_ENABLE_OBJC_WEAK = YES;
				CLANG_WARN_BLOCK_CAPTURE_AUTORELEASING = YES;
				CLANG_WARN_BOOL_CONVERSION = YES;
				CLANG_WARN_COMMA = YES;
				CLANG_WARN_CONSTANT_CONVERSION = YES;
				CLANG_WARN_DEPRECATED_OBJC_IMPLEMENTATIONS = YES;
				CLANG_WARN_DIRECT_OBJC_ISA_USAGE = YES_ERROR;
				CLANG_WARN_DOCUMENTATION_COMMENTS = YES;
				CLANG_WARN_EMPTY_BODY = YES;
				CLANG_WARN_ENUM_CONVERSION = YES;
				CLANG_WARN_INFINITE_RECURSION = YES;
				CLANG_WARN_INT_CONVERSION = YES;
				CLANG_WARN_NON_LITERAL_NULL_CONVERSION = YES;
				CLANG_WARN_OBJC_IMPLICIT_RETAIN_SELF = YES;
				CLANG_WARN_OBJC_LITERAL_CONVERSION = YES;
				CLANG_WARN_OBJC_ROOT_CLASS = YES_ERROR;
				CLANG_WARN_QUOTED_INCLUDE_IN_FRAMEWORK_HEADER = YES;
				CLANG_WARN_RANGE_LOOP_ANALYSIS = YES;
				CLANG_WARN_STRICT_PROTOTYPES = YES;
				CLANG_WARN_SUSPICIOUS_MOVE = YES;
				CLANG_WARN_UNGUARDED_AVAILABILITY = YES_AGGRESSIVE;
				CLANG_WARN_UNREACHABLE_CODE = YES;
				CLANG_WARN__DUPLICATE_METHOD_MATCH = YES;
				CODE_SIGN_INJECT_BASE_ENTITLEMENTS = NO;
				COPY_PHASE_STRIP = NO;
				DEBUG_INFORMATION_FORMAT = "dwarf-with-dsym";
				ENABLE_NS_ASSERTIONS = NO;
				ENABLE_STRICT_OBJC_MSGSEND = YES;
				GCC_C_LANGUAGE_STANDARD = gnu11;
				GCC_NO_COMMON_BLOCKS = YES;
				GCC_WARN_64_TO_32_BIT_CONVERSION = YES;
				GCC_WARN_ABOUT_RETURN_TYPE = YES_ERROR;
				GCC_WARN_UNDECLARED_SELECTOR = YES;
				GCC_WARN_UNINITIALIZED_AUTOS = YES_AGGRESSIVE;
				GCC_WARN_UNUSED_FUNCTION = YES;
				GCC_WARN_UNUSED_VARIABLE = YES;
				MACOSX_DEPLOYMENT_TARGET = 10.14;
				MTL_ENABLE_DEBUG_INFO = NO;
				MTL_FAST_MATH = YES;
				ONLY_ACTIVE_ARCH = NO;
				"OTHER_CODE_SIGN_FLAGS[sdk=macosx*]" = "--timestamp";
				SDKROOT = macosx;
				SWIFT_COMPILATION_MODE = wholemodule;
				SWIFT_OPTIMIZATION_LEVEL = "-O";
			};
			name = Release;
		};
		7567597B244634B2006AA988 /* Debug */ = {
			isa = XCBuildConfiguration;
			buildSettings = {
				ALWAYS_EMBED_SWIFT_STANDARD_LIBRARIES = YES;
				ASSETCATALOG_COMPILER_APPICON_NAME = AppIcon;
				CLANG_ENABLE_MODULES = YES;
				CODE_SIGN_ENTITLEMENTS = fig/fig.entitlements;
				CODE_SIGN_IDENTITY = "Developer ID Application";
				CODE_SIGN_INJECT_BASE_ENTITLEMENTS = YES;
				CODE_SIGN_STYLE = Manual;
				COMBINE_HIDPI_IMAGES = YES;
<<<<<<< HEAD
				CURRENT_PROJECT_VERSION = 326;
=======
				CURRENT_PROJECT_VERSION = 327;
>>>>>>> 7f9e67ba
				DEVELOPMENT_ASSET_PATHS = "\"fig/Preview Content\"";
				DEVELOPMENT_TEAM = D93PPD94WK;
				ENABLE_HARDENED_RUNTIME = YES;
				ENABLE_PREVIEWS = YES;
				FRAMEWORK_SEARCH_PATHS = (
					"$(inherited)",
					"$(PROJECT_DIR)",
				);
				INFOPLIST_FILE = fig/Info.plist;
				LD_RUNPATH_SEARCH_PATHS = (
					"$(inherited)",
					"@executable_path/../Frameworks",
				);
				MACOSX_DEPLOYMENT_TARGET = 10.13;
				MARKETING_VERSION = 1.0.52;
				ONLY_ACTIVE_ARCH = YES;
				PRODUCT_BUNDLE_IDENTIFIER = com.mschrage.fig;
				PRODUCT_NAME = "$(TARGET_NAME)";
				PROVISIONING_PROFILE_SPECIFIER = "";
				SWIFT_OBJC_BRIDGING_HEADER = "fig/fig-Bridging-Header.h";
				SWIFT_OPTIMIZATION_LEVEL = "-Onone";
				SWIFT_VERSION = 5.0;
			};
			name = Debug;
		};
		7567597C244634B2006AA988 /* Release */ = {
			isa = XCBuildConfiguration;
			buildSettings = {
				ALWAYS_EMBED_SWIFT_STANDARD_LIBRARIES = YES;
				ASSETCATALOG_COMPILER_APPICON_NAME = AppIcon;
				CLANG_ENABLE_MODULES = YES;
				CODE_SIGN_ENTITLEMENTS = fig/figRelease.entitlements;
				CODE_SIGN_IDENTITY = "Developer ID Application";
				CODE_SIGN_STYLE = Manual;
				COMBINE_HIDPI_IMAGES = YES;
<<<<<<< HEAD
				CURRENT_PROJECT_VERSION = 326;
=======
				CURRENT_PROJECT_VERSION = 327;
>>>>>>> 7f9e67ba
				DEVELOPMENT_ASSET_PATHS = "\"fig/Preview Content\"";
				DEVELOPMENT_TEAM = D93PPD94WK;
				ENABLE_HARDENED_RUNTIME = YES;
				ENABLE_PREVIEWS = YES;
				FRAMEWORK_SEARCH_PATHS = (
					"$(inherited)",
					"$(PROJECT_DIR)",
				);
				INFOPLIST_FILE = fig/Info.plist;
				LD_RUNPATH_SEARCH_PATHS = (
					"$(inherited)",
					"@executable_path/../Frameworks",
				);
				MACOSX_DEPLOYMENT_TARGET = 10.13;
				MARKETING_VERSION = 1.0.52;
				ONLY_ACTIVE_ARCH = NO;
				PRODUCT_BUNDLE_IDENTIFIER = com.mschrage.fig;
				PRODUCT_NAME = "$(TARGET_NAME)";
				PROVISIONING_PROFILE_SPECIFIER = "";
				SWIFT_OBJC_BRIDGING_HEADER = "fig/fig-Bridging-Header.h";
				SWIFT_VERSION = 5.0;
			};
			name = Release;
		};
		7567597E244634B2006AA988 /* Debug */ = {
			isa = XCBuildConfiguration;
			buildSettings = {
				ALWAYS_EMBED_SWIFT_STANDARD_LIBRARIES = YES;
				BUNDLE_LOADER = "$(TEST_HOST)";
				CODE_SIGN_STYLE = Automatic;
				COMBINE_HIDPI_IMAGES = YES;
				INFOPLIST_FILE = figTests/Info.plist;
				LD_RUNPATH_SEARCH_PATHS = (
					"$(inherited)",
					"@executable_path/../Frameworks",
					"@loader_path/../Frameworks",
				);
				MACOSX_DEPLOYMENT_TARGET = 10.15;
				PRODUCT_BUNDLE_IDENTIFIER = com.mschrage.figTests;
				PRODUCT_NAME = "$(TARGET_NAME)";
				SWIFT_VERSION = 5.0;
				TEST_HOST = "$(BUILT_PRODUCTS_DIR)/fig.app/Contents/MacOS/fig";
			};
			name = Debug;
		};
		7567597F244634B2006AA988 /* Release */ = {
			isa = XCBuildConfiguration;
			buildSettings = {
				ALWAYS_EMBED_SWIFT_STANDARD_LIBRARIES = YES;
				BUNDLE_LOADER = "$(TEST_HOST)";
				CODE_SIGN_STYLE = Automatic;
				COMBINE_HIDPI_IMAGES = YES;
				INFOPLIST_FILE = figTests/Info.plist;
				LD_RUNPATH_SEARCH_PATHS = (
					"$(inherited)",
					"@executable_path/../Frameworks",
					"@loader_path/../Frameworks",
				);
				MACOSX_DEPLOYMENT_TARGET = 10.15;
				PRODUCT_BUNDLE_IDENTIFIER = com.mschrage.figTests;
				PRODUCT_NAME = "$(TARGET_NAME)";
				SWIFT_VERSION = 5.0;
				TEST_HOST = "$(BUILT_PRODUCTS_DIR)/fig.app/Contents/MacOS/fig";
			};
			name = Release;
		};
		75675981244634B2006AA988 /* Debug */ = {
			isa = XCBuildConfiguration;
			buildSettings = {
				ALWAYS_EMBED_SWIFT_STANDARD_LIBRARIES = YES;
				CODE_SIGN_STYLE = Automatic;
				COMBINE_HIDPI_IMAGES = YES;
				INFOPLIST_FILE = figUITests/Info.plist;
				LD_RUNPATH_SEARCH_PATHS = (
					"$(inherited)",
					"@executable_path/../Frameworks",
					"@loader_path/../Frameworks",
				);
				PRODUCT_BUNDLE_IDENTIFIER = com.mschrage.figUITests;
				PRODUCT_NAME = "$(TARGET_NAME)";
				SWIFT_VERSION = 5.0;
				TEST_TARGET_NAME = fig;
			};
			name = Debug;
		};
		75675982244634B2006AA988 /* Release */ = {
			isa = XCBuildConfiguration;
			buildSettings = {
				ALWAYS_EMBED_SWIFT_STANDARD_LIBRARIES = YES;
				CODE_SIGN_STYLE = Automatic;
				COMBINE_HIDPI_IMAGES = YES;
				INFOPLIST_FILE = figUITests/Info.plist;
				LD_RUNPATH_SEARCH_PATHS = (
					"$(inherited)",
					"@executable_path/../Frameworks",
					"@loader_path/../Frameworks",
				);
				PRODUCT_BUNDLE_IDENTIFIER = com.mschrage.figUITests;
				PRODUCT_NAME = "$(TARGET_NAME)";
				SWIFT_VERSION = 5.0;
				TEST_TARGET_NAME = fig;
			};
			name = Release;
		};
		757A85BC270E31160017996A /* Debug */ = {
			isa = XCBuildConfiguration;
			buildSettings = {
				CODE_SIGN_STYLE = Automatic;
				DEBUGGING_SYMBOLS = YES;
				DEBUG_INFORMATION_FORMAT = dwarf;
				DEVELOPMENT_TEAM = D93PPD94WK;
				GCC_GENERATE_DEBUGGING_SYMBOLS = YES;
				GCC_OPTIMIZATION_LEVEL = 0;
				OTHER_CFLAGS = "";
				OTHER_LDFLAGS = "";
				PRODUCT_NAME = "$(TARGET_NAME)";
			};
			name = Debug;
		};
		757A85BD270E31160017996A /* Release */ = {
			isa = XCBuildConfiguration;
			buildSettings = {
				CODE_SIGN_STYLE = Automatic;
				DEBUG_INFORMATION_FORMAT = "dwarf-with-dsym";
				DEVELOPMENT_TEAM = D93PPD94WK;
				OTHER_CFLAGS = "";
				OTHER_LDFLAGS = "";
				PRODUCT_NAME = "$(TARGET_NAME)";
			};
			name = Release;
		};
/* End XCBuildConfiguration section */

/* Begin XCConfigurationList section */
		7543170626E08F5D00188887 /* Build configuration list for PBXNativeTarget "FigInputMethod" */ = {
			isa = XCConfigurationList;
			buildConfigurations = (
				7543170426E08F5D00188887 /* Debug */,
				7543170526E08F5D00188887 /* Release */,
			);
			defaultConfigurationIsVisible = 0;
			defaultConfigurationName = Release;
		};
		754569F82729FF2600C7588F /* Build configuration list for PBXLegacyTarget "cli" */ = {
			isa = XCConfigurationList;
			buildConfigurations = (
				754569F62729FF2600C7588F /* Debug */,
				754569F72729FF2600C7588F /* Release */,
			);
			defaultConfigurationIsVisible = 0;
			defaultConfigurationName = Release;
		};
		7567594C244634AD006AA988 /* Build configuration list for PBXProject "fig" */ = {
			isa = XCConfigurationList;
			buildConfigurations = (
				75675978244634B2006AA988 /* Debug */,
				75675979244634B2006AA988 /* Release */,
			);
			defaultConfigurationIsVisible = 0;
			defaultConfigurationName = Release;
		};
		7567597A244634B2006AA988 /* Build configuration list for PBXNativeTarget "fig" */ = {
			isa = XCConfigurationList;
			buildConfigurations = (
				7567597B244634B2006AA988 /* Debug */,
				7567597C244634B2006AA988 /* Release */,
			);
			defaultConfigurationIsVisible = 0;
			defaultConfigurationName = Release;
		};
		7567597D244634B2006AA988 /* Build configuration list for PBXNativeTarget "figTests" */ = {
			isa = XCConfigurationList;
			buildConfigurations = (
				7567597E244634B2006AA988 /* Debug */,
				7567597F244634B2006AA988 /* Release */,
			);
			defaultConfigurationIsVisible = 0;
			defaultConfigurationName = Release;
		};
		75675980244634B2006AA988 /* Build configuration list for PBXNativeTarget "figUITests" */ = {
			isa = XCConfigurationList;
			buildConfigurations = (
				75675981244634B2006AA988 /* Debug */,
				75675982244634B2006AA988 /* Release */,
			);
			defaultConfigurationIsVisible = 0;
			defaultConfigurationName = Release;
		};
		757A85BB270E31160017996A /* Build configuration list for PBXLegacyTarget "figterm" */ = {
			isa = XCConfigurationList;
			buildConfigurations = (
				757A85BC270E31160017996A /* Debug */,
				757A85BD270E31160017996A /* Release */,
			);
			defaultConfigurationIsVisible = 0;
			defaultConfigurationName = Release;
		};
/* End XCConfigurationList section */

/* Begin XCRemoteSwiftPackageReference section */
		7512A489263252EF00CDE824 /* XCRemoteSwiftPackageReference "Sparkle" */ = {
			isa = XCRemoteSwiftPackageReference;
			repositoryURL = "https://github.com/sparkle-project/Sparkle";
			requirement = {
				kind = upToNextMajorVersion;
				minimumVersion = 1.26.0;
			};
		};
		75290AC426719156000F4255 /* XCRemoteSwiftPackageReference "swift-protobuf" */ = {
			isa = XCRemoteSwiftPackageReference;
			repositoryURL = "https://github.com/apple/swift-protobuf.git";
			requirement = {
				kind = upToNextMajorVersion;
				minimumVersion = 1.17.0;
			};
		};
		755D0F4F2482D4910074AB5C /* XCRemoteSwiftPackageReference "HotKey" */ = {
			isa = XCRemoteSwiftPackageReference;
			repositoryURL = "https://github.com/soffes/HotKey";
			requirement = {
				kind = upToNextMajorVersion;
				minimumVersion = 0.1.3;
			};
		};
		756967FD2718E0300029F063 /* XCRemoteSwiftPackageReference "WebArchiver" */ = {
			isa = XCRemoteSwiftPackageReference;
			repositoryURL = "https://github.com/ernesto-elsaesser/WebArchiver";
			requirement = {
				kind = upToNextMajorVersion;
				minimumVersion = 1.0.1;
			};
		};
		757CA8E224905B0E002A64A8 /* XCRemoteSwiftPackageReference "Kitura-WebSocket" */ = {
			isa = XCRemoteSwiftPackageReference;
			repositoryURL = "https://github.com/IBM-Swift/Kitura-WebSocket.git";
			requirement = {
				kind = upToNextMajorVersion;
				minimumVersion = 2.1.2;
			};
		};
		758AEB6824CEA4D000A15EAF /* XCRemoteSwiftPackageReference "Starscream" */ = {
			isa = XCRemoteSwiftPackageReference;
			repositoryURL = "https://github.com/daltoniam/Starscream";
			requirement = {
				kind = upToNextMajorVersion;
				minimumVersion = 4.0.3;
			};
		};
		75A4A2A525CBBDE4002EFD6B /* XCRemoteSwiftPackageReference "AXSwift" */ = {
			isa = XCRemoteSwiftPackageReference;
			repositoryURL = "https://github.com/tmandry/AXSwift";
			requirement = {
				kind = upToNextMajorVersion;
				minimumVersion = 0.3.1;
			};
		};
		75CFDBE024EDE31800F00CAE /* XCRemoteSwiftPackageReference "sentry-cocoa" */ = {
			isa = XCRemoteSwiftPackageReference;
			repositoryURL = "https://github.com/getsentry/sentry-cocoa.git";
			requirement = {
				kind = upToNextMajorVersion;
				minimumVersion = 7.1.3;
			};
		};
/* End XCRemoteSwiftPackageReference section */

/* Begin XCSwiftPackageProductDependency section */
		7512A48A263252EF00CDE824 /* Sparkle */ = {
			isa = XCSwiftPackageProductDependency;
			package = 7512A489263252EF00CDE824 /* XCRemoteSwiftPackageReference "Sparkle" */;
			productName = Sparkle;
		};
		75290AC526719157000F4255 /* SwiftProtobuf */ = {
			isa = XCSwiftPackageProductDependency;
			package = 75290AC426719156000F4255 /* XCRemoteSwiftPackageReference "swift-protobuf" */;
			productName = SwiftProtobuf;
		};
		755D0F502482D4920074AB5C /* HotKey */ = {
			isa = XCSwiftPackageProductDependency;
			package = 755D0F4F2482D4910074AB5C /* XCRemoteSwiftPackageReference "HotKey" */;
			productName = HotKey;
		};
		756967FE2718E0300029F063 /* WebArchiver */ = {
			isa = XCSwiftPackageProductDependency;
			package = 756967FD2718E0300029F063 /* XCRemoteSwiftPackageReference "WebArchiver" */;
			productName = WebArchiver;
		};
		756C4D822542A6D30035B467 /* Starscream */ = {
			isa = XCSwiftPackageProductDependency;
			package = 758AEB6824CEA4D000A15EAF /* XCRemoteSwiftPackageReference "Starscream" */;
			productName = Starscream;
		};
		757CA8E324905B0E002A64A8 /* Kitura-WebSocket */ = {
			isa = XCSwiftPackageProductDependency;
			package = 757CA8E224905B0E002A64A8 /* XCRemoteSwiftPackageReference "Kitura-WebSocket" */;
			productName = "Kitura-WebSocket";
		};
		75915DFD27210A4C005A9909 /* FigAPIBindings */ = {
			isa = XCSwiftPackageProductDependency;
			productName = FigAPIBindings;
		};
		75A4A2A625CBBDE7002EFD6B /* AXSwift */ = {
			isa = XCSwiftPackageProductDependency;
			package = 75A4A2A525CBBDE4002EFD6B /* XCRemoteSwiftPackageReference "AXSwift" */;
			productName = AXSwift;
		};
		75CFDBE124EDE31800F00CAE /* Sentry */ = {
			isa = XCSwiftPackageProductDependency;
			package = 75CFDBE024EDE31800F00CAE /* XCRemoteSwiftPackageReference "sentry-cocoa" */;
			productName = Sentry;
		};
/* End XCSwiftPackageProductDependency section */
	};
	rootObject = 75675949244634AD006AA988 /* Project object */;
}<|MERGE_RESOLUTION|>--- conflicted
+++ resolved
@@ -1829,11 +1829,7 @@
 				CODE_SIGN_INJECT_BASE_ENTITLEMENTS = YES;
 				CODE_SIGN_STYLE = Manual;
 				COMBINE_HIDPI_IMAGES = YES;
-<<<<<<< HEAD
-				CURRENT_PROJECT_VERSION = 326;
-=======
 				CURRENT_PROJECT_VERSION = 327;
->>>>>>> 7f9e67ba
 				DEVELOPMENT_ASSET_PATHS = "\"fig/Preview Content\"";
 				DEVELOPMENT_TEAM = D93PPD94WK;
 				ENABLE_HARDENED_RUNTIME = YES;
@@ -1869,11 +1865,7 @@
 				CODE_SIGN_IDENTITY = "Developer ID Application";
 				CODE_SIGN_STYLE = Manual;
 				COMBINE_HIDPI_IMAGES = YES;
-<<<<<<< HEAD
-				CURRENT_PROJECT_VERSION = 326;
-=======
 				CURRENT_PROJECT_VERSION = 327;
->>>>>>> 7f9e67ba
 				DEVELOPMENT_ASSET_PATHS = "\"fig/Preview Content\"";
 				DEVELOPMENT_TEAM = D93PPD94WK;
 				ENABLE_HARDENED_RUNTIME = YES;
