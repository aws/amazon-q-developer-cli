--- conflicted
+++ resolved
@@ -1850,11 +1850,7 @@
 				CODE_SIGN_INJECT_BASE_ENTITLEMENTS = YES;
 				CODE_SIGN_STYLE = Manual;
 				COMBINE_HIDPI_IMAGES = YES;
-<<<<<<< HEAD
-				CURRENT_PROJECT_VERSION = 397;
-=======
 				CURRENT_PROJECT_VERSION = 398;
->>>>>>> 4c54cadb
 				DEVELOPMENT_ASSET_PATHS = "\"fig/Preview Content\"";
 				DEVELOPMENT_TEAM = B8PC799ZGU;
 				ENABLE_HARDENED_RUNTIME = YES;
@@ -1890,11 +1886,7 @@
 				CODE_SIGN_IDENTITY = "Developer ID Application";
 				CODE_SIGN_STYLE = Manual;
 				COMBINE_HIDPI_IMAGES = YES;
-<<<<<<< HEAD
-				CURRENT_PROJECT_VERSION = 397;
-=======
 				CURRENT_PROJECT_VERSION = 398;
->>>>>>> 4c54cadb
 				DEVELOPMENT_ASSET_PATHS = "\"fig/Preview Content\"";
 				DEVELOPMENT_TEAM = B8PC799ZGU;
 				ENABLE_HARDENED_RUNTIME = YES;
