// !$*UTF8*$!
{
	archiveVersion = 1;
	classes = {
	};
	objectVersion = 52;
	objects = {

/* Begin PBXBuildFile section */
		1A1F160025A7A93E0074D541 /* KeyBindingsManager.swift in Sources */ = {isa = PBXBuildFile; fileRef = 1A1F15FF25A7A93E0074D541 /* KeyBindingsManager.swift */; };
		1A63312125A4BE6D00CEA06A /* Keystroke.swift in Sources */ = {isa = PBXBuildFile; fileRef = 1A63312025A4BE6D00CEA06A /* Keystroke.swift */; };
		7510F89824A6910500E86F7C /* AppleTerminalView.swift in Sources */ = {isa = PBXBuildFile; fileRef = 7510F87524A6910500E86F7C /* AppleTerminalView.swift */; };
		7510F89924A6910500E86F7C /* TerminalViewDelegate.swift in Sources */ = {isa = PBXBuildFile; fileRef = 7510F87624A6910500E86F7C /* TerminalViewDelegate.swift */; };
		7510F89A24A6910500E86F7C /* Extensions.swift in Sources */ = {isa = PBXBuildFile; fileRef = 7510F87724A6910500E86F7C /* Extensions.swift */; };
		7510F89B24A6910500E86F7C /* CharSets.swift in Sources */ = {isa = PBXBuildFile; fileRef = 7510F87824A6910500E86F7C /* CharSets.swift */; };
		7510F89C24A6910500E86F7C /* Buffer.swift in Sources */ = {isa = PBXBuildFile; fileRef = 7510F87924A6910500E86F7C /* Buffer.swift */; };
		7510F89D24A6910500E86F7C /* Utilities.swift in Sources */ = {isa = PBXBuildFile; fileRef = 7510F87A24A6910500E86F7C /* Utilities.swift */; };
		7510F89E24A6910500E86F7C /* BufferSet.swift in Sources */ = {isa = PBXBuildFile; fileRef = 7510F87B24A6910500E86F7C /* BufferSet.swift */; };
		7510F89F24A6910500E86F7C /* Terminal.swift in Sources */ = {isa = PBXBuildFile; fileRef = 7510F87C24A6910500E86F7C /* Terminal.swift */; };
		7510F8A024A6910500E86F7C /* EscapeSequences.swift in Sources */ = {isa = PBXBuildFile; fileRef = 7510F87D24A6910500E86F7C /* EscapeSequences.swift */; };
		7510F8A124A6910500E86F7C /* BufferLine.swift in Sources */ = {isa = PBXBuildFile; fileRef = 7510F87E24A6910500E86F7C /* BufferLine.swift */; };
		7510F8A224A6910500E86F7C /* CircularList.swift in Sources */ = {isa = PBXBuildFile; fileRef = 7510F87F24A6910500E86F7C /* CircularList.swift */; };
		7510F8A324A6910500E86F7C /* iOSTerminalView.swift in Sources */ = {isa = PBXBuildFile; fileRef = 7510F88124A6910500E86F7C /* iOSTerminalView.swift */; };
		7510F8A424A6910500E86F7C /* iOSCaretView.swift in Sources */ = {isa = PBXBuildFile; fileRef = 7510F88224A6910500E86F7C /* iOSCaretView.swift */; };
		7510F8A624A6910500E86F7C /* iOSAccessoryView.swift in Sources */ = {isa = PBXBuildFile; fileRef = 7510F88424A6910500E86F7C /* iOSAccessoryView.swift */; };
		7510F8A724A6910500E86F7C /* MacAccessibilityService.swift in Sources */ = {isa = PBXBuildFile; fileRef = 7510F88624A6910500E86F7C /* MacAccessibilityService.swift */; };
		7510F8A824A6910500E86F7C /* MacDebugView.swift in Sources */ = {isa = PBXBuildFile; fileRef = 7510F88724A6910500E86F7C /* MacDebugView.swift */; };
		7510F8A924A6910500E86F7C /* MacLocalTerminalView.swift in Sources */ = {isa = PBXBuildFile; fileRef = 7510F88824A6910500E86F7C /* MacLocalTerminalView.swift */; };
		7510F8AA24A6910500E86F7C /* MacCaretView.swift in Sources */ = {isa = PBXBuildFile; fileRef = 7510F88924A6910500E86F7C /* MacCaretView.swift */; };
		7510F8AC24A6910500E86F7C /* MacTerminalView.swift in Sources */ = {isa = PBXBuildFile; fileRef = 7510F88B24A6910500E86F7C /* MacTerminalView.swift */; };
		7510F8AD24A6910500E86F7C /* SelectionService.swift in Sources */ = {isa = PBXBuildFile; fileRef = 7510F88C24A6910500E86F7C /* SelectionService.swift */; };
		7510F8AE24A6910500E86F7C /* SixelDcsHandler.swift in Sources */ = {isa = PBXBuildFile; fileRef = 7510F88D24A6910500E86F7C /* SixelDcsHandler.swift */; };
		7510F8AF24A6910500E86F7C /* HeadlessTerminal.swift in Sources */ = {isa = PBXBuildFile; fileRef = 7510F88E24A6910500E86F7C /* HeadlessTerminal.swift */; };
		7510F8B024A6910500E86F7C /* LocalProcess.swift in Sources */ = {isa = PBXBuildFile; fileRef = 7510F88F24A6910500E86F7C /* LocalProcess.swift */; };
		7510F8B124A6910500E86F7C /* Line.swift in Sources */ = {isa = PBXBuildFile; fileRef = 7510F89024A6910500E86F7C /* Line.swift */; };
		7510F8B224A6910500E86F7C /* CharData.swift in Sources */ = {isa = PBXBuildFile; fileRef = 7510F89124A6910500E86F7C /* CharData.swift */; };
		7510F8B324A6910500E86F7C /* TerminalOptions.swift in Sources */ = {isa = PBXBuildFile; fileRef = 7510F89224A6910500E86F7C /* TerminalOptions.swift */; };
		7510F8B424A6910500E86F7C /* Colors.swift in Sources */ = {isa = PBXBuildFile; fileRef = 7510F89324A6910500E86F7C /* Colors.swift */; };
		7510F8B524A6910500E86F7C /* SearchService.swift in Sources */ = {isa = PBXBuildFile; fileRef = 7510F89424A6910500E86F7C /* SearchService.swift */; };
		7510F8B624A6910500E86F7C /* Position.swift in Sources */ = {isa = PBXBuildFile; fileRef = 7510F89524A6910500E86F7C /* Position.swift */; };
		7510F8B724A6910500E86F7C /* EscapeSequenceParser.swift in Sources */ = {isa = PBXBuildFile; fileRef = 7510F89624A6910500E86F7C /* EscapeSequenceParser.swift */; };
		7510F8B824A6910500E86F7C /* Pty.swift in Sources */ = {isa = PBXBuildFile; fileRef = 7510F89724A6910500E86F7C /* Pty.swift */; };
		7510F8BD24A9861E00E86F7C /* PrivateWindow.m in Sources */ = {isa = PBXBuildFile; fileRef = 7510F8BC24A9861E00E86F7C /* PrivateWindow.m */; };
		7510F8BF24A99A4B00E86F7C /* WindowService.swift in Sources */ = {isa = PBXBuildFile; fileRef = 7510F8BE24A99A4B00E86F7C /* WindowService.swift */; };
		7510F8C124A9B32D00E86F7C /* WindowManager.swift in Sources */ = {isa = PBXBuildFile; fileRef = 7510F8C024A9B32D00E86F7C /* WindowManager.swift */; };
		75184664263CF227003CBCF9 /* settings-open.sh in Resources */ = {isa = PBXBuildFile; fileRef = 75184663263CF1E0003CBCF9 /* settings-open.sh */; };
		7518606F255B2A0A0000A7C7 /* flag@2x.png in Resources */ = {isa = PBXBuildFile; fileRef = 75186069255B2A090000A7C7 /* flag@2x.png */; };
		75186070255B2A0A0000A7C7 /* asterisk@2x.png in Resources */ = {isa = PBXBuildFile; fileRef = 7518606A255B2A090000A7C7 /* asterisk@2x.png */; };
		75186071255B2A0A0000A7C7 /* option@2x.png in Resources */ = {isa = PBXBuildFile; fileRef = 7518606B255B2A090000A7C7 /* option@2x.png */; };
		75186072255B2A0A0000A7C7 /* carrot@2x.png in Resources */ = {isa = PBXBuildFile; fileRef = 7518606C255B2A090000A7C7 /* carrot@2x.png */; };
		75186073255B2A0A0000A7C7 /* string@2x.png in Resources */ = {isa = PBXBuildFile; fileRef = 7518606D255B2A090000A7C7 /* string@2x.png */; };
		75186074255B2A0A0000A7C7 /* command@2x.png in Resources */ = {isa = PBXBuildFile; fileRef = 7518606E255B2A0A0000A7C7 /* command@2x.png */; };
		75186083255CB0C20000A7C7 /* iterm-integration.sh in Resources */ = {isa = PBXBuildFile; fileRef = 75186077255CB0870000A7C7 /* iterm-integration.sh */; };
		75186084255CB0C20000A7C7 /* 1.0.23.sh in Resources */ = {isa = PBXBuildFile; fileRef = 75186078255CB0870000A7C7 /* 1.0.23.sh */; };
		75186085255CB0C20000A7C7 /* fig-iterm-integration.py in Resources */ = {isa = PBXBuildFile; fileRef = 75186079255CB0870000A7C7 /* fig-iterm-integration.py */; };
		75186086255CB0C20000A7C7 /* update.sh in Resources */ = {isa = PBXBuildFile; fileRef = 7518607A255CB0870000A7C7 /* update.sh */; };
		75186087255CB0C20000A7C7 /* 1.0.22.sh in Resources */ = {isa = PBXBuildFile; fileRef = 7518607B255CB0870000A7C7 /* 1.0.22.sh */; };
		75186088255CB0C20000A7C7 /* uninstall.sh in Resources */ = {isa = PBXBuildFile; fileRef = 7518607C255CB0870000A7C7 /* uninstall.sh */; };
		75186089255CB0C20000A7C7 /* source.sh in Resources */ = {isa = PBXBuildFile; fileRef = 7518607D255CB0870000A7C7 /* source.sh */; };
		7518608A255CB0C20000A7C7 /* 1.0.21.sh in Resources */ = {isa = PBXBuildFile; fileRef = 7518607E255CB0870000A7C7 /* 1.0.21.sh */; };
		7518608B255CB0C20000A7C7 /* feedback.sh in Resources */ = {isa = PBXBuildFile; fileRef = 7518607F255CB0870000A7C7 /* feedback.sh */; };
		7518608C255CB0C20000A7C7 /* 1.0.24.sh in Resources */ = {isa = PBXBuildFile; fileRef = 75186080255CB0870000A7C7 /* 1.0.24.sh */; };
		7518608D255CB0C20000A7C7 /* open_new_terminal_window.scpt in Resources */ = {isa = PBXBuildFile; fileRef = 75186081255CB0870000A7C7 /* open_new_terminal_window.scpt */; };
		7518608E255CB0C20000A7C7 /* 1.0.20.sh in Resources */ = {isa = PBXBuildFile; fileRef = 75186082255CB0870000A7C7 /* 1.0.20.sh */; };
		751C3BEC24B6910800B5C7FD /* Remote.swift in Sources */ = {isa = PBXBuildFile; fileRef = 751C3BEB24B6910800B5C7FD /* Remote.swift */; };
		751C3BEE24B6915000B5C7FD /* Defaults.swift in Sources */ = {isa = PBXBuildFile; fileRef = 751C3BED24B6915000B5C7FD /* Defaults.swift */; };
		751F7589246D090100E083C8 /* WebBridge.swift in Sources */ = {isa = PBXBuildFile; fileRef = 751F7588246D090100E083C8 /* WebBridge.swift */; };
		751F7591246E16D800E083C8 /* main.swift in Sources */ = {isa = PBXBuildFile; fileRef = 751F7590246E16D800E083C8 /* main.swift */; };
		75288EF924CCE72F002DF12A /* OnboardingWindow.swift in Sources */ = {isa = PBXBuildFile; fileRef = 757CA887248AD067002A64A8 /* OnboardingWindow.swift */; };
		752A398325CD024C00B1AC40 /* VSCodeIntegration.swift in Sources */ = {isa = PBXBuildFile; fileRef = 752A398225CD024C00B1AC40 /* VSCodeIntegration.swift */; };
		752A398625CD0FE800B1AC40 /* fig-0.0.1.vsix in Resources */ = {isa = PBXBuildFile; fileRef = 752A398525CD0FE800B1AC40 /* fig-0.0.1.vsix */; };
		752C0BD82479EEDB0077E415 /* File.swift in Sources */ = {isa = PBXBuildFile; fileRef = 752C0BD72479EEDA0077E415 /* File.swift */; };
		752C0BDA2479F37B0077E415 /* fig.js in Resources */ = {isa = PBXBuildFile; fileRef = 752C0BD92479F37B0077E415 /* fig.js */; };
		752C0BDC2479F68C0077E415 /* tutorial.css in Resources */ = {isa = PBXBuildFile; fileRef = 752C0BDB2479F68C0077E415 /* tutorial.css */; };
		752C0BDE2479F6AF0077E415 /* insert-tutorial.js in Resources */ = {isa = PBXBuildFile; fileRef = 752C0BDD2479F6AF0077E415 /* insert-tutorial.js */; };
		752C0BE0247A27790077E415 /* editor.html in Resources */ = {isa = PBXBuildFile; fileRef = 752C0BDF247A27790077E415 /* editor.html */; };
		752C0BE2247A33F20077E415 /* viewer.html in Resources */ = {isa = PBXBuildFile; fileRef = 752C0BE1247A33F10077E415 /* viewer.html */; };
		752C0BE4247B44C60077E415 /* finder.html in Resources */ = {isa = PBXBuildFile; fileRef = 752C0BE3247B44C50077E415 /* finder.html */; };
		752C0BE6247C25290077E415 /* display.html in Resources */ = {isa = PBXBuildFile; fileRef = 752C0BE5247C25280077E415 /* display.html */; };
		752D71C225AE80CF00263527 /* ssh.sh in Resources */ = {isa = PBXBuildFile; fileRef = 752D71C125AE790200263527 /* ssh.sh */; };
		752D71C525AE9B7200263527 /* ssh.html in Resources */ = {isa = PBXBuildFile; fileRef = 752D71C425AE9B7200263527 /* ssh.html */; };
		752D71C725AECB4B00263527 /* ssh.mp4 in Resources */ = {isa = PBXBuildFile; fileRef = 752D71C625AECB4B00263527 /* ssh.mp4 */; };
		752D71CA25AFD7B400263527 /* team-download.sh in Resources */ = {isa = PBXBuildFile; fileRef = 752D71C825AFD59B00263527 /* team-download.sh */; };
		752D71CB25AFD7B400263527 /* team-upload.sh in Resources */ = {isa = PBXBuildFile; fileRef = 752D71C925AFD5B800263527 /* team-upload.sh */; };
		752D71CD25B8A6B300263527 /* Restarter.swift in Sources */ = {isa = PBXBuildFile; fileRef = 752D71CC25B8A6B200263527 /* Restarter.swift */; };
		752D71CF25B8CA4000263527 /* iTermTabIntegration.swift in Sources */ = {isa = PBXBuildFile; fileRef = 752D71CE25B8CA4000263527 /* iTermTabIntegration.swift */; };
		752E68DD2620F868009E9A7E /* gradle@2x.png in Resources */ = {isa = PBXBuildFile; fileRef = 752E68DA2620F868009E9A7E /* gradle@2x.png */; };
		752E68DE2620F868009E9A7E /* slack@2x.png in Resources */ = {isa = PBXBuildFile; fileRef = 752E68DB2620F868009E9A7E /* slack@2x.png */; };
		752E68DF2620F868009E9A7E /* yarn@2x.png in Resources */ = {isa = PBXBuildFile; fileRef = 752E68DC2620F868009E9A7E /* yarn@2x.png */; };
		752E68ED2620F885009E9A7E /* azure@2x.png in Resources */ = {isa = PBXBuildFile; fileRef = 752E68E02620F882009E9A7E /* azure@2x.png */; };
		752E68EE2620F885009E9A7E /* box@2x.png in Resources */ = {isa = PBXBuildFile; fileRef = 752E68E12620F883009E9A7E /* box@2x.png */; };
		752E68EF2620F885009E9A7E /* gitlab@2x.png in Resources */ = {isa = PBXBuildFile; fileRef = 752E68E22620F883009E9A7E /* gitlab@2x.png */; };
		752E68F02620F885009E9A7E /* template@2x.png in Resources */ = {isa = PBXBuildFile; fileRef = 752E68E32620F883009E9A7E /* template@2x.png */; };
		752E68F12620F885009E9A7E /* firebase@2x.png in Resources */ = {isa = PBXBuildFile; fileRef = 752E68E42620F883009E9A7E /* firebase@2x.png */; };
		752E68F22620F885009E9A7E /* android@2x.png in Resources */ = {isa = PBXBuildFile; fileRef = 752E68E52620F884009E9A7E /* android@2x.png */; };
		752E68F32620F885009E9A7E /* aws@2x.png in Resources */ = {isa = PBXBuildFile; fileRef = 752E68E62620F884009E9A7E /* aws@2x.png */; };
		752E68F42620F885009E9A7E /* characters@2x.png in Resources */ = {isa = PBXBuildFile; fileRef = 752E68E72620F884009E9A7E /* characters@2x.png */; };
		752E68F52620F885009E9A7E /* gcloud@2x.png in Resources */ = {isa = PBXBuildFile; fileRef = 752E68E82620F884009E9A7E /* gcloud@2x.png */; };
		752E68F62620F885009E9A7E /* netlify@2x.png in Resources */ = {isa = PBXBuildFile; fileRef = 752E68E92620F884009E9A7E /* netlify@2x.png */; };
		752E68F72620F885009E9A7E /* vercel@2x.png in Resources */ = {isa = PBXBuildFile; fileRef = 752E68EA2620F884009E9A7E /* vercel@2x.png */; };
		752E68F82620F885009E9A7E /* github@2x.png in Resources */ = {isa = PBXBuildFile; fileRef = 752E68EB2620F884009E9A7E /* github@2x.png */; };
		752E68F92620F885009E9A7E /* apple@2x.png in Resources */ = {isa = PBXBuildFile; fileRef = 752E68EC2620F884009E9A7E /* apple@2x.png */; };
<<<<<<< HEAD
=======
		753C31A42643816D00202AAA /* VSCodeInsidersIntegration.swift in Sources */ = {isa = PBXBuildFile; fileRef = 753C31A32643816100202AAA /* VSCodeInsidersIntegration.swift */; };
>>>>>>> 0cc9e488
		753C31A22641FA4400202AAA /* settings-docs.sh in Resources */ = {isa = PBXBuildFile; fileRef = 753C31A12641F6D100202AAA /* settings-docs.sh */; };
		754D31B525759D900020CED4 /* tutorial.html in Resources */ = {isa = PBXBuildFile; fileRef = 754D31B425759D900020CED4 /* tutorial.html */; };
		755D0DE0247DDE050074AB5C /* FigCLI.swift in Sources */ = {isa = PBXBuildFile; fileRef = 755D0DDF247DDE050074AB5C /* FigCLI.swift */; };
		755D0DE2247EFAE10074AB5C /* Logging.swift in Sources */ = {isa = PBXBuildFile; fileRef = 755D0DE1247EFAE10074AB5C /* Logging.swift */; };
		755D0DE4247F038B0074AB5C /* logs.html in Resources */ = {isa = PBXBuildFile; fileRef = 755D0DE3247F038B0074AB5C /* logs.html */; };
		755D0F512482D4920074AB5C /* HotKey in Frameworks */ = {isa = PBXBuildFile; productRef = 755D0F502482D4920074AB5C /* HotKey */; };
		75675955244634AD006AA988 /* AppDelegate.swift in Sources */ = {isa = PBXBuildFile; fileRef = 75675954244634AD006AA988 /* AppDelegate.swift */; };
		75675959244634B2006AA988 /* Assets.xcassets in Resources */ = {isa = PBXBuildFile; fileRef = 75675958244634B2006AA988 /* Assets.xcassets */; };
		7567595C244634B2006AA988 /* Preview Assets.xcassets in Resources */ = {isa = PBXBuildFile; fileRef = 7567595B244634B2006AA988 /* Preview Assets.xcassets */; };
		7567595F244634B2006AA988 /* Main.storyboard in Resources */ = {isa = PBXBuildFile; fileRef = 7567595D244634B2006AA988 /* Main.storyboard */; };
		7567596B244634B2006AA988 /* figTests.swift in Sources */ = {isa = PBXBuildFile; fileRef = 7567596A244634B2006AA988 /* figTests.swift */; };
		75675976244634B2006AA988 /* figUITests.swift in Sources */ = {isa = PBXBuildFile; fileRef = 75675975244634B2006AA988 /* figUITests.swift */; };
		756759972446C44C006AA988 /* String+Shell.swift in Sources */ = {isa = PBXBuildFile; fileRef = 756759962446C44C006AA988 /* String+Shell.swift */; };
		756759D424498CA0006AA988 /* WebViewController.swift in Sources */ = {isa = PBXBuildFile; fileRef = 756759D324498CA0006AA988 /* WebViewController.swift */; };
		7568203126003BDF0006FE78 /* Settings.swift in Sources */ = {isa = PBXBuildFile; fileRef = 7568203026003BDF0006FE78 /* Settings.swift */; };
		756C4D832542A6D30035B467 /* Starscream in Frameworks */ = {isa = PBXBuildFile; productRef = 756C4D822542A6D30035B467 /* Starscream */; };
		7573F1582601927200C833FA /* Settings.swift in Sources */ = {isa = PBXBuildFile; fileRef = 7573F1572601927200C833FA /* Settings.swift */; };
		7573F15B2602B4E000C833FA /* alert@2x.png in Resources */ = {isa = PBXBuildFile; fileRef = 7573F1592602B4E000C833FA /* alert@2x.png */; };
		7573F15C2602B4E000C833FA /* invite@2x.png in Resources */ = {isa = PBXBuildFile; fileRef = 7573F15A2602B4E000C833FA /* invite@2x.png */; };
		7573F160260BC71000C833FA /* LoginItems.swift in Sources */ = {isa = PBXBuildFile; fileRef = 7573F15F260BC70F00C833FA /* LoginItems.swift */; };
		7577124725648DFB0011FF48 /* ps.c in Sources */ = {isa = PBXBuildFile; fileRef = 7577124625648DFB0011FF48 /* ps.c */; };
		757712492564D94A0011FF48 /* ProcessStatus.swift in Sources */ = {isa = PBXBuildFile; fileRef = 757712482564D9490011FF48 /* ProcessStatus.swift */; };
		757CA86724859461002A64A8 /* AppMover.swift in Sources */ = {isa = PBXBuildFile; fileRef = 757CA86624859461002A64A8 /* AppMover.swift */; };
		757CA88624876043002A64A8 /* error.html in Resources */ = {isa = PBXBuildFile; fileRef = 757CA88524876042002A64A8 /* error.html */; };
		757CA88A248AD58C002A64A8 /* onboarding.html in Resources */ = {isa = PBXBuildFile; fileRef = 757CA889248AD58C002A64A8 /* onboarding.html */; };
		757CA88D248B091D002A64A8 /* permissions.mp4 in Resources */ = {isa = PBXBuildFile; fileRef = 757CA88C248B091D002A64A8 /* permissions.mp4 */; };
		757CA88F248B0D31002A64A8 /* cli.png in Resources */ = {isa = PBXBuildFile; fileRef = 757CA88E248B0D31002A64A8 /* cli.png */; };
		757CA891248B2799002A64A8 /* cli.html in Resources */ = {isa = PBXBuildFile; fileRef = 757CA890248B2798002A64A8 /* cli.html */; };
		757CA893248B28E3002A64A8 /* landing.html in Resources */ = {isa = PBXBuildFile; fileRef = 757CA892248B28E3002A64A8 /* landing.html */; };
		757CA895248B291E002A64A8 /* permissions.html in Resources */ = {isa = PBXBuildFile; fileRef = 757CA894248B291E002A64A8 /* permissions.html */; };
		757CA897248C108E002A64A8 /* css in Resources */ = {isa = PBXBuildFile; fileRef = 757CA896248C108D002A64A8 /* css */; };
		757CA899248C10AD002A64A8 /* fonts in Resources */ = {isa = PBXBuildFile; fileRef = 757CA898248C10AD002A64A8 /* fonts */; };
		757CA89B248C18F1002A64A8 /* done.html in Resources */ = {isa = PBXBuildFile; fileRef = 757CA89A248C18F0002A64A8 /* done.html */; };
		757CA89D248C1F50002A64A8 /* demo4onboarding.mp4 in Resources */ = {isa = PBXBuildFile; fileRef = 757CA89C248C1F50002A64A8 /* demo4onboarding.mp4 */; };
		757CA89F248D628F002A64A8 /* sidebar.html in Resources */ = {isa = PBXBuildFile; fileRef = 757CA89E248D628E002A64A8 /* sidebar.html */; };
		757CA8E124903D3B002A64A8 /* HotKeyManager.swift in Sources */ = {isa = PBXBuildFile; fileRef = 757CA8E024903D3A002A64A8 /* HotKeyManager.swift */; };
		757CA8E424905B0E002A64A8 /* Kitura-WebSocket in Frameworks */ = {isa = PBXBuildFile; productRef = 757CA8E324905B0E002A64A8 /* Kitura-WebSocket */; };
		757CA8E624905B38002A64A8 /* SockerServer.swift in Sources */ = {isa = PBXBuildFile; fileRef = 757CA8E524905B38002A64A8 /* SockerServer.swift */; };
		75809B0E24BFA64D00BFFB3E /* TelemetryService.swift in Sources */ = {isa = PBXBuildFile; fileRef = 75809B0D24BFA64D00BFFB3E /* TelemetryService.swift */; };
		75809B1124C3876B00BFFB3E /* run-tutorial.js in Resources */ = {isa = PBXBuildFile; fileRef = 75809B1024C3876B00BFFB3E /* run-tutorial.js */; };
		7585862625941A2700B76B4A /* invite.sh in Resources */ = {isa = PBXBuildFile; fileRef = 7585862525941A2700B76B4A /* invite.sh */; };
		7587B4D824F97F9E00E355E4 /* ShellHooksManager.swift in Sources */ = {isa = PBXBuildFile; fileRef = 7587B4D724F97F9E00E355E4 /* ShellHooksManager.swift */; };
		758AEB5E24CD35D400A15EAF /* WebSocket.swift in Sources */ = {isa = PBXBuildFile; fileRef = 758AEB5D24CD35D400A15EAF /* WebSocket.swift */; };
		758AEB6024CE529D00A15EAF /* String+Shell.swift in Sources */ = {isa = PBXBuildFile; fileRef = 758AEB5F24CE529D00A15EAF /* String+Shell.swift */; };
		758AEB6724CE8B8F00A15EAF /* figcli in Embed Command Line Tool */ = {isa = PBXBuildFile; fileRef = 751F758E246E16D800E083C8 /* figcli */; settings = {ATTRIBUTES = (CodeSignOnCopy, ); }; };
		758AEB6A24CEA4D000A15EAF /* Starscream in Frameworks */ = {isa = PBXBuildFile; productRef = 758AEB6924CEA4D000A15EAF /* Starscream */; };
		758AEB6C24CEA54600A15EAF /* SocketServer.swift in Sources */ = {isa = PBXBuildFile; fileRef = 758AEB6B24CEA54600A15EAF /* SocketServer.swift */; };
		759F987C25BF903900EC3407 /* Accessibility.swift in Sources */ = {isa = PBXBuildFile; fileRef = 759F987B25BF903900EC3407 /* Accessibility.swift */; };
		759F988225BFF0FF00EC3407 /* commandkey@2x.png in Resources */ = {isa = PBXBuildFile; fileRef = 759F987E25BFF0FE00EC3407 /* commandkey@2x.png */; };
		759F988325BFF0FF00EC3407 /* database@2x.png in Resources */ = {isa = PBXBuildFile; fileRef = 759F987F25BFF0FE00EC3407 /* database@2x.png */; };
		759F988425BFF0FF00EC3407 /* package@2x.png in Resources */ = {isa = PBXBuildFile; fileRef = 759F988025BFF0FE00EC3407 /* package@2x.png */; };
		759F988925BFF8B000EC3407 /* npm@2x.png in Resources */ = {isa = PBXBuildFile; fileRef = 759F988525BFF8B000EC3407 /* npm@2x.png */; };
		759F988A25BFF8B000EC3407 /* kubernetes@2x.png in Resources */ = {isa = PBXBuildFile; fileRef = 759F988625BFF8B000EC3407 /* kubernetes@2x.png */; };
		759F988B25BFF8B000EC3407 /* twitter@2x.png in Resources */ = {isa = PBXBuildFile; fileRef = 759F988725BFF8B000EC3407 /* twitter@2x.png */; };
		759F988C25BFF8B000EC3407 /* docker@2x.png in Resources */ = {isa = PBXBuildFile; fileRef = 759F988825BFF8B000EC3407 /* docker@2x.png */; };
		759F988E25BFFAE500EC3407 /* heroku@2x.png in Resources */ = {isa = PBXBuildFile; fileRef = 759F988D25BFFAE500EC3407 /* heroku@2x.png */; };
		759F989025C1172100EC3407 /* install_and_upgrade_fallback.sh in Resources */ = {isa = PBXBuildFile; fileRef = 759F988F25C1151D00EC3407 /* install_and_upgrade_fallback.sh */; };
		75A4521025A83E5600107D2C /* remote_cwd.sh in Resources */ = {isa = PBXBuildFile; fileRef = 75A4520F25A839F500107D2C /* remote_cwd.sh */; };
		75A4521425AD367E00107D2C /* Feedback.swift in Sources */ = {isa = PBXBuildFile; fileRef = 75A4521325AD367E00107D2C /* Feedback.swift */; };
		75A4521A25AE2E6B00107D2C /* CommandIntegration.swift in Sources */ = {isa = PBXBuildFile; fileRef = 75A4521925AE2E6A00107D2C /* CommandIntegration.swift */; };
		75A4A29825C8D855002EFD6B /* node@2x.png in Resources */ = {isa = PBXBuildFile; fileRef = 75A4A29525C8D855002EFD6B /* node@2x.png */; };
		75A4A29925C8D855002EFD6B /* git@2x.png in Resources */ = {isa = PBXBuildFile; fileRef = 75A4A29625C8D855002EFD6B /* git@2x.png */; };
		75A4A29A25C8D855002EFD6B /* commit@2x.png in Resources */ = {isa = PBXBuildFile; fileRef = 75A4A29725C8D855002EFD6B /* commit@2x.png */; };
		75A4A29E25C91471002EFD6B /* debugger-2-trimmed.mp4 in Resources */ = {isa = PBXBuildFile; fileRef = 75A4A29D25C91471002EFD6B /* debugger-2-trimmed.mp4 */; };
		75A4A2A025CA0D46002EFD6B /* Autocomplete.swift in Sources */ = {isa = PBXBuildFile; fileRef = 75A4A29F25CA0D46002EFD6B /* Autocomplete.swift */; };
		75A4A2A225CA2190002EFD6B /* ZLEIntegration.swift in Sources */ = {isa = PBXBuildFile; fileRef = 75A4A2A125CA218F002EFD6B /* ZLEIntegration.swift */; };
		75A4A2A425CB4DE3002EFD6B /* BundleIdCache.swift in Sources */ = {isa = PBXBuildFile; fileRef = 75A4A2A325CB4DE3002EFD6B /* BundleIdCache.swift */; };
		75A4A2A725CBBDE7002EFD6B /* AXSwift in Frameworks */ = {isa = PBXBuildFile; productRef = 75A4A2A625CBBDE7002EFD6B /* AXSwift */; };
		75AA24C125A656FA00A51E9D /* NativeCLI.swift in Sources */ = {isa = PBXBuildFile; fileRef = 75AA24C025A656FA00A51E9D /* NativeCLI.swift */; };
		75AA24CA25A6F39800A51E9D /* list.sh in Resources */ = {isa = PBXBuildFile; fileRef = 75AA24C325A6EA5000A51E9D /* list.sh */; };
		75AA24CB25A6F39800A51E9D /* help.sh in Resources */ = {isa = PBXBuildFile; fileRef = 75AA24C425A6EA5900A51E9D /* help.sh */; };
		75AA24CD25A6F98400A51E9D /* uninstall_spec.sh in Resources */ = {isa = PBXBuildFile; fileRef = 75AA24CC25A6F6F000A51E9D /* uninstall_spec.sh */; };
		75AA24D125A79F3400A51E9D /* tweet.sh in Resources */ = {isa = PBXBuildFile; fileRef = 75AA24CE25A79A2000A51E9D /* tweet.sh */; };
		75AA24D225A79F3400A51E9D /* issue.sh in Resources */ = {isa = PBXBuildFile; fileRef = 75AA24D025A79B4A00A51E9D /* issue.sh */; };
		75AA24D325A79F3400A51E9D /* contribute.sh in Resources */ = {isa = PBXBuildFile; fileRef = 75AA24CF25A79ACC00A51E9D /* contribute.sh */; };
		75AA24DA25A7E8B000A51E9D /* lsof.m in Sources */ = {isa = PBXBuildFile; fileRef = 75AA24D925A7E8B000A51E9D /* lsof.m */; };
		75AEF2E425C3C34A00D78431 /* Diagnostic.swift in Sources */ = {isa = PBXBuildFile; fileRef = 75AEF2E325C3C34A00D78431 /* Diagnostic.swift */; };
		75AEF2E625C3DEAF00D78431 /* DockerIntegration.swift in Sources */ = {isa = PBXBuildFile; fileRef = 75AEF2E525C3DEAF00D78431 /* DockerIntegration.swift */; };
		75AEF2E825C3DEC600D78431 /* SSHIntegration.swift in Sources */ = {isa = PBXBuildFile; fileRef = 75AEF2E725C3DEC600D78431 /* SSHIntegration.swift */; };
		75AEF2EA25C4C34D00D78431 /* SecureKeyboardInput.swift in Sources */ = {isa = PBXBuildFile; fileRef = 75AEF2E925C4C34D00D78431 /* SecureKeyboardInput.swift */; };
		75AEF2EE25C5062E00D78431 /* WindowObserver.swift in Sources */ = {isa = PBXBuildFile; fileRef = 75AEF2ED25C5062E00D78431 /* WindowObserver.swift */; };
		75B0A07C25BA64CC00FCD89A /* AutocompleteContextNotifier.swift in Sources */ = {isa = PBXBuildFile; fileRef = 75B0A07B25BA64CC00FCD89A /* AutocompleteContextNotifier.swift */; };
		75B0A07E25BB746600FCD89A /* debugger.html in Resources */ = {isa = PBXBuildFile; fileRef = 75B0A07D25BB746600FCD89A /* debugger.html */; };
		75B0A08025BB74C700FCD89A /* fig-context-indicator.png in Resources */ = {isa = PBXBuildFile; fileRef = 75B0A07F25BB74C700FCD89A /* fig-context-indicator.png */; };
		75B0A08425BB759E00FCD89A /* trimmed-debugger.mp4 in Resources */ = {isa = PBXBuildFile; fileRef = 75B0A08325BB759E00FCD89A /* trimmed-debugger.mp4 */; };
		75B0A08625BB94DF00FCD89A /* debugger-only.mp4 in Resources */ = {isa = PBXBuildFile; fileRef = 75B0A08525BB94DE00FCD89A /* debugger-only.mp4 */; };
		75B0A08C25BBC7A300FCD89A /* autoc.mp4 in Resources */ = {isa = PBXBuildFile; fileRef = 75B0A08B25BBC7A300FCD89A /* autoc.mp4 */; };
		75B0A08E25BBC9B800FCD89A /* privacy.html in Resources */ = {isa = PBXBuildFile; fileRef = 75B0A08D25BBC9B800FCD89A /* privacy.html */; };
		75B199322501A3DA00F38EA8 /* KeyboardLayout.swift in Sources */ = {isa = PBXBuildFile; fileRef = 75B199312501A3DA00F38EA8 /* KeyboardLayout.swift */; };
		75B199342504190900F38EA8 /* Keycode.swift in Sources */ = {isa = PBXBuildFile; fileRef = 75B199332504190900F38EA8 /* Keycode.swift */; };
		75B1993625042B2C00F38EA8 /* autocomplete.html in Resources */ = {isa = PBXBuildFile; fileRef = 75B1993525042B2C00F38EA8 /* autocomplete.html */; };
		75B1993825100E4E00F38EA8 /* KeypressService.swift in Sources */ = {isa = PBXBuildFile; fileRef = 75B1993725100E4D00F38EA8 /* KeypressService.swift */; };
		75B7931A24BB897F0073AAC6 /* PseudoTerminalService.swift in Sources */ = {isa = PBXBuildFile; fileRef = 75B7931924BB897F0073AAC6 /* PseudoTerminalService.swift */; };
		75C05C6C24FDEA2B001F0A52 /* KeystrokeBuffer.swift in Sources */ = {isa = PBXBuildFile; fileRef = 75C05C6B24FDEA2B001F0A52 /* KeystrokeBuffer.swift */; };
		75C0711D244AC3B2002DF69F /* index.html in Resources */ = {isa = PBXBuildFile; fileRef = 75C0711C244AC3B2002DF69F /* index.html */; };
		75C07120244BB441002DF69F /* CompanionViewController.swift in Sources */ = {isa = PBXBuildFile; fileRef = 75C0711F244BB441002DF69F /* CompanionViewController.swift */; };
		75C07122244BB65D002DF69F /* ShellBridge.swift in Sources */ = {isa = PBXBuildFile; fileRef = 75C07121244BB65D002DF69F /* ShellBridge.swift */; };
		75C07124244BE45A002DF69F /* CompanionWindow.swift in Sources */ = {isa = PBXBuildFile; fileRef = 75C07123244BE45A002DF69F /* CompanionWindow.swift */; };
		75C0EBD3253E336E001964DE /* TerminalUsageTelemetry.swift in Sources */ = {isa = PBXBuildFile; fileRef = 75C0EBD2253E336E001964DE /* TerminalUsageTelemetry.swift */; };
		75C3B7FF261BC9D0007FA3A7 /* FishIntegration.swift in Sources */ = {isa = PBXBuildFile; fileRef = 75C3B7FE261BC9D0007FA3A7 /* FishIntegration.swift */; };
		75C57C142581C0700065741E /* ioreg.c in Sources */ = {isa = PBXBuildFile; fileRef = 75C57C132581C0700065741E /* ioreg.c */; };
		75CFDBDF24EDB2E900F00CAE /* Onboarding.swift in Sources */ = {isa = PBXBuildFile; fileRef = 75CFDBDE24EDB2E900F00CAE /* Onboarding.swift */; };
		75CFDBE224EDE31800F00CAE /* Sentry in Frameworks */ = {isa = PBXBuildFile; productRef = 75CFDBE124EDE31800F00CAE /* Sentry */; };
		75CFF64A2496B43A00C6A6DE /* Sparkle.framework in Frameworks */ = {isa = PBXBuildFile; fileRef = 75CFF6482496B43600C6A6DE /* Sparkle.framework */; };
		75CFF64B2496B43A00C6A6DE /* Sparkle.framework in Embed Frameworks */ = {isa = PBXBuildFile; fileRef = 75CFF6482496B43600C6A6DE /* Sparkle.framework */; settings = {ATTRIBUTES = (CodeSignOnCopy, RemoveHeadersOnCopy, ); }; };
		75D2E3CB249C1E7500607F66 /* terminal.css in Resources */ = {isa = PBXBuildFile; fileRef = 75D2E3CA249C1E7500607F66 /* terminal.css */; };
		75DA86A325EDB05100722F1D /* Integrations.swift in Sources */ = {isa = PBXBuildFile; fileRef = 75DA86A225EDB05100722F1D /* Integrations.swift */; };
		75DA86A525EEBD7500722F1D /* Alert.swift in Sources */ = {isa = PBXBuildFile; fileRef = 75DA86A425EEBD7400722F1D /* Alert.swift */; };
		75DA86A725EF08F900722F1D /* debug-ssh.sh in Resources */ = {isa = PBXBuildFile; fileRef = 75DA86A625EF085500722F1D /* debug-ssh.sh */; };
		75DA86A925EF145E00722F1D /* TmuxIntegration.swift in Sources */ = {isa = PBXBuildFile; fileRef = 75DA86A825EF145E00722F1D /* TmuxIntegration.swift */; };
		75E993F22515A6DD000BE6BE /* statusbar@2x.png in Resources */ = {isa = PBXBuildFile; fileRef = 75E993F12515A6DD000BE6BE /* statusbar@2x.png */; };
		75E993F52517E226000BE6BE /* AXWindowServer.swift in Sources */ = {isa = PBXBuildFile; fileRef = 75E993F42517E226000BE6BE /* AXWindowServer.swift */; };
		75EB592B258D98A7002915E7 /* BiMap.swift in Sources */ = {isa = PBXBuildFile; fileRef = 75EB592A258D98A7002915E7 /* BiMap.swift */; };
		75EB592D258DD771002915E7 /* TTY.swift in Sources */ = {isa = PBXBuildFile; fileRef = 75EB592C258DD771002915E7 /* TTY.swift */; };
		75EDDC4E25D23773003AECC6 /* HyperIntegration.swift in Sources */ = {isa = PBXBuildFile; fileRef = 75EDDC4D25D23773003AECC6 /* HyperIntegration.swift */; };
		75EDDC5125D24755003AECC6 /* hyper-integration.js in Resources */ = {isa = PBXBuildFile; fileRef = 75EDDC5025D24755003AECC6 /* hyper-integration.js */; };
		75EDDC5B25D4BC54003AECC6 /* UnixSocketClient.swift in Sources */ = {isa = PBXBuildFile; fileRef = 75EDDC5A25D4BC53003AECC6 /* UnixSocketClient.swift */; };
		75F2ACDA26310BCD0025CB4D /* fig-0.0.2.vsix in Resources */ = {isa = PBXBuildFile; fileRef = 75F2ACD926310BCD0025CB4D /* fig-0.0.2.vsix */; };
		75F7F952261FBDC30005E215 /* UnixSocketServer.swift in Sources */ = {isa = PBXBuildFile; fileRef = 75F7F951261FBDC30005E215 /* UnixSocketServer.swift */; };
		75F7F954262007170005E215 /* ShellHooksTransport.swift in Sources */ = {isa = PBXBuildFile; fileRef = 75F7F953262007170005E215 /* ShellHooksTransport.swift */; };
		75FE40002626A4BD00AC8414 /* Github.swift in Sources */ = {isa = PBXBuildFile; fileRef = 75FE3FFF2626A4BD00AC8414 /* Github.swift */; };
/* End PBXBuildFile section */

/* Begin PBXContainerItemProxy section */
		75675967244634B2006AA988 /* PBXContainerItemProxy */ = {
			isa = PBXContainerItemProxy;
			containerPortal = 75675949244634AD006AA988 /* Project object */;
			proxyType = 1;
			remoteGlobalIDString = 75675950244634AD006AA988;
			remoteInfo = fig;
		};
		75675972244634B2006AA988 /* PBXContainerItemProxy */ = {
			isa = PBXContainerItemProxy;
			containerPortal = 75675949244634AD006AA988 /* Project object */;
			proxyType = 1;
			remoteGlobalIDString = 75675950244634AD006AA988;
			remoteInfo = fig;
		};
		758AEB6524CE8B8700A15EAF /* PBXContainerItemProxy */ = {
			isa = PBXContainerItemProxy;
			containerPortal = 75675949244634AD006AA988 /* Project object */;
			proxyType = 1;
			remoteGlobalIDString = 751F758D246E16D800E083C8;
			remoteInfo = figcli;
		};
/* End PBXContainerItemProxy section */

/* Begin PBXCopyFilesBuildPhase section */
		751F758C246E16D800E083C8 /* CopyFiles */ = {
			isa = PBXCopyFilesBuildPhase;
			buildActionMask = 2147483647;
			dstPath = /usr/share/man/man1/;
			dstSubfolderSpec = 0;
			files = (
			);
			runOnlyForDeploymentPostprocessing = 1;
		};
		758AEB6324CE8B2F00A15EAF /* Embed Command Line Tool */ = {
			isa = PBXCopyFilesBuildPhase;
			buildActionMask = 12;
			dstPath = "";
			dstSubfolderSpec = 6;
			files = (
				758AEB6724CE8B8F00A15EAF /* figcli in Embed Command Line Tool */,
			);
			name = "Embed Command Line Tool";
			runOnlyForDeploymentPostprocessing = 0;
		};
		75CFF64C2496B43A00C6A6DE /* Embed Frameworks */ = {
			isa = PBXCopyFilesBuildPhase;
			buildActionMask = 2147483647;
			dstPath = "";
			dstSubfolderSpec = 10;
			files = (
				75CFF64B2496B43A00C6A6DE /* Sparkle.framework in Embed Frameworks */,
			);
			name = "Embed Frameworks";
			runOnlyForDeploymentPostprocessing = 0;
		};
/* End PBXCopyFilesBuildPhase section */

/* Begin PBXFileReference section */
		1A1F15FF25A7A93E0074D541 /* KeyBindingsManager.swift */ = {isa = PBXFileReference; lastKnownFileType = sourcecode.swift; path = KeyBindingsManager.swift; sourceTree = "<group>"; };
		1A63312025A4BE6D00CEA06A /* Keystroke.swift */ = {isa = PBXFileReference; lastKnownFileType = sourcecode.swift; path = Keystroke.swift; sourceTree = "<group>"; };
		7510F87524A6910500E86F7C /* AppleTerminalView.swift */ = {isa = PBXFileReference; fileEncoding = 4; lastKnownFileType = sourcecode.swift; path = AppleTerminalView.swift; sourceTree = "<group>"; };
		7510F87624A6910500E86F7C /* TerminalViewDelegate.swift */ = {isa = PBXFileReference; fileEncoding = 4; lastKnownFileType = sourcecode.swift; path = TerminalViewDelegate.swift; sourceTree = "<group>"; };
		7510F87724A6910500E86F7C /* Extensions.swift */ = {isa = PBXFileReference; fileEncoding = 4; lastKnownFileType = sourcecode.swift; path = Extensions.swift; sourceTree = "<group>"; };
		7510F87824A6910500E86F7C /* CharSets.swift */ = {isa = PBXFileReference; fileEncoding = 4; lastKnownFileType = sourcecode.swift; path = CharSets.swift; sourceTree = "<group>"; };
		7510F87924A6910500E86F7C /* Buffer.swift */ = {isa = PBXFileReference; fileEncoding = 4; lastKnownFileType = sourcecode.swift; path = Buffer.swift; sourceTree = "<group>"; };
		7510F87A24A6910500E86F7C /* Utilities.swift */ = {isa = PBXFileReference; fileEncoding = 4; lastKnownFileType = sourcecode.swift; path = Utilities.swift; sourceTree = "<group>"; };
		7510F87B24A6910500E86F7C /* BufferSet.swift */ = {isa = PBXFileReference; fileEncoding = 4; lastKnownFileType = sourcecode.swift; path = BufferSet.swift; sourceTree = "<group>"; };
		7510F87C24A6910500E86F7C /* Terminal.swift */ = {isa = PBXFileReference; fileEncoding = 4; lastKnownFileType = sourcecode.swift; path = Terminal.swift; sourceTree = "<group>"; };
		7510F87D24A6910500E86F7C /* EscapeSequences.swift */ = {isa = PBXFileReference; fileEncoding = 4; lastKnownFileType = sourcecode.swift; path = EscapeSequences.swift; sourceTree = "<group>"; };
		7510F87E24A6910500E86F7C /* BufferLine.swift */ = {isa = PBXFileReference; fileEncoding = 4; lastKnownFileType = sourcecode.swift; path = BufferLine.swift; sourceTree = "<group>"; };
		7510F87F24A6910500E86F7C /* CircularList.swift */ = {isa = PBXFileReference; fileEncoding = 4; lastKnownFileType = sourcecode.swift; path = CircularList.swift; sourceTree = "<group>"; };
		7510F88124A6910500E86F7C /* iOSTerminalView.swift */ = {isa = PBXFileReference; fileEncoding = 4; lastKnownFileType = sourcecode.swift; path = iOSTerminalView.swift; sourceTree = "<group>"; };
		7510F88224A6910500E86F7C /* iOSCaretView.swift */ = {isa = PBXFileReference; fileEncoding = 4; lastKnownFileType = sourcecode.swift; path = iOSCaretView.swift; sourceTree = "<group>"; };
		7510F88424A6910500E86F7C /* iOSAccessoryView.swift */ = {isa = PBXFileReference; fileEncoding = 4; lastKnownFileType = sourcecode.swift; path = iOSAccessoryView.swift; sourceTree = "<group>"; };
		7510F88624A6910500E86F7C /* MacAccessibilityService.swift */ = {isa = PBXFileReference; fileEncoding = 4; lastKnownFileType = sourcecode.swift; path = MacAccessibilityService.swift; sourceTree = "<group>"; };
		7510F88724A6910500E86F7C /* MacDebugView.swift */ = {isa = PBXFileReference; fileEncoding = 4; lastKnownFileType = sourcecode.swift; path = MacDebugView.swift; sourceTree = "<group>"; };
		7510F88824A6910500E86F7C /* MacLocalTerminalView.swift */ = {isa = PBXFileReference; fileEncoding = 4; lastKnownFileType = sourcecode.swift; path = MacLocalTerminalView.swift; sourceTree = "<group>"; };
		7510F88924A6910500E86F7C /* MacCaretView.swift */ = {isa = PBXFileReference; fileEncoding = 4; lastKnownFileType = sourcecode.swift; path = MacCaretView.swift; sourceTree = "<group>"; };
		7510F88A24A6910500E86F7C /* README.md */ = {isa = PBXFileReference; fileEncoding = 4; lastKnownFileType = net.daringfireball.markdown; path = README.md; sourceTree = "<group>"; };
		7510F88B24A6910500E86F7C /* MacTerminalView.swift */ = {isa = PBXFileReference; fileEncoding = 4; lastKnownFileType = sourcecode.swift; path = MacTerminalView.swift; sourceTree = "<group>"; };
		7510F88C24A6910500E86F7C /* SelectionService.swift */ = {isa = PBXFileReference; fileEncoding = 4; lastKnownFileType = sourcecode.swift; path = SelectionService.swift; sourceTree = "<group>"; };
		7510F88D24A6910500E86F7C /* SixelDcsHandler.swift */ = {isa = PBXFileReference; fileEncoding = 4; lastKnownFileType = sourcecode.swift; path = SixelDcsHandler.swift; sourceTree = "<group>"; };
		7510F88E24A6910500E86F7C /* HeadlessTerminal.swift */ = {isa = PBXFileReference; fileEncoding = 4; lastKnownFileType = sourcecode.swift; path = HeadlessTerminal.swift; sourceTree = "<group>"; };
		7510F88F24A6910500E86F7C /* LocalProcess.swift */ = {isa = PBXFileReference; fileEncoding = 4; lastKnownFileType = sourcecode.swift; path = LocalProcess.swift; sourceTree = "<group>"; };
		7510F89024A6910500E86F7C /* Line.swift */ = {isa = PBXFileReference; fileEncoding = 4; lastKnownFileType = sourcecode.swift; path = Line.swift; sourceTree = "<group>"; };
		7510F89124A6910500E86F7C /* CharData.swift */ = {isa = PBXFileReference; fileEncoding = 4; lastKnownFileType = sourcecode.swift; path = CharData.swift; sourceTree = "<group>"; };
		7510F89224A6910500E86F7C /* TerminalOptions.swift */ = {isa = PBXFileReference; fileEncoding = 4; lastKnownFileType = sourcecode.swift; path = TerminalOptions.swift; sourceTree = "<group>"; };
		7510F89324A6910500E86F7C /* Colors.swift */ = {isa = PBXFileReference; fileEncoding = 4; lastKnownFileType = sourcecode.swift; path = Colors.swift; sourceTree = "<group>"; };
		7510F89424A6910500E86F7C /* SearchService.swift */ = {isa = PBXFileReference; fileEncoding = 4; lastKnownFileType = sourcecode.swift; path = SearchService.swift; sourceTree = "<group>"; };
		7510F89524A6910500E86F7C /* Position.swift */ = {isa = PBXFileReference; fileEncoding = 4; lastKnownFileType = sourcecode.swift; path = Position.swift; sourceTree = "<group>"; };
		7510F89624A6910500E86F7C /* EscapeSequenceParser.swift */ = {isa = PBXFileReference; fileEncoding = 4; lastKnownFileType = sourcecode.swift; path = EscapeSequenceParser.swift; sourceTree = "<group>"; };
		7510F89724A6910500E86F7C /* Pty.swift */ = {isa = PBXFileReference; fileEncoding = 4; lastKnownFileType = sourcecode.swift; path = Pty.swift; sourceTree = "<group>"; };
		7510F8B924A9701000E86F7C /* Private.h */ = {isa = PBXFileReference; lastKnownFileType = sourcecode.c.h; path = Private.h; sourceTree = "<group>"; };
		7510F8BA24A9861E00E86F7C /* fig-Bridging-Header.h */ = {isa = PBXFileReference; lastKnownFileType = sourcecode.c.h; path = "fig-Bridging-Header.h"; sourceTree = "<group>"; };
		7510F8BB24A9861E00E86F7C /* PrivateWindow.h */ = {isa = PBXFileReference; lastKnownFileType = sourcecode.c.h; path = PrivateWindow.h; sourceTree = "<group>"; };
		7510F8BC24A9861E00E86F7C /* PrivateWindow.m */ = {isa = PBXFileReference; lastKnownFileType = sourcecode.c.objc; path = PrivateWindow.m; sourceTree = "<group>"; };
		7510F8BE24A99A4B00E86F7C /* WindowService.swift */ = {isa = PBXFileReference; lastKnownFileType = sourcecode.swift; path = WindowService.swift; sourceTree = "<group>"; };
		7510F8C024A9B32D00E86F7C /* WindowManager.swift */ = {isa = PBXFileReference; lastKnownFileType = sourcecode.swift; path = WindowManager.swift; sourceTree = "<group>"; };
		75184663263CF1E0003CBCF9 /* settings-open.sh */ = {isa = PBXFileReference; lastKnownFileType = text.script.sh; path = "settings-open.sh"; sourceTree = "<group>"; };
		75186069255B2A090000A7C7 /* flag@2x.png */ = {isa = PBXFileReference; lastKnownFileType = image.png; path = "flag@2x.png"; sourceTree = "<group>"; };
		7518606A255B2A090000A7C7 /* asterisk@2x.png */ = {isa = PBXFileReference; lastKnownFileType = image.png; path = "asterisk@2x.png"; sourceTree = "<group>"; };
		7518606B255B2A090000A7C7 /* option@2x.png */ = {isa = PBXFileReference; lastKnownFileType = image.png; path = "option@2x.png"; sourceTree = "<group>"; };
		7518606C255B2A090000A7C7 /* carrot@2x.png */ = {isa = PBXFileReference; lastKnownFileType = image.png; path = "carrot@2x.png"; sourceTree = "<group>"; };
		7518606D255B2A090000A7C7 /* string@2x.png */ = {isa = PBXFileReference; lastKnownFileType = image.png; path = "string@2x.png"; sourceTree = "<group>"; };
		7518606E255B2A0A0000A7C7 /* command@2x.png */ = {isa = PBXFileReference; lastKnownFileType = image.png; path = "command@2x.png"; sourceTree = "<group>"; };
		75186077255CB0870000A7C7 /* iterm-integration.sh */ = {isa = PBXFileReference; lastKnownFileType = text.script.sh; path = "iterm-integration.sh"; sourceTree = "<group>"; };
		75186078255CB0870000A7C7 /* 1.0.23.sh */ = {isa = PBXFileReference; lastKnownFileType = text.script.sh; path = 1.0.23.sh; sourceTree = "<group>"; };
		75186079255CB0870000A7C7 /* fig-iterm-integration.py */ = {isa = PBXFileReference; lastKnownFileType = text.script.python; path = "fig-iterm-integration.py"; sourceTree = "<group>"; };
		7518607A255CB0870000A7C7 /* update.sh */ = {isa = PBXFileReference; lastKnownFileType = text.script.sh; path = update.sh; sourceTree = "<group>"; };
		7518607B255CB0870000A7C7 /* 1.0.22.sh */ = {isa = PBXFileReference; lastKnownFileType = text.script.sh; path = 1.0.22.sh; sourceTree = "<group>"; };
		7518607C255CB0870000A7C7 /* uninstall.sh */ = {isa = PBXFileReference; lastKnownFileType = text.script.sh; path = uninstall.sh; sourceTree = "<group>"; };
		7518607D255CB0870000A7C7 /* source.sh */ = {isa = PBXFileReference; lastKnownFileType = text.script.sh; path = source.sh; sourceTree = "<group>"; };
		7518607E255CB0870000A7C7 /* 1.0.21.sh */ = {isa = PBXFileReference; lastKnownFileType = text.script.sh; path = 1.0.21.sh; sourceTree = "<group>"; };
		7518607F255CB0870000A7C7 /* feedback.sh */ = {isa = PBXFileReference; lastKnownFileType = text.script.sh; path = feedback.sh; sourceTree = "<group>"; };
		75186080255CB0870000A7C7 /* 1.0.24.sh */ = {isa = PBXFileReference; lastKnownFileType = text.script.sh; path = 1.0.24.sh; sourceTree = "<group>"; };
		75186081255CB0870000A7C7 /* open_new_terminal_window.scpt */ = {isa = PBXFileReference; lastKnownFileType = file; path = open_new_terminal_window.scpt; sourceTree = "<group>"; };
		75186082255CB0870000A7C7 /* 1.0.20.sh */ = {isa = PBXFileReference; lastKnownFileType = text.script.sh; path = 1.0.20.sh; sourceTree = "<group>"; };
		751C3BEB24B6910800B5C7FD /* Remote.swift */ = {isa = PBXFileReference; lastKnownFileType = sourcecode.swift; path = Remote.swift; sourceTree = "<group>"; };
		751C3BED24B6915000B5C7FD /* Defaults.swift */ = {isa = PBXFileReference; lastKnownFileType = sourcecode.swift; path = Defaults.swift; sourceTree = "<group>"; };
		751F7588246D090100E083C8 /* WebBridge.swift */ = {isa = PBXFileReference; lastKnownFileType = sourcecode.swift; path = WebBridge.swift; sourceTree = "<group>"; };
		751F758E246E16D800E083C8 /* figcli */ = {isa = PBXFileReference; explicitFileType = "compiled.mach-o.executable"; includeInIndex = 0; path = figcli; sourceTree = BUILT_PRODUCTS_DIR; };
		751F7590246E16D800E083C8 /* main.swift */ = {isa = PBXFileReference; lastKnownFileType = sourcecode.swift; path = main.swift; sourceTree = "<group>"; };
		752A398225CD024C00B1AC40 /* VSCodeIntegration.swift */ = {isa = PBXFileReference; lastKnownFileType = sourcecode.swift; path = VSCodeIntegration.swift; sourceTree = "<group>"; };
		752A398525CD0FE800B1AC40 /* fig-0.0.1.vsix */ = {isa = PBXFileReference; lastKnownFileType = file; path = "fig-0.0.1.vsix"; sourceTree = "<group>"; };
		752C0BD72479EEDA0077E415 /* File.swift */ = {isa = PBXFileReference; lastKnownFileType = sourcecode.swift; path = File.swift; sourceTree = "<group>"; };
		752C0BD92479F37B0077E415 /* fig.js */ = {isa = PBXFileReference; lastKnownFileType = sourcecode.javascript; path = fig.js; sourceTree = "<group>"; };
		752C0BDB2479F68C0077E415 /* tutorial.css */ = {isa = PBXFileReference; lastKnownFileType = text.css; path = tutorial.css; sourceTree = "<group>"; };
		752C0BDD2479F6AF0077E415 /* insert-tutorial.js */ = {isa = PBXFileReference; lastKnownFileType = sourcecode.javascript; path = "insert-tutorial.js"; sourceTree = "<group>"; };
		752C0BDF247A27790077E415 /* editor.html */ = {isa = PBXFileReference; lastKnownFileType = text.html; path = editor.html; sourceTree = "<group>"; };
		752C0BE1247A33F10077E415 /* viewer.html */ = {isa = PBXFileReference; lastKnownFileType = text.html; path = viewer.html; sourceTree = "<group>"; };
		752C0BE3247B44C50077E415 /* finder.html */ = {isa = PBXFileReference; lastKnownFileType = text.html; path = finder.html; sourceTree = "<group>"; };
		752C0BE5247C25280077E415 /* display.html */ = {isa = PBXFileReference; lastKnownFileType = text.html; path = display.html; sourceTree = "<group>"; };
		752D71C125AE790200263527 /* ssh.sh */ = {isa = PBXFileReference; lastKnownFileType = text.script.sh; path = ssh.sh; sourceTree = "<group>"; };
		752D71C425AE9B7200263527 /* ssh.html */ = {isa = PBXFileReference; lastKnownFileType = text.html; path = ssh.html; sourceTree = "<group>"; };
		752D71C625AECB4B00263527 /* ssh.mp4 */ = {isa = PBXFileReference; lastKnownFileType = file; path = ssh.mp4; sourceTree = "<group>"; };
		752D71C825AFD59B00263527 /* team-download.sh */ = {isa = PBXFileReference; lastKnownFileType = text.script.sh; path = "team-download.sh"; sourceTree = "<group>"; };
		752D71C925AFD5B800263527 /* team-upload.sh */ = {isa = PBXFileReference; lastKnownFileType = text.script.sh; path = "team-upload.sh"; sourceTree = "<group>"; };
		752D71CC25B8A6B200263527 /* Restarter.swift */ = {isa = PBXFileReference; lastKnownFileType = sourcecode.swift; path = Restarter.swift; sourceTree = "<group>"; };
		752D71CE25B8CA4000263527 /* iTermTabIntegration.swift */ = {isa = PBXFileReference; lastKnownFileType = sourcecode.swift; path = iTermTabIntegration.swift; sourceTree = "<group>"; };
		752E68DA2620F868009E9A7E /* gradle@2x.png */ = {isa = PBXFileReference; lastKnownFileType = image.png; path = "gradle@2x.png"; sourceTree = "<group>"; };
		752E68DB2620F868009E9A7E /* slack@2x.png */ = {isa = PBXFileReference; lastKnownFileType = image.png; path = "slack@2x.png"; sourceTree = "<group>"; };
		752E68DC2620F868009E9A7E /* yarn@2x.png */ = {isa = PBXFileReference; lastKnownFileType = image.png; path = "yarn@2x.png"; sourceTree = "<group>"; };
		752E68E02620F882009E9A7E /* azure@2x.png */ = {isa = PBXFileReference; lastKnownFileType = image.png; path = "azure@2x.png"; sourceTree = "<group>"; };
		752E68E12620F883009E9A7E /* box@2x.png */ = {isa = PBXFileReference; lastKnownFileType = image.png; path = "box@2x.png"; sourceTree = "<group>"; };
		752E68E22620F883009E9A7E /* gitlab@2x.png */ = {isa = PBXFileReference; lastKnownFileType = image.png; path = "gitlab@2x.png"; sourceTree = "<group>"; };
		752E68E32620F883009E9A7E /* template@2x.png */ = {isa = PBXFileReference; lastKnownFileType = image.png; path = "template@2x.png"; sourceTree = "<group>"; };
		752E68E42620F883009E9A7E /* firebase@2x.png */ = {isa = PBXFileReference; lastKnownFileType = image.png; path = "firebase@2x.png"; sourceTree = "<group>"; };
		752E68E52620F884009E9A7E /* android@2x.png */ = {isa = PBXFileReference; lastKnownFileType = image.png; path = "android@2x.png"; sourceTree = "<group>"; };
		752E68E62620F884009E9A7E /* aws@2x.png */ = {isa = PBXFileReference; lastKnownFileType = image.png; path = "aws@2x.png"; sourceTree = "<group>"; };
		752E68E72620F884009E9A7E /* characters@2x.png */ = {isa = PBXFileReference; lastKnownFileType = image.png; path = "characters@2x.png"; sourceTree = "<group>"; };
		752E68E82620F884009E9A7E /* gcloud@2x.png */ = {isa = PBXFileReference; lastKnownFileType = image.png; path = "gcloud@2x.png"; sourceTree = "<group>"; };
		752E68E92620F884009E9A7E /* netlify@2x.png */ = {isa = PBXFileReference; lastKnownFileType = image.png; path = "netlify@2x.png"; sourceTree = "<group>"; };
		752E68EA2620F884009E9A7E /* vercel@2x.png */ = {isa = PBXFileReference; lastKnownFileType = image.png; path = "vercel@2x.png"; sourceTree = "<group>"; };
		752E68EB2620F884009E9A7E /* github@2x.png */ = {isa = PBXFileReference; lastKnownFileType = image.png; path = "github@2x.png"; sourceTree = "<group>"; };
		752E68EC2620F884009E9A7E /* apple@2x.png */ = {isa = PBXFileReference; lastKnownFileType = image.png; path = "apple@2x.png"; sourceTree = "<group>"; };
<<<<<<< HEAD
=======
		753C31A32643816100202AAA /* VSCodeInsidersIntegration.swift */ = {isa = PBXFileReference; lastKnownFileType = sourcecode.swift; path = VSCodeInsidersIntegration.swift; sourceTree = "<group>"; };
>>>>>>> 0cc9e488
		753C31A12641F6D100202AAA /* settings-docs.sh */ = {isa = PBXFileReference; lastKnownFileType = text.script.sh; path = "settings-docs.sh"; sourceTree = "<group>"; };
		754D31B425759D900020CED4 /* tutorial.html */ = {isa = PBXFileReference; lastKnownFileType = text.html; path = tutorial.html; sourceTree = "<group>"; };
		755D0DDF247DDE050074AB5C /* FigCLI.swift */ = {isa = PBXFileReference; lastKnownFileType = sourcecode.swift; path = FigCLI.swift; sourceTree = "<group>"; };
		755D0DE1247EFAE10074AB5C /* Logging.swift */ = {isa = PBXFileReference; lastKnownFileType = sourcecode.swift; path = Logging.swift; sourceTree = "<group>"; };
		755D0DE3247F038B0074AB5C /* logs.html */ = {isa = PBXFileReference; lastKnownFileType = text.html; path = logs.html; sourceTree = "<group>"; };
		75675951244634AD006AA988 /* fig.app */ = {isa = PBXFileReference; explicitFileType = wrapper.application; includeInIndex = 0; path = fig.app; sourceTree = BUILT_PRODUCTS_DIR; };
		75675954244634AD006AA988 /* AppDelegate.swift */ = {isa = PBXFileReference; lastKnownFileType = sourcecode.swift; path = AppDelegate.swift; sourceTree = "<group>"; };
		75675958244634B2006AA988 /* Assets.xcassets */ = {isa = PBXFileReference; lastKnownFileType = folder.assetcatalog; path = Assets.xcassets; sourceTree = "<group>"; };
		7567595B244634B2006AA988 /* Preview Assets.xcassets */ = {isa = PBXFileReference; lastKnownFileType = folder.assetcatalog; path = "Preview Assets.xcassets"; sourceTree = "<group>"; };
		7567595E244634B2006AA988 /* Base */ = {isa = PBXFileReference; lastKnownFileType = file.storyboard; name = Base; path = Base.lproj/Main.storyboard; sourceTree = "<group>"; };
		75675960244634B2006AA988 /* Info.plist */ = {isa = PBXFileReference; lastKnownFileType = text.plist.xml; path = Info.plist; sourceTree = "<group>"; };
		75675961244634B2006AA988 /* fig.entitlements */ = {isa = PBXFileReference; lastKnownFileType = text.plist.entitlements; path = fig.entitlements; sourceTree = "<group>"; };
		75675966244634B2006AA988 /* figTests.xctest */ = {isa = PBXFileReference; explicitFileType = wrapper.cfbundle; includeInIndex = 0; path = figTests.xctest; sourceTree = BUILT_PRODUCTS_DIR; };
		7567596A244634B2006AA988 /* figTests.swift */ = {isa = PBXFileReference; lastKnownFileType = sourcecode.swift; path = figTests.swift; sourceTree = "<group>"; };
		7567596C244634B2006AA988 /* Info.plist */ = {isa = PBXFileReference; lastKnownFileType = text.plist.xml; path = Info.plist; sourceTree = "<group>"; };
		75675971244634B2006AA988 /* figUITests.xctest */ = {isa = PBXFileReference; explicitFileType = wrapper.cfbundle; includeInIndex = 0; path = figUITests.xctest; sourceTree = BUILT_PRODUCTS_DIR; };
		75675975244634B2006AA988 /* figUITests.swift */ = {isa = PBXFileReference; lastKnownFileType = sourcecode.swift; path = figUITests.swift; sourceTree = "<group>"; };
		75675977244634B2006AA988 /* Info.plist */ = {isa = PBXFileReference; lastKnownFileType = text.plist.xml; path = Info.plist; sourceTree = "<group>"; };
		756759962446C44C006AA988 /* String+Shell.swift */ = {isa = PBXFileReference; lastKnownFileType = sourcecode.swift; path = "String+Shell.swift"; sourceTree = "<group>"; };
		756759D324498CA0006AA988 /* WebViewController.swift */ = {isa = PBXFileReference; lastKnownFileType = sourcecode.swift; path = WebViewController.swift; sourceTree = "<group>"; };
		7568203026003BDF0006FE78 /* Settings.swift */ = {isa = PBXFileReference; lastKnownFileType = sourcecode.swift; path = Settings.swift; sourceTree = "<group>"; };
		7573F1572601927200C833FA /* Settings.swift */ = {isa = PBXFileReference; lastKnownFileType = sourcecode.swift; path = Settings.swift; sourceTree = "<group>"; };
		7573F1592602B4E000C833FA /* alert@2x.png */ = {isa = PBXFileReference; lastKnownFileType = image.png; path = "alert@2x.png"; sourceTree = "<group>"; };
		7573F15A2602B4E000C833FA /* invite@2x.png */ = {isa = PBXFileReference; lastKnownFileType = image.png; path = "invite@2x.png"; sourceTree = "<group>"; };
		7573F15F260BC70F00C833FA /* LoginItems.swift */ = {isa = PBXFileReference; lastKnownFileType = sourcecode.swift; path = LoginItems.swift; sourceTree = "<group>"; };
		7573F161260BEF7F00C833FA /* figRelease.entitlements */ = {isa = PBXFileReference; lastKnownFileType = text.plist.entitlements; path = figRelease.entitlements; sourceTree = "<group>"; };
		7577124525648DCD0011FF48 /* ps.h */ = {isa = PBXFileReference; lastKnownFileType = sourcecode.c.h; path = ps.h; sourceTree = "<group>"; };
		7577124625648DFB0011FF48 /* ps.c */ = {isa = PBXFileReference; lastKnownFileType = sourcecode.c.c; path = ps.c; sourceTree = "<group>"; };
		757712482564D9490011FF48 /* ProcessStatus.swift */ = {isa = PBXFileReference; lastKnownFileType = sourcecode.swift; path = ProcessStatus.swift; sourceTree = "<group>"; };
		757CA86624859461002A64A8 /* AppMover.swift */ = {isa = PBXFileReference; lastKnownFileType = sourcecode.swift; path = AppMover.swift; sourceTree = "<group>"; };
		757CA88524876042002A64A8 /* error.html */ = {isa = PBXFileReference; lastKnownFileType = text.html; path = error.html; sourceTree = "<group>"; };
		757CA887248AD067002A64A8 /* OnboardingWindow.swift */ = {isa = PBXFileReference; lastKnownFileType = sourcecode.swift; path = OnboardingWindow.swift; sourceTree = "<group>"; };
		757CA889248AD58C002A64A8 /* onboarding.html */ = {isa = PBXFileReference; lastKnownFileType = text.html; path = onboarding.html; sourceTree = "<group>"; };
		757CA88C248B091D002A64A8 /* permissions.mp4 */ = {isa = PBXFileReference; lastKnownFileType = file; path = permissions.mp4; sourceTree = "<group>"; };
		757CA88E248B0D31002A64A8 /* cli.png */ = {isa = PBXFileReference; lastKnownFileType = image.png; path = cli.png; sourceTree = "<group>"; };
		757CA890248B2798002A64A8 /* cli.html */ = {isa = PBXFileReference; lastKnownFileType = text.html; path = cli.html; sourceTree = "<group>"; };
		757CA892248B28E3002A64A8 /* landing.html */ = {isa = PBXFileReference; lastKnownFileType = text.html; path = landing.html; sourceTree = "<group>"; };
		757CA894248B291E002A64A8 /* permissions.html */ = {isa = PBXFileReference; lastKnownFileType = text.html; path = permissions.html; sourceTree = "<group>"; };
		757CA896248C108D002A64A8 /* css */ = {isa = PBXFileReference; lastKnownFileType = folder; path = css; sourceTree = "<group>"; };
		757CA898248C10AD002A64A8 /* fonts */ = {isa = PBXFileReference; lastKnownFileType = folder; path = fonts; sourceTree = "<group>"; };
		757CA89A248C18F0002A64A8 /* done.html */ = {isa = PBXFileReference; lastKnownFileType = text.html; path = done.html; sourceTree = "<group>"; };
		757CA89C248C1F50002A64A8 /* demo4onboarding.mp4 */ = {isa = PBXFileReference; lastKnownFileType = file; path = demo4onboarding.mp4; sourceTree = "<group>"; };
		757CA89E248D628E002A64A8 /* sidebar.html */ = {isa = PBXFileReference; fileEncoding = 4; lastKnownFileType = text.html; path = sidebar.html; sourceTree = "<group>"; };
		757CA8E024903D3A002A64A8 /* HotKeyManager.swift */ = {isa = PBXFileReference; lastKnownFileType = sourcecode.swift; path = HotKeyManager.swift; sourceTree = "<group>"; };
		757CA8E524905B38002A64A8 /* SockerServer.swift */ = {isa = PBXFileReference; lastKnownFileType = sourcecode.swift; path = SockerServer.swift; sourceTree = "<group>"; };
		75809B0D24BFA64D00BFFB3E /* TelemetryService.swift */ = {isa = PBXFileReference; lastKnownFileType = sourcecode.swift; path = TelemetryService.swift; sourceTree = "<group>"; };
		75809B0F24C2C66100BFFB3E /* WebView+Private.h */ = {isa = PBXFileReference; lastKnownFileType = sourcecode.c.h; path = "WebView+Private.h"; sourceTree = "<group>"; };
		75809B1024C3876B00BFFB3E /* run-tutorial.js */ = {isa = PBXFileReference; lastKnownFileType = sourcecode.javascript; path = "run-tutorial.js"; sourceTree = "<group>"; };
		7585862525941A2700B76B4A /* invite.sh */ = {isa = PBXFileReference; fileEncoding = 4; lastKnownFileType = text.script.sh; path = invite.sh; sourceTree = "<group>"; };
		7587B4D724F97F9E00E355E4 /* ShellHooksManager.swift */ = {isa = PBXFileReference; lastKnownFileType = sourcecode.swift; path = ShellHooksManager.swift; sourceTree = "<group>"; };
		758AEB5D24CD35D400A15EAF /* WebSocket.swift */ = {isa = PBXFileReference; lastKnownFileType = sourcecode.swift; path = WebSocket.swift; sourceTree = "<group>"; };
		758AEB5F24CE529D00A15EAF /* String+Shell.swift */ = {isa = PBXFileReference; lastKnownFileType = sourcecode.swift; path = "String+Shell.swift"; sourceTree = "<group>"; };
		758AEB6B24CEA54600A15EAF /* SocketServer.swift */ = {isa = PBXFileReference; lastKnownFileType = sourcecode.swift; path = SocketServer.swift; sourceTree = "<group>"; };
		759F987B25BF903900EC3407 /* Accessibility.swift */ = {isa = PBXFileReference; lastKnownFileType = sourcecode.swift; path = Accessibility.swift; sourceTree = "<group>"; };
		759F987E25BFF0FE00EC3407 /* commandkey@2x.png */ = {isa = PBXFileReference; lastKnownFileType = image.png; path = "commandkey@2x.png"; sourceTree = "<group>"; };
		759F987F25BFF0FE00EC3407 /* database@2x.png */ = {isa = PBXFileReference; lastKnownFileType = image.png; path = "database@2x.png"; sourceTree = "<group>"; };
		759F988025BFF0FE00EC3407 /* package@2x.png */ = {isa = PBXFileReference; lastKnownFileType = image.png; path = "package@2x.png"; sourceTree = "<group>"; };
		759F988525BFF8B000EC3407 /* npm@2x.png */ = {isa = PBXFileReference; lastKnownFileType = image.png; path = "npm@2x.png"; sourceTree = "<group>"; };
		759F988625BFF8B000EC3407 /* kubernetes@2x.png */ = {isa = PBXFileReference; lastKnownFileType = image.png; path = "kubernetes@2x.png"; sourceTree = "<group>"; };
		759F988725BFF8B000EC3407 /* twitter@2x.png */ = {isa = PBXFileReference; lastKnownFileType = image.png; path = "twitter@2x.png"; sourceTree = "<group>"; };
		759F988825BFF8B000EC3407 /* docker@2x.png */ = {isa = PBXFileReference; lastKnownFileType = image.png; path = "docker@2x.png"; sourceTree = "<group>"; };
		759F988D25BFFAE500EC3407 /* heroku@2x.png */ = {isa = PBXFileReference; lastKnownFileType = image.png; path = "heroku@2x.png"; sourceTree = "<group>"; };
		759F988F25C1151D00EC3407 /* install_and_upgrade_fallback.sh */ = {isa = PBXFileReference; lastKnownFileType = text.script.sh; path = install_and_upgrade_fallback.sh; sourceTree = "<group>"; };
		75A4520F25A839F500107D2C /* remote_cwd.sh */ = {isa = PBXFileReference; lastKnownFileType = text.script.sh; path = remote_cwd.sh; sourceTree = "<group>"; };
		75A4521325AD367E00107D2C /* Feedback.swift */ = {isa = PBXFileReference; lastKnownFileType = sourcecode.swift; path = Feedback.swift; sourceTree = "<group>"; };
		75A4521925AE2E6A00107D2C /* CommandIntegration.swift */ = {isa = PBXFileReference; lastKnownFileType = sourcecode.swift; path = CommandIntegration.swift; sourceTree = "<group>"; };
		75A4A29525C8D855002EFD6B /* node@2x.png */ = {isa = PBXFileReference; lastKnownFileType = image.png; path = "node@2x.png"; sourceTree = "<group>"; };
		75A4A29625C8D855002EFD6B /* git@2x.png */ = {isa = PBXFileReference; lastKnownFileType = image.png; path = "git@2x.png"; sourceTree = "<group>"; };
		75A4A29725C8D855002EFD6B /* commit@2x.png */ = {isa = PBXFileReference; lastKnownFileType = image.png; path = "commit@2x.png"; sourceTree = "<group>"; };
		75A4A29D25C91471002EFD6B /* debugger-2-trimmed.mp4 */ = {isa = PBXFileReference; lastKnownFileType = file; path = "debugger-2-trimmed.mp4"; sourceTree = "<group>"; };
		75A4A29F25CA0D46002EFD6B /* Autocomplete.swift */ = {isa = PBXFileReference; lastKnownFileType = sourcecode.swift; path = Autocomplete.swift; sourceTree = "<group>"; };
		75A4A2A125CA218F002EFD6B /* ZLEIntegration.swift */ = {isa = PBXFileReference; lastKnownFileType = sourcecode.swift; path = ZLEIntegration.swift; sourceTree = "<group>"; };
		75A4A2A325CB4DE3002EFD6B /* BundleIdCache.swift */ = {isa = PBXFileReference; lastKnownFileType = sourcecode.swift; path = BundleIdCache.swift; sourceTree = "<group>"; };
		75AA24C025A656FA00A51E9D /* NativeCLI.swift */ = {isa = PBXFileReference; lastKnownFileType = sourcecode.swift; path = NativeCLI.swift; sourceTree = "<group>"; };
		75AA24C325A6EA5000A51E9D /* list.sh */ = {isa = PBXFileReference; lastKnownFileType = text.script.sh; path = list.sh; sourceTree = "<group>"; };
		75AA24C425A6EA5900A51E9D /* help.sh */ = {isa = PBXFileReference; lastKnownFileType = text.script.sh; path = help.sh; sourceTree = "<group>"; };
		75AA24CC25A6F6F000A51E9D /* uninstall_spec.sh */ = {isa = PBXFileReference; lastKnownFileType = text.script.sh; path = uninstall_spec.sh; sourceTree = "<group>"; };
		75AA24CE25A79A2000A51E9D /* tweet.sh */ = {isa = PBXFileReference; lastKnownFileType = text.script.sh; path = tweet.sh; sourceTree = "<group>"; };
		75AA24CF25A79ACC00A51E9D /* contribute.sh */ = {isa = PBXFileReference; lastKnownFileType = text.script.sh; path = contribute.sh; sourceTree = "<group>"; };
		75AA24D025A79B4A00A51E9D /* issue.sh */ = {isa = PBXFileReference; lastKnownFileType = text.script.sh; path = issue.sh; sourceTree = "<group>"; };
		75AA24D825A7E8B000A51E9D /* lsof.h */ = {isa = PBXFileReference; lastKnownFileType = sourcecode.c.h; path = lsof.h; sourceTree = "<group>"; };
		75AA24D925A7E8B000A51E9D /* lsof.m */ = {isa = PBXFileReference; lastKnownFileType = sourcecode.c.objc; path = lsof.m; sourceTree = "<group>"; };
		75AC552B2522C7710069635E /* upgrade */ = {isa = PBXFileReference; lastKnownFileType = folder; name = upgrade; path = ../upgrade; sourceTree = "<group>"; };
		75AC55322522C8EB0069635E /* 1.0.20.sh */ = {isa = PBXFileReference; lastKnownFileType = text.script.sh; path = 1.0.20.sh; sourceTree = "<group>"; };
		75AEF2E325C3C34A00D78431 /* Diagnostic.swift */ = {isa = PBXFileReference; lastKnownFileType = sourcecode.swift; path = Diagnostic.swift; sourceTree = "<group>"; };
		75AEF2E525C3DEAF00D78431 /* DockerIntegration.swift */ = {isa = PBXFileReference; lastKnownFileType = sourcecode.swift; path = DockerIntegration.swift; sourceTree = "<group>"; };
		75AEF2E725C3DEC600D78431 /* SSHIntegration.swift */ = {isa = PBXFileReference; lastKnownFileType = sourcecode.swift; path = SSHIntegration.swift; sourceTree = "<group>"; };
		75AEF2E925C4C34D00D78431 /* SecureKeyboardInput.swift */ = {isa = PBXFileReference; lastKnownFileType = sourcecode.swift; path = SecureKeyboardInput.swift; sourceTree = "<group>"; };
		75AEF2ED25C5062E00D78431 /* WindowObserver.swift */ = {isa = PBXFileReference; lastKnownFileType = sourcecode.swift; path = WindowObserver.swift; sourceTree = "<group>"; };
		75B0A07B25BA64CC00FCD89A /* AutocompleteContextNotifier.swift */ = {isa = PBXFileReference; lastKnownFileType = sourcecode.swift; path = AutocompleteContextNotifier.swift; sourceTree = "<group>"; };
		75B0A07D25BB746600FCD89A /* debugger.html */ = {isa = PBXFileReference; lastKnownFileType = text.html; path = debugger.html; sourceTree = "<group>"; };
		75B0A07F25BB74C700FCD89A /* fig-context-indicator.png */ = {isa = PBXFileReference; lastKnownFileType = image.png; path = "fig-context-indicator.png"; sourceTree = "<group>"; };
		75B0A08325BB759E00FCD89A /* trimmed-debugger.mp4 */ = {isa = PBXFileReference; lastKnownFileType = file; path = "trimmed-debugger.mp4"; sourceTree = "<group>"; };
		75B0A08525BB94DE00FCD89A /* debugger-only.mp4 */ = {isa = PBXFileReference; lastKnownFileType = file; path = "debugger-only.mp4"; sourceTree = "<group>"; };
		75B0A08B25BBC7A300FCD89A /* autoc.mp4 */ = {isa = PBXFileReference; lastKnownFileType = file; path = autoc.mp4; sourceTree = "<group>"; };
		75B0A08D25BBC9B800FCD89A /* privacy.html */ = {isa = PBXFileReference; lastKnownFileType = text.html; path = privacy.html; sourceTree = "<group>"; };
		75B199312501A3DA00F38EA8 /* KeyboardLayout.swift */ = {isa = PBXFileReference; lastKnownFileType = sourcecode.swift; path = KeyboardLayout.swift; sourceTree = "<group>"; };
		75B199332504190900F38EA8 /* Keycode.swift */ = {isa = PBXFileReference; lastKnownFileType = sourcecode.swift; path = Keycode.swift; sourceTree = "<group>"; };
		75B1993525042B2C00F38EA8 /* autocomplete.html */ = {isa = PBXFileReference; fileEncoding = 4; lastKnownFileType = text.html; path = autocomplete.html; sourceTree = "<group>"; };
		75B1993725100E4D00F38EA8 /* KeypressService.swift */ = {isa = PBXFileReference; lastKnownFileType = sourcecode.swift; path = KeypressService.swift; sourceTree = "<group>"; };
		75B7931924BB897F0073AAC6 /* PseudoTerminalService.swift */ = {isa = PBXFileReference; lastKnownFileType = sourcecode.swift; path = PseudoTerminalService.swift; sourceTree = "<group>"; };
		75C05C6B24FDEA2B001F0A52 /* KeystrokeBuffer.swift */ = {isa = PBXFileReference; lastKnownFileType = sourcecode.swift; path = KeystrokeBuffer.swift; sourceTree = "<group>"; };
		75C0711C244AC3B2002DF69F /* index.html */ = {isa = PBXFileReference; fileEncoding = 4; lastKnownFileType = text.html; path = index.html; sourceTree = "<group>"; };
		75C0711F244BB441002DF69F /* CompanionViewController.swift */ = {isa = PBXFileReference; lastKnownFileType = sourcecode.swift; path = CompanionViewController.swift; sourceTree = "<group>"; };
		75C07121244BB65D002DF69F /* ShellBridge.swift */ = {isa = PBXFileReference; lastKnownFileType = sourcecode.swift; path = ShellBridge.swift; sourceTree = "<group>"; };
		75C07123244BE45A002DF69F /* CompanionWindow.swift */ = {isa = PBXFileReference; lastKnownFileType = sourcecode.swift; path = CompanionWindow.swift; sourceTree = "<group>"; };
		75C0EBD2253E336E001964DE /* TerminalUsageTelemetry.swift */ = {isa = PBXFileReference; lastKnownFileType = sourcecode.swift; path = TerminalUsageTelemetry.swift; sourceTree = "<group>"; };
		75C3B7FE261BC9D0007FA3A7 /* FishIntegration.swift */ = {isa = PBXFileReference; lastKnownFileType = sourcecode.swift; path = FishIntegration.swift; sourceTree = "<group>"; };
		75C57C122581C0700065741E /* ioreg.h */ = {isa = PBXFileReference; lastKnownFileType = sourcecode.c.h; path = ioreg.h; sourceTree = "<group>"; };
		75C57C132581C0700065741E /* ioreg.c */ = {isa = PBXFileReference; lastKnownFileType = sourcecode.c.c; path = ioreg.c; sourceTree = "<group>"; };
		75CFDBDE24EDB2E900F00CAE /* Onboarding.swift */ = {isa = PBXFileReference; lastKnownFileType = sourcecode.swift; path = Onboarding.swift; sourceTree = "<group>"; };
		75CFF6482496B43600C6A6DE /* Sparkle.framework */ = {isa = PBXFileReference; lastKnownFileType = wrapper.framework; path = Sparkle.framework; sourceTree = "<group>"; };
		75D2E3CA249C1E7500607F66 /* terminal.css */ = {isa = PBXFileReference; lastKnownFileType = text.css; path = terminal.css; sourceTree = "<group>"; };
		75DA86A225EDB05100722F1D /* Integrations.swift */ = {isa = PBXFileReference; lastKnownFileType = sourcecode.swift; path = Integrations.swift; sourceTree = "<group>"; };
		75DA86A425EEBD7400722F1D /* Alert.swift */ = {isa = PBXFileReference; lastKnownFileType = sourcecode.swift; path = Alert.swift; sourceTree = "<group>"; };
		75DA86A625EF085500722F1D /* debug-ssh.sh */ = {isa = PBXFileReference; lastKnownFileType = text.script.sh; path = "debug-ssh.sh"; sourceTree = "<group>"; };
		75DA86A825EF145E00722F1D /* TmuxIntegration.swift */ = {isa = PBXFileReference; lastKnownFileType = sourcecode.swift; path = TmuxIntegration.swift; sourceTree = "<group>"; };
		75E993F12515A6DD000BE6BE /* statusbar@2x.png */ = {isa = PBXFileReference; lastKnownFileType = image.png; path = "statusbar@2x.png"; sourceTree = "<group>"; };
		75E993F42517E226000BE6BE /* AXWindowServer.swift */ = {isa = PBXFileReference; lastKnownFileType = sourcecode.swift; path = AXWindowServer.swift; sourceTree = "<group>"; };
		75EB592A258D98A7002915E7 /* BiMap.swift */ = {isa = PBXFileReference; lastKnownFileType = sourcecode.swift; path = BiMap.swift; sourceTree = "<group>"; };
		75EB592C258DD771002915E7 /* TTY.swift */ = {isa = PBXFileReference; lastKnownFileType = sourcecode.swift; path = TTY.swift; sourceTree = "<group>"; };
		75EDDC4D25D23773003AECC6 /* HyperIntegration.swift */ = {isa = PBXFileReference; lastKnownFileType = sourcecode.swift; path = HyperIntegration.swift; sourceTree = "<group>"; };
		75EDDC5025D24755003AECC6 /* hyper-integration.js */ = {isa = PBXFileReference; fileEncoding = 4; lastKnownFileType = sourcecode.javascript; path = "hyper-integration.js"; sourceTree = "<group>"; };
		75EDDC5A25D4BC53003AECC6 /* UnixSocketClient.swift */ = {isa = PBXFileReference; lastKnownFileType = sourcecode.swift; path = UnixSocketClient.swift; sourceTree = "<group>"; };
		75F2ACD926310BCD0025CB4D /* fig-0.0.2.vsix */ = {isa = PBXFileReference; lastKnownFileType = file; path = "fig-0.0.2.vsix"; sourceTree = "<group>"; };
		75F7F951261FBDC30005E215 /* UnixSocketServer.swift */ = {isa = PBXFileReference; lastKnownFileType = sourcecode.swift; path = UnixSocketServer.swift; sourceTree = "<group>"; };
		75F7F953262007170005E215 /* ShellHooksTransport.swift */ = {isa = PBXFileReference; lastKnownFileType = sourcecode.swift; path = ShellHooksTransport.swift; sourceTree = "<group>"; };
		75FE3FFF2626A4BD00AC8414 /* Github.swift */ = {isa = PBXFileReference; lastKnownFileType = sourcecode.swift; path = Github.swift; sourceTree = "<group>"; };
/* End PBXFileReference section */

/* Begin PBXFrameworksBuildPhase section */
		751F758B246E16D800E083C8 /* Frameworks */ = {
			isa = PBXFrameworksBuildPhase;
			buildActionMask = 2147483647;
			files = (
				758AEB6A24CEA4D000A15EAF /* Starscream in Frameworks */,
			);
			runOnlyForDeploymentPostprocessing = 0;
		};
		7567594E244634AD006AA988 /* Frameworks */ = {
			isa = PBXFrameworksBuildPhase;
			buildActionMask = 2147483647;
			files = (
				75CFDBE224EDE31800F00CAE /* Sentry in Frameworks */,
				755D0F512482D4920074AB5C /* HotKey in Frameworks */,
				757CA8E424905B0E002A64A8 /* Kitura-WebSocket in Frameworks */,
				75A4A2A725CBBDE7002EFD6B /* AXSwift in Frameworks */,
				75CFF64A2496B43A00C6A6DE /* Sparkle.framework in Frameworks */,
				756C4D832542A6D30035B467 /* Starscream in Frameworks */,
			);
			runOnlyForDeploymentPostprocessing = 0;
		};
		75675963244634B2006AA988 /* Frameworks */ = {
			isa = PBXFrameworksBuildPhase;
			buildActionMask = 2147483647;
			files = (
			);
			runOnlyForDeploymentPostprocessing = 0;
		};
		7567596E244634B2006AA988 /* Frameworks */ = {
			isa = PBXFrameworksBuildPhase;
			buildActionMask = 2147483647;
			files = (
			);
			runOnlyForDeploymentPostprocessing = 0;
		};
/* End PBXFrameworksBuildPhase section */

/* Begin PBXGroup section */
		7510F87324A6910500E86F7C /* SwiftTerm */ = {
			isa = PBXGroup;
			children = (
				7510F87424A6910500E86F7C /* Apple */,
				7510F87824A6910500E86F7C /* CharSets.swift */,
				7510F87924A6910500E86F7C /* Buffer.swift */,
				7510F87A24A6910500E86F7C /* Utilities.swift */,
				7510F87B24A6910500E86F7C /* BufferSet.swift */,
				7510F87C24A6910500E86F7C /* Terminal.swift */,
				7510F87D24A6910500E86F7C /* EscapeSequences.swift */,
				7510F87E24A6910500E86F7C /* BufferLine.swift */,
				7510F87F24A6910500E86F7C /* CircularList.swift */,
				7510F88024A6910500E86F7C /* iOS */,
				7510F88524A6910500E86F7C /* Mac */,
				7510F88C24A6910500E86F7C /* SelectionService.swift */,
				7510F88D24A6910500E86F7C /* SixelDcsHandler.swift */,
				7510F88E24A6910500E86F7C /* HeadlessTerminal.swift */,
				7510F88F24A6910500E86F7C /* LocalProcess.swift */,
				7510F89024A6910500E86F7C /* Line.swift */,
				7510F89124A6910500E86F7C /* CharData.swift */,
				7510F89224A6910500E86F7C /* TerminalOptions.swift */,
				7510F89324A6910500E86F7C /* Colors.swift */,
				7510F89424A6910500E86F7C /* SearchService.swift */,
				7510F89524A6910500E86F7C /* Position.swift */,
				7510F89624A6910500E86F7C /* EscapeSequenceParser.swift */,
				7510F89724A6910500E86F7C /* Pty.swift */,
			);
			path = SwiftTerm;
			sourceTree = "<group>";
		};
		7510F87424A6910500E86F7C /* Apple */ = {
			isa = PBXGroup;
			children = (
				7510F87524A6910500E86F7C /* AppleTerminalView.swift */,
				7510F87624A6910500E86F7C /* TerminalViewDelegate.swift */,
				7510F87724A6910500E86F7C /* Extensions.swift */,
			);
			path = Apple;
			sourceTree = "<group>";
		};
		7510F88024A6910500E86F7C /* iOS */ = {
			isa = PBXGroup;
			children = (
				7510F88124A6910500E86F7C /* iOSTerminalView.swift */,
				7510F88224A6910500E86F7C /* iOSCaretView.swift */,
				7510F88424A6910500E86F7C /* iOSAccessoryView.swift */,
			);
			path = iOS;
			sourceTree = "<group>";
		};
		7510F88524A6910500E86F7C /* Mac */ = {
			isa = PBXGroup;
			children = (
				7510F88624A6910500E86F7C /* MacAccessibilityService.swift */,
				7510F88724A6910500E86F7C /* MacDebugView.swift */,
				7510F88824A6910500E86F7C /* MacLocalTerminalView.swift */,
				7510F88924A6910500E86F7C /* MacCaretView.swift */,
				7510F88A24A6910500E86F7C /* README.md */,
				7510F88B24A6910500E86F7C /* MacTerminalView.swift */,
			);
			path = Mac;
			sourceTree = "<group>";
		};
		75186076255CB0870000A7C7 /* upgrade */ = {
			isa = PBXGroup;
			children = (
				7518607C255CB0870000A7C7 /* uninstall.sh */,
				75186077255CB0870000A7C7 /* iterm-integration.sh */,
				75186078255CB0870000A7C7 /* 1.0.23.sh */,
				75186079255CB0870000A7C7 /* fig-iterm-integration.py */,
				7518607B255CB0870000A7C7 /* 1.0.22.sh */,
				7518607E255CB0870000A7C7 /* 1.0.21.sh */,
				7518607F255CB0870000A7C7 /* feedback.sh */,
				75186080255CB0870000A7C7 /* 1.0.24.sh */,
				75186081255CB0870000A7C7 /* open_new_terminal_window.scpt */,
				75186082255CB0870000A7C7 /* 1.0.20.sh */,
				759F988F25C1151D00EC3407 /* install_and_upgrade_fallback.sh */,
			);
			name = upgrade;
			path = fig/upgrade;
			sourceTree = "<group>";
		};
		7518608F255CE49B0000A7C7 /* Icons */ = {
			isa = PBXGroup;
			children = (
				752E68E52620F884009E9A7E /* android@2x.png */,
				752E68EC2620F884009E9A7E /* apple@2x.png */,
				752E68E62620F884009E9A7E /* aws@2x.png */,
				752E68E02620F882009E9A7E /* azure@2x.png */,
				752E68E12620F883009E9A7E /* box@2x.png */,
				752E68E72620F884009E9A7E /* characters@2x.png */,
				752E68E42620F883009E9A7E /* firebase@2x.png */,
				752E68E82620F884009E9A7E /* gcloud@2x.png */,
				752E68EB2620F884009E9A7E /* github@2x.png */,
				752E68E22620F883009E9A7E /* gitlab@2x.png */,
				752E68E92620F884009E9A7E /* netlify@2x.png */,
				752E68E32620F883009E9A7E /* template@2x.png */,
				752E68EA2620F884009E9A7E /* vercel@2x.png */,
				752E68DA2620F868009E9A7E /* gradle@2x.png */,
				752E68DB2620F868009E9A7E /* slack@2x.png */,
				752E68DC2620F868009E9A7E /* yarn@2x.png */,
				75A4A29725C8D855002EFD6B /* commit@2x.png */,
				7573F1592602B4E000C833FA /* alert@2x.png */,
				7573F15A2602B4E000C833FA /* invite@2x.png */,
				75A4A29625C8D855002EFD6B /* git@2x.png */,
				75A4A29525C8D855002EFD6B /* node@2x.png */,
				759F988825BFF8B000EC3407 /* docker@2x.png */,
				759F988D25BFFAE500EC3407 /* heroku@2x.png */,
				759F988625BFF8B000EC3407 /* kubernetes@2x.png */,
				759F988525BFF8B000EC3407 /* npm@2x.png */,
				759F988725BFF8B000EC3407 /* twitter@2x.png */,
				759F987E25BFF0FE00EC3407 /* commandkey@2x.png */,
				759F987F25BFF0FE00EC3407 /* database@2x.png */,
				759F988025BFF0FE00EC3407 /* package@2x.png */,
				7518606A255B2A090000A7C7 /* asterisk@2x.png */,
				7518606C255B2A090000A7C7 /* carrot@2x.png */,
				7518606E255B2A0A0000A7C7 /* command@2x.png */,
				75186069255B2A090000A7C7 /* flag@2x.png */,
				7518606B255B2A090000A7C7 /* option@2x.png */,
				7518606D255B2A090000A7C7 /* string@2x.png */,
			);
			name = Icons;
			sourceTree = "<group>";
		};
		751F758F246E16D800E083C8 /* figcli */ = {
			isa = PBXGroup;
			children = (
				751F7590246E16D800E083C8 /* main.swift */,
				758AEB6B24CEA54600A15EAF /* SocketServer.swift */,
				758AEB5F24CE529D00A15EAF /* String+Shell.swift */,
				758AEB5D24CD35D400A15EAF /* WebSocket.swift */,
				7573F1572601927200C833FA /* Settings.swift */,
			);
			path = figcli;
			sourceTree = "<group>";
		};
		752A398725CD0FFB00B1AC40 /* VSCode */ = {
			isa = PBXGroup;
			children = (
				752A398525CD0FE800B1AC40 /* fig-0.0.1.vsix */,
				753C31A32643816100202AAA /* VSCodeInsidersIntegration.swift */,
				752A398225CD024C00B1AC40 /* VSCodeIntegration.swift */,
				75F2ACD926310BCD0025CB4D /* fig-0.0.2.vsix */,
			);
			path = VSCode;
			sourceTree = "<group>";
		};
		752A398825CD11F000B1AC40 /* System */ = {
			isa = PBXGroup;
			children = (
				7510F8BA24A9861E00E86F7C /* fig-Bridging-Header.h */,
				75AA24D825A7E8B000A51E9D /* lsof.h */,
				75AA24D925A7E8B000A51E9D /* lsof.m */,
				7577124525648DCD0011FF48 /* ps.h */,
				7577124625648DFB0011FF48 /* ps.c */,
				75C57C122581C0700065741E /* ioreg.h */,
				75C57C132581C0700065741E /* ioreg.c */,
				75809B0F24C2C66100BFFB3E /* WebView+Private.h */,
			);
			name = System;
			sourceTree = "<group>";
		};
		752D71C325AE986B00263527 /* New Group */ = {
			isa = PBXGroup;
			children = (
			);
			name = "New Group";
			sourceTree = "<group>";
		};
		75675948244634AD006AA988 = {
			isa = PBXGroup;
			children = (
				75AC552B2522C7710069635E /* upgrade */,
				75186076255CB0870000A7C7 /* upgrade */,
				75675953244634AD006AA988 /* fig */,
				75675969244634B2006AA988 /* figTests */,
				75675974244634B2006AA988 /* figUITests */,
				751F758F246E16D800E083C8 /* figcli */,
				75675952244634AD006AA988 /* Products */,
				75CFF6432496B3BA00C6A6DE /* Frameworks */,
			);
			sourceTree = "<group>";
		};
		75675952244634AD006AA988 /* Products */ = {
			isa = PBXGroup;
			children = (
				75675951244634AD006AA988 /* fig.app */,
				75675966244634B2006AA988 /* figTests.xctest */,
				75675971244634B2006AA988 /* figUITests.xctest */,
				751F758E246E16D800E083C8 /* figcli */,
			);
			name = Products;
			sourceTree = "<group>";
		};
		75675953244634AD006AA988 /* fig */ = {
			isa = PBXGroup;
			children = (
				7510F87324A6910500E86F7C /* SwiftTerm */,
				75675954244634AD006AA988 /* AppDelegate.swift */,
				75E993F32515C8D3000BE6BE /* Autocompletion */,
				75B199332504190900F38EA8 /* Keycode.swift */,
				752D71CC25B8A6B200263527 /* Restarter.swift */,
				759F987B25BF903900EC3407 /* Accessibility.swift */,
				751C3BEB24B6910800B5C7FD /* Remote.swift */,
				751C3BED24B6915000B5C7FD /* Defaults.swift */,
				7568203026003BDF0006FE78 /* Settings.swift */,
				75E993F12515A6DD000BE6BE /* statusbar@2x.png */,
				755D0DE1247EFAE10074AB5C /* Logging.swift */,
				75809B0D24BFA64D00BFFB3E /* TelemetryService.swift */,
				75C0EBD2253E336E001964DE /* TerminalUsageTelemetry.swift */,
				752C0BD72479EEDA0077E415 /* File.swift */,
				75A4521325AD367E00107D2C /* Feedback.swift */,
				75AEF2E325C3C34A00D78431 /* Diagnostic.swift */,
				75AEF2E925C4C34D00D78431 /* SecureKeyboardInput.swift */,
				752D71CE25B8CA4000263527 /* iTermTabIntegration.swift */,
				75DA86A225EDB05100722F1D /* Integrations.swift */,
				7573F15F260BC70F00C833FA /* LoginItems.swift */,
				75DA86A425EEBD7400722F1D /* Alert.swift */,
				75FE3FFF2626A4BD00AC8414 /* Github.swift */,
				75EDDC4F25D2473C003AECC6 /* Hyper */,
				752A398725CD0FFB00B1AC40 /* VSCode */,
				75B1992A25019FDE00F38EA8 /* Companion Window */,
				75B1992B25019FFE00F38EA8 /* Window Management */,
				75B1992E2501A12C00F38EA8 /* Shell */,
				75B1992F2501A17100F38EA8 /* Onboarding */,
				75B1992C2501A02B00F38EA8 /* Bridging */,
				75B1992D2501A0ED00F38EA8 /* Web Runtime */,
				757CA88B248B08D7002A64A8 /* local */,
				75B199302501A1A200F38EA8 /* Legacy */,
				75675958244634B2006AA988 /* Assets.xcassets */,
				7518608F255CE49B0000A7C7 /* Icons */,
				7567595D244634B2006AA988 /* Main.storyboard */,
				75675960244634B2006AA988 /* Info.plist */,
				75675961244634B2006AA988 /* fig.entitlements */,
				7573F161260BEF7F00C833FA /* figRelease.entitlements */,
				7567595A244634B2006AA988 /* Preview Content */,
				752A398825CD11F000B1AC40 /* System */,
				75AA24C225A6E50000A51E9D /* CLI Scripts */,
			);
			path = fig;
			sourceTree = "<group>";
		};
		7567595A244634B2006AA988 /* Preview Content */ = {
			isa = PBXGroup;
			children = (
				7567595B244634B2006AA988 /* Preview Assets.xcassets */,
			);
			path = "Preview Content";
			sourceTree = "<group>";
		};
		75675969244634B2006AA988 /* figTests */ = {
			isa = PBXGroup;
			children = (
				7567596A244634B2006AA988 /* figTests.swift */,
				7567596C244634B2006AA988 /* Info.plist */,
			);
			path = figTests;
			sourceTree = "<group>";
		};
		75675974244634B2006AA988 /* figUITests */ = {
			isa = PBXGroup;
			children = (
				75675975244634B2006AA988 /* figUITests.swift */,
				75675977244634B2006AA988 /* Info.plist */,
			);
			path = figUITests;
			sourceTree = "<group>";
		};
		757CA88B248B08D7002A64A8 /* local */ = {
			isa = PBXGroup;
			children = (
				752D71C325AE986B00263527 /* New Group */,
				757CA89E248D628E002A64A8 /* sidebar.html */,
				757CA89C248C1F50002A64A8 /* demo4onboarding.mp4 */,
				757CA898248C10AD002A64A8 /* fonts */,
				757CA896248C108D002A64A8 /* css */,
				757CA890248B2798002A64A8 /* cli.html */,
				757CA892248B28E3002A64A8 /* landing.html */,
				757CA894248B291E002A64A8 /* permissions.html */,
				752D71C425AE9B7200263527 /* ssh.html */,
				75B0A07D25BB746600FCD89A /* debugger.html */,
				75B0A08D25BBC9B800FCD89A /* privacy.html */,
				75B0A07F25BB74C700FCD89A /* fig-context-indicator.png */,
				75B0A08325BB759E00FCD89A /* trimmed-debugger.mp4 */,
				75B0A08525BB94DE00FCD89A /* debugger-only.mp4 */,
				75A4A29D25C91471002EFD6B /* debugger-2-trimmed.mp4 */,
				757CA89A248C18F0002A64A8 /* done.html */,
				757CA88E248B0D31002A64A8 /* cli.png */,
				757CA88C248B091D002A64A8 /* permissions.mp4 */,
				752D71C625AECB4B00263527 /* ssh.mp4 */,
				75B0A08B25BBC7A300FCD89A /* autoc.mp4 */,
				757CA88524876042002A64A8 /* error.html */,
				75C0711C244AC3B2002DF69F /* index.html */,
				752C0BDF247A27790077E415 /* editor.html */,
				752C0BE1247A33F10077E415 /* viewer.html */,
				752C0BE3247B44C50077E415 /* finder.html */,
				752C0BE5247C25280077E415 /* display.html */,
				755D0DE3247F038B0074AB5C /* logs.html */,
				757CA889248AD58C002A64A8 /* onboarding.html */,
				75B1993525042B2C00F38EA8 /* autocomplete.html */,
				754D31B425759D900020CED4 /* tutorial.html */,
			);
			name = local;
			sourceTree = "<group>";
		};
		75AA24C225A6E50000A51E9D /* CLI Scripts */ = {
			isa = PBXGroup;
			children = (
				7585862525941A2700B76B4A /* invite.sh */,
				75AA24C325A6EA5000A51E9D /* list.sh */,
				75AA24C425A6EA5900A51E9D /* help.sh */,
				75AA24CE25A79A2000A51E9D /* tweet.sh */,
				75AA24D025A79B4A00A51E9D /* issue.sh */,
				75AA24CF25A79ACC00A51E9D /* contribute.sh */,
				75AA24CC25A6F6F000A51E9D /* uninstall_spec.sh */,
				7518607D255CB0870000A7C7 /* source.sh */,
				7518607A255CB0870000A7C7 /* update.sh */,
				752D71C125AE790200263527 /* ssh.sh */,
				75DA86A625EF085500722F1D /* debug-ssh.sh */,
				752D71C825AFD59B00263527 /* team-download.sh */,
				752D71C925AFD5B800263527 /* team-upload.sh */,
				753C31A12641F6D100202AAA /* settings-docs.sh */,
				75184663263CF1E0003CBCF9 /* settings-open.sh */,
			);
			path = "CLI Scripts";
			sourceTree = "<group>";
		};
		75AC55312522C8EB0069635E /* upgrade */ = {
			isa = PBXGroup;
			children = (
				75AC55322522C8EB0069635E /* 1.0.20.sh */,
			);
			name = upgrade;
			path = ../upgrade;
			sourceTree = "<group>";
		};
		75B1992A25019FDE00F38EA8 /* Companion Window */ = {
			isa = PBXGroup;
			children = (
				756759D324498CA0006AA988 /* WebViewController.swift */,
				75C0711F244BB441002DF69F /* CompanionViewController.swift */,
				75C07123244BE45A002DF69F /* CompanionWindow.swift */,
			);
			path = "Companion Window";
			sourceTree = "<group>";
		};
		75B1992B25019FFE00F38EA8 /* Window Management */ = {
			isa = PBXGroup;
			children = (
				757CA8E024903D3A002A64A8 /* HotKeyManager.swift */,
				7510F8BE24A99A4B00E86F7C /* WindowService.swift */,
				75E993F42517E226000BE6BE /* AXWindowServer.swift */,
				75A4A2A325CB4DE3002EFD6B /* BundleIdCache.swift */,
				75AEF2ED25C5062E00D78431 /* WindowObserver.swift */,
				7510F8C024A9B32D00E86F7C /* WindowManager.swift */,
				7510F8B924A9701000E86F7C /* Private.h */,
				7510F8BB24A9861E00E86F7C /* PrivateWindow.h */,
				7510F8BC24A9861E00E86F7C /* PrivateWindow.m */,
			);
			path = "Window Management";
			sourceTree = "<group>";
		};
		75B1992C2501A02B00F38EA8 /* Bridging */ = {
			isa = PBXGroup;
			children = (
				75C07121244BB65D002DF69F /* ShellBridge.swift */,
				75B199312501A3DA00F38EA8 /* KeyboardLayout.swift */,
				751F7588246D090100E083C8 /* WebBridge.swift */,
				755D0DDF247DDE050074AB5C /* FigCLI.swift */,
				75AA24C025A656FA00A51E9D /* NativeCLI.swift */,
				757CA8E524905B38002A64A8 /* SockerServer.swift */,
				75F7F953262007170005E215 /* ShellHooksTransport.swift */,
				75F7F951261FBDC30005E215 /* UnixSocketServer.swift */,
			);
			path = Bridging;
			sourceTree = "<group>";
		};
		75B1992D2501A0ED00F38EA8 /* Web Runtime */ = {
			isa = PBXGroup;
			children = (
				752C0BDD2479F6AF0077E415 /* insert-tutorial.js */,
				75809B1024C3876B00BFFB3E /* run-tutorial.js */,
				752C0BDB2479F68C0077E415 /* tutorial.css */,
				75D2E3CA249C1E7500607F66 /* terminal.css */,
				752C0BD92479F37B0077E415 /* fig.js */,
			);
			path = "Web Runtime";
			sourceTree = "<group>";
		};
		75B1992E2501A12C00F38EA8 /* Shell */ = {
			isa = PBXGroup;
			children = (
				757712482564D9490011FF48 /* ProcessStatus.swift */,
				7587B4D724F97F9E00E355E4 /* ShellHooksManager.swift */,
				75B7931924BB897F0073AAC6 /* PseudoTerminalService.swift */,
				756759962446C44C006AA988 /* String+Shell.swift */,
				75EB592A258D98A7002915E7 /* BiMap.swift */,
				75EB592C258DD771002915E7 /* TTY.swift */,
				75A4521925AE2E6A00107D2C /* CommandIntegration.swift */,
				75AEF2E525C3DEAF00D78431 /* DockerIntegration.swift */,
				75EDDC5A25D4BC53003AECC6 /* UnixSocketClient.swift */,
				75AEF2E725C3DEC600D78431 /* SSHIntegration.swift */,
				75DA86A825EF145E00722F1D /* TmuxIntegration.swift */,
				75A4520F25A839F500107D2C /* remote_cwd.sh */,
			);
			path = Shell;
			sourceTree = "<group>";
		};
		75B1992F2501A17100F38EA8 /* Onboarding */ = {
			isa = PBXGroup;
			children = (
				757CA887248AD067002A64A8 /* OnboardingWindow.swift */,
				75CFDBDE24EDB2E900F00CAE /* Onboarding.swift */,
			);
			path = Onboarding;
			sourceTree = "<group>";
		};
		75B199302501A1A200F38EA8 /* Legacy */ = {
			isa = PBXGroup;
			children = (
				757CA86624859461002A64A8 /* AppMover.swift */,
			);
			path = Legacy;
			sourceTree = "<group>";
		};
		75CFF6432496B3BA00C6A6DE /* Frameworks */ = {
			isa = PBXGroup;
			children = (
				75AC55312522C8EB0069635E /* upgrade */,
				75CFF6482496B43600C6A6DE /* Sparkle.framework */,
			);
			name = Frameworks;
			sourceTree = "<group>";
		};
		75E993F32515C8D3000BE6BE /* Autocompletion */ = {
			isa = PBXGroup;
			children = (
				75B0A07B25BA64CC00FCD89A /* AutocompleteContextNotifier.swift */,
				1A63312025A4BE6D00CEA06A /* Keystroke.swift */,
				75C05C6B24FDEA2B001F0A52 /* KeystrokeBuffer.swift */,
				1A1F15FF25A7A93E0074D541 /* KeyBindingsManager.swift */,
				75B1993725100E4D00F38EA8 /* KeypressService.swift */,
				75A4A29F25CA0D46002EFD6B /* Autocomplete.swift */,
				75A4A2A125CA218F002EFD6B /* ZLEIntegration.swift */,
				75C3B7FE261BC9D0007FA3A7 /* FishIntegration.swift */,
			);
			path = Autocompletion;
			sourceTree = "<group>";
		};
		75EDDC4F25D2473C003AECC6 /* Hyper */ = {
			isa = PBXGroup;
			children = (
				75EDDC4D25D23773003AECC6 /* HyperIntegration.swift */,
				75EDDC5025D24755003AECC6 /* hyper-integration.js */,
			);
			path = Hyper;
			sourceTree = "<group>";
		};
/* End PBXGroup section */

/* Begin PBXNativeTarget section */
		751F758D246E16D800E083C8 /* figcli */ = {
			isa = PBXNativeTarget;
			buildConfigurationList = 751F7592246E16D800E083C8 /* Build configuration list for PBXNativeTarget "figcli" */;
			buildPhases = (
				751F758A246E16D800E083C8 /* Sources */,
				751F758B246E16D800E083C8 /* Frameworks */,
				751F758C246E16D800E083C8 /* CopyFiles */,
			);
			buildRules = (
			);
			dependencies = (
			);
			name = figcli;
			packageProductDependencies = (
				758AEB6924CEA4D000A15EAF /* Starscream */,
			);
			productName = figcli;
			productReference = 751F758E246E16D800E083C8 /* figcli */;
			productType = "com.apple.product-type.tool";
		};
		75675950244634AD006AA988 /* fig */ = {
			isa = PBXNativeTarget;
			buildConfigurationList = 7567597A244634B2006AA988 /* Build configuration list for PBXNativeTarget "fig" */;
			buildPhases = (
				7567594D244634AD006AA988 /* Sources */,
				7567594E244634AD006AA988 /* Frameworks */,
				7567594F244634AD006AA988 /* Resources */,
				75CFF64C2496B43A00C6A6DE /* Embed Frameworks */,
				758AEB6324CE8B2F00A15EAF /* Embed Command Line Tool */,
				75AA9FAA256D9D6C00CEFAC8 /* ShellScript */,
			);
			buildRules = (
			);
			dependencies = (
				758AEB6624CE8B8700A15EAF /* PBXTargetDependency */,
			);
			name = fig;
			packageProductDependencies = (
				755D0F502482D4920074AB5C /* HotKey */,
				757CA8E324905B0E002A64A8 /* Kitura-WebSocket */,
				75CFDBE124EDE31800F00CAE /* Sentry */,
				756C4D822542A6D30035B467 /* Starscream */,
				75A4A2A625CBBDE7002EFD6B /* AXSwift */,
			);
			productName = fig;
			productReference = 75675951244634AD006AA988 /* fig.app */;
			productType = "com.apple.product-type.application";
		};
		75675965244634B2006AA988 /* figTests */ = {
			isa = PBXNativeTarget;
			buildConfigurationList = 7567597D244634B2006AA988 /* Build configuration list for PBXNativeTarget "figTests" */;
			buildPhases = (
				75675962244634B2006AA988 /* Sources */,
				75675963244634B2006AA988 /* Frameworks */,
				75675964244634B2006AA988 /* Resources */,
			);
			buildRules = (
			);
			dependencies = (
				75675968244634B2006AA988 /* PBXTargetDependency */,
			);
			name = figTests;
			productName = figTests;
			productReference = 75675966244634B2006AA988 /* figTests.xctest */;
			productType = "com.apple.product-type.bundle.unit-test";
		};
		75675970244634B2006AA988 /* figUITests */ = {
			isa = PBXNativeTarget;
			buildConfigurationList = 75675980244634B2006AA988 /* Build configuration list for PBXNativeTarget "figUITests" */;
			buildPhases = (
				7567596D244634B2006AA988 /* Sources */,
				7567596E244634B2006AA988 /* Frameworks */,
				7567596F244634B2006AA988 /* Resources */,
			);
			buildRules = (
			);
			dependencies = (
				75675973244634B2006AA988 /* PBXTargetDependency */,
			);
			name = figUITests;
			productName = figUITests;
			productReference = 75675971244634B2006AA988 /* figUITests.xctest */;
			productType = "com.apple.product-type.bundle.ui-testing";
		};
/* End PBXNativeTarget section */

/* Begin PBXProject section */
		75675949244634AD006AA988 /* Project object */ = {
			isa = PBXProject;
			attributes = {
				LastSwiftUpdateCheck = 1130;
				LastUpgradeCheck = 1130;
				ORGANIZATIONNAME = "Matt Schrage";
				TargetAttributes = {
					751F758D246E16D800E083C8 = {
						CreatedOnToolsVersion = 11.3.1;
					};
					75675950244634AD006AA988 = {
						CreatedOnToolsVersion = 11.3.1;
						LastSwiftMigration = 1130;
					};
					75675965244634B2006AA988 = {
						CreatedOnToolsVersion = 11.3.1;
						TestTargetID = 75675950244634AD006AA988;
					};
					75675970244634B2006AA988 = {
						CreatedOnToolsVersion = 11.3.1;
						TestTargetID = 75675950244634AD006AA988;
					};
				};
			};
			buildConfigurationList = 7567594C244634AD006AA988 /* Build configuration list for PBXProject "fig" */;
			compatibilityVersion = "Xcode 9.3";
			developmentRegion = en;
			hasScannedForEncodings = 0;
			knownRegions = (
				en,
				Base,
			);
			mainGroup = 75675948244634AD006AA988;
			packageReferences = (
				755D0F4F2482D4910074AB5C /* XCRemoteSwiftPackageReference "HotKey" */,
				757CA8E224905B0E002A64A8 /* XCRemoteSwiftPackageReference "Kitura-WebSocket" */,
				758AEB6824CEA4D000A15EAF /* XCRemoteSwiftPackageReference "Starscream" */,
				75CFDBE024EDE31800F00CAE /* XCRemoteSwiftPackageReference "sentry-cocoa" */,
				75A4A2A525CBBDE4002EFD6B /* XCRemoteSwiftPackageReference "AXSwift" */,
			);
			productRefGroup = 75675952244634AD006AA988 /* Products */;
			projectDirPath = "";
			projectRoot = "";
			targets = (
				75675950244634AD006AA988 /* fig */,
				75675965244634B2006AA988 /* figTests */,
				75675970244634B2006AA988 /* figUITests */,
				751F758D246E16D800E083C8 /* figcli */,
			);
		};
/* End PBXProject section */

/* Begin PBXResourcesBuildPhase section */
		7567594F244634AD006AA988 /* Resources */ = {
			isa = PBXResourcesBuildPhase;
			buildActionMask = 2147483647;
			files = (
				753C31A22641FA4400202AAA /* settings-docs.sh in Resources */,
				75184664263CF227003CBCF9 /* settings-open.sh in Resources */,
				75DA86A725EF08F900722F1D /* debug-ssh.sh in Resources */,
				759F989025C1172100EC3407 /* install_and_upgrade_fallback.sh in Resources */,
				752D71CA25AFD7B400263527 /* team-download.sh in Resources */,
				752D71CB25AFD7B400263527 /* team-upload.sh in Resources */,
				752D71C225AE80CF00263527 /* ssh.sh in Resources */,
				752E68DF2620F868009E9A7E /* yarn@2x.png in Resources */,
				75A4521025A83E5600107D2C /* remote_cwd.sh in Resources */,
				75AA24D125A79F3400A51E9D /* tweet.sh in Resources */,
				75AA24D225A79F3400A51E9D /* issue.sh in Resources */,
				75AA24D325A79F3400A51E9D /* contribute.sh in Resources */,
				75AA24CD25A6F98400A51E9D /* uninstall_spec.sh in Resources */,
				759F988225BFF0FF00EC3407 /* commandkey@2x.png in Resources */,
				75AA24CA25A6F39800A51E9D /* list.sh in Resources */,
				752E68F12620F885009E9A7E /* firebase@2x.png in Resources */,
				75A4A29825C8D855002EFD6B /* node@2x.png in Resources */,
				75AA24CB25A6F39800A51E9D /* help.sh in Resources */,
				752E68F82620F885009E9A7E /* github@2x.png in Resources */,
				75186083255CB0C20000A7C7 /* iterm-integration.sh in Resources */,
				75EDDC5125D24755003AECC6 /* hyper-integration.js in Resources */,
				759F988325BFF0FF00EC3407 /* database@2x.png in Resources */,
				75186084255CB0C20000A7C7 /* 1.0.23.sh in Resources */,
				75186085255CB0C20000A7C7 /* fig-iterm-integration.py in Resources */,
				75B0A08025BB74C700FCD89A /* fig-context-indicator.png in Resources */,
				75186086255CB0C20000A7C7 /* update.sh in Resources */,
				75186087255CB0C20000A7C7 /* 1.0.22.sh in Resources */,
				752E68F02620F885009E9A7E /* template@2x.png in Resources */,
				75186088255CB0C20000A7C7 /* uninstall.sh in Resources */,
				752E68EF2620F885009E9A7E /* gitlab@2x.png in Resources */,
				75186089255CB0C20000A7C7 /* source.sh in Resources */,
				7518608A255CB0C20000A7C7 /* 1.0.21.sh in Resources */,
				759F988925BFF8B000EC3407 /* npm@2x.png in Resources */,
				752E68F32620F885009E9A7E /* aws@2x.png in Resources */,
				759F988A25BFF8B000EC3407 /* kubernetes@2x.png in Resources */,
				7518608B255CB0C20000A7C7 /* feedback.sh in Resources */,
				752E68DE2620F868009E9A7E /* slack@2x.png in Resources */,
				7518608C255CB0C20000A7C7 /* 1.0.24.sh in Resources */,
				7585862625941A2700B76B4A /* invite.sh in Resources */,
				7518608D255CB0C20000A7C7 /* open_new_terminal_window.scpt in Resources */,
				7518608E255CB0C20000A7C7 /* 1.0.20.sh in Resources */,
				759F988B25BFF8B000EC3407 /* twitter@2x.png in Resources */,
				75186073255B2A0A0000A7C7 /* string@2x.png in Resources */,
				757CA88624876043002A64A8 /* error.html in Resources */,
				752E68DD2620F868009E9A7E /* gradle@2x.png in Resources */,
				75A4A29E25C91471002EFD6B /* debugger-2-trimmed.mp4 in Resources */,
				757CA88F248B0D31002A64A8 /* cli.png in Resources */,
				752C0BE4247B44C60077E415 /* finder.html in Resources */,
				752E68F22620F885009E9A7E /* android@2x.png in Resources */,
				75B0A08C25BBC7A300FCD89A /* autoc.mp4 in Resources */,
				759F988425BFF0FF00EC3407 /* package@2x.png in Resources */,
				752C0BDA2479F37B0077E415 /* fig.js in Resources */,
				75A4A29925C8D855002EFD6B /* git@2x.png in Resources */,
				757CA88D248B091D002A64A8 /* permissions.mp4 in Resources */,
				75F2ACDA26310BCD0025CB4D /* fig-0.0.2.vsix in Resources */,
				757CA897248C108E002A64A8 /* css in Resources */,
				75C0711D244AC3B2002DF69F /* index.html in Resources */,
				757CA895248B291E002A64A8 /* permissions.html in Resources */,
				754D31B525759D900020CED4 /* tutorial.html in Resources */,
				752D71C725AECB4B00263527 /* ssh.mp4 in Resources */,
				7573F15C2602B4E000C833FA /* invite@2x.png in Resources */,
				75D2E3CB249C1E7500607F66 /* terminal.css in Resources */,
				757CA88A248AD58C002A64A8 /* onboarding.html in Resources */,
				752E68F72620F885009E9A7E /* vercel@2x.png in Resources */,
				757CA89B248C18F1002A64A8 /* done.html in Resources */,
				752E68EE2620F885009E9A7E /* box@2x.png in Resources */,
				75809B1124C3876B00BFFB3E /* run-tutorial.js in Resources */,
				757CA899248C10AD002A64A8 /* fonts in Resources */,
				757CA893248B28E3002A64A8 /* landing.html in Resources */,
				752E68F42620F885009E9A7E /* characters@2x.png in Resources */,
				75B0A08625BB94DF00FCD89A /* debugger-only.mp4 in Resources */,
				752E68F62620F885009E9A7E /* netlify@2x.png in Resources */,
				7573F15B2602B4E000C833FA /* alert@2x.png in Resources */,
				755D0DE4247F038B0074AB5C /* logs.html in Resources */,
				752E68F52620F885009E9A7E /* gcloud@2x.png in Resources */,
				752E68F92620F885009E9A7E /* apple@2x.png in Resources */,
				75A4A29A25C8D855002EFD6B /* commit@2x.png in Resources */,
				752D71C525AE9B7200263527 /* ssh.html in Resources */,
				757CA89D248C1F50002A64A8 /* demo4onboarding.mp4 in Resources */,
				7567595F244634B2006AA988 /* Main.storyboard in Resources */,
				752A398625CD0FE800B1AC40 /* fig-0.0.1.vsix in Resources */,
				75B0A07E25BB746600FCD89A /* debugger.html in Resources */,
				75186070255B2A0A0000A7C7 /* asterisk@2x.png in Resources */,
				75B1993625042B2C00F38EA8 /* autocomplete.html in Resources */,
				7518606F255B2A0A0000A7C7 /* flag@2x.png in Resources */,
				75E993F22515A6DD000BE6BE /* statusbar@2x.png in Resources */,
				752C0BDE2479F6AF0077E415 /* insert-tutorial.js in Resources */,
				752C0BE2247A33F20077E415 /* viewer.html in Resources */,
				752C0BE6247C25290077E415 /* display.html in Resources */,
				752C0BDC2479F68C0077E415 /* tutorial.css in Resources */,
				75B0A08E25BBC9B800FCD89A /* privacy.html in Resources */,
				75B0A08425BB759E00FCD89A /* trimmed-debugger.mp4 in Resources */,
				75186072255B2A0A0000A7C7 /* carrot@2x.png in Resources */,
				752E68ED2620F885009E9A7E /* azure@2x.png in Resources */,
				75186074255B2A0A0000A7C7 /* command@2x.png in Resources */,
				75186071255B2A0A0000A7C7 /* option@2x.png in Resources */,
				752C0BE0247A27790077E415 /* editor.html in Resources */,
				759F988C25BFF8B000EC3407 /* docker@2x.png in Resources */,
				757CA891248B2799002A64A8 /* cli.html in Resources */,
				7567595C244634B2006AA988 /* Preview Assets.xcassets in Resources */,
				75675959244634B2006AA988 /* Assets.xcassets in Resources */,
				757CA89F248D628F002A64A8 /* sidebar.html in Resources */,
				759F988E25BFFAE500EC3407 /* heroku@2x.png in Resources */,
			);
			runOnlyForDeploymentPostprocessing = 0;
		};
		75675964244634B2006AA988 /* Resources */ = {
			isa = PBXResourcesBuildPhase;
			buildActionMask = 2147483647;
			files = (
			);
			runOnlyForDeploymentPostprocessing = 0;
		};
		7567596F244634B2006AA988 /* Resources */ = {
			isa = PBXResourcesBuildPhase;
			buildActionMask = 2147483647;
			files = (
			);
			runOnlyForDeploymentPostprocessing = 0;
		};
/* End PBXResourcesBuildPhase section */

/* Begin PBXShellScriptBuildPhase section */
		75AA9FAA256D9D6C00CEFAC8 /* ShellScript */ = {
			isa = PBXShellScriptBuildPhase;
			buildActionMask = 2147483647;
			files = (
			);
			inputFileListPaths = (
			);
			inputPaths = (
				"${DWARF_DSYM_FOLDER_PATH}/${DWARF_DSYM_FILE_NAME}/Contents/Resources/DWARF/${TARGET_NAME}",
			);
			outputFileListPaths = (
			);
			outputPaths = (
			);
			runOnlyForDeploymentPostprocessing = 0;
			shellPath = /bin/sh;
			shellScript = "if which sentry-cli >/dev/null; then\nexport SENTRY_ORG=fig-op\nexport SENTRY_PROJECT=fig-op\nexport SENTRY_AUTH_TOKEN=39d2f0e340074f82aaa662967bef1de1b17ae67f7b204bfdb61d9005f4f6bf4b\nERROR=$(sentry-cli upload-dif \"$DWARF_DSYM_FOLDER_PATH\" 2>&1 >/dev/null)\nif [ ! $? -eq 0 ]; then\necho \"warning: sentry-cli - $ERROR\"\nfi\nelse\necho \"warning: sentry-cli not installed, download from https://github.com/getsentry/sentry-cli/releases\"\nfi\n";
		};
/* End PBXShellScriptBuildPhase section */

/* Begin PBXSourcesBuildPhase section */
		751F758A246E16D800E083C8 /* Sources */ = {
			isa = PBXSourcesBuildPhase;
			buildActionMask = 2147483647;
			files = (
				758AEB6024CE529D00A15EAF /* String+Shell.swift in Sources */,
				758AEB6C24CEA54600A15EAF /* SocketServer.swift in Sources */,
				751F7591246E16D800E083C8 /* main.swift in Sources */,
				758AEB5E24CD35D400A15EAF /* WebSocket.swift in Sources */,
				7573F1582601927200C833FA /* Settings.swift in Sources */,
			);
			runOnlyForDeploymentPostprocessing = 0;
		};
		7567594D244634AD006AA988 /* Sources */ = {
			isa = PBXSourcesBuildPhase;
			buildActionMask = 2147483647;
			files = (
				75288EF924CCE72F002DF12A /* OnboardingWindow.swift in Sources */,
				75AEF2E825C3DEC600D78431 /* SSHIntegration.swift in Sources */,
				75C3B7FF261BC9D0007FA3A7 /* FishIntegration.swift in Sources */,
				75AA24C125A656FA00A51E9D /* NativeCLI.swift in Sources */,
				757CA86724859461002A64A8 /* AppMover.swift in Sources */,
				75C0EBD3253E336E001964DE /* TerminalUsageTelemetry.swift in Sources */,
				7510F89F24A6910500E86F7C /* Terminal.swift in Sources */,
				75B199322501A3DA00F38EA8 /* KeyboardLayout.swift in Sources */,
				756759972446C44C006AA988 /* String+Shell.swift in Sources */,
				75F7F952261FBDC30005E215 /* UnixSocketServer.swift in Sources */,
				757CA8E624905B38002A64A8 /* SockerServer.swift in Sources */,
				75B7931A24BB897F0073AAC6 /* PseudoTerminalService.swift in Sources */,
				75CFDBDF24EDB2E900F00CAE /* Onboarding.swift in Sources */,
				752A398325CD024C00B1AC40 /* VSCodeIntegration.swift in Sources */,
				75C05C6C24FDEA2B001F0A52 /* KeystrokeBuffer.swift in Sources */,
				7510F8AC24A6910500E86F7C /* MacTerminalView.swift in Sources */,
				755D0DE2247EFAE10074AB5C /* Logging.swift in Sources */,
				7510F8A124A6910500E86F7C /* BufferLine.swift in Sources */,
				7510F8A824A6910500E86F7C /* MacDebugView.swift in Sources */,
				75C07120244BB441002DF69F /* CompanionViewController.swift in Sources */,
				7510F89E24A6910500E86F7C /* BufferSet.swift in Sources */,
				75F7F954262007170005E215 /* ShellHooksTransport.swift in Sources */,
				75DA86A325EDB05100722F1D /* Integrations.swift in Sources */,
				7510F8B724A6910500E86F7C /* EscapeSequenceParser.swift in Sources */,
				7510F89D24A6910500E86F7C /* Utilities.swift in Sources */,
				7510F8B424A6910500E86F7C /* Colors.swift in Sources */,
				7510F8B624A6910500E86F7C /* Position.swift in Sources */,
				7568203126003BDF0006FE78 /* Settings.swift in Sources */,
				75E993F52517E226000BE6BE /* AXWindowServer.swift in Sources */,
				75C07124244BE45A002DF69F /* CompanionWindow.swift in Sources */,
				75C07122244BB65D002DF69F /* ShellBridge.swift in Sources */,
				1A63312125A4BE6D00CEA06A /* Keystroke.swift in Sources */,
				7510F8C124A9B32D00E86F7C /* WindowManager.swift in Sources */,
				7510F8AF24A6910500E86F7C /* HeadlessTerminal.swift in Sources */,
				75DA86A525EEBD7500722F1D /* Alert.swift in Sources */,
				755D0DE0247DDE050074AB5C /* FigCLI.swift in Sources */,
				75809B0E24BFA64D00BFFB3E /* TelemetryService.swift in Sources */,
				7510F8B224A6910500E86F7C /* CharData.swift in Sources */,
				75A4A2A225CA2190002EFD6B /* ZLEIntegration.swift in Sources */,
				75AA24DA25A7E8B000A51E9D /* lsof.m in Sources */,
				75EB592B258D98A7002915E7 /* BiMap.swift in Sources */,
				752D71CF25B8CA4000263527 /* iTermTabIntegration.swift in Sources */,
				751F7589246D090100E083C8 /* WebBridge.swift in Sources */,
				75EDDC5B25D4BC54003AECC6 /* UnixSocketClient.swift in Sources */,
				75AEF2E625C3DEAF00D78431 /* DockerIntegration.swift in Sources */,
				7510F8A624A6910500E86F7C /* iOSAccessoryView.swift in Sources */,
				75AEF2EE25C5062E00D78431 /* WindowObserver.swift in Sources */,
				75675955244634AD006AA988 /* AppDelegate.swift in Sources */,
				7573F160260BC71000C833FA /* LoginItems.swift in Sources */,
				75AEF2E425C3C34A00D78431 /* Diagnostic.swift in Sources */,
				75A4A2A025CA0D46002EFD6B /* Autocomplete.swift in Sources */,
				7510F89924A6910500E86F7C /* TerminalViewDelegate.swift in Sources */,
				759F987C25BF903900EC3407 /* Accessibility.swift in Sources */,
				7510F8A424A6910500E86F7C /* iOSCaretView.swift in Sources */,
				751C3BEE24B6915000B5C7FD /* Defaults.swift in Sources */,
				757712492564D94A0011FF48 /* ProcessStatus.swift in Sources */,
				7510F89A24A6910500E86F7C /* Extensions.swift in Sources */,
				7510F8B524A6910500E86F7C /* SearchService.swift in Sources */,
				75A4521425AD367E00107D2C /* Feedback.swift in Sources */,
				752D71CD25B8A6B300263527 /* Restarter.swift in Sources */,
				7510F8A024A6910500E86F7C /* EscapeSequences.swift in Sources */,
				7510F8A224A6910500E86F7C /* CircularList.swift in Sources */,
				7510F8AD24A6910500E86F7C /* SelectionService.swift in Sources */,
				7510F89B24A6910500E86F7C /* CharSets.swift in Sources */,
				7510F8B824A6910500E86F7C /* Pty.swift in Sources */,
				75DA86A925EF145E00722F1D /* TmuxIntegration.swift in Sources */,
				7577124725648DFB0011FF48 /* ps.c in Sources */,
				753C31A42643816D00202AAA /* VSCodeInsidersIntegration.swift in Sources */,
				75B1993825100E4E00F38EA8 /* KeypressService.swift in Sources */,
				7510F8A724A6910500E86F7C /* MacAccessibilityService.swift in Sources */,
				75C57C142581C0700065741E /* ioreg.c in Sources */,
				7510F8AA24A6910500E86F7C /* MacCaretView.swift in Sources */,
				75B0A07C25BA64CC00FCD89A /* AutocompleteContextNotifier.swift in Sources */,
				75FE40002626A4BD00AC8414 /* Github.swift in Sources */,
				751C3BEC24B6910800B5C7FD /* Remote.swift in Sources */,
				75EDDC4E25D23773003AECC6 /* HyperIntegration.swift in Sources */,
				7510F8A924A6910500E86F7C /* MacLocalTerminalView.swift in Sources */,
				75A4A2A425CB4DE3002EFD6B /* BundleIdCache.swift in Sources */,
				7510F89824A6910500E86F7C /* AppleTerminalView.swift in Sources */,
				75AEF2EA25C4C34D00D78431 /* SecureKeyboardInput.swift in Sources */,
				757CA8E124903D3B002A64A8 /* HotKeyManager.swift in Sources */,
				75B199342504190900F38EA8 /* Keycode.swift in Sources */,
				752C0BD82479EEDB0077E415 /* File.swift in Sources */,
				75EB592D258DD771002915E7 /* TTY.swift in Sources */,
				7510F8B324A6910500E86F7C /* TerminalOptions.swift in Sources */,
				7510F8BF24A99A4B00E86F7C /* WindowService.swift in Sources */,
				7510F8A324A6910500E86F7C /* iOSTerminalView.swift in Sources */,
				75A4521A25AE2E6B00107D2C /* CommandIntegration.swift in Sources */,
				7510F8B124A6910500E86F7C /* Line.swift in Sources */,
				1A1F160025A7A93E0074D541 /* KeyBindingsManager.swift in Sources */,
				7510F8AE24A6910500E86F7C /* SixelDcsHandler.swift in Sources */,
				7587B4D824F97F9E00E355E4 /* ShellHooksManager.swift in Sources */,
				7510F89C24A6910500E86F7C /* Buffer.swift in Sources */,
				7510F8BD24A9861E00E86F7C /* PrivateWindow.m in Sources */,
				756759D424498CA0006AA988 /* WebViewController.swift in Sources */,
				7510F8B024A6910500E86F7C /* LocalProcess.swift in Sources */,
			);
			runOnlyForDeploymentPostprocessing = 0;
		};
		75675962244634B2006AA988 /* Sources */ = {
			isa = PBXSourcesBuildPhase;
			buildActionMask = 2147483647;
			files = (
				7567596B244634B2006AA988 /* figTests.swift in Sources */,
			);
			runOnlyForDeploymentPostprocessing = 0;
		};
		7567596D244634B2006AA988 /* Sources */ = {
			isa = PBXSourcesBuildPhase;
			buildActionMask = 2147483647;
			files = (
				75675976244634B2006AA988 /* figUITests.swift in Sources */,
			);
			runOnlyForDeploymentPostprocessing = 0;
		};
/* End PBXSourcesBuildPhase section */

/* Begin PBXTargetDependency section */
		75675968244634B2006AA988 /* PBXTargetDependency */ = {
			isa = PBXTargetDependency;
			target = 75675950244634AD006AA988 /* fig */;
			targetProxy = 75675967244634B2006AA988 /* PBXContainerItemProxy */;
		};
		75675973244634B2006AA988 /* PBXTargetDependency */ = {
			isa = PBXTargetDependency;
			target = 75675950244634AD006AA988 /* fig */;
			targetProxy = 75675972244634B2006AA988 /* PBXContainerItemProxy */;
		};
		758AEB6624CE8B8700A15EAF /* PBXTargetDependency */ = {
			isa = PBXTargetDependency;
			target = 751F758D246E16D800E083C8 /* figcli */;
			targetProxy = 758AEB6524CE8B8700A15EAF /* PBXContainerItemProxy */;
		};
/* End PBXTargetDependency section */

/* Begin PBXVariantGroup section */
		7567595D244634B2006AA988 /* Main.storyboard */ = {
			isa = PBXVariantGroup;
			children = (
				7567595E244634B2006AA988 /* Base */,
			);
			name = Main.storyboard;
			sourceTree = "<group>";
		};
/* End PBXVariantGroup section */

/* Begin XCBuildConfiguration section */
		751F7593246E16D800E083C8 /* Debug */ = {
			isa = XCBuildConfiguration;
			buildSettings = {
				ALWAYS_EMBED_SWIFT_STANDARD_LIBRARIES = NO;
				CODE_SIGN_IDENTITY = "-";
				CODE_SIGN_STYLE = Manual;
				DEVELOPMENT_TEAM = D93PPD94WK;
				EMBED_ASSET_PACKS_IN_PRODUCT_BUNDLE = NO;
				LD_RUNPATH_SEARCH_PATHS = "@executable_path/../Frameworks";
				MACOSX_DEPLOYMENT_TARGET = 10.13;
				PRODUCT_NAME = "$(TARGET_NAME)";
				PROVISIONING_PROFILE_SPECIFIER = "";
				SKIP_INSTALL = YES;
				SWIFT_VERSION = 5.0;
			};
			name = Debug;
		};
		751F7594246E16D800E083C8 /* Release */ = {
			isa = XCBuildConfiguration;
			buildSettings = {
				ALWAYS_EMBED_SWIFT_STANDARD_LIBRARIES = NO;
				CODE_SIGN_IDENTITY = "Developer ID Application";
				CODE_SIGN_STYLE = Manual;
				DEVELOPMENT_TEAM = D93PPD94WK;
				EMBED_ASSET_PACKS_IN_PRODUCT_BUNDLE = NO;
				LD_RUNPATH_SEARCH_PATHS = "@executable_path/../Frameworks";
				MACOSX_DEPLOYMENT_TARGET = 10.13;
				PRODUCT_NAME = "$(TARGET_NAME)";
				PROVISIONING_PROFILE_SPECIFIER = "";
				SKIP_INSTALL = YES;
				SWIFT_VERSION = 5.0;
			};
			name = Release;
		};
		75675978244634B2006AA988 /* Debug */ = {
			isa = XCBuildConfiguration;
			buildSettings = {
				ALWAYS_SEARCH_USER_PATHS = NO;
				CLANG_ANALYZER_NONNULL = YES;
				CLANG_ANALYZER_NUMBER_OBJECT_CONVERSION = YES_AGGRESSIVE;
				CLANG_CXX_LANGUAGE_STANDARD = "gnu++14";
				CLANG_CXX_LIBRARY = "libc++";
				CLANG_ENABLE_MODULES = YES;
				CLANG_ENABLE_OBJC_ARC = YES;
				CLANG_ENABLE_OBJC_WEAK = YES;
				CLANG_WARN_BLOCK_CAPTURE_AUTORELEASING = YES;
				CLANG_WARN_BOOL_CONVERSION = YES;
				CLANG_WARN_COMMA = YES;
				CLANG_WARN_CONSTANT_CONVERSION = YES;
				CLANG_WARN_DEPRECATED_OBJC_IMPLEMENTATIONS = YES;
				CLANG_WARN_DIRECT_OBJC_ISA_USAGE = YES_ERROR;
				CLANG_WARN_DOCUMENTATION_COMMENTS = YES;
				CLANG_WARN_EMPTY_BODY = YES;
				CLANG_WARN_ENUM_CONVERSION = YES;
				CLANG_WARN_INFINITE_RECURSION = YES;
				CLANG_WARN_INT_CONVERSION = YES;
				CLANG_WARN_NON_LITERAL_NULL_CONVERSION = YES;
				CLANG_WARN_OBJC_IMPLICIT_RETAIN_SELF = YES;
				CLANG_WARN_OBJC_LITERAL_CONVERSION = YES;
				CLANG_WARN_OBJC_ROOT_CLASS = YES_ERROR;
				CLANG_WARN_RANGE_LOOP_ANALYSIS = YES;
				CLANG_WARN_STRICT_PROTOTYPES = YES;
				CLANG_WARN_SUSPICIOUS_MOVE = YES;
				CLANG_WARN_UNGUARDED_AVAILABILITY = YES_AGGRESSIVE;
				CLANG_WARN_UNREACHABLE_CODE = YES;
				CLANG_WARN__DUPLICATE_METHOD_MATCH = YES;
				COPY_PHASE_STRIP = NO;
				DEBUG_INFORMATION_FORMAT = dwarf;
				ENABLE_STRICT_OBJC_MSGSEND = YES;
				ENABLE_TESTABILITY = YES;
				GCC_C_LANGUAGE_STANDARD = gnu11;
				GCC_DYNAMIC_NO_PIC = NO;
				GCC_NO_COMMON_BLOCKS = YES;
				GCC_OPTIMIZATION_LEVEL = 0;
				GCC_PREPROCESSOR_DEFINITIONS = (
					"DEBUG=1",
					"$(inherited)",
				);
				GCC_WARN_64_TO_32_BIT_CONVERSION = YES;
				GCC_WARN_ABOUT_RETURN_TYPE = YES_ERROR;
				GCC_WARN_UNDECLARED_SELECTOR = YES;
				GCC_WARN_UNINITIALIZED_AUTOS = YES_AGGRESSIVE;
				GCC_WARN_UNUSED_FUNCTION = YES;
				GCC_WARN_UNUSED_VARIABLE = YES;
				MACOSX_DEPLOYMENT_TARGET = 10.14;
				MTL_ENABLE_DEBUG_INFO = INCLUDE_SOURCE;
				MTL_FAST_MATH = YES;
				ONLY_ACTIVE_ARCH = YES;
				SDKROOT = macosx;
				SWIFT_ACTIVE_COMPILATION_CONDITIONS = DEBUG;
				SWIFT_OPTIMIZATION_LEVEL = "-Onone";
			};
			name = Debug;
		};
		75675979244634B2006AA988 /* Release */ = {
			isa = XCBuildConfiguration;
			buildSettings = {
				ALWAYS_SEARCH_USER_PATHS = NO;
				CLANG_ANALYZER_NONNULL = YES;
				CLANG_ANALYZER_NUMBER_OBJECT_CONVERSION = YES_AGGRESSIVE;
				CLANG_CXX_LANGUAGE_STANDARD = "gnu++14";
				CLANG_CXX_LIBRARY = "libc++";
				CLANG_ENABLE_MODULES = YES;
				CLANG_ENABLE_OBJC_ARC = YES;
				CLANG_ENABLE_OBJC_WEAK = YES;
				CLANG_WARN_BLOCK_CAPTURE_AUTORELEASING = YES;
				CLANG_WARN_BOOL_CONVERSION = YES;
				CLANG_WARN_COMMA = YES;
				CLANG_WARN_CONSTANT_CONVERSION = YES;
				CLANG_WARN_DEPRECATED_OBJC_IMPLEMENTATIONS = YES;
				CLANG_WARN_DIRECT_OBJC_ISA_USAGE = YES_ERROR;
				CLANG_WARN_DOCUMENTATION_COMMENTS = YES;
				CLANG_WARN_EMPTY_BODY = YES;
				CLANG_WARN_ENUM_CONVERSION = YES;
				CLANG_WARN_INFINITE_RECURSION = YES;
				CLANG_WARN_INT_CONVERSION = YES;
				CLANG_WARN_NON_LITERAL_NULL_CONVERSION = YES;
				CLANG_WARN_OBJC_IMPLICIT_RETAIN_SELF = YES;
				CLANG_WARN_OBJC_LITERAL_CONVERSION = YES;
				CLANG_WARN_OBJC_ROOT_CLASS = YES_ERROR;
				CLANG_WARN_RANGE_LOOP_ANALYSIS = YES;
				CLANG_WARN_STRICT_PROTOTYPES = YES;
				CLANG_WARN_SUSPICIOUS_MOVE = YES;
				CLANG_WARN_UNGUARDED_AVAILABILITY = YES_AGGRESSIVE;
				CLANG_WARN_UNREACHABLE_CODE = YES;
				CLANG_WARN__DUPLICATE_METHOD_MATCH = YES;
				CODE_SIGN_INJECT_BASE_ENTITLEMENTS = NO;
				COPY_PHASE_STRIP = NO;
				DEBUG_INFORMATION_FORMAT = "dwarf-with-dsym";
				ENABLE_NS_ASSERTIONS = NO;
				ENABLE_STRICT_OBJC_MSGSEND = YES;
				GCC_C_LANGUAGE_STANDARD = gnu11;
				GCC_NO_COMMON_BLOCKS = YES;
				GCC_WARN_64_TO_32_BIT_CONVERSION = YES;
				GCC_WARN_ABOUT_RETURN_TYPE = YES_ERROR;
				GCC_WARN_UNDECLARED_SELECTOR = YES;
				GCC_WARN_UNINITIALIZED_AUTOS = YES_AGGRESSIVE;
				GCC_WARN_UNUSED_FUNCTION = YES;
				GCC_WARN_UNUSED_VARIABLE = YES;
				MACOSX_DEPLOYMENT_TARGET = 10.14;
				MTL_ENABLE_DEBUG_INFO = NO;
				MTL_FAST_MATH = YES;
				"OTHER_CODE_SIGN_FLAGS[sdk=macosx*]" = "--timestamp";
				SDKROOT = macosx;
				SWIFT_COMPILATION_MODE = wholemodule;
				SWIFT_OPTIMIZATION_LEVEL = "-O";
			};
			name = Release;
		};
		7567597B244634B2006AA988 /* Debug */ = {
			isa = XCBuildConfiguration;
			buildSettings = {
				ALWAYS_EMBED_SWIFT_STANDARD_LIBRARIES = YES;
				ASSETCATALOG_COMPILER_APPICON_NAME = AppIcon;
				CLANG_ENABLE_MODULES = YES;
				CODE_SIGN_ENTITLEMENTS = fig/fig.entitlements;
				CODE_SIGN_IDENTITY = "Apple Development";
				CODE_SIGN_INJECT_BASE_ENTITLEMENTS = YES;
				CODE_SIGN_STYLE = Manual;
				COMBINE_HIDPI_IMAGES = YES;
				CURRENT_PROJECT_VERSION = 195;
				DEVELOPMENT_ASSET_PATHS = "\"fig/Preview Content\"";
				DEVELOPMENT_TEAM = D93PPD94WK;
				ENABLE_HARDENED_RUNTIME = YES;
				ENABLE_PREVIEWS = YES;
				EXCLUDED_ARCHS = arm64;
				FRAMEWORK_SEARCH_PATHS = (
					"$(inherited)",
					"$(PROJECT_DIR)",
				);
				INFOPLIST_FILE = fig/Info.plist;
				LD_RUNPATH_SEARCH_PATHS = (
					"$(inherited)",
					"@executable_path/../Frameworks",
				);
				MACOSX_DEPLOYMENT_TARGET = 10.13;
				MARKETING_VERSION = 1.0.41;
				PRODUCT_BUNDLE_IDENTIFIER = com.mschrage.fig;
				PRODUCT_NAME = "$(TARGET_NAME)";
				PROVISIONING_PROFILE_SPECIFIER = "";
				SWIFT_OBJC_BRIDGING_HEADER = "fig/fig-Bridging-Header.h";
				SWIFT_OPTIMIZATION_LEVEL = "-Onone";
				SWIFT_VERSION = 5.0;
			};
			name = Debug;
		};
		7567597C244634B2006AA988 /* Release */ = {
			isa = XCBuildConfiguration;
			buildSettings = {
				ALWAYS_EMBED_SWIFT_STANDARD_LIBRARIES = YES;
				ASSETCATALOG_COMPILER_APPICON_NAME = AppIcon;
				CLANG_ENABLE_MODULES = YES;
				CODE_SIGN_ENTITLEMENTS = fig/figRelease.entitlements;
				CODE_SIGN_IDENTITY = "Developer ID Application";
				CODE_SIGN_STYLE = Manual;
				COMBINE_HIDPI_IMAGES = YES;
				CURRENT_PROJECT_VERSION = 195;
				DEVELOPMENT_ASSET_PATHS = "\"fig/Preview Content\"";
				DEVELOPMENT_TEAM = D93PPD94WK;
				ENABLE_HARDENED_RUNTIME = YES;
				ENABLE_PREVIEWS = YES;
				EXCLUDED_ARCHS = arm64;
				FRAMEWORK_SEARCH_PATHS = (
					"$(inherited)",
					"$(PROJECT_DIR)",
				);
				INFOPLIST_FILE = fig/Info.plist;
				LD_RUNPATH_SEARCH_PATHS = (
					"$(inherited)",
					"@executable_path/../Frameworks",
				);
				MACOSX_DEPLOYMENT_TARGET = 10.13;
				MARKETING_VERSION = 1.0.41;
				PRODUCT_BUNDLE_IDENTIFIER = com.mschrage.fig;
				PRODUCT_NAME = "$(TARGET_NAME)";
				PROVISIONING_PROFILE_SPECIFIER = "";
				SWIFT_OBJC_BRIDGING_HEADER = "fig/fig-Bridging-Header.h";
				SWIFT_VERSION = 5.0;
			};
			name = Release;
		};
		7567597E244634B2006AA988 /* Debug */ = {
			isa = XCBuildConfiguration;
			buildSettings = {
				ALWAYS_EMBED_SWIFT_STANDARD_LIBRARIES = YES;
				BUNDLE_LOADER = "$(TEST_HOST)";
				CODE_SIGN_STYLE = Automatic;
				COMBINE_HIDPI_IMAGES = YES;
				INFOPLIST_FILE = figTests/Info.plist;
				LD_RUNPATH_SEARCH_PATHS = (
					"$(inherited)",
					"@executable_path/../Frameworks",
					"@loader_path/../Frameworks",
				);
				MACOSX_DEPLOYMENT_TARGET = 10.15;
				PRODUCT_BUNDLE_IDENTIFIER = com.mschrage.figTests;
				PRODUCT_NAME = "$(TARGET_NAME)";
				SWIFT_VERSION = 5.0;
				TEST_HOST = "$(BUILT_PRODUCTS_DIR)/fig.app/Contents/MacOS/fig";
			};
			name = Debug;
		};
		7567597F244634B2006AA988 /* Release */ = {
			isa = XCBuildConfiguration;
			buildSettings = {
				ALWAYS_EMBED_SWIFT_STANDARD_LIBRARIES = YES;
				BUNDLE_LOADER = "$(TEST_HOST)";
				CODE_SIGN_STYLE = Automatic;
				COMBINE_HIDPI_IMAGES = YES;
				INFOPLIST_FILE = figTests/Info.plist;
				LD_RUNPATH_SEARCH_PATHS = (
					"$(inherited)",
					"@executable_path/../Frameworks",
					"@loader_path/../Frameworks",
				);
				MACOSX_DEPLOYMENT_TARGET = 10.15;
				PRODUCT_BUNDLE_IDENTIFIER = com.mschrage.figTests;
				PRODUCT_NAME = "$(TARGET_NAME)";
				SWIFT_VERSION = 5.0;
				TEST_HOST = "$(BUILT_PRODUCTS_DIR)/fig.app/Contents/MacOS/fig";
			};
			name = Release;
		};
		75675981244634B2006AA988 /* Debug */ = {
			isa = XCBuildConfiguration;
			buildSettings = {
				ALWAYS_EMBED_SWIFT_STANDARD_LIBRARIES = YES;
				CODE_SIGN_STYLE = Automatic;
				COMBINE_HIDPI_IMAGES = YES;
				INFOPLIST_FILE = figUITests/Info.plist;
				LD_RUNPATH_SEARCH_PATHS = (
					"$(inherited)",
					"@executable_path/../Frameworks",
					"@loader_path/../Frameworks",
				);
				PRODUCT_BUNDLE_IDENTIFIER = com.mschrage.figUITests;
				PRODUCT_NAME = "$(TARGET_NAME)";
				SWIFT_VERSION = 5.0;
				TEST_TARGET_NAME = fig;
			};
			name = Debug;
		};
		75675982244634B2006AA988 /* Release */ = {
			isa = XCBuildConfiguration;
			buildSettings = {
				ALWAYS_EMBED_SWIFT_STANDARD_LIBRARIES = YES;
				CODE_SIGN_STYLE = Automatic;
				COMBINE_HIDPI_IMAGES = YES;
				INFOPLIST_FILE = figUITests/Info.plist;
				LD_RUNPATH_SEARCH_PATHS = (
					"$(inherited)",
					"@executable_path/../Frameworks",
					"@loader_path/../Frameworks",
				);
				PRODUCT_BUNDLE_IDENTIFIER = com.mschrage.figUITests;
				PRODUCT_NAME = "$(TARGET_NAME)";
				SWIFT_VERSION = 5.0;
				TEST_TARGET_NAME = fig;
			};
			name = Release;
		};
/* End XCBuildConfiguration section */

/* Begin XCConfigurationList section */
		751F7592246E16D800E083C8 /* Build configuration list for PBXNativeTarget "figcli" */ = {
			isa = XCConfigurationList;
			buildConfigurations = (
				751F7593246E16D800E083C8 /* Debug */,
				751F7594246E16D800E083C8 /* Release */,
			);
			defaultConfigurationIsVisible = 0;
			defaultConfigurationName = Release;
		};
		7567594C244634AD006AA988 /* Build configuration list for PBXProject "fig" */ = {
			isa = XCConfigurationList;
			buildConfigurations = (
				75675978244634B2006AA988 /* Debug */,
				75675979244634B2006AA988 /* Release */,
			);
			defaultConfigurationIsVisible = 0;
			defaultConfigurationName = Release;
		};
		7567597A244634B2006AA988 /* Build configuration list for PBXNativeTarget "fig" */ = {
			isa = XCConfigurationList;
			buildConfigurations = (
				7567597B244634B2006AA988 /* Debug */,
				7567597C244634B2006AA988 /* Release */,
			);
			defaultConfigurationIsVisible = 0;
			defaultConfigurationName = Release;
		};
		7567597D244634B2006AA988 /* Build configuration list for PBXNativeTarget "figTests" */ = {
			isa = XCConfigurationList;
			buildConfigurations = (
				7567597E244634B2006AA988 /* Debug */,
				7567597F244634B2006AA988 /* Release */,
			);
			defaultConfigurationIsVisible = 0;
			defaultConfigurationName = Release;
		};
		75675980244634B2006AA988 /* Build configuration list for PBXNativeTarget "figUITests" */ = {
			isa = XCConfigurationList;
			buildConfigurations = (
				75675981244634B2006AA988 /* Debug */,
				75675982244634B2006AA988 /* Release */,
			);
			defaultConfigurationIsVisible = 0;
			defaultConfigurationName = Release;
		};
/* End XCConfigurationList section */

/* Begin XCRemoteSwiftPackageReference section */
		755D0F4F2482D4910074AB5C /* XCRemoteSwiftPackageReference "HotKey" */ = {
			isa = XCRemoteSwiftPackageReference;
			repositoryURL = "https://github.com/soffes/HotKey";
			requirement = {
				kind = upToNextMajorVersion;
				minimumVersion = 0.1.3;
			};
		};
		757CA8E224905B0E002A64A8 /* XCRemoteSwiftPackageReference "Kitura-WebSocket" */ = {
			isa = XCRemoteSwiftPackageReference;
			repositoryURL = "https://github.com/IBM-Swift/Kitura-WebSocket.git";
			requirement = {
				kind = upToNextMajorVersion;
				minimumVersion = 2.1.2;
			};
		};
		758AEB6824CEA4D000A15EAF /* XCRemoteSwiftPackageReference "Starscream" */ = {
			isa = XCRemoteSwiftPackageReference;
			repositoryURL = "https://github.com/daltoniam/Starscream";
			requirement = {
				kind = upToNextMajorVersion;
				minimumVersion = 4.0.3;
			};
		};
		75A4A2A525CBBDE4002EFD6B /* XCRemoteSwiftPackageReference "AXSwift" */ = {
			isa = XCRemoteSwiftPackageReference;
			repositoryURL = "https://github.com/tmandry/AXSwift";
			requirement = {
				kind = upToNextMajorVersion;
				minimumVersion = 0.3.1;
			};
		};
		75CFDBE024EDE31800F00CAE /* XCRemoteSwiftPackageReference "sentry-cocoa" */ = {
			isa = XCRemoteSwiftPackageReference;
			repositoryURL = "https://github.com/getsentry/sentry-cocoa.git";
			requirement = {
				kind = upToNextMajorVersion;
				minimumVersion = 5.2.0;
			};
		};
/* End XCRemoteSwiftPackageReference section */

/* Begin XCSwiftPackageProductDependency section */
		755D0F502482D4920074AB5C /* HotKey */ = {
			isa = XCSwiftPackageProductDependency;
			package = 755D0F4F2482D4910074AB5C /* XCRemoteSwiftPackageReference "HotKey" */;
			productName = HotKey;
		};
		756C4D822542A6D30035B467 /* Starscream */ = {
			isa = XCSwiftPackageProductDependency;
			package = 758AEB6824CEA4D000A15EAF /* XCRemoteSwiftPackageReference "Starscream" */;
			productName = Starscream;
		};
		757CA8E324905B0E002A64A8 /* Kitura-WebSocket */ = {
			isa = XCSwiftPackageProductDependency;
			package = 757CA8E224905B0E002A64A8 /* XCRemoteSwiftPackageReference "Kitura-WebSocket" */;
			productName = "Kitura-WebSocket";
		};
		758AEB6924CEA4D000A15EAF /* Starscream */ = {
			isa = XCSwiftPackageProductDependency;
			package = 758AEB6824CEA4D000A15EAF /* XCRemoteSwiftPackageReference "Starscream" */;
			productName = Starscream;
		};
		75A4A2A625CBBDE7002EFD6B /* AXSwift */ = {
			isa = XCSwiftPackageProductDependency;
			package = 75A4A2A525CBBDE4002EFD6B /* XCRemoteSwiftPackageReference "AXSwift" */;
			productName = AXSwift;
		};
		75CFDBE124EDE31800F00CAE /* Sentry */ = {
			isa = XCSwiftPackageProductDependency;
			package = 75CFDBE024EDE31800F00CAE /* XCRemoteSwiftPackageReference "sentry-cocoa" */;
			productName = Sentry;
		};
/* End XCSwiftPackageProductDependency section */
	};
	rootObject = 75675949244634AD006AA988 /* Project object */;
}<|MERGE_RESOLUTION|>--- conflicted
+++ resolved
@@ -100,10 +100,7 @@
 		752E68F72620F885009E9A7E /* vercel@2x.png in Resources */ = {isa = PBXBuildFile; fileRef = 752E68EA2620F884009E9A7E /* vercel@2x.png */; };
 		752E68F82620F885009E9A7E /* github@2x.png in Resources */ = {isa = PBXBuildFile; fileRef = 752E68EB2620F884009E9A7E /* github@2x.png */; };
 		752E68F92620F885009E9A7E /* apple@2x.png in Resources */ = {isa = PBXBuildFile; fileRef = 752E68EC2620F884009E9A7E /* apple@2x.png */; };
-<<<<<<< HEAD
-=======
 		753C31A42643816D00202AAA /* VSCodeInsidersIntegration.swift in Sources */ = {isa = PBXBuildFile; fileRef = 753C31A32643816100202AAA /* VSCodeInsidersIntegration.swift */; };
->>>>>>> 0cc9e488
 		753C31A22641FA4400202AAA /* settings-docs.sh in Resources */ = {isa = PBXBuildFile; fileRef = 753C31A12641F6D100202AAA /* settings-docs.sh */; };
 		754D31B525759D900020CED4 /* tutorial.html in Resources */ = {isa = PBXBuildFile; fileRef = 754D31B425759D900020CED4 /* tutorial.html */; };
 		755D0DE0247DDE050074AB5C /* FigCLI.swift in Sources */ = {isa = PBXBuildFile; fileRef = 755D0DDF247DDE050074AB5C /* FigCLI.swift */; };
@@ -383,10 +380,7 @@
 		752E68EA2620F884009E9A7E /* vercel@2x.png */ = {isa = PBXFileReference; lastKnownFileType = image.png; path = "vercel@2x.png"; sourceTree = "<group>"; };
 		752E68EB2620F884009E9A7E /* github@2x.png */ = {isa = PBXFileReference; lastKnownFileType = image.png; path = "github@2x.png"; sourceTree = "<group>"; };
 		752E68EC2620F884009E9A7E /* apple@2x.png */ = {isa = PBXFileReference; lastKnownFileType = image.png; path = "apple@2x.png"; sourceTree = "<group>"; };
-<<<<<<< HEAD
-=======
 		753C31A32643816100202AAA /* VSCodeInsidersIntegration.swift */ = {isa = PBXFileReference; lastKnownFileType = sourcecode.swift; path = VSCodeInsidersIntegration.swift; sourceTree = "<group>"; };
->>>>>>> 0cc9e488
 		753C31A12641F6D100202AAA /* settings-docs.sh */ = {isa = PBXFileReference; lastKnownFileType = text.script.sh; path = "settings-docs.sh"; sourceTree = "<group>"; };
 		754D31B425759D900020CED4 /* tutorial.html */ = {isa = PBXFileReference; lastKnownFileType = text.html; path = tutorial.html; sourceTree = "<group>"; };
 		755D0DDF247DDE050074AB5C /* FigCLI.swift */ = {isa = PBXFileReference; lastKnownFileType = sourcecode.swift; path = FigCLI.swift; sourceTree = "<group>"; };
