--- conflicted
+++ resolved
@@ -1659,11 +1659,7 @@
 			isa = XCBuildConfiguration;
 			buildSettings = {
 				ALWAYS_EMBED_SWIFT_STANDARD_LIBRARIES = NO;
-<<<<<<< HEAD
 				CODE_SIGN_IDENTITY = "Apple Development";
-=======
-				CODE_SIGN_IDENTITY = "Mac Developer";
->>>>>>> 4f80b0dc
 				CODE_SIGN_STYLE = Manual;
 				DEVELOPMENT_TEAM = D93PPD94WK;
 				EMBED_ASSET_PACKS_IN_PRODUCT_BUNDLE = NO;
