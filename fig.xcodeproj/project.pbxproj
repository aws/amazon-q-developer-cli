--- conflicted
+++ resolved
@@ -132,11 +132,8 @@
 		756967FF2718E0300029F063 /* WebArchiver in Frameworks */ = {isa = PBXBuildFile; productRef = 756967FE2718E0300029F063 /* WebArchiver */; };
 		756968012718FF600029F063 /* WebArchive.swift in Sources */ = {isa = PBXBuildFile; fileRef = 756968002718FF600029F063 /* WebArchive.swift */; };
 		756968032719450A0029F063 /* API+App.swift in Sources */ = {isa = PBXBuildFile; fileRef = 756968022719450A0029F063 /* API+App.swift */; };
-<<<<<<< HEAD
 		7569682F271F63F40029F063 /* FigAPIBindings in Frameworks */ = {isa = PBXBuildFile; productRef = 7569682E271F63F40029F063 /* FigAPIBindings */; };
 		75696832271F71270029F063 /* local.pb.swift in Sources */ = {isa = PBXBuildFile; fileRef = 75696831271F71270029F063 /* local.pb.swift */; };
-=======
->>>>>>> 08d2d0bc
 		756C4D832542A6D30035B467 /* Starscream in Frameworks */ = {isa = PBXBuildFile; productRef = 756C4D822542A6D30035B467 /* Starscream */; };
 		7571775726F3B8A80071AE10 /* FigInputMethod.app in Embed Input Method */ = {isa = PBXBuildFile; fileRef = 754316F426E08F5C00188887 /* FigInputMethod.app */; settings = {ATTRIBUTES = (RemoveHeadersOnCopy, ); }; };
 		7571775926F3E4CA0071AE10 /* settings.html in Resources */ = {isa = PBXBuildFile; fileRef = 7571775826F3E4CA0071AE10 /* settings.html */; };
@@ -170,8 +167,6 @@
 		75809B0E24BFA64D00BFFB3E /* TelemetryService.swift in Sources */ = {isa = PBXBuildFile; fileRef = 75809B0D24BFA64D00BFFB3E /* TelemetryService.swift */; };
 		75809B1124C3876B00BFFB3E /* run-tutorial.js in Resources */ = {isa = PBXBuildFile; fileRef = 75809B1024C3876B00BFFB3E /* run-tutorial.js */; };
 		7587B4D824F97F9E00E355E4 /* ShellHooksManager.swift in Sources */ = {isa = PBXBuildFile; fileRef = 7587B4D724F97F9E00E355E4 /* ShellHooksManager.swift */; };
-<<<<<<< HEAD
-=======
 		758AEB5E24CD35D400A15EAF /* WebSocket.swift in Sources */ = {isa = PBXBuildFile; fileRef = 758AEB5D24CD35D400A15EAF /* WebSocket.swift */; };
 		758AEB6024CE529D00A15EAF /* String+Shell.swift in Sources */ = {isa = PBXBuildFile; fileRef = 758AEB5F24CE529D00A15EAF /* String+Shell.swift */; };
 		758AEB6724CE8B8F00A15EAF /* figcli in Embed Command Line Tool */ = {isa = PBXBuildFile; fileRef = 751F758E246E16D800E083C8 /* figcli */; settings = {ATTRIBUTES = (CodeSignOnCopy, ); }; };
@@ -179,7 +174,6 @@
 		758AEB6C24CEA54600A15EAF /* SocketServer.swift in Sources */ = {isa = PBXBuildFile; fileRef = 758AEB6B24CEA54600A15EAF /* SocketServer.swift */; };
 		75915DFE27210A4C005A9909 /* FigAPIBindings in Frameworks */ = {isa = PBXBuildFile; productRef = 75915DFD27210A4C005A9909 /* FigAPIBindings */; };
 		75915E002722044D005A9909 /* API.js in Resources */ = {isa = PBXBuildFile; fileRef = 75915DFF2722044D005A9909 /* API.js */; };
->>>>>>> 08d2d0bc
 		759F987C25BF903900EC3407 /* Accessibility.swift in Sources */ = {isa = PBXBuildFile; fileRef = 759F987B25BF903900EC3407 /* Accessibility.swift */; };
 		759F988225BFF0FF00EC3407 /* commandkey@2x.png in Resources */ = {isa = PBXBuildFile; fileRef = 759F987E25BFF0FE00EC3407 /* commandkey@2x.png */; };
 		759F988325BFF0FF00EC3407 /* database@2x.png in Resources */ = {isa = PBXBuildFile; fileRef = 759F987F25BFF0FE00EC3407 /* database@2x.png */; };
@@ -505,13 +499,10 @@
 		75809B0F24C2C66100BFFB3E /* WebView+Private.h */ = {isa = PBXFileReference; lastKnownFileType = sourcecode.c.h; path = "WebView+Private.h"; sourceTree = "<group>"; };
 		75809B1024C3876B00BFFB3E /* run-tutorial.js */ = {isa = PBXFileReference; lastKnownFileType = sourcecode.javascript; path = "run-tutorial.js"; sourceTree = "<group>"; };
 		7587B4D724F97F9E00E355E4 /* ShellHooksManager.swift */ = {isa = PBXFileReference; lastKnownFileType = sourcecode.swift; path = ShellHooksManager.swift; sourceTree = "<group>"; };
-<<<<<<< HEAD
-=======
 		758AEB5D24CD35D400A15EAF /* WebSocket.swift */ = {isa = PBXFileReference; lastKnownFileType = sourcecode.swift; path = WebSocket.swift; sourceTree = "<group>"; };
 		758AEB5F24CE529D00A15EAF /* String+Shell.swift */ = {isa = PBXFileReference; lastKnownFileType = sourcecode.swift; path = "String+Shell.swift"; sourceTree = "<group>"; };
 		758AEB6B24CEA54600A15EAF /* SocketServer.swift */ = {isa = PBXFileReference; lastKnownFileType = sourcecode.swift; path = SocketServer.swift; sourceTree = "<group>"; };
 		75915DFF2722044D005A9909 /* API.js */ = {isa = PBXFileReference; lastKnownFileType = sourcecode.javascript; path = API.js; sourceTree = "<group>"; };
->>>>>>> 08d2d0bc
 		759F987B25BF903900EC3407 /* Accessibility.swift */ = {isa = PBXFileReference; lastKnownFileType = sourcecode.swift; path = Accessibility.swift; sourceTree = "<group>"; };
 		759F987E25BFF0FE00EC3407 /* commandkey@2x.png */ = {isa = PBXFileReference; lastKnownFileType = image.png; path = "commandkey@2x.png"; sourceTree = "<group>"; };
 		759F987F25BFF0FE00EC3407 /* database@2x.png */ = {isa = PBXFileReference; lastKnownFileType = image.png; path = "database@2x.png"; sourceTree = "<group>"; };
@@ -2314,8 +2305,6 @@
 			package = 757CA8E224905B0E002A64A8 /* XCRemoteSwiftPackageReference "Kitura-WebSocket" */;
 			productName = "Kitura-WebSocket";
 		};
-<<<<<<< HEAD
-=======
 		758AEB6924CEA4D000A15EAF /* Starscream */ = {
 			isa = XCSwiftPackageProductDependency;
 			package = 758AEB6824CEA4D000A15EAF /* XCRemoteSwiftPackageReference "Starscream" */;
@@ -2325,7 +2314,6 @@
 			isa = XCSwiftPackageProductDependency;
 			productName = FigAPIBindings;
 		};
->>>>>>> 08d2d0bc
 		75A4A2A625CBBDE7002EFD6B /* AXSwift */ = {
 			isa = XCSwiftPackageProductDependency;
 			package = 75A4A2A525CBBDE4002EFD6B /* XCRemoteSwiftPackageReference "AXSwift" */;
