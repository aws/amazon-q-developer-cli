// !$*UTF8*$!
{
	archiveVersion = 1;
	classes = {
	};
	objectVersion = 54;
	objects = {

/* Begin PBXBuildFile section */
		750BA10C2733590A00705E63 /* API+IPC.swift in Sources */ = {isa = PBXBuildFile; fileRef = 750BA10B2733590A00705E63 /* API+IPC.swift */; };
		750CF21826A1055F0094D76A /* Config.swift in Sources */ = {isa = PBXBuildFile; fileRef = 750CF21726A1055F0094D76A /* Config.swift */; };
		7510F8BD24A9861E00E86F7C /* PrivateWindow.m in Sources */ = {isa = PBXBuildFile; fileRef = 7510F8BC24A9861E00E86F7C /* PrivateWindow.m */; };
		7510F8BF24A99A4B00E86F7C /* WindowService.swift in Sources */ = {isa = PBXBuildFile; fileRef = 7510F8BE24A99A4B00E86F7C /* WindowService.swift */; };
		7510F8C124A9B32D00E86F7C /* WindowManager.swift in Sources */ = {isa = PBXBuildFile; fileRef = 7510F8C024A9B32D00E86F7C /* WindowManager.swift */; };
		7512A48B263252EF00CDE824 /* Sparkle in Frameworks */ = {isa = PBXBuildFile; productRef = 7512A48A263252EF00CDE824 /* Sparkle */; };
		7518606F255B2A0A0000A7C7 /* flag@2x.png in Resources */ = {isa = PBXBuildFile; fileRef = 75186069255B2A090000A7C7 /* flag@2x.png */; };
		75186070255B2A0A0000A7C7 /* asterisk@2x.png in Resources */ = {isa = PBXBuildFile; fileRef = 7518606A255B2A090000A7C7 /* asterisk@2x.png */; };
		75186071255B2A0A0000A7C7 /* option@2x.png in Resources */ = {isa = PBXBuildFile; fileRef = 7518606B255B2A090000A7C7 /* option@2x.png */; };
		75186072255B2A0A0000A7C7 /* carrot@2x.png in Resources */ = {isa = PBXBuildFile; fileRef = 7518606C255B2A090000A7C7 /* carrot@2x.png */; };
		75186073255B2A0A0000A7C7 /* string@2x.png in Resources */ = {isa = PBXBuildFile; fileRef = 7518606D255B2A090000A7C7 /* string@2x.png */; };
		75186074255B2A0A0000A7C7 /* command@2x.png in Resources */ = {isa = PBXBuildFile; fileRef = 7518606E255B2A0A0000A7C7 /* command@2x.png */; };
		751C3BEC24B6910800B5C7FD /* Remote.swift in Sources */ = {isa = PBXBuildFile; fileRef = 751C3BEB24B6910800B5C7FD /* Remote.swift */; };
		751C3BEE24B6915000B5C7FD /* Defaults.swift in Sources */ = {isa = PBXBuildFile; fileRef = 751C3BED24B6915000B5C7FD /* Defaults.swift */; };
		751E4FD627E2F2BC0065E7E5 /* Credentials.swift in Sources */ = {isa = PBXBuildFile; fileRef = 751E4FD527E2F2BC0065E7E5 /* Credentials.swift */; };
		751F7589246D090100E083C8 /* WebBridge.swift in Sources */ = {isa = PBXBuildFile; fileRef = 751F7588246D090100E083C8 /* WebBridge.swift */; };
		7520D7F1267D98790034FE2B /* fig-0.0.3.vsix in Resources */ = {isa = PBXBuildFile; fileRef = 7520D7F0267D98790034FE2B /* fig-0.0.3.vsix */; };
		7520D8122682AEB00034FE2B /* Throttler.swift in Sources */ = {isa = PBXBuildFile; fileRef = 7520D8112682AEB00034FE2B /* Throttler.swift */; };
		75288EF924CCE72F002DF12A /* WebViewWindow.swift in Sources */ = {isa = PBXBuildFile; fileRef = 757CA887248AD067002A64A8 /* WebViewWindow.swift */; };
		75290A7D266B09CB000F4255 /* gear@2x.png in Resources */ = {isa = PBXBuildFile; fileRef = 75290A7C266B09CB000F4255 /* gear@2x.png */; };
		75290AB4267126EB000F4255 /* iTermIntegration.swift in Sources */ = {isa = PBXBuildFile; fileRef = 75290AB3267126EB000F4255 /* iTermIntegration.swift */; };
		75290ABD26719090000F4255 /* iterm.pb.swift in Sources */ = {isa = PBXBuildFile; fileRef = 75290ABA26719090000F4255 /* iterm.pb.swift */; };
		75290ABF26719090000F4255 /* README in Resources */ = {isa = PBXBuildFile; fileRef = 75290ABC26719090000F4255 /* README */; };
		75290AC626719157000F4255 /* SwiftProtobuf in Frameworks */ = {isa = PBXBuildFile; productRef = 75290AC526719157000F4255 /* SwiftProtobuf */; };
		75290ACC2671AD1E000F4255 /* WebSocketFramer.swift in Sources */ = {isa = PBXBuildFile; fileRef = 75290ACB2671AD1D000F4255 /* WebSocketFramer.swift */; };
		752A398325CD024C00B1AC40 /* VSCodeIntegration.swift in Sources */ = {isa = PBXBuildFile; fileRef = 752A398225CD024C00B1AC40 /* VSCodeIntegration.swift */; };
		752A398625CD0FE800B1AC40 /* fig-0.0.1.vsix in Resources */ = {isa = PBXBuildFile; fileRef = 752A398525CD0FE800B1AC40 /* fig-0.0.1.vsix */; };
		752C0BE0247A27790077E415 /* editor.html in Resources */ = {isa = PBXBuildFile; fileRef = 752C0BDF247A27790077E415 /* editor.html */; };
		752C0BE2247A33F20077E415 /* viewer.html in Resources */ = {isa = PBXBuildFile; fileRef = 752C0BE1247A33F10077E415 /* viewer.html */; };
		752C0BE4247B44C60077E415 /* finder.html in Resources */ = {isa = PBXBuildFile; fileRef = 752C0BE3247B44C50077E415 /* finder.html */; };
		752C0BE6247C25290077E415 /* display.html in Resources */ = {isa = PBXBuildFile; fileRef = 752C0BE5247C25280077E415 /* display.html */; };
		752D71C525AE9B7200263527 /* ssh.html in Resources */ = {isa = PBXBuildFile; fileRef = 752D71C425AE9B7200263527 /* ssh.html */; };
		752D71C725AECB4B00263527 /* ssh.mp4 in Resources */ = {isa = PBXBuildFile; fileRef = 752D71C625AECB4B00263527 /* ssh.mp4 */; };
		752D71CD25B8A6B300263527 /* Restarter.swift in Sources */ = {isa = PBXBuildFile; fileRef = 752D71CC25B8A6B200263527 /* Restarter.swift */; };
		752E68DD2620F868009E9A7E /* gradle@2x.png in Resources */ = {isa = PBXBuildFile; fileRef = 752E68DA2620F868009E9A7E /* gradle@2x.png */; };
		752E68DE2620F868009E9A7E /* slack@2x.png in Resources */ = {isa = PBXBuildFile; fileRef = 752E68DB2620F868009E9A7E /* slack@2x.png */; };
		752E68DF2620F868009E9A7E /* yarn@2x.png in Resources */ = {isa = PBXBuildFile; fileRef = 752E68DC2620F868009E9A7E /* yarn@2x.png */; };
		752E68ED2620F885009E9A7E /* azure@2x.png in Resources */ = {isa = PBXBuildFile; fileRef = 752E68E02620F882009E9A7E /* azure@2x.png */; };
		752E68EE2620F885009E9A7E /* box@2x.png in Resources */ = {isa = PBXBuildFile; fileRef = 752E68E12620F883009E9A7E /* box@2x.png */; };
		752E68EF2620F885009E9A7E /* gitlab@2x.png in Resources */ = {isa = PBXBuildFile; fileRef = 752E68E22620F883009E9A7E /* gitlab@2x.png */; };
		752E68F02620F885009E9A7E /* template@2x.png in Resources */ = {isa = PBXBuildFile; fileRef = 752E68E32620F883009E9A7E /* template@2x.png */; };
		752E68F12620F885009E9A7E /* firebase@2x.png in Resources */ = {isa = PBXBuildFile; fileRef = 752E68E42620F883009E9A7E /* firebase@2x.png */; };
		752E68F22620F885009E9A7E /* android@2x.png in Resources */ = {isa = PBXBuildFile; fileRef = 752E68E52620F884009E9A7E /* android@2x.png */; };
		752E68F32620F885009E9A7E /* aws@2x.png in Resources */ = {isa = PBXBuildFile; fileRef = 752E68E62620F884009E9A7E /* aws@2x.png */; };
		752E68F42620F885009E9A7E /* characters@2x.png in Resources */ = {isa = PBXBuildFile; fileRef = 752E68E72620F884009E9A7E /* characters@2x.png */; };
		752E68F52620F885009E9A7E /* gcloud@2x.png in Resources */ = {isa = PBXBuildFile; fileRef = 752E68E82620F884009E9A7E /* gcloud@2x.png */; };
		752E68F62620F885009E9A7E /* netlify@2x.png in Resources */ = {isa = PBXBuildFile; fileRef = 752E68E92620F884009E9A7E /* netlify@2x.png */; };
		752E68F72620F885009E9A7E /* vercel@2x.png in Resources */ = {isa = PBXBuildFile; fileRef = 752E68EA2620F884009E9A7E /* vercel@2x.png */; };
		752E68F82620F885009E9A7E /* github@2x.png in Resources */ = {isa = PBXBuildFile; fileRef = 752E68EB2620F884009E9A7E /* github@2x.png */; };
		752E68F92620F885009E9A7E /* apple@2x.png in Resources */ = {isa = PBXBuildFile; fileRef = 752E68EC2620F884009E9A7E /* apple@2x.png */; };
		754316F726E08F5C00188887 /* AppDelegate.swift in Sources */ = {isa = PBXBuildFile; fileRef = 754316F626E08F5C00188887 /* AppDelegate.swift */; };
		754316FB26E08F5D00188887 /* Assets.xcassets in Resources */ = {isa = PBXBuildFile; fileRef = 754316FA26E08F5D00188887 /* Assets.xcassets */; };
		754316FE26E08F5D00188887 /* Preview Assets.xcassets in Resources */ = {isa = PBXBuildFile; fileRef = 754316FD26E08F5D00188887 /* Preview Assets.xcassets */; };
		7543170126E08F5D00188887 /* Main.storyboard in Resources */ = {isa = PBXBuildFile; fileRef = 754316FF26E08F5D00188887 /* Main.storyboard */; };
		7543170826E0901B00188887 /* FigIMKInputController.swift in Sources */ = {isa = PBXBuildFile; fileRef = 7543170726E0901B00188887 /* FigIMKInputController.swift */; };
		7545657527715785002A59EA /* TabbyIntegration.swift in Sources */ = {isa = PBXBuildFile; fileRef = 7545657427715785002A59EA /* TabbyIntegration.swift */; };
		7545657A2773CB9F002A59EA /* JetBrainsIntegration.swift in Sources */ = {isa = PBXBuildFile; fileRef = 754565792773CB9F002A59EA /* JetBrainsIntegration.swift */; };
		7545657C2773EB0B002A59EA /* PropertyList.swift in Sources */ = {isa = PBXBuildFile; fileRef = 7545657B2773EB0B002A59EA /* PropertyList.swift */; };
		7545657F2773F275002A59EA /* ZIPFoundation in Frameworks */ = {isa = PBXBuildFile; productRef = 7545657E2773F275002A59EA /* ZIPFoundation */; };
		754565812773F3C9002A59EA /* jetbrains-extension-2.0.0.zip in Resources */ = {isa = PBXBuildFile; fileRef = 754565802773F3C9002A59EA /* jetbrains-extension-2.0.0.zip */; };
		754569FC272A05C200C7588F /* CommandHandlers.swift in Sources */ = {isa = PBXBuildFile; fileRef = 754569FB272A05C200C7588F /* CommandHandlers.swift */; };
		7546F5B3271660BA0077359F /* Constants.swift in Sources */ = {isa = PBXBuildFile; fileRef = 7546F5B2271660BA0077359F /* Constants.swift */; };
		754A84E727A8D6C6008B6087 /* fig-darwin-universal in Embed figcli */ = {isa = PBXBuildFile; fileRef = 754A84E627A8D6C6008B6087 /* fig-darwin-universal */; settings = {ATTRIBUTES = (CodeSignOnCopy, ); }; };
		754D31B525759D900020CED4 /* tutorial.html in Resources */ = {isa = PBXBuildFile; fileRef = 754D31B425759D900020CED4 /* tutorial.html */; };
		75543FD0268AC6E5003221DF /* fig-0.0.4.vsix in Resources */ = {isa = PBXBuildFile; fileRef = 75543FCF268AC6E5003221DF /* fig-0.0.4.vsix */; };
		755950D4275EC6CC00B9FB5C /* Socket in Frameworks */ = {isa = PBXBuildFile; productRef = 755950D3275EC6CC00B9FB5C /* Socket */; };
		755D0DE2247EFAE10074AB5C /* Logging.swift in Sources */ = {isa = PBXBuildFile; fileRef = 755D0DE1247EFAE10074AB5C /* Logging.swift */; };
		755D0DE4247F038B0074AB5C /* logs.html in Resources */ = {isa = PBXBuildFile; fileRef = 755D0DE3247F038B0074AB5C /* logs.html */; };
		755D0F512482D4920074AB5C /* HotKey in Frameworks */ = {isa = PBXBuildFile; productRef = 755D0F502482D4920074AB5C /* HotKey */; };
		755D27BA272242690080B4B8 /* FigTerm.swift in Sources */ = {isa = PBXBuildFile; fileRef = 755D27B9272242690080B4B8 /* FigTerm.swift */; };
		755D27C2272772280080B4B8 /* fig-0.0.5.vsix in Resources */ = {isa = PBXBuildFile; fileRef = 755D27C1272772280080B4B8 /* fig-0.0.5.vsix */; };
		755EC8CF266997A700CBEF57 /* settings in Resources */ = {isa = PBXBuildFile; fileRef = 755EC8CE266997A600CBEF57 /* settings */; };
		755FC554268D09DE00966027 /* UpdateService.swift in Sources */ = {isa = PBXBuildFile; fileRef = 755FC553268D09DE00966027 /* UpdateService.swift */; };
		756127C3274380BF007F26EA /* pty.c in Sources */ = {isa = PBXBuildFile; fileRef = 756127C2274380BF007F26EA /* pty.c */; };
		7564AE6F265C9DCE0040BD4C /* discord@2x.png in Resources */ = {isa = PBXBuildFile; fileRef = 7564AE6E265C9DCD0040BD4C /* discord@2x.png */; };
		75675955244634AD006AA988 /* AppDelegate.swift in Sources */ = {isa = PBXBuildFile; fileRef = 75675954244634AD006AA988 /* AppDelegate.swift */; };
		75675959244634B2006AA988 /* Assets.xcassets in Resources */ = {isa = PBXBuildFile; fileRef = 75675958244634B2006AA988 /* Assets.xcassets */; };
		7567595C244634B2006AA988 /* Preview Assets.xcassets in Resources */ = {isa = PBXBuildFile; fileRef = 7567595B244634B2006AA988 /* Preview Assets.xcassets */; };
		7567595F244634B2006AA988 /* Main.storyboard in Resources */ = {isa = PBXBuildFile; fileRef = 7567595D244634B2006AA988 /* Main.storyboard */; };
		7567596B244634B2006AA988 /* figTests.swift in Sources */ = {isa = PBXBuildFile; fileRef = 7567596A244634B2006AA988 /* figTests.swift */; };
		75675976244634B2006AA988 /* figUITests.swift in Sources */ = {isa = PBXBuildFile; fileRef = 75675975244634B2006AA988 /* figUITests.swift */; };
		756759972446C44C006AA988 /* String+Shell.swift in Sources */ = {isa = PBXBuildFile; fileRef = 756759962446C44C006AA988 /* String+Shell.swift */; };
		756759D424498CA0006AA988 /* WebViewController.swift in Sources */ = {isa = PBXBuildFile; fileRef = 756759D324498CA0006AA988 /* WebViewController.swift */; };
		7568203126003BDF0006FE78 /* Settings.swift in Sources */ = {isa = PBXBuildFile; fileRef = 7568203026003BDF0006FE78 /* Settings.swift */; };
		756967FF2718E0300029F063 /* WebArchiver in Frameworks */ = {isa = PBXBuildFile; productRef = 756967FE2718E0300029F063 /* WebArchiver */; };
		756968012718FF600029F063 /* WebArchive.swift in Sources */ = {isa = PBXBuildFile; fileRef = 756968002718FF600029F063 /* WebArchive.swift */; };
		756968032719450A0029F063 /* API+App.swift in Sources */ = {isa = PBXBuildFile; fileRef = 756968022719450A0029F063 /* API+App.swift */; };
		756FE62E278E0B9A0017EC99 /* LaunchAgent.swift in Sources */ = {isa = PBXBuildFile; fileRef = 756FE62D278E0B9A0017EC99 /* LaunchAgent.swift */; };
		756FE631278F59070017EC99 /* MissionControl.swift in Sources */ = {isa = PBXBuildFile; fileRef = 756FE630278F59070017EC99 /* MissionControl.swift */; };
		7571775726F3B8A80071AE10 /* FigInputMethod.app in Embed Input Method */ = {isa = PBXBuildFile; fileRef = 754316F426E08F5C00188887 /* FigInputMethod.app */; settings = {ATTRIBUTES = (RemoveHeadersOnCopy, ); }; };
		7571775926F3E4CA0071AE10 /* settings.html in Resources */ = {isa = PBXBuildFile; fileRef = 7571775826F3E4CA0071AE10 /* settings.html */; };
		7571778326F91BF50071AE10 /* AppleTerminalIntegration.swift in Sources */ = {isa = PBXBuildFile; fileRef = 7571778226F91BF50071AE10 /* AppleTerminalIntegration.swift */; };
		75738F1E26DDAB760086D972 /* InputMethod.swift in Sources */ = {isa = PBXBuildFile; fileRef = 75738F1D26DDAB760086D972 /* InputMethod.swift */; };
		7573F15B2602B4E000C833FA /* alert@2x.png in Resources */ = {isa = PBXBuildFile; fileRef = 7573F1592602B4E000C833FA /* alert@2x.png */; };
		7573F15C2602B4E000C833FA /* invite@2x.png in Resources */ = {isa = PBXBuildFile; fileRef = 7573F15A2602B4E000C833FA /* invite@2x.png */; };
		7573F160260BC71000C833FA /* LoginItems.swift in Sources */ = {isa = PBXBuildFile; fileRef = 7573F15F260BC70F00C833FA /* LoginItems.swift */; };
		7575D44F26D5D35000D0C8D7 /* API.swift in Sources */ = {isa = PBXBuildFile; fileRef = 7575D44E26D5D35000D0C8D7 /* API.swift */; };
		7577124725648DFB0011FF48 /* ps.c in Sources */ = {isa = PBXBuildFile; fileRef = 7577124625648DFB0011FF48 /* ps.c */; };
		757712492564D94A0011FF48 /* ProcessStatus.swift in Sources */ = {isa = PBXBuildFile; fileRef = 757712482564D9490011FF48 /* ProcessStatus.swift */; };
		757A85F8270E46A40017996A /* figterm in Embed figterm */ = {isa = PBXBuildFile; fileRef = "figterm-0000000000000000" /* figterm */; settings = {ATTRIBUTES = (CodeSignOnCopy, ); }; };
		757AF4C826BC73FA00349764 /* WindowPositioning.swift in Sources */ = {isa = PBXBuildFile; fileRef = 757AF4C726BC73FA00349764 /* WindowPositioning.swift */; };
		757B6A0427CD761400A8811E /* LocalState.swift in Sources */ = {isa = PBXBuildFile; fileRef = 757B6A0327CD761400A8811E /* LocalState.swift */; };
		757CA88624876043002A64A8 /* error.html in Resources */ = {isa = PBXBuildFile; fileRef = 757CA88524876042002A64A8 /* error.html */; };
		757CA88A248AD58C002A64A8 /* onboarding.html in Resources */ = {isa = PBXBuildFile; fileRef = 757CA889248AD58C002A64A8 /* onboarding.html */; };
		757CA88F248B0D31002A64A8 /* cli.png in Resources */ = {isa = PBXBuildFile; fileRef = 757CA88E248B0D31002A64A8 /* cli.png */; };
		757CA891248B2799002A64A8 /* cli.html in Resources */ = {isa = PBXBuildFile; fileRef = 757CA890248B2798002A64A8 /* cli.html */; };
		757CA893248B28E3002A64A8 /* landing.html in Resources */ = {isa = PBXBuildFile; fileRef = 757CA892248B28E3002A64A8 /* landing.html */; };
		757CA895248B291E002A64A8 /* permissions.html in Resources */ = {isa = PBXBuildFile; fileRef = 757CA894248B291E002A64A8 /* permissions.html */; };
		757CA897248C108E002A64A8 /* css in Resources */ = {isa = PBXBuildFile; fileRef = 757CA896248C108D002A64A8 /* css */; };
		757CA899248C10AD002A64A8 /* fonts in Resources */ = {isa = PBXBuildFile; fileRef = 757CA898248C10AD002A64A8 /* fonts */; };
		757CA89B248C18F1002A64A8 /* done.html in Resources */ = {isa = PBXBuildFile; fileRef = 757CA89A248C18F0002A64A8 /* done.html */; };
		757CA89D248C1F50002A64A8 /* demo4onboarding.mp4 in Resources */ = {isa = PBXBuildFile; fileRef = 757CA89C248C1F50002A64A8 /* demo4onboarding.mp4 */; };
		757CA89F248D628F002A64A8 /* sidebar.html in Resources */ = {isa = PBXBuildFile; fileRef = 757CA89E248D628E002A64A8 /* sidebar.html */; };
		75809B0E24BFA64D00BFFB3E /* TelemetryService.swift in Sources */ = {isa = PBXBuildFile; fileRef = 75809B0D24BFA64D00BFFB3E /* TelemetryService.swift */; };
		7583A12E273CF261001DF86B /* PathHelper.swift in Sources */ = {isa = PBXBuildFile; fileRef = 7583A12D273CF261001DF86B /* PathHelper.swift */; };
		7584EFC927A4D69400E17EC9 /* tabby-integration.js in Resources */ = {isa = PBXBuildFile; fileRef = 7584EFC827A4D69400E17EC9 /* tabby-integration.js */; };
		7587B4D824F97F9E00E355E4 /* ShellHooksManager.swift in Sources */ = {isa = PBXBuildFile; fileRef = 7587B4D724F97F9E00E355E4 /* ShellHooksManager.swift */; };
		759113C12783A47900340B25 /* AXSwift in Frameworks */ = {isa = PBXBuildFile; productRef = 759113C02783A47900340B25 /* AXSwift */; };
		75915DFE27210A4C005A9909 /* FigAPIBindings in Frameworks */ = {isa = PBXBuildFile; productRef = 75915DFD27210A4C005A9909 /* FigAPIBindings */; };
		75915E002722044D005A9909 /* API.js in Resources */ = {isa = PBXBuildFile; fileRef = 75915DFF2722044D005A9909 /* API.js */; };
		759F987C25BF903900EC3407 /* Accessibility.swift in Sources */ = {isa = PBXBuildFile; fileRef = 759F987B25BF903900EC3407 /* Accessibility.swift */; };
		759F988225BFF0FF00EC3407 /* commandkey@2x.png in Resources */ = {isa = PBXBuildFile; fileRef = 759F987E25BFF0FE00EC3407 /* commandkey@2x.png */; };
		759F988325BFF0FF00EC3407 /* database@2x.png in Resources */ = {isa = PBXBuildFile; fileRef = 759F987F25BFF0FE00EC3407 /* database@2x.png */; };
		759F988425BFF0FF00EC3407 /* package@2x.png in Resources */ = {isa = PBXBuildFile; fileRef = 759F988025BFF0FE00EC3407 /* package@2x.png */; };
		759F988925BFF8B000EC3407 /* npm@2x.png in Resources */ = {isa = PBXBuildFile; fileRef = 759F988525BFF8B000EC3407 /* npm@2x.png */; };
		759F988A25BFF8B000EC3407 /* kubernetes@2x.png in Resources */ = {isa = PBXBuildFile; fileRef = 759F988625BFF8B000EC3407 /* kubernetes@2x.png */; };
		759F988B25BFF8B000EC3407 /* twitter@2x.png in Resources */ = {isa = PBXBuildFile; fileRef = 759F988725BFF8B000EC3407 /* twitter@2x.png */; };
		759F988C25BFF8B000EC3407 /* docker@2x.png in Resources */ = {isa = PBXBuildFile; fileRef = 759F988825BFF8B000EC3407 /* docker@2x.png */; };
		759F988E25BFFAE500EC3407 /* heroku@2x.png in Resources */ = {isa = PBXBuildFile; fileRef = 759F988D25BFFAE500EC3407 /* heroku@2x.png */; };
		75A0A71926F1A79A008FAD70 /* KittyIntegration.swift in Sources */ = {isa = PBXBuildFile; fileRef = 75A0A71826F1A79A008FAD70 /* KittyIntegration.swift */; };
		75A0A71B26F1A7CE008FAD70 /* kitty-integration.py in Resources */ = {isa = PBXBuildFile; fileRef = 75A0A71A26F1A7CE008FAD70 /* kitty-integration.py */; };
		75A0A71D26F27E3D008FAD70 /* SemanticVersion.swift in Sources */ = {isa = PBXBuildFile; fileRef = 75A0A71C26F27E3D008FAD70 /* SemanticVersion.swift */; };
		75A4521025A83E5600107D2C /* remote_cwd.sh in Resources */ = {isa = PBXBuildFile; fileRef = 75A4520F25A839F500107D2C /* remote_cwd.sh */; };
		75A4521425AD367E00107D2C /* Feedback.swift in Sources */ = {isa = PBXBuildFile; fileRef = 75A4521325AD367E00107D2C /* Feedback.swift */; };
		75A4521A25AE2E6B00107D2C /* CommandIntegration.swift in Sources */ = {isa = PBXBuildFile; fileRef = 75A4521925AE2E6A00107D2C /* CommandIntegration.swift */; };
		75A4A29825C8D855002EFD6B /* node@2x.png in Resources */ = {isa = PBXBuildFile; fileRef = 75A4A29525C8D855002EFD6B /* node@2x.png */; };
		75A4A29925C8D855002EFD6B /* git@2x.png in Resources */ = {isa = PBXBuildFile; fileRef = 75A4A29625C8D855002EFD6B /* git@2x.png */; };
		75A4A29A25C8D855002EFD6B /* commit@2x.png in Resources */ = {isa = PBXBuildFile; fileRef = 75A4A29725C8D855002EFD6B /* commit@2x.png */; };
		75A4A29E25C91471002EFD6B /* debugger-2-trimmed.mp4 in Resources */ = {isa = PBXBuildFile; fileRef = 75A4A29D25C91471002EFD6B /* debugger-2-trimmed.mp4 */; };
		75A4A2A025CA0D46002EFD6B /* Autocomplete.swift in Sources */ = {isa = PBXBuildFile; fileRef = 75A4A29F25CA0D46002EFD6B /* Autocomplete.swift */; };
		75AA24DA25A7E8B000A51E9D /* lsof.m in Sources */ = {isa = PBXBuildFile; fileRef = 75AA24D925A7E8B000A51E9D /* lsof.m */; };
		75ACFE7A274442C7003C22EE /* PTYProcess.swift in Sources */ = {isa = PBXBuildFile; fileRef = 75ACFE79274442C7003C22EE /* PTYProcess.swift */; };
		75ACFE7C274C3424003C22EE /* Utilities.swift in Sources */ = {isa = PBXBuildFile; fileRef = 75ACFE7B274C3424003C22EE /* Utilities.swift */; };
		75ACFE7E27556BC1003C22EE /* TerminalSessionLinkingTests.swift in Sources */ = {isa = PBXBuildFile; fileRef = 75ACFE7D27556BC1003C22EE /* TerminalSessionLinkingTests.swift */; };
		75ACFE8027556D7A003C22EE /* TerminalSessionLinkingService.swift in Sources */ = {isa = PBXBuildFile; fileRef = 75ACFE7F27556D7A003C22EE /* TerminalSessionLinkingService.swift */; };
		75ACFE842755B958003C22EE /* IPC+Notifications.swift in Sources */ = {isa = PBXBuildFile; fileRef = 75ACFE832755B958003C22EE /* IPC+Notifications.swift */; };
		75ACFE862755BEBE003C22EE /* WindowMetadataService.swift in Sources */ = {isa = PBXBuildFile; fileRef = 75ACFE852755BEBE003C22EE /* WindowMetadataService.swift */; };
		75AEF2E425C3C34A00D78431 /* Diagnostic.swift in Sources */ = {isa = PBXBuildFile; fileRef = 75AEF2E325C3C34A00D78431 /* Diagnostic.swift */; };
		75AEF2E625C3DEAF00D78431 /* DockerIntegration.swift in Sources */ = {isa = PBXBuildFile; fileRef = 75AEF2E525C3DEAF00D78431 /* DockerIntegration.swift */; };
		75AEF2EA25C4C34D00D78431 /* SecureKeyboardInput.swift in Sources */ = {isa = PBXBuildFile; fileRef = 75AEF2E925C4C34D00D78431 /* SecureKeyboardInput.swift */; };
		75AEF2EE25C5062E00D78431 /* WindowObserver.swift in Sources */ = {isa = PBXBuildFile; fileRef = 75AEF2ED25C5062E00D78431 /* WindowObserver.swift */; };
		75B0A07E25BB746600FCD89A /* debugger.html in Resources */ = {isa = PBXBuildFile; fileRef = 75B0A07D25BB746600FCD89A /* debugger.html */; };
		75B0A08025BB74C700FCD89A /* fig-context-indicator.png in Resources */ = {isa = PBXBuildFile; fileRef = 75B0A07F25BB74C700FCD89A /* fig-context-indicator.png */; };
		75B0A08425BB759E00FCD89A /* trimmed-debugger.mp4 in Resources */ = {isa = PBXBuildFile; fileRef = 75B0A08325BB759E00FCD89A /* trimmed-debugger.mp4 */; };
		75B0A08625BB94DF00FCD89A /* debugger-only.mp4 in Resources */ = {isa = PBXBuildFile; fileRef = 75B0A08525BB94DE00FCD89A /* debugger-only.mp4 */; };
		75B0A08C25BBC7A300FCD89A /* autoc.mp4 in Resources */ = {isa = PBXBuildFile; fileRef = 75B0A08B25BBC7A300FCD89A /* autoc.mp4 */; };
		75B0A08E25BBC9B800FCD89A /* privacy.html in Resources */ = {isa = PBXBuildFile; fileRef = 75B0A08D25BBC9B800FCD89A /* privacy.html */; };
		75B199322501A3DA00F38EA8 /* KeyboardLayout.swift in Sources */ = {isa = PBXBuildFile; fileRef = 75B199312501A3DA00F38EA8 /* KeyboardLayout.swift */; };
		75B199342504190900F38EA8 /* Keycode.swift in Sources */ = {isa = PBXBuildFile; fileRef = 75B199332504190900F38EA8 /* Keycode.swift */; };
		75B1993625042B2C00F38EA8 /* autocomplete.html in Resources */ = {isa = PBXBuildFile; fileRef = 75B1993525042B2C00F38EA8 /* autocomplete.html */; };
		75B4283626FABAAC003C9DE5 /* FileSystem.swift in Sources */ = {isa = PBXBuildFile; fileRef = 75B4283526FABAAC003C9DE5 /* FileSystem.swift */; };
		75B7931A24BB897F0073AAC6 /* PseudoTerminalService.swift in Sources */ = {isa = PBXBuildFile; fileRef = 75B7931924BB897F0073AAC6 /* PseudoTerminalService.swift */; };
		75B850E52703D8FF00891A78 /* API+Extensions.swift in Sources */ = {isa = PBXBuildFile; fileRef = 75B850E42703D8FF00891A78 /* API+Extensions.swift */; };
		75BF28A8270E9B9200E7C914 /* API+Constants.swift in Sources */ = {isa = PBXBuildFile; fileRef = 75BF28A7270E9B9200E7C914 /* API+Constants.swift */; };
		75C0711D244AC3B2002DF69F /* index.html in Resources */ = {isa = PBXBuildFile; fileRef = 75C0711C244AC3B2002DF69F /* index.html */; };
		75C07120244BB441002DF69F /* CompanionViewController.swift in Sources */ = {isa = PBXBuildFile; fileRef = 75C0711F244BB441002DF69F /* CompanionViewController.swift */; };
		75C07122244BB65D002DF69F /* ShellBridge.swift in Sources */ = {isa = PBXBuildFile; fileRef = 75C07121244BB65D002DF69F /* ShellBridge.swift */; };
		75C07124244BE45A002DF69F /* CompanionWindow.swift in Sources */ = {isa = PBXBuildFile; fileRef = 75C07123244BE45A002DF69F /* CompanionWindow.swift */; };
		75C0EBD3253E336E001964DE /* TerminalUsageTelemetry.swift in Sources */ = {isa = PBXBuildFile; fileRef = 75C0EBD2253E336E001964DE /* TerminalUsageTelemetry.swift */; };
		75C16D4826FD1EB400C83296 /* API+NotificationCenter.swift in Sources */ = {isa = PBXBuildFile; fileRef = 75C16D4726FD1EB400C83296 /* API+NotificationCenter.swift */; };
		75C57C142581C0700065741E /* ioreg.c in Sources */ = {isa = PBXBuildFile; fileRef = 75C57C132581C0700065741E /* ioreg.c */; };
		75C8A1602649E712001B69DA /* fig-0.0.2.vsix in Resources */ = {isa = PBXBuildFile; fileRef = 75C8A15F2649E712001B69DA /* fig-0.0.2.vsix */; };
		75CFDBDF24EDB2E900F00CAE /* Onboarding.swift in Sources */ = {isa = PBXBuildFile; fileRef = 75CFDBDE24EDB2E900F00CAE /* Onboarding.swift */; };
		75CFDBE224EDE31800F00CAE /* Sentry in Frameworks */ = {isa = PBXBuildFile; productRef = 75CFDBE124EDE31800F00CAE /* Sentry */; };
		75D1ECB426EFE55A00BC8A04 /* AlacrittyIntegration.swift in Sources */ = {isa = PBXBuildFile; fileRef = 75D1ECB326EFE55A00BC8A04 /* AlacrittyIntegration.swift */; };
		75D1ECBE26F15F4500BC8A04 /* TerminalIntegrationProvider.swift in Sources */ = {isa = PBXBuildFile; fileRef = 75D1ECBD26F15F4500BC8A04 /* TerminalIntegrationProvider.swift */; };
		75D1ECC026F1658300BC8A04 /* InstallationStatus.swift in Sources */ = {isa = PBXBuildFile; fileRef = 75D1ECBF26F1658300BC8A04 /* InstallationStatus.swift */; };
		75D53AA4276D2095006A52C1 /* fig-0.0.6.vsix in Resources */ = {isa = PBXBuildFile; fileRef = 75D53AA3276D2095006A52C1 /* fig-0.0.6.vsix */; };
		75D9225627697A4600208A0C /* accessibility.html in Resources */ = {isa = PBXBuildFile; fileRef = 75D9225527697A4600208A0C /* accessibility.html */; };
		75DA86A325EDB05100722F1D /* Integrations.swift in Sources */ = {isa = PBXBuildFile; fileRef = 75DA86A225EDB05100722F1D /* Integrations.swift */; };
		75DA86A525EEBD7500722F1D /* Alert.swift in Sources */ = {isa = PBXBuildFile; fileRef = 75DA86A425EEBD7400722F1D /* Alert.swift */; };
		75DA86A925EF145E00722F1D /* TmuxIntegration.swift in Sources */ = {isa = PBXBuildFile; fileRef = 75DA86A825EF145E00722F1D /* TmuxIntegration.swift */; };
		75DAA5F2276D2BAD00F6CE37 /* permissions.mp4 in Resources */ = {isa = PBXBuildFile; fileRef = 75DAA5F1276D2BAD00F6CE37 /* permissions.mp4 */; };
		75DF864A26F31756003F32A5 /* cpu@2x.png in Resources */ = {isa = PBXBuildFile; fileRef = 751DC66226EBF3B500697DFB /* cpu@2x.png */; };
		75E993F22515A6DD000BE6BE /* statusbar@2x.png in Resources */ = {isa = PBXBuildFile; fileRef = 75E993F12515A6DD000BE6BE /* statusbar@2x.png */; };
		75E993F52517E226000BE6BE /* AXWindowServer.swift in Sources */ = {isa = PBXBuildFile; fileRef = 75E993F42517E226000BE6BE /* AXWindowServer.swift */; };
		75EB32FE272C89D100A544DB /* API+Icon.swift in Sources */ = {isa = PBXBuildFile; fileRef = 75EB32FD272C89D100A544DB /* API+Icon.swift */; };
		75EB570B267AAE5B00F10C64 /* fig-iterm-integration.scpt in Resources */ = {isa = PBXBuildFile; fileRef = 75EB570A267AAE5B00F10C64 /* fig-iterm-integration.scpt */; };
		75EB592B258D98A7002915E7 /* BiMap.swift in Sources */ = {isa = PBXBuildFile; fileRef = 75EB592A258D98A7002915E7 /* BiMap.swift */; };
		75EB592D258DD771002915E7 /* TTY.swift in Sources */ = {isa = PBXBuildFile; fileRef = 75EB592C258DD771002915E7 /* TTY.swift */; };
		75EDDC4E25D23773003AECC6 /* HyperIntegration.swift in Sources */ = {isa = PBXBuildFile; fileRef = 75EDDC4D25D23773003AECC6 /* HyperIntegration.swift */; };
		75EDDC5125D24755003AECC6 /* hyper-integration.js in Resources */ = {isa = PBXBuildFile; fileRef = 75EDDC5025D24755003AECC6 /* hyper-integration.js */; };
		75EDDC5B25D4BC54003AECC6 /* UnixSocketClient.swift in Sources */ = {isa = PBXBuildFile; fileRef = 75EDDC5A25D4BC53003AECC6 /* UnixSocketClient.swift */; };
		75F7F952261FBDC30005E215 /* UnixSocketServer.swift in Sources */ = {isa = PBXBuildFile; fileRef = 75F7F951261FBDC30005E215 /* UnixSocketServer.swift */; };
		75F7F954262007170005E215 /* IPC.swift in Sources */ = {isa = PBXBuildFile; fileRef = 75F7F953262007170005E215 /* IPC.swift */; };
		75FE40002626A4BD00AC8414 /* Github.swift in Sources */ = {isa = PBXBuildFile; fileRef = 75FE3FFF2626A4BD00AC8414 /* Github.swift */; };
		7A0A41DF2738731900080BCE /* FileSystemTests.swift in Sources */ = {isa = PBXBuildFile; fileRef = 7A0A41DE2738731900080BCE /* FileSystemTests.swift */; };
		7A2C8636273949BE00AE5EB6 /* testable-file-to-read.txt in Resources */ = {isa = PBXBuildFile; fileRef = 7A0A41E22738749200080BCE /* testable-file-to-read.txt */; };
		7A2C8640273951FE00AE5EB6 /* contents-of-this-folder in Resources */ = {isa = PBXBuildFile; fileRef = 7A2C863F273951FE00AE5EB6 /* contents-of-this-folder */; };
		7A9DB5662741A3E6008BD2AA /* DefaultsTest.swift in Sources */ = {isa = PBXBuildFile; fileRef = 7A9DB5652741A3E6008BD2AA /* DefaultsTest.swift */; };
		7AA36CD227DFEA020095C03C /* okteto@2x.png in Resources */ = {isa = PBXBuildFile; fileRef = 7AA36CD127DFEA020095C03C /* okteto@2x.png */; };
		7AB6B6872740301500428F47 /* NSWorkspaceExtensionTests.swift in Sources */ = {isa = PBXBuildFile; fileRef = 7AB6B6862740301500428F47 /* NSWorkspaceExtensionTests.swift */; };
		7AC30EF8274573F700A4F7AB /* TelemetryTests.swift in Sources */ = {isa = PBXBuildFile; fileRef = 7AC30EF7274573F700A4F7AB /* TelemetryTests.swift */; };
		7AF96D3F273DB3E30006A41B /* ConfigTests.swift in Sources */ = {isa = PBXBuildFile; fileRef = 7AF96D3E273DB3E30006A41B /* ConfigTests.swift */; };
		AB3FB17B27636BF3009EFD9E /* KeypressProvider.swift in Sources */ = {isa = PBXBuildFile; fileRef = AB3FB17A27636BF3009EFD9E /* KeypressProvider.swift */; };
		AB3FB17C27636C64009EFD9E /* Keystroke.swift in Sources */ = {isa = PBXBuildFile; fileRef = 1A63312025A4BE6D00CEA06A /* Keystroke.swift */; };
/* End PBXBuildFile section */

/* Begin PBXContainerItemProxy section */
		754569F92729FFE300C7588F /* PBXContainerItemProxy */ = {
			isa = PBXContainerItemProxy;
			containerPortal = 75675949244634AD006AA988 /* Project object */;
			proxyType = 1;
			remoteGlobalIDString = 754569F52729FF2600C7588F;
			remoteInfo = cli;
		};
		7546F5B027164A1B0077359F /* PBXContainerItemProxy */ = {
			isa = PBXContainerItemProxy;
			containerPortal = 75675949244634AD006AA988 /* Project object */;
			proxyType = 1;
			remoteGlobalIDString = 754316F326E08F5C00188887;
			remoteInfo = FigInputMethod;
		};
		75675967244634B2006AA988 /* PBXContainerItemProxy */ = {
			isa = PBXContainerItemProxy;
			containerPortal = 75675949244634AD006AA988 /* Project object */;
			proxyType = 1;
			remoteGlobalIDString = 75675950244634AD006AA988;
			remoteInfo = fig;
		};
		75675972244634B2006AA988 /* PBXContainerItemProxy */ = {
			isa = PBXContainerItemProxy;
			containerPortal = 75675949244634AD006AA988 /* Project object */;
			proxyType = 1;
			remoteGlobalIDString = 75675950244634AD006AA988;
			remoteInfo = fig;
		};
		757A85BE270E37380017996A /* PBXContainerItemProxy */ = {
			isa = PBXContainerItemProxy;
			containerPortal = 75675949244634AD006AA988 /* Project object */;
			proxyType = 1;
			remoteGlobalIDString = 757A85BA270E31160017996A;
			remoteInfo = figterm;
		};
/* End PBXContainerItemProxy section */

/* Begin PBXCopyFilesBuildPhase section */
		7571775626F3B8910071AE10 /* Embed Input Method */ = {
			isa = PBXCopyFilesBuildPhase;
			buildActionMask = 12;
			dstPath = Contents/Helpers;
			dstSubfolderSpec = 1;
			files = (
				7571775726F3B8A80071AE10 /* FigInputMethod.app in Embed Input Method */,
			);
			name = "Embed Input Method";
			runOnlyForDeploymentPostprocessing = 0;
		};
		757A85C0270E37A90017996A /* Embed figterm */ = {
			isa = PBXCopyFilesBuildPhase;
			buildActionMask = 12;
			dstPath = "";
			dstSubfolderSpec = 6;
			files = (
				757A85F8270E46A40017996A /* figterm in Embed figterm */,
			);
			name = "Embed figterm";
			runOnlyForDeploymentPostprocessing = 0;
		};
		7584EFD227A8D10700E17EC9 /* Embed figcli */ = {
			isa = PBXCopyFilesBuildPhase;
			buildActionMask = 12;
			dstPath = "";
			dstSubfolderSpec = 6;
			files = (
				754A84E727A8D6C6008B6087 /* fig-darwin-universal in Embed figcli */,
			);
			name = "Embed figcli";
			runOnlyForDeploymentPostprocessing = 0;
		};
/* End PBXCopyFilesBuildPhase section */

/* Begin PBXFileReference section */
		1A63312025A4BE6D00CEA06A /* Keystroke.swift */ = {isa = PBXFileReference; lastKnownFileType = sourcecode.swift; path = Keystroke.swift; sourceTree = "<group>"; };
		750BA10B2733590A00705E63 /* API+IPC.swift */ = {isa = PBXFileReference; lastKnownFileType = sourcecode.swift; path = "API+IPC.swift"; sourceTree = "<group>"; };
		750CF21726A1055F0094D76A /* Config.swift */ = {isa = PBXFileReference; lastKnownFileType = sourcecode.swift; path = Config.swift; sourceTree = "<group>"; };
		7510F8B924A9701000E86F7C /* Private.h */ = {isa = PBXFileReference; lastKnownFileType = sourcecode.c.h; path = Private.h; sourceTree = "<group>"; };
		7510F8BA24A9861E00E86F7C /* fig-Bridging-Header.h */ = {isa = PBXFileReference; lastKnownFileType = sourcecode.c.h; path = "fig-Bridging-Header.h"; sourceTree = "<group>"; };
		7510F8BB24A9861E00E86F7C /* PrivateWindow.h */ = {isa = PBXFileReference; lastKnownFileType = sourcecode.c.h; path = PrivateWindow.h; sourceTree = "<group>"; };
		7510F8BC24A9861E00E86F7C /* PrivateWindow.m */ = {isa = PBXFileReference; lastKnownFileType = sourcecode.c.objc; path = PrivateWindow.m; sourceTree = "<group>"; };
		7510F8BE24A99A4B00E86F7C /* WindowService.swift */ = {isa = PBXFileReference; lastKnownFileType = sourcecode.swift; path = WindowService.swift; sourceTree = "<group>"; };
		7510F8C024A9B32D00E86F7C /* WindowManager.swift */ = {isa = PBXFileReference; lastKnownFileType = sourcecode.swift; path = WindowManager.swift; sourceTree = "<group>"; };
		75186069255B2A090000A7C7 /* flag@2x.png */ = {isa = PBXFileReference; lastKnownFileType = image.png; path = "flag@2x.png"; sourceTree = "<group>"; };
		7518606A255B2A090000A7C7 /* asterisk@2x.png */ = {isa = PBXFileReference; lastKnownFileType = image.png; path = "asterisk@2x.png"; sourceTree = "<group>"; };
		7518606B255B2A090000A7C7 /* option@2x.png */ = {isa = PBXFileReference; lastKnownFileType = image.png; path = "option@2x.png"; sourceTree = "<group>"; };
		7518606C255B2A090000A7C7 /* carrot@2x.png */ = {isa = PBXFileReference; lastKnownFileType = image.png; path = "carrot@2x.png"; sourceTree = "<group>"; };
		7518606D255B2A090000A7C7 /* string@2x.png */ = {isa = PBXFileReference; lastKnownFileType = image.png; path = "string@2x.png"; sourceTree = "<group>"; };
		7518606E255B2A0A0000A7C7 /* command@2x.png */ = {isa = PBXFileReference; lastKnownFileType = image.png; path = "command@2x.png"; sourceTree = "<group>"; };
		751C3BEB24B6910800B5C7FD /* Remote.swift */ = {isa = PBXFileReference; lastKnownFileType = sourcecode.swift; path = Remote.swift; sourceTree = "<group>"; };
		751C3BED24B6915000B5C7FD /* Defaults.swift */ = {isa = PBXFileReference; lastKnownFileType = sourcecode.swift; path = Defaults.swift; sourceTree = "<group>"; };
		751C42F72783EC1100A8E078 /* Carbon.framework */ = {isa = PBXFileReference; lastKnownFileType = wrapper.framework; name = Carbon.framework; path = System/Library/Frameworks/Carbon.framework; sourceTree = SDKROOT; };
		751DC66226EBF3B500697DFB /* cpu@2x.png */ = {isa = PBXFileReference; lastKnownFileType = image.png; path = "cpu@2x.png"; sourceTree = "<group>"; };
		751E4FD527E2F2BC0065E7E5 /* Credentials.swift */ = {isa = PBXFileReference; lastKnownFileType = sourcecode.swift; path = Credentials.swift; sourceTree = "<group>"; };
		751F7588246D090100E083C8 /* WebBridge.swift */ = {isa = PBXFileReference; lastKnownFileType = sourcecode.swift; path = WebBridge.swift; sourceTree = "<group>"; };
		7520D7F0267D98790034FE2B /* fig-0.0.3.vsix */ = {isa = PBXFileReference; lastKnownFileType = file; path = "fig-0.0.3.vsix"; sourceTree = "<group>"; };
		7520D8112682AEB00034FE2B /* Throttler.swift */ = {isa = PBXFileReference; lastKnownFileType = sourcecode.swift; path = Throttler.swift; sourceTree = "<group>"; };
		75290A7C266B09CB000F4255 /* gear@2x.png */ = {isa = PBXFileReference; lastKnownFileType = image.png; path = "gear@2x.png"; sourceTree = "<group>"; };
		75290AB3267126EB000F4255 /* iTermIntegration.swift */ = {isa = PBXFileReference; lastKnownFileType = sourcecode.swift; path = iTermIntegration.swift; sourceTree = "<group>"; };
		75290ABA26719090000F4255 /* iterm.pb.swift */ = {isa = PBXFileReference; fileEncoding = 4; lastKnownFileType = sourcecode.swift; path = iterm.pb.swift; sourceTree = "<group>"; };
		75290ABB26719090000F4255 /* iterm.proto */ = {isa = PBXFileReference; fileEncoding = 4; lastKnownFileType = sourcecode.protobuf; path = iterm.proto; sourceTree = "<group>"; };
		75290ABC26719090000F4255 /* README */ = {isa = PBXFileReference; fileEncoding = 4; lastKnownFileType = text; path = README; sourceTree = "<group>"; };
		75290ACB2671AD1D000F4255 /* WebSocketFramer.swift */ = {isa = PBXFileReference; lastKnownFileType = sourcecode.swift; path = WebSocketFramer.swift; sourceTree = "<group>"; };
		752A398225CD024C00B1AC40 /* VSCodeIntegration.swift */ = {isa = PBXFileReference; lastKnownFileType = sourcecode.swift; path = VSCodeIntegration.swift; sourceTree = "<group>"; };
		752A398525CD0FE800B1AC40 /* fig-0.0.1.vsix */ = {isa = PBXFileReference; lastKnownFileType = file; path = "fig-0.0.1.vsix"; sourceTree = "<group>"; };
		752C0BDF247A27790077E415 /* editor.html */ = {isa = PBXFileReference; lastKnownFileType = text.html; path = editor.html; sourceTree = "<group>"; };
		752C0BE1247A33F10077E415 /* viewer.html */ = {isa = PBXFileReference; lastKnownFileType = text.html; path = viewer.html; sourceTree = "<group>"; };
		752C0BE3247B44C50077E415 /* finder.html */ = {isa = PBXFileReference; lastKnownFileType = text.html; path = finder.html; sourceTree = "<group>"; };
		752C0BE5247C25280077E415 /* display.html */ = {isa = PBXFileReference; lastKnownFileType = text.html; path = display.html; sourceTree = "<group>"; };
		752D71C425AE9B7200263527 /* ssh.html */ = {isa = PBXFileReference; lastKnownFileType = text.html; path = ssh.html; sourceTree = "<group>"; };
		752D71C625AECB4B00263527 /* ssh.mp4 */ = {isa = PBXFileReference; lastKnownFileType = file; path = ssh.mp4; sourceTree = "<group>"; };
		752D71CC25B8A6B200263527 /* Restarter.swift */ = {isa = PBXFileReference; lastKnownFileType = sourcecode.swift; path = Restarter.swift; sourceTree = "<group>"; };
		752E68DA2620F868009E9A7E /* gradle@2x.png */ = {isa = PBXFileReference; lastKnownFileType = image.png; path = "gradle@2x.png"; sourceTree = "<group>"; };
		752E68DB2620F868009E9A7E /* slack@2x.png */ = {isa = PBXFileReference; lastKnownFileType = image.png; path = "slack@2x.png"; sourceTree = "<group>"; };
		752E68DC2620F868009E9A7E /* yarn@2x.png */ = {isa = PBXFileReference; lastKnownFileType = image.png; path = "yarn@2x.png"; sourceTree = "<group>"; };
		752E68E02620F882009E9A7E /* azure@2x.png */ = {isa = PBXFileReference; lastKnownFileType = image.png; path = "azure@2x.png"; sourceTree = "<group>"; };
		752E68E12620F883009E9A7E /* box@2x.png */ = {isa = PBXFileReference; lastKnownFileType = image.png; path = "box@2x.png"; sourceTree = "<group>"; };
		752E68E22620F883009E9A7E /* gitlab@2x.png */ = {isa = PBXFileReference; lastKnownFileType = image.png; path = "gitlab@2x.png"; sourceTree = "<group>"; };
		752E68E32620F883009E9A7E /* template@2x.png */ = {isa = PBXFileReference; lastKnownFileType = image.png; path = "template@2x.png"; sourceTree = "<group>"; };
		752E68E42620F883009E9A7E /* firebase@2x.png */ = {isa = PBXFileReference; lastKnownFileType = image.png; path = "firebase@2x.png"; sourceTree = "<group>"; };
		752E68E52620F884009E9A7E /* android@2x.png */ = {isa = PBXFileReference; lastKnownFileType = image.png; path = "android@2x.png"; sourceTree = "<group>"; };
		752E68E62620F884009E9A7E /* aws@2x.png */ = {isa = PBXFileReference; lastKnownFileType = image.png; path = "aws@2x.png"; sourceTree = "<group>"; };
		752E68E72620F884009E9A7E /* characters@2x.png */ = {isa = PBXFileReference; lastKnownFileType = image.png; path = "characters@2x.png"; sourceTree = "<group>"; };
		752E68E82620F884009E9A7E /* gcloud@2x.png */ = {isa = PBXFileReference; lastKnownFileType = image.png; path = "gcloud@2x.png"; sourceTree = "<group>"; };
		752E68E92620F884009E9A7E /* netlify@2x.png */ = {isa = PBXFileReference; lastKnownFileType = image.png; path = "netlify@2x.png"; sourceTree = "<group>"; };
		752E68EA2620F884009E9A7E /* vercel@2x.png */ = {isa = PBXFileReference; lastKnownFileType = image.png; path = "vercel@2x.png"; sourceTree = "<group>"; };
		752E68EB2620F884009E9A7E /* github@2x.png */ = {isa = PBXFileReference; lastKnownFileType = image.png; path = "github@2x.png"; sourceTree = "<group>"; };
		752E68EC2620F884009E9A7E /* apple@2x.png */ = {isa = PBXFileReference; lastKnownFileType = image.png; path = "apple@2x.png"; sourceTree = "<group>"; };
		754316F426E08F5C00188887 /* FigInputMethod.app */ = {isa = PBXFileReference; explicitFileType = wrapper.application; includeInIndex = 0; path = FigInputMethod.app; sourceTree = BUILT_PRODUCTS_DIR; };
		754316F626E08F5C00188887 /* AppDelegate.swift */ = {isa = PBXFileReference; lastKnownFileType = sourcecode.swift; path = AppDelegate.swift; sourceTree = "<group>"; };
		754316FA26E08F5D00188887 /* Assets.xcassets */ = {isa = PBXFileReference; lastKnownFileType = folder.assetcatalog; path = Assets.xcassets; sourceTree = "<group>"; };
		754316FD26E08F5D00188887 /* Preview Assets.xcassets */ = {isa = PBXFileReference; lastKnownFileType = folder.assetcatalog; path = "Preview Assets.xcassets"; sourceTree = "<group>"; };
		7543170026E08F5D00188887 /* Base */ = {isa = PBXFileReference; lastKnownFileType = file.storyboard; name = Base; path = Base.lproj/Main.storyboard; sourceTree = "<group>"; };
		7543170226E08F5D00188887 /* Info.plist */ = {isa = PBXFileReference; lastKnownFileType = text.plist.xml; path = Info.plist; sourceTree = "<group>"; };
		7543170326E08F5D00188887 /* InputMethod.entitlements */ = {isa = PBXFileReference; lastKnownFileType = text.plist.entitlements; path = InputMethod.entitlements; sourceTree = "<group>"; };
		7543170726E0901B00188887 /* FigIMKInputController.swift */ = {isa = PBXFileReference; lastKnownFileType = sourcecode.swift; path = FigIMKInputController.swift; sourceTree = "<group>"; };
		7545657427715785002A59EA /* TabbyIntegration.swift */ = {isa = PBXFileReference; lastKnownFileType = sourcecode.swift; path = TabbyIntegration.swift; sourceTree = "<group>"; };
		754565792773CB9F002A59EA /* JetBrainsIntegration.swift */ = {isa = PBXFileReference; lastKnownFileType = sourcecode.swift; path = JetBrainsIntegration.swift; sourceTree = "<group>"; };
		7545657B2773EB0B002A59EA /* PropertyList.swift */ = {isa = PBXFileReference; lastKnownFileType = sourcecode.swift; path = PropertyList.swift; sourceTree = "<group>"; };
		754565802773F3C9002A59EA /* jetbrains-extension-2.0.0.zip */ = {isa = PBXFileReference; lastKnownFileType = archive.zip; path = "jetbrains-extension-2.0.0.zip"; sourceTree = "<group>"; };
		754569FB272A05C200C7588F /* CommandHandlers.swift */ = {isa = PBXFileReference; fileEncoding = 4; lastKnownFileType = sourcecode.swift; path = CommandHandlers.swift; sourceTree = "<group>"; };
		7546F5B2271660BA0077359F /* Constants.swift */ = {isa = PBXFileReference; lastKnownFileType = sourcecode.swift; path = Constants.swift; sourceTree = "<group>"; };
		754A84E627A8D6C6008B6087 /* fig-darwin-universal */ = {isa = PBXFileReference; lastKnownFileType = "compiled.mach-o.executable"; path = "fig-darwin-universal"; sourceTree = BUILT_PRODUCTS_DIR; };
		754D31B425759D900020CED4 /* tutorial.html */ = {isa = PBXFileReference; lastKnownFileType = text.html; path = tutorial.html; sourceTree = "<group>"; };
		75543FCF268AC6E5003221DF /* fig-0.0.4.vsix */ = {isa = PBXFileReference; lastKnownFileType = file; path = "fig-0.0.4.vsix"; sourceTree = "<group>"; };
		755D0DE1247EFAE10074AB5C /* Logging.swift */ = {isa = PBXFileReference; lastKnownFileType = sourcecode.swift; path = Logging.swift; sourceTree = "<group>"; };
		755D0DE3247F038B0074AB5C /* logs.html */ = {isa = PBXFileReference; lastKnownFileType = text.html; path = logs.html; sourceTree = "<group>"; };
		755D27B9272242690080B4B8 /* FigTerm.swift */ = {isa = PBXFileReference; lastKnownFileType = sourcecode.swift; path = FigTerm.swift; sourceTree = "<group>"; };
		755D27C1272772280080B4B8 /* fig-0.0.5.vsix */ = {isa = PBXFileReference; lastKnownFileType = file; path = "fig-0.0.5.vsix"; sourceTree = "<group>"; };
		755EC8CE266997A600CBEF57 /* settings */ = {isa = PBXFileReference; lastKnownFileType = folder; path = settings; sourceTree = "<group>"; };
		755FC553268D09DE00966027 /* UpdateService.swift */ = {isa = PBXFileReference; lastKnownFileType = sourcecode.swift; path = UpdateService.swift; sourceTree = "<group>"; };
		756127C1274380BF007F26EA /* pty.h */ = {isa = PBXFileReference; lastKnownFileType = sourcecode.c.h; path = pty.h; sourceTree = "<group>"; };
		756127C2274380BF007F26EA /* pty.c */ = {isa = PBXFileReference; lastKnownFileType = sourcecode.c.c; path = pty.c; sourceTree = "<group>"; };
		7564AE6E265C9DCD0040BD4C /* discord@2x.png */ = {isa = PBXFileReference; lastKnownFileType = image.png; path = "discord@2x.png"; sourceTree = "<group>"; };
		75675951244634AD006AA988 /* fig.app */ = {isa = PBXFileReference; explicitFileType = wrapper.application; includeInIndex = 0; path = fig.app; sourceTree = BUILT_PRODUCTS_DIR; };
		75675954244634AD006AA988 /* AppDelegate.swift */ = {isa = PBXFileReference; lastKnownFileType = sourcecode.swift; path = AppDelegate.swift; sourceTree = "<group>"; };
		75675958244634B2006AA988 /* Assets.xcassets */ = {isa = PBXFileReference; lastKnownFileType = folder.assetcatalog; path = Assets.xcassets; sourceTree = "<group>"; };
		7567595B244634B2006AA988 /* Preview Assets.xcassets */ = {isa = PBXFileReference; lastKnownFileType = folder.assetcatalog; path = "Preview Assets.xcassets"; sourceTree = "<group>"; };
		7567595E244634B2006AA988 /* Base */ = {isa = PBXFileReference; lastKnownFileType = file.storyboard; name = Base; path = Base.lproj/Main.storyboard; sourceTree = "<group>"; };
		75675960244634B2006AA988 /* Info.plist */ = {isa = PBXFileReference; lastKnownFileType = text.plist.xml; path = Info.plist; sourceTree = "<group>"; };
		75675961244634B2006AA988 /* fig.entitlements */ = {isa = PBXFileReference; lastKnownFileType = text.plist.entitlements; path = fig.entitlements; sourceTree = "<group>"; };
		75675966244634B2006AA988 /* figTests.xctest */ = {isa = PBXFileReference; explicitFileType = wrapper.cfbundle; includeInIndex = 0; path = figTests.xctest; sourceTree = BUILT_PRODUCTS_DIR; };
		7567596A244634B2006AA988 /* figTests.swift */ = {isa = PBXFileReference; lastKnownFileType = sourcecode.swift; path = figTests.swift; sourceTree = "<group>"; };
		7567596C244634B2006AA988 /* Info.plist */ = {isa = PBXFileReference; lastKnownFileType = text.plist.xml; path = Info.plist; sourceTree = "<group>"; };
		75675971244634B2006AA988 /* figUITests.xctest */ = {isa = PBXFileReference; explicitFileType = wrapper.cfbundle; includeInIndex = 0; path = figUITests.xctest; sourceTree = BUILT_PRODUCTS_DIR; };
		75675975244634B2006AA988 /* figUITests.swift */ = {isa = PBXFileReference; lastKnownFileType = sourcecode.swift; path = figUITests.swift; sourceTree = "<group>"; };
		75675977244634B2006AA988 /* Info.plist */ = {isa = PBXFileReference; lastKnownFileType = text.plist.xml; path = Info.plist; sourceTree = "<group>"; };
		756759962446C44C006AA988 /* String+Shell.swift */ = {isa = PBXFileReference; lastKnownFileType = sourcecode.swift; path = "String+Shell.swift"; sourceTree = "<group>"; };
		756759D324498CA0006AA988 /* WebViewController.swift */ = {isa = PBXFileReference; lastKnownFileType = sourcecode.swift; path = WebViewController.swift; sourceTree = "<group>"; };
		7568203026003BDF0006FE78 /* Settings.swift */ = {isa = PBXFileReference; lastKnownFileType = sourcecode.swift; path = Settings.swift; sourceTree = "<group>"; };
		756968002718FF600029F063 /* WebArchive.swift */ = {isa = PBXFileReference; lastKnownFileType = sourcecode.swift; path = WebArchive.swift; sourceTree = "<group>"; };
		756968022719450A0029F063 /* API+App.swift */ = {isa = PBXFileReference; lastKnownFileType = sourcecode.swift; path = "API+App.swift"; sourceTree = "<group>"; };
		7569680F271E556B0029F063 /* swift-api-bindings */ = {isa = PBXFileReference; lastKnownFileType = folder; path = "swift-api-bindings"; sourceTree = "<group>"; };
		756FE62D278E0B9A0017EC99 /* LaunchAgent.swift */ = {isa = PBXFileReference; lastKnownFileType = sourcecode.swift; path = LaunchAgent.swift; sourceTree = "<group>"; };
		756FE630278F59070017EC99 /* MissionControl.swift */ = {isa = PBXFileReference; lastKnownFileType = sourcecode.swift; path = MissionControl.swift; sourceTree = "<group>"; };
		7571775826F3E4CA0071AE10 /* settings.html */ = {isa = PBXFileReference; fileEncoding = 4; lastKnownFileType = text.html; path = settings.html; sourceTree = "<group>"; };
		7571778226F91BF50071AE10 /* AppleTerminalIntegration.swift */ = {isa = PBXFileReference; lastKnownFileType = sourcecode.swift; path = AppleTerminalIntegration.swift; sourceTree = "<group>"; };
		75738F1D26DDAB760086D972 /* InputMethod.swift */ = {isa = PBXFileReference; lastKnownFileType = sourcecode.swift; path = InputMethod.swift; sourceTree = "<group>"; };
		7573F1592602B4E000C833FA /* alert@2x.png */ = {isa = PBXFileReference; lastKnownFileType = image.png; path = "alert@2x.png"; sourceTree = "<group>"; };
		7573F15A2602B4E000C833FA /* invite@2x.png */ = {isa = PBXFileReference; lastKnownFileType = image.png; path = "invite@2x.png"; sourceTree = "<group>"; };
		7573F15F260BC70F00C833FA /* LoginItems.swift */ = {isa = PBXFileReference; lastKnownFileType = sourcecode.swift; path = LoginItems.swift; sourceTree = "<group>"; };
		7573F161260BEF7F00C833FA /* figRelease.entitlements */ = {isa = PBXFileReference; lastKnownFileType = text.plist.entitlements; path = figRelease.entitlements; sourceTree = "<group>"; };
		7575D44E26D5D35000D0C8D7 /* API.swift */ = {isa = PBXFileReference; lastKnownFileType = sourcecode.swift; path = API.swift; sourceTree = "<group>"; };
		7577124525648DCD0011FF48 /* ps.h */ = {isa = PBXFileReference; lastKnownFileType = sourcecode.c.h; path = ps.h; sourceTree = "<group>"; };
		7577124625648DFB0011FF48 /* ps.c */ = {isa = PBXFileReference; lastKnownFileType = sourcecode.c.c; path = ps.c; sourceTree = "<group>"; };
		757712482564D9490011FF48 /* ProcessStatus.swift */ = {isa = PBXFileReference; lastKnownFileType = sourcecode.swift; path = ProcessStatus.swift; sourceTree = "<group>"; };
		757AF4C726BC73FA00349764 /* WindowPositioning.swift */ = {isa = PBXFileReference; lastKnownFileType = sourcecode.swift; name = WindowPositioning.swift; path = fig/WindowPositioning.swift; sourceTree = SOURCE_ROOT; };
		757B6A0327CD761400A8811E /* LocalState.swift */ = {isa = PBXFileReference; lastKnownFileType = sourcecode.swift; path = LocalState.swift; sourceTree = "<group>"; };
		757CA88524876042002A64A8 /* error.html */ = {isa = PBXFileReference; lastKnownFileType = text.html; path = error.html; sourceTree = "<group>"; };
		757CA887248AD067002A64A8 /* WebViewWindow.swift */ = {isa = PBXFileReference; lastKnownFileType = sourcecode.swift; path = WebViewWindow.swift; sourceTree = "<group>"; };
		757CA889248AD58C002A64A8 /* onboarding.html */ = {isa = PBXFileReference; lastKnownFileType = text.html; path = onboarding.html; sourceTree = "<group>"; };
		757CA88E248B0D31002A64A8 /* cli.png */ = {isa = PBXFileReference; lastKnownFileType = image.png; path = cli.png; sourceTree = "<group>"; };
		757CA890248B2798002A64A8 /* cli.html */ = {isa = PBXFileReference; lastKnownFileType = text.html; path = cli.html; sourceTree = "<group>"; };
		757CA892248B28E3002A64A8 /* landing.html */ = {isa = PBXFileReference; lastKnownFileType = text.html; path = landing.html; sourceTree = "<group>"; };
		757CA894248B291E002A64A8 /* permissions.html */ = {isa = PBXFileReference; lastKnownFileType = text.html; path = permissions.html; sourceTree = "<group>"; };
		757CA896248C108D002A64A8 /* css */ = {isa = PBXFileReference; lastKnownFileType = folder; path = css; sourceTree = "<group>"; };
		757CA898248C10AD002A64A8 /* fonts */ = {isa = PBXFileReference; lastKnownFileType = folder; path = fonts; sourceTree = "<group>"; };
		757CA89A248C18F0002A64A8 /* done.html */ = {isa = PBXFileReference; lastKnownFileType = text.html; path = done.html; sourceTree = "<group>"; };
		757CA89C248C1F50002A64A8 /* demo4onboarding.mp4 */ = {isa = PBXFileReference; lastKnownFileType = file; path = demo4onboarding.mp4; sourceTree = "<group>"; };
		757CA89E248D628E002A64A8 /* sidebar.html */ = {isa = PBXFileReference; fileEncoding = 4; lastKnownFileType = text.html; path = sidebar.html; sourceTree = "<group>"; };
		75809B0D24BFA64D00BFFB3E /* TelemetryService.swift */ = {isa = PBXFileReference; lastKnownFileType = sourcecode.swift; path = TelemetryService.swift; sourceTree = "<group>"; };
		75809B0F24C2C66100BFFB3E /* WebView+Private.h */ = {isa = PBXFileReference; lastKnownFileType = sourcecode.c.h; path = "WebView+Private.h"; sourceTree = "<group>"; };
		7583A12D273CF261001DF86B /* PathHelper.swift */ = {isa = PBXFileReference; lastKnownFileType = sourcecode.swift; path = PathHelper.swift; sourceTree = "<group>"; };
		7584EFC827A4D69400E17EC9 /* tabby-integration.js */ = {isa = PBXFileReference; fileEncoding = 4; lastKnownFileType = sourcecode.javascript; path = "tabby-integration.js"; sourceTree = "<group>"; };
		7587B4D724F97F9E00E355E4 /* ShellHooksManager.swift */ = {isa = PBXFileReference; lastKnownFileType = sourcecode.swift; path = ShellHooksManager.swift; sourceTree = "<group>"; };
		75915DFF2722044D005A9909 /* API.js */ = {isa = PBXFileReference; lastKnownFileType = sourcecode.javascript; path = API.js; sourceTree = "<group>"; };
		759F987B25BF903900EC3407 /* Accessibility.swift */ = {isa = PBXFileReference; lastKnownFileType = sourcecode.swift; path = Accessibility.swift; sourceTree = "<group>"; };
		759F987E25BFF0FE00EC3407 /* commandkey@2x.png */ = {isa = PBXFileReference; lastKnownFileType = image.png; path = "commandkey@2x.png"; sourceTree = "<group>"; };
		759F987F25BFF0FE00EC3407 /* database@2x.png */ = {isa = PBXFileReference; lastKnownFileType = image.png; path = "database@2x.png"; sourceTree = "<group>"; };
		759F988025BFF0FE00EC3407 /* package@2x.png */ = {isa = PBXFileReference; lastKnownFileType = image.png; path = "package@2x.png"; sourceTree = "<group>"; };
		759F988525BFF8B000EC3407 /* npm@2x.png */ = {isa = PBXFileReference; lastKnownFileType = image.png; path = "npm@2x.png"; sourceTree = "<group>"; };
		759F988625BFF8B000EC3407 /* kubernetes@2x.png */ = {isa = PBXFileReference; lastKnownFileType = image.png; path = "kubernetes@2x.png"; sourceTree = "<group>"; };
		759F988725BFF8B000EC3407 /* twitter@2x.png */ = {isa = PBXFileReference; lastKnownFileType = image.png; path = "twitter@2x.png"; sourceTree = "<group>"; };
		759F988825BFF8B000EC3407 /* docker@2x.png */ = {isa = PBXFileReference; lastKnownFileType = image.png; path = "docker@2x.png"; sourceTree = "<group>"; };
		759F988D25BFFAE500EC3407 /* heroku@2x.png */ = {isa = PBXFileReference; lastKnownFileType = image.png; path = "heroku@2x.png"; sourceTree = "<group>"; };
		75A0A71826F1A79A008FAD70 /* KittyIntegration.swift */ = {isa = PBXFileReference; lastKnownFileType = sourcecode.swift; path = KittyIntegration.swift; sourceTree = "<group>"; };
		75A0A71A26F1A7CE008FAD70 /* kitty-integration.py */ = {isa = PBXFileReference; lastKnownFileType = text.script.python; path = "kitty-integration.py"; sourceTree = "<group>"; };
		75A0A71C26F27E3D008FAD70 /* SemanticVersion.swift */ = {isa = PBXFileReference; lastKnownFileType = sourcecode.swift; path = SemanticVersion.swift; sourceTree = "<group>"; };
		75A4520F25A839F500107D2C /* remote_cwd.sh */ = {isa = PBXFileReference; lastKnownFileType = text.script.sh; path = remote_cwd.sh; sourceTree = "<group>"; };
		75A4521325AD367E00107D2C /* Feedback.swift */ = {isa = PBXFileReference; lastKnownFileType = sourcecode.swift; path = Feedback.swift; sourceTree = "<group>"; };
		75A4521925AE2E6A00107D2C /* CommandIntegration.swift */ = {isa = PBXFileReference; lastKnownFileType = sourcecode.swift; path = CommandIntegration.swift; sourceTree = "<group>"; };
		75A4A29525C8D855002EFD6B /* node@2x.png */ = {isa = PBXFileReference; lastKnownFileType = image.png; path = "node@2x.png"; sourceTree = "<group>"; };
		75A4A29625C8D855002EFD6B /* git@2x.png */ = {isa = PBXFileReference; lastKnownFileType = image.png; path = "git@2x.png"; sourceTree = "<group>"; };
		75A4A29725C8D855002EFD6B /* commit@2x.png */ = {isa = PBXFileReference; lastKnownFileType = image.png; path = "commit@2x.png"; sourceTree = "<group>"; };
		75A4A29D25C91471002EFD6B /* debugger-2-trimmed.mp4 */ = {isa = PBXFileReference; lastKnownFileType = file; path = "debugger-2-trimmed.mp4"; sourceTree = "<group>"; };
		75A4A29F25CA0D46002EFD6B /* Autocomplete.swift */ = {isa = PBXFileReference; lastKnownFileType = sourcecode.swift; path = Autocomplete.swift; sourceTree = "<group>"; };
		75AA24D825A7E8B000A51E9D /* lsof.h */ = {isa = PBXFileReference; lastKnownFileType = sourcecode.c.h; path = lsof.h; sourceTree = "<group>"; };
		75AA24D925A7E8B000A51E9D /* lsof.m */ = {isa = PBXFileReference; lastKnownFileType = sourcecode.c.objc; path = lsof.m; sourceTree = "<group>"; };
		75AC55322522C8EB0069635E /* 1.0.20.sh */ = {isa = PBXFileReference; lastKnownFileType = text.script.sh; path = 1.0.20.sh; sourceTree = "<group>"; };
		75ACFE79274442C7003C22EE /* PTYProcess.swift */ = {isa = PBXFileReference; fileEncoding = 4; lastKnownFileType = sourcecode.swift; path = PTYProcess.swift; sourceTree = "<group>"; };
		75ACFE7B274C3424003C22EE /* Utilities.swift */ = {isa = PBXFileReference; lastKnownFileType = sourcecode.swift; path = Utilities.swift; sourceTree = "<group>"; };
		75ACFE7D27556BC1003C22EE /* TerminalSessionLinkingTests.swift */ = {isa = PBXFileReference; lastKnownFileType = sourcecode.swift; path = TerminalSessionLinkingTests.swift; sourceTree = "<group>"; };
		75ACFE7F27556D7A003C22EE /* TerminalSessionLinkingService.swift */ = {isa = PBXFileReference; lastKnownFileType = sourcecode.swift; path = TerminalSessionLinkingService.swift; sourceTree = "<group>"; };
		75ACFE832755B958003C22EE /* IPC+Notifications.swift */ = {isa = PBXFileReference; lastKnownFileType = sourcecode.swift; path = "IPC+Notifications.swift"; sourceTree = "<group>"; };
		75ACFE852755BEBE003C22EE /* WindowMetadataService.swift */ = {isa = PBXFileReference; lastKnownFileType = sourcecode.swift; path = WindowMetadataService.swift; sourceTree = "<group>"; };
		75AEF2E325C3C34A00D78431 /* Diagnostic.swift */ = {isa = PBXFileReference; lastKnownFileType = sourcecode.swift; path = Diagnostic.swift; sourceTree = "<group>"; };
		75AEF2E525C3DEAF00D78431 /* DockerIntegration.swift */ = {isa = PBXFileReference; lastKnownFileType = sourcecode.swift; path = DockerIntegration.swift; sourceTree = "<group>"; };
		75AEF2E925C4C34D00D78431 /* SecureKeyboardInput.swift */ = {isa = PBXFileReference; lastKnownFileType = sourcecode.swift; path = SecureKeyboardInput.swift; sourceTree = "<group>"; };
		75AEF2ED25C5062E00D78431 /* WindowObserver.swift */ = {isa = PBXFileReference; lastKnownFileType = sourcecode.swift; path = WindowObserver.swift; sourceTree = "<group>"; };
		75B0A07D25BB746600FCD89A /* debugger.html */ = {isa = PBXFileReference; lastKnownFileType = text.html; path = debugger.html; sourceTree = "<group>"; };
		75B0A07F25BB74C700FCD89A /* fig-context-indicator.png */ = {isa = PBXFileReference; lastKnownFileType = image.png; path = "fig-context-indicator.png"; sourceTree = "<group>"; };
		75B0A08325BB759E00FCD89A /* trimmed-debugger.mp4 */ = {isa = PBXFileReference; lastKnownFileType = file; path = "trimmed-debugger.mp4"; sourceTree = "<group>"; };
		75B0A08525BB94DE00FCD89A /* debugger-only.mp4 */ = {isa = PBXFileReference; lastKnownFileType = file; path = "debugger-only.mp4"; sourceTree = "<group>"; };
		75B0A08B25BBC7A300FCD89A /* autoc.mp4 */ = {isa = PBXFileReference; lastKnownFileType = file; path = autoc.mp4; sourceTree = "<group>"; };
		75B0A08D25BBC9B800FCD89A /* privacy.html */ = {isa = PBXFileReference; lastKnownFileType = text.html; path = privacy.html; sourceTree = "<group>"; };
		75B199312501A3DA00F38EA8 /* KeyboardLayout.swift */ = {isa = PBXFileReference; lastKnownFileType = sourcecode.swift; path = KeyboardLayout.swift; sourceTree = "<group>"; };
		75B199332504190900F38EA8 /* Keycode.swift */ = {isa = PBXFileReference; lastKnownFileType = sourcecode.swift; path = Keycode.swift; sourceTree = "<group>"; };
		75B1993525042B2C00F38EA8 /* autocomplete.html */ = {isa = PBXFileReference; fileEncoding = 4; lastKnownFileType = text.html; path = autocomplete.html; sourceTree = "<group>"; };
		75B4283526FABAAC003C9DE5 /* FileSystem.swift */ = {isa = PBXFileReference; lastKnownFileType = sourcecode.swift; path = FileSystem.swift; sourceTree = "<group>"; };
		75B7931924BB897F0073AAC6 /* PseudoTerminalService.swift */ = {isa = PBXFileReference; lastKnownFileType = sourcecode.swift; path = PseudoTerminalService.swift; sourceTree = "<group>"; };
		75B850E42703D8FF00891A78 /* API+Extensions.swift */ = {isa = PBXFileReference; lastKnownFileType = sourcecode.swift; path = "API+Extensions.swift"; sourceTree = "<group>"; };
		75BF28A7270E9B9200E7C914 /* API+Constants.swift */ = {isa = PBXFileReference; lastKnownFileType = sourcecode.swift; path = "API+Constants.swift"; sourceTree = "<group>"; };
		75C0711C244AC3B2002DF69F /* index.html */ = {isa = PBXFileReference; fileEncoding = 4; lastKnownFileType = text.html; path = index.html; sourceTree = "<group>"; };
		75C0711F244BB441002DF69F /* CompanionViewController.swift */ = {isa = PBXFileReference; lastKnownFileType = sourcecode.swift; path = CompanionViewController.swift; sourceTree = "<group>"; };
		75C07121244BB65D002DF69F /* ShellBridge.swift */ = {isa = PBXFileReference; lastKnownFileType = sourcecode.swift; path = ShellBridge.swift; sourceTree = "<group>"; };
		75C07123244BE45A002DF69F /* CompanionWindow.swift */ = {isa = PBXFileReference; lastKnownFileType = sourcecode.swift; path = CompanionWindow.swift; sourceTree = "<group>"; };
		75C0EBD2253E336E001964DE /* TerminalUsageTelemetry.swift */ = {isa = PBXFileReference; lastKnownFileType = sourcecode.swift; path = TerminalUsageTelemetry.swift; sourceTree = "<group>"; };
		75C16D4726FD1EB400C83296 /* API+NotificationCenter.swift */ = {isa = PBXFileReference; lastKnownFileType = sourcecode.swift; path = "API+NotificationCenter.swift"; sourceTree = "<group>"; };
		75C57C122581C0700065741E /* ioreg.h */ = {isa = PBXFileReference; lastKnownFileType = sourcecode.c.h; path = ioreg.h; sourceTree = "<group>"; };
		75C57C132581C0700065741E /* ioreg.c */ = {isa = PBXFileReference; lastKnownFileType = sourcecode.c.c; path = ioreg.c; sourceTree = "<group>"; };
		75C8A15F2649E712001B69DA /* fig-0.0.2.vsix */ = {isa = PBXFileReference; lastKnownFileType = file; path = "fig-0.0.2.vsix"; sourceTree = "<group>"; };
		75CFDBDE24EDB2E900F00CAE /* Onboarding.swift */ = {isa = PBXFileReference; lastKnownFileType = sourcecode.swift; path = Onboarding.swift; sourceTree = "<group>"; };
		75D1ECB326EFE55A00BC8A04 /* AlacrittyIntegration.swift */ = {isa = PBXFileReference; lastKnownFileType = sourcecode.swift; path = AlacrittyIntegration.swift; sourceTree = "<group>"; };
		75D1ECBD26F15F4500BC8A04 /* TerminalIntegrationProvider.swift */ = {isa = PBXFileReference; lastKnownFileType = sourcecode.swift; path = TerminalIntegrationProvider.swift; sourceTree = "<group>"; };
		75D1ECBF26F1658300BC8A04 /* InstallationStatus.swift */ = {isa = PBXFileReference; lastKnownFileType = sourcecode.swift; path = InstallationStatus.swift; sourceTree = "<group>"; };
		75D53AA3276D2095006A52C1 /* fig-0.0.6.vsix */ = {isa = PBXFileReference; lastKnownFileType = file; path = "fig-0.0.6.vsix"; sourceTree = "<group>"; };
		75D9225527697A4600208A0C /* accessibility.html */ = {isa = PBXFileReference; lastKnownFileType = text.html; path = accessibility.html; sourceTree = "<group>"; };
		75DA86A225EDB05100722F1D /* Integrations.swift */ = {isa = PBXFileReference; lastKnownFileType = sourcecode.swift; path = Integrations.swift; sourceTree = "<group>"; };
		75DA86A425EEBD7400722F1D /* Alert.swift */ = {isa = PBXFileReference; lastKnownFileType = sourcecode.swift; path = Alert.swift; sourceTree = "<group>"; };
		75DA86A825EF145E00722F1D /* TmuxIntegration.swift */ = {isa = PBXFileReference; lastKnownFileType = sourcecode.swift; path = TmuxIntegration.swift; sourceTree = "<group>"; };
		75DAA5F1276D2BAD00F6CE37 /* permissions.mp4 */ = {isa = PBXFileReference; lastKnownFileType = file; path = permissions.mp4; sourceTree = "<group>"; };
		75E993F12515A6DD000BE6BE /* statusbar@2x.png */ = {isa = PBXFileReference; lastKnownFileType = image.png; path = "statusbar@2x.png"; sourceTree = "<group>"; };
		75E993F42517E226000BE6BE /* AXWindowServer.swift */ = {isa = PBXFileReference; lastKnownFileType = sourcecode.swift; path = AXWindowServer.swift; sourceTree = "<group>"; };
		75EB32FD272C89D100A544DB /* API+Icon.swift */ = {isa = PBXFileReference; lastKnownFileType = sourcecode.swift; path = "API+Icon.swift"; sourceTree = "<group>"; };
		75EB570A267AAE5B00F10C64 /* fig-iterm-integration.scpt */ = {isa = PBXFileReference; lastKnownFileType = file; path = "fig-iterm-integration.scpt"; sourceTree = "<group>"; };
		75EB592A258D98A7002915E7 /* BiMap.swift */ = {isa = PBXFileReference; lastKnownFileType = sourcecode.swift; path = BiMap.swift; sourceTree = "<group>"; };
		75EB592C258DD771002915E7 /* TTY.swift */ = {isa = PBXFileReference; lastKnownFileType = sourcecode.swift; path = TTY.swift; sourceTree = "<group>"; };
		75EDDC4D25D23773003AECC6 /* HyperIntegration.swift */ = {isa = PBXFileReference; lastKnownFileType = sourcecode.swift; path = HyperIntegration.swift; sourceTree = "<group>"; };
		75EDDC5025D24755003AECC6 /* hyper-integration.js */ = {isa = PBXFileReference; fileEncoding = 4; lastKnownFileType = sourcecode.javascript; path = "hyper-integration.js"; sourceTree = "<group>"; };
		75EDDC5A25D4BC53003AECC6 /* UnixSocketClient.swift */ = {isa = PBXFileReference; lastKnownFileType = sourcecode.swift; path = UnixSocketClient.swift; sourceTree = "<group>"; };
		75F7F951261FBDC30005E215 /* UnixSocketServer.swift */ = {isa = PBXFileReference; lastKnownFileType = sourcecode.swift; path = UnixSocketServer.swift; sourceTree = "<group>"; };
		75F7F953262007170005E215 /* IPC.swift */ = {isa = PBXFileReference; lastKnownFileType = sourcecode.swift; path = IPC.swift; sourceTree = "<group>"; };
		75FE3FFF2626A4BD00AC8414 /* Github.swift */ = {isa = PBXFileReference; lastKnownFileType = sourcecode.swift; path = Github.swift; sourceTree = "<group>"; };
		7A0A41DE2738731900080BCE /* FileSystemTests.swift */ = {isa = PBXFileReference; lastKnownFileType = sourcecode.swift; path = FileSystemTests.swift; sourceTree = "<group>"; };
		7A0A41E22738749200080BCE /* testable-file-to-read.txt */ = {isa = PBXFileReference; lastKnownFileType = text; path = "testable-file-to-read.txt"; sourceTree = "<group>"; };
		7A2C863F273951FE00AE5EB6 /* contents-of-this-folder */ = {isa = PBXFileReference; lastKnownFileType = folder; path = "contents-of-this-folder"; sourceTree = "<group>"; };
		7A9DB5652741A3E6008BD2AA /* DefaultsTest.swift */ = {isa = PBXFileReference; lastKnownFileType = sourcecode.swift; path = DefaultsTest.swift; sourceTree = "<group>"; };
		7AA36CD127DFEA020095C03C /* okteto@2x.png */ = {isa = PBXFileReference; lastKnownFileType = image.png; path = "okteto@2x.png"; sourceTree = "<group>"; };
		7AB6B6862740301500428F47 /* NSWorkspaceExtensionTests.swift */ = {isa = PBXFileReference; lastKnownFileType = sourcecode.swift; path = NSWorkspaceExtensionTests.swift; sourceTree = "<group>"; };
		7AC30EF7274573F700A4F7AB /* TelemetryTests.swift */ = {isa = PBXFileReference; lastKnownFileType = sourcecode.swift; path = TelemetryTests.swift; sourceTree = "<group>"; };
		7AF96D3E273DB3E30006A41B /* ConfigTests.swift */ = {isa = PBXFileReference; lastKnownFileType = sourcecode.swift; path = ConfigTests.swift; sourceTree = "<group>"; };
		AB3FB17A27636BF3009EFD9E /* KeypressProvider.swift */ = {isa = PBXFileReference; lastKnownFileType = sourcecode.swift; path = KeypressProvider.swift; sourceTree = "<group>"; };
		"fig_callback-00000000000" /* fig_callback */ = {isa = PBXFileReference; explicitFileType = "compiled.mach-o.executable"; includeInIndex = 0; path = fig_callback; sourceTree = BUILT_PRODUCTS_DIR; };
		"fig_get_shell-0000000000" /* fig_get_shell */ = {isa = PBXFileReference; explicitFileType = "compiled.mach-o.executable"; includeInIndex = 0; path = fig_get_shell; sourceTree = BUILT_PRODUCTS_DIR; };
		"figcli-00000000000000000" /* figcli */ = {isa = PBXFileReference; explicitFileType = "compiled.mach-o.executable"; includeInIndex = 0; path = figcli; sourceTree = BUILT_PRODUCTS_DIR; };
		"figterm-0000000000000000" /* figterm */ = {isa = PBXFileReference; explicitFileType = "compiled.mach-o.executable"; includeInIndex = 0; path = figterm; sourceTree = BUILT_PRODUCTS_DIR; };
/* End PBXFileReference section */

/* Begin PBXFrameworksBuildPhase section */
		754316F126E08F5C00188887 /* Frameworks */ = {
			isa = PBXFrameworksBuildPhase;
			buildActionMask = 2147483647;
			files = (
			);
			runOnlyForDeploymentPostprocessing = 0;
		};
		7567594E244634AD006AA988 /* Frameworks */ = {
			isa = PBXFrameworksBuildPhase;
			buildActionMask = 2147483647;
			files = (
				7512A48B263252EF00CDE824 /* Sparkle in Frameworks */,
				75CFDBE224EDE31800F00CAE /* Sentry in Frameworks */,
				75915DFE27210A4C005A9909 /* FigAPIBindings in Frameworks */,
				755D0F512482D4920074AB5C /* HotKey in Frameworks */,
				75290AC626719157000F4255 /* SwiftProtobuf in Frameworks */,
				759113C12783A47900340B25 /* AXSwift in Frameworks */,
				756967FF2718E0300029F063 /* WebArchiver in Frameworks */,
				755950D4275EC6CC00B9FB5C /* Socket in Frameworks */,
				7545657F2773F275002A59EA /* ZIPFoundation in Frameworks */,
			);
			runOnlyForDeploymentPostprocessing = 0;
		};
		75675963244634B2006AA988 /* Frameworks */ = {
			isa = PBXFrameworksBuildPhase;
			buildActionMask = 2147483647;
			files = (
			);
			runOnlyForDeploymentPostprocessing = 0;
		};
		7567596E244634B2006AA988 /* Frameworks */ = {
			isa = PBXFrameworksBuildPhase;
			buildActionMask = 2147483647;
			files = (
			);
			runOnlyForDeploymentPostprocessing = 0;
		};
/* End PBXFrameworksBuildPhase section */

/* Begin PBXGroup section */
		7518608F255CE49B0000A7C7 /* Icons */ = {
			isa = PBXGroup;
			children = (
				751DC66226EBF3B500697DFB /* cpu@2x.png */,
				7AA36CD127DFEA020095C03C /* okteto@2x.png */,
				752E68E52620F884009E9A7E /* android@2x.png */,
				75290A7C266B09CB000F4255 /* gear@2x.png */,
				7564AE6E265C9DCD0040BD4C /* discord@2x.png */,
				752E68EC2620F884009E9A7E /* apple@2x.png */,
				752E68E62620F884009E9A7E /* aws@2x.png */,
				752E68E02620F882009E9A7E /* azure@2x.png */,
				752E68E12620F883009E9A7E /* box@2x.png */,
				752E68E72620F884009E9A7E /* characters@2x.png */,
				752E68E42620F883009E9A7E /* firebase@2x.png */,
				752E68E82620F884009E9A7E /* gcloud@2x.png */,
				752E68EB2620F884009E9A7E /* github@2x.png */,
				752E68E22620F883009E9A7E /* gitlab@2x.png */,
				752E68E92620F884009E9A7E /* netlify@2x.png */,
				752E68E32620F883009E9A7E /* template@2x.png */,
				752E68EA2620F884009E9A7E /* vercel@2x.png */,
				752E68DA2620F868009E9A7E /* gradle@2x.png */,
				752E68DB2620F868009E9A7E /* slack@2x.png */,
				752E68DC2620F868009E9A7E /* yarn@2x.png */,
				75A4A29725C8D855002EFD6B /* commit@2x.png */,
				7573F1592602B4E000C833FA /* alert@2x.png */,
				7573F15A2602B4E000C833FA /* invite@2x.png */,
				75A4A29625C8D855002EFD6B /* git@2x.png */,
				75A4A29525C8D855002EFD6B /* node@2x.png */,
				759F988825BFF8B000EC3407 /* docker@2x.png */,
				759F988D25BFFAE500EC3407 /* heroku@2x.png */,
				759F988625BFF8B000EC3407 /* kubernetes@2x.png */,
				759F988525BFF8B000EC3407 /* npm@2x.png */,
				759F988725BFF8B000EC3407 /* twitter@2x.png */,
				759F987E25BFF0FE00EC3407 /* commandkey@2x.png */,
				759F987F25BFF0FE00EC3407 /* database@2x.png */,
				759F988025BFF0FE00EC3407 /* package@2x.png */,
				7518606A255B2A090000A7C7 /* asterisk@2x.png */,
				7518606C255B2A090000A7C7 /* carrot@2x.png */,
				7518606E255B2A0A0000A7C7 /* command@2x.png */,
				75186069255B2A090000A7C7 /* flag@2x.png */,
				7518606B255B2A090000A7C7 /* option@2x.png */,
				7518606D255B2A090000A7C7 /* string@2x.png */,
			);
			name = Icons;
			sourceTree = "<group>";
		};
		751E4FD727E410260065E7E5 /* Application */ = {
			isa = PBXGroup;
			children = (
				7546F5B2271660BA0077359F /* Constants.swift */,
				756FE630278F59070017EC99 /* MissionControl.swift */,
				755FC553268D09DE00966027 /* UpdateService.swift */,
				75ACFE7B274C3424003C22EE /* Utilities.swift */,
				751E4FD927E436D00065E7E5 /* Persistence */,
				751E4FD827E436AD0065E7E5 /* Telemetry */,
				75B1992F2501A17100F38EA8 /* Onboarding */,
				75A4521325AD367E00107D2C /* Feedback.swift */,
				75FE3FFF2626A4BD00AC8414 /* Github.swift */,
				75DA86A425EEBD7400722F1D /* Alert.swift */,
				751C3BEB24B6910800B5C7FD /* Remote.swift */,
				755D0DE1247EFAE10074AB5C /* Logging.swift */,
				75AEF2E325C3C34A00D78431 /* Diagnostic.swift */,
				7520D8112682AEB00034FE2B /* Throttler.swift */,
			);
			path = Application;
			sourceTree = "<group>";
		};
		751E4FD827E436AD0065E7E5 /* Telemetry */ = {
			isa = PBXGroup;
			children = (
				75809B0D24BFA64D00BFFB3E /* TelemetryService.swift */,
				75C0EBD2253E336E001964DE /* TerminalUsageTelemetry.swift */,
			);
			path = Telemetry;
			sourceTree = "<group>";
		};
		751E4FD927E436D00065E7E5 /* Persistence */ = {
			isa = PBXGroup;
			children = (
				751C3BED24B6915000B5C7FD /* Defaults.swift */,
				7568203026003BDF0006FE78 /* Settings.swift */,
				751E4FD527E2F2BC0065E7E5 /* Credentials.swift */,
				757B6A0327CD761400A8811E /* LocalState.swift */,
				750CF21726A1055F0094D76A /* Config.swift */,
			);
			path = Persistence;
			sourceTree = "<group>";
		};
		751E4FDA27E4371A0065E7E5 /* Unix Sockets */ = {
			isa = PBXGroup;
			children = (
				75F7F951261FBDC30005E215 /* UnixSocketServer.swift */,
				75EDDC5A25D4BC53003AECC6 /* UnixSocketClient.swift */,
			);
			path = "Unix Sockets";
			sourceTree = "<group>";
		};
		751E4FDB27E4387E0065E7E5 /* Utilities */ = {
			isa = PBXGroup;
			children = (
				752D71CC25B8A6B200263527 /* Restarter.swift */,
				75AEF2ED25C5062E00D78431 /* WindowObserver.swift */,
			);
			path = Utilities;
			sourceTree = "<group>";
		};
		751E4FDD27E439E40065E7E5 /* Pseudoterminal */ = {
			isa = PBXGroup;
			children = (
				75B7931924BB897F0073AAC6 /* PseudoTerminalService.swift */,
				75ACFE79274442C7003C22EE /* PTYProcess.swift */,
			);
			path = Pseudoterminal;
			sourceTree = "<group>";
		};
		75290AB92671905D000F4255 /* iTerm */ = {
			isa = PBXGroup;
			children = (
				75EB570A267AAE5B00F10C64 /* fig-iterm-integration.scpt */,
				75290AB3267126EB000F4255 /* iTermIntegration.swift */,
				75290ACB2671AD1D000F4255 /* WebSocketFramer.swift */,
				75290ABA26719090000F4255 /* iterm.pb.swift */,
				75290ABB26719090000F4255 /* iterm.proto */,
				75290ABC26719090000F4255 /* README */,
			);
			path = iTerm;
			sourceTree = "<group>";
		};
		752A398725CD0FFB00B1AC40 /* VSCode */ = {
			isa = PBXGroup;
			children = (
				75D53AA3276D2095006A52C1 /* fig-0.0.6.vsix */,
				755D27C1272772280080B4B8 /* fig-0.0.5.vsix */,
				75543FCF268AC6E5003221DF /* fig-0.0.4.vsix */,
				75C8A15F2649E712001B69DA /* fig-0.0.2.vsix */,
				752A398525CD0FE800B1AC40 /* fig-0.0.1.vsix */,
				7520D7F0267D98790034FE2B /* fig-0.0.3.vsix */,
				752A398225CD024C00B1AC40 /* VSCodeIntegration.swift */,
			);
			path = VSCode;
			sourceTree = "<group>";
		};
		752A398825CD11F000B1AC40 /* System */ = {
			isa = PBXGroup;
			children = (
				7510F8BA24A9861E00E86F7C /* fig-Bridging-Header.h */,
				75AA24D825A7E8B000A51E9D /* lsof.h */,
				75AA24D925A7E8B000A51E9D /* lsof.m */,
				756127C1274380BF007F26EA /* pty.h */,
				756127C2274380BF007F26EA /* pty.c */,
				7577124525648DCD0011FF48 /* ps.h */,
				7577124625648DFB0011FF48 /* ps.c */,
				75C57C122581C0700065741E /* ioreg.h */,
				75C57C132581C0700065741E /* ioreg.c */,
				75809B0F24C2C66100BFFB3E /* WebView+Private.h */,
			);
			name = System;
			sourceTree = "<group>";
		};
		754316F526E08F5C00188887 /* InputMethod */ = {
			isa = PBXGroup;
			children = (
				754316F626E08F5C00188887 /* AppDelegate.swift */,
				7543170726E0901B00188887 /* FigIMKInputController.swift */,
				754316FA26E08F5D00188887 /* Assets.xcassets */,
				754316FF26E08F5D00188887 /* Main.storyboard */,
				7543170226E08F5D00188887 /* Info.plist */,
				7543170326E08F5D00188887 /* InputMethod.entitlements */,
				754316FC26E08F5D00188887 /* Preview Content */,
			);
			path = InputMethod;
			sourceTree = "<group>";
		};
		754316FC26E08F5D00188887 /* Preview Content */ = {
			isa = PBXGroup;
			children = (
				754316FD26E08F5D00188887 /* Preview Assets.xcassets */,
			);
			path = "Preview Content";
			sourceTree = "<group>";
		};
		7545657327715754002A59EA /* Tabby */ = {
			isa = PBXGroup;
			children = (
				7545657427715785002A59EA /* TabbyIntegration.swift */,
				7584EFC827A4D69400E17EC9 /* tabby-integration.js */,
			);
			path = Tabby;
			sourceTree = "<group>";
		};
		754565782773CB6E002A59EA /* JetBrains */ = {
			isa = PBXGroup;
			children = (
				754565792773CB9F002A59EA /* JetBrainsIntegration.swift */,
				754565802773F3C9002A59EA /* jetbrains-extension-2.0.0.zip */,
			);
			path = JetBrains;
			sourceTree = "<group>";
		};
		75675948244634AD006AA988 = {
			isa = PBXGroup;
			children = (
				75675953244634AD006AA988 /* fig */,
				75675969244634B2006AA988 /* figTests */,
				75675974244634B2006AA988 /* figUITests */,
				754316F526E08F5C00188887 /* InputMethod */,
				75675952244634AD006AA988 /* Products */,
				75CFF6432496B3BA00C6A6DE /* Frameworks */,
			);
			sourceTree = "<group>";
		};
		75675952244634AD006AA988 /* Products */ = {
			isa = PBXGroup;
			children = (
				75675951244634AD006AA988 /* fig.app */,
				75675966244634B2006AA988 /* figTests.xctest */,
				75675971244634B2006AA988 /* figUITests.xctest */,
				"figterm-0000000000000000" /* figterm */,
				"fig_callback-00000000000" /* fig_callback */,
				"fig_get_shell-0000000000" /* fig_get_shell */,
				"figcli-00000000000000000" /* figcli */,
				754316F426E08F5C00188887 /* FigInputMethod.app */,
				754A84E627A8D6C6008B6087 /* fig-darwin-universal */,
			);
			name = Products;
			sourceTree = "<group>";
		};
		75675953244634AD006AA988 /* fig */ = {
			isa = PBXGroup;
			children = (
				75675954244634AD006AA988 /* AppDelegate.swift */,
				75E993F32515C8D3000BE6BE /* Autocompletion */,
				751E4FD727E410260065E7E5 /* Application */,
				756FE62A278E0B4D0017EC99 /* macOS */,
				75696830271F70800029F063 /* Local IPC */,
				7575D44B26D5C4DD00D0C8D7 /* JS API */,
				75D1ECBC26F15F0E00BC8A04 /* Terminal Integrations */,
				75B1992A25019FDE00F38EA8 /* Companion Window */,
				751E4FDD27E439E40065E7E5 /* Pseudoterminal */,
				75B1992B25019FFE00F38EA8 /* Window Management */,
				75B1992E2501A12C00F38EA8 /* Shell */,
				75B1992C2501A02B00F38EA8 /* Legacy */,
				757CA88B248B08D7002A64A8 /* Static Assets */,
				75675958244634B2006AA988 /* Assets.xcassets */,
				7518608F255CE49B0000A7C7 /* Icons */,
				7567595D244634B2006AA988 /* Main.storyboard */,
				75675960244634B2006AA988 /* Info.plist */,
				75675961244634B2006AA988 /* fig.entitlements */,
				7573F161260BEF7F00C833FA /* figRelease.entitlements */,
				7567595A244634B2006AA988 /* Preview Content */,
				752A398825CD11F000B1AC40 /* System */,
			);
			path = fig;
			sourceTree = "<group>";
		};
		7567595A244634B2006AA988 /* Preview Content */ = {
			isa = PBXGroup;
			children = (
				7567595B244634B2006AA988 /* Preview Assets.xcassets */,
			);
			path = "Preview Content";
			sourceTree = "<group>";
		};
		75675969244634B2006AA988 /* figTests */ = {
			isa = PBXGroup;
			children = (
				7A0A41E02738737400080BCE /* fixtures */,
				7A0A41DE2738731900080BCE /* FileSystemTests.swift */,
				7567596A244634B2006AA988 /* figTests.swift */,
				7567596C244634B2006AA988 /* Info.plist */,
				7AF96D3E273DB3E30006A41B /* ConfigTests.swift */,
				7AB6B6862740301500428F47 /* NSWorkspaceExtensionTests.swift */,
				7A9DB5652741A3E6008BD2AA /* DefaultsTest.swift */,
				7AC30EF7274573F700A4F7AB /* TelemetryTests.swift */,
				75ACFE7D27556BC1003C22EE /* TerminalSessionLinkingTests.swift */,
			);
			path = figTests;
			sourceTree = "<group>";
		};
		75675974244634B2006AA988 /* figUITests */ = {
			isa = PBXGroup;
			children = (
				75675975244634B2006AA988 /* figUITests.swift */,
				75675977244634B2006AA988 /* Info.plist */,
			);
			path = figUITests;
			sourceTree = "<group>";
		};
		75696830271F70800029F063 /* Local IPC */ = {
			isa = PBXGroup;
			children = (
				75F7F953262007170005E215 /* IPC.swift */,
				75ACFE832755B958003C22EE /* IPC+Notifications.swift */,
				754569FB272A05C200C7588F /* CommandHandlers.swift */,
				755D27B9272242690080B4B8 /* FigTerm.swift */,
				751E4FDA27E4371A0065E7E5 /* Unix Sockets */,
			);
			path = "Local IPC";
			sourceTree = "<group>";
		};
		756FE62A278E0B4D0017EC99 /* macOS */ = {
			isa = PBXGroup;
			children = (
				75B199332504190900F38EA8 /* Keycode.swift */,
				75B199312501A3DA00F38EA8 /* KeyboardLayout.swift */,
				7545657B2773EB0B002A59EA /* PropertyList.swift */,
				7573F15F260BC70F00C833FA /* LoginItems.swift */,
				75AEF2E925C4C34D00D78431 /* SecureKeyboardInput.swift */,
				759F987B25BF903900EC3407 /* Accessibility.swift */,
				75738F1D26DDAB760086D972 /* InputMethod.swift */,
				756FE62D278E0B9A0017EC99 /* LaunchAgent.swift */,
			);
			path = macOS;
			sourceTree = "<group>";
		};
		7571778126F91BD60071AE10 /* AppleTerminal */ = {
			isa = PBXGroup;
			children = (
				7571778226F91BF50071AE10 /* AppleTerminalIntegration.swift */,
			);
			path = AppleTerminal;
			sourceTree = "<group>";
		};
		7575D44B26D5C4DD00D0C8D7 /* JS API */ = {
			isa = PBXGroup;
			children = (
				751F7588246D090100E083C8 /* WebBridge.swift */,
				7575D44E26D5D35000D0C8D7 /* API.swift */,
				75915DFF2722044D005A9909 /* API.js */,
				75B850E42703D8FF00891A78 /* API+Extensions.swift */,
				75BF28A7270E9B9200E7C914 /* API+Constants.swift */,
				75B4283526FABAAC003C9DE5 /* FileSystem.swift */,
				75C16D4726FD1EB400C83296 /* API+NotificationCenter.swift */,
				756968022719450A0029F063 /* API+App.swift */,
				75EB32FD272C89D100A544DB /* API+Icon.swift */,
				750BA10B2733590A00705E63 /* API+IPC.swift */,
			);
			path = "JS API";
			sourceTree = "<group>";
		};
		757CA88B248B08D7002A64A8 /* Static Assets */ = {
			isa = PBXGroup;
			children = (
				75E993F12515A6DD000BE6BE /* statusbar@2x.png */,
				755EC8CE266997A600CBEF57 /* settings */,
				757CA89E248D628E002A64A8 /* sidebar.html */,
				757CA89C248C1F50002A64A8 /* demo4onboarding.mp4 */,
				757CA898248C10AD002A64A8 /* fonts */,
				757CA896248C108D002A64A8 /* css */,
				757CA890248B2798002A64A8 /* cli.html */,
				757CA892248B28E3002A64A8 /* landing.html */,
				7571775826F3E4CA0071AE10 /* settings.html */,
				757CA894248B291E002A64A8 /* permissions.html */,
				75DAA5F1276D2BAD00F6CE37 /* permissions.mp4 */,
				75D9225527697A4600208A0C /* accessibility.html */,
				752D71C425AE9B7200263527 /* ssh.html */,
				75B0A07D25BB746600FCD89A /* debugger.html */,
				75B0A08D25BBC9B800FCD89A /* privacy.html */,
				75B0A07F25BB74C700FCD89A /* fig-context-indicator.png */,
				75B0A08325BB759E00FCD89A /* trimmed-debugger.mp4 */,
				75B0A08525BB94DE00FCD89A /* debugger-only.mp4 */,
				75A4A29D25C91471002EFD6B /* debugger-2-trimmed.mp4 */,
				757CA89A248C18F0002A64A8 /* done.html */,
				757CA88E248B0D31002A64A8 /* cli.png */,
				752D71C625AECB4B00263527 /* ssh.mp4 */,
				75B0A08B25BBC7A300FCD89A /* autoc.mp4 */,
				757CA88524876042002A64A8 /* error.html */,
				75C0711C244AC3B2002DF69F /* index.html */,
				752C0BDF247A27790077E415 /* editor.html */,
				752C0BE1247A33F10077E415 /* viewer.html */,
				752C0BE3247B44C50077E415 /* finder.html */,
				752C0BE5247C25280077E415 /* display.html */,
				755D0DE3247F038B0074AB5C /* logs.html */,
				757CA889248AD58C002A64A8 /* onboarding.html */,
				75B1993525042B2C00F38EA8 /* autocomplete.html */,
				754D31B425759D900020CED4 /* tutorial.html */,
			);
			name = "Static Assets";
			sourceTree = "<group>";
		};
		75A0A71726F1A786008FAD70 /* Kitty */ = {
			isa = PBXGroup;
			children = (
				75A0A71826F1A79A008FAD70 /* KittyIntegration.swift */,
				75A0A71A26F1A7CE008FAD70 /* kitty-integration.py */,
			);
			path = Kitty;
			sourceTree = "<group>";
		};
		75AC55312522C8EB0069635E /* upgrade */ = {
			isa = PBXGroup;
			children = (
				75AC55322522C8EB0069635E /* 1.0.20.sh */,
			);
			name = upgrade;
			path = ../upgrade;
			sourceTree = "<group>";
		};
		75B1992A25019FDE00F38EA8 /* Companion Window */ = {
			isa = PBXGroup;
			children = (
				757CA887248AD067002A64A8 /* WebViewWindow.swift */,
				756759D324498CA0006AA988 /* WebViewController.swift */,
				75C0711F244BB441002DF69F /* CompanionViewController.swift */,
				75C07123244BE45A002DF69F /* CompanionWindow.swift */,
				756968002718FF600029F063 /* WebArchive.swift */,
			);
			path = "Companion Window";
			sourceTree = "<group>";
		};
		75B1992B25019FFE00F38EA8 /* Window Management */ = {
			isa = PBXGroup;
			children = (
				751E4FDB27E4387E0065E7E5 /* Utilities */,
				757AF4C726BC73FA00349764 /* WindowPositioning.swift */,
				7510F8BE24A99A4B00E86F7C /* WindowService.swift */,
				75ACFE852755BEBE003C22EE /* WindowMetadataService.swift */,
				75E993F42517E226000BE6BE /* AXWindowServer.swift */,
				7510F8C024A9B32D00E86F7C /* WindowManager.swift */,
				75ACFE7F27556D7A003C22EE /* TerminalSessionLinkingService.swift */,
				7510F8B924A9701000E86F7C /* Private.h */,
				7510F8BB24A9861E00E86F7C /* PrivateWindow.h */,
				7510F8BC24A9861E00E86F7C /* PrivateWindow.m */,
			);
			path = "Window Management";
			sourceTree = "<group>";
		};
		75B1992C2501A02B00F38EA8 /* Legacy */ = {
			isa = PBXGroup;
			children = (
				75EB592A258D98A7002915E7 /* BiMap.swift */,
				7587B4D724F97F9E00E355E4 /* ShellHooksManager.swift */,
				75C07121244BB65D002DF69F /* ShellBridge.swift */,
			);
			path = Legacy;
			sourceTree = "<group>";
		};
		75B1992E2501A12C00F38EA8 /* Shell */ = {
			isa = PBXGroup;
			children = (
				757712482564D9490011FF48 /* ProcessStatus.swift */,
				7583A12D273CF261001DF86B /* PathHelper.swift */,
				756759962446C44C006AA988 /* String+Shell.swift */,
				75EB592C258DD771002915E7 /* TTY.swift */,
				75A4521925AE2E6A00107D2C /* CommandIntegration.swift */,
				75AEF2E525C3DEAF00D78431 /* DockerIntegration.swift */,
				75DA86A825EF145E00722F1D /* TmuxIntegration.swift */,
				75A4520F25A839F500107D2C /* remote_cwd.sh */,
			);
			path = Shell;
			sourceTree = "<group>";
		};
		75B1992F2501A17100F38EA8 /* Onboarding */ = {
			isa = PBXGroup;
			children = (
				75CFDBDE24EDB2E900F00CAE /* Onboarding.swift */,
			);
			path = Onboarding;
			sourceTree = "<group>";
		};
		75CFF6432496B3BA00C6A6DE /* Frameworks */ = {
			isa = PBXGroup;
			children = (
				751C42F72783EC1100A8E078 /* Carbon.framework */,
				7569680F271E556B0029F063 /* swift-api-bindings */,
				75AC55312522C8EB0069635E /* upgrade */,
			);
			name = Frameworks;
			sourceTree = "<group>";
		};
		75D1ECB226EFE53F00BC8A04 /* Alacritty */ = {
			isa = PBXGroup;
			children = (
				75D1ECB326EFE55A00BC8A04 /* AlacrittyIntegration.swift */,
			);
			path = Alacritty;
			sourceTree = "<group>";
		};
		75D1ECBC26F15F0E00BC8A04 /* Terminal Integrations */ = {
			isa = PBXGroup;
			children = (
				754565782773CB6E002A59EA /* JetBrains */,
				7545657327715754002A59EA /* Tabby */,
				752A398725CD0FFB00B1AC40 /* VSCode */,
				75EDDC4F25D2473C003AECC6 /* Hyper */,
				75290AB92671905D000F4255 /* iTerm */,
				75D1ECB226EFE53F00BC8A04 /* Alacritty */,
				75A0A71726F1A786008FAD70 /* Kitty */,
				7571778126F91BD60071AE10 /* AppleTerminal */,
				75DA86A225EDB05100722F1D /* Integrations.swift */,
				75D1ECBF26F1658300BC8A04 /* InstallationStatus.swift */,
				75D1ECBD26F15F4500BC8A04 /* TerminalIntegrationProvider.swift */,
				75A0A71C26F27E3D008FAD70 /* SemanticVersion.swift */,
			);
			path = "Terminal Integrations";
			sourceTree = "<group>";
		};
		75E993F32515C8D3000BE6BE /* Autocompletion */ = {
			isa = PBXGroup;
			children = (
				AB3FB17A27636BF3009EFD9E /* KeypressProvider.swift */,
				1A63312025A4BE6D00CEA06A /* Keystroke.swift */,
				75A4A29F25CA0D46002EFD6B /* Autocomplete.swift */,
			);
			path = Autocompletion;
			sourceTree = "<group>";
		};
		75EDDC4F25D2473C003AECC6 /* Hyper */ = {
			isa = PBXGroup;
			children = (
				75EDDC4D25D23773003AECC6 /* HyperIntegration.swift */,
				75EDDC5025D24755003AECC6 /* hyper-integration.js */,
			);
			path = Hyper;
			sourceTree = "<group>";
		};
		7A0A41E02738737400080BCE /* fixtures */ = {
			isa = PBXGroup;
			children = (
				7A0A41E12738740700080BCE /* FileSystem */,
			);
			path = fixtures;
			sourceTree = "<group>";
		};
		7A0A41E12738740700080BCE /* FileSystem */ = {
			isa = PBXGroup;
			children = (
				7A2C863F273951FE00AE5EB6 /* contents-of-this-folder */,
				7A0A41E22738749200080BCE /* testable-file-to-read.txt */,
			);
			path = FileSystem;
			sourceTree = "<group>";
		};
/* End PBXGroup section */

/* Begin PBXLegacyTarget section */
		754569F52729FF2600C7588F /* cli */ = {
			isa = PBXLegacyTarget;
			buildArgumentsString = "$(ACTION)";
			buildConfigurationList = 754569F82729FF2600C7588F /* Build configuration list for PBXLegacyTarget "cli" */;
			buildPhases = (
			);
			buildToolPath = /usr/bin/make;
			buildWorkingDirectory = ./figcli;
			dependencies = (
			);
			name = cli;
			passBuildSettingsInEnvironment = 1;
			productName = cli;
		};
		757A85BA270E31160017996A /* figterm */ = {
			isa = PBXLegacyTarget;
			buildArgumentsString = "$(ACTION)";
			buildConfigurationList = 757A85BB270E31160017996A /* Build configuration list for PBXLegacyTarget "figterm" */;
			buildPhases = (
			);
			buildToolPath = /usr/bin/make;
			buildWorkingDirectory = ./figterm;
			dependencies = (
			);
			name = figterm;
			passBuildSettingsInEnvironment = 1;
			productName = figterm;
		};
/* End PBXLegacyTarget section */

/* Begin PBXNativeTarget section */
		754316F326E08F5C00188887 /* FigInputMethod */ = {
			isa = PBXNativeTarget;
			buildConfigurationList = 7543170626E08F5D00188887 /* Build configuration list for PBXNativeTarget "FigInputMethod" */;
			buildPhases = (
				754316F026E08F5C00188887 /* Sources */,
				754316F126E08F5C00188887 /* Frameworks */,
				754316F226E08F5C00188887 /* Resources */,
				7543170926E0904C00188887 /* Install Input Method */,
			);
			buildRules = (
			);
			dependencies = (
			);
			name = FigInputMethod;
			productName = InputMethod;
			productReference = 754316F426E08F5C00188887 /* FigInputMethod.app */;
			productType = "com.apple.product-type.application";
		};
		75675950244634AD006AA988 /* fig */ = {
			isa = PBXNativeTarget;
			buildConfigurationList = 7567597A244634B2006AA988 /* Build configuration list for PBXNativeTarget "fig" */;
			buildPhases = (
				7567594D244634AD006AA988 /* Sources */,
				7567594E244634AD006AA988 /* Frameworks */,
				7567594F244634AD006AA988 /* Resources */,
				7584EFD227A8D10700E17EC9 /* Embed figcli */,
				75AA9FAA256D9D6C00CEFAC8 /* Upload dsym files to Sentry */,
				759E4BFD268F9BCC00CC1565 /* Change permissions to make Applescript read-only */,
				7571775626F3B8910071AE10 /* Embed Input Method */,
				75FD16E727150DC400056A39 /* Package config folder */,
				757A85C0270E37A90017996A /* Embed figterm */,
				7581E6082769C4AE00CFD39A /* Lint Swift files */,
				75BD7EA427DFB49500FA5233 /* Symlink figcli */,
			);
			buildRules = (
			);
			dependencies = (
				754569FA2729FFE300C7588F /* PBXTargetDependency */,
				7546F5B127164A1B0077359F /* PBXTargetDependency */,
				757A85BF270E37380017996A /* PBXTargetDependency */,
			);
			name = fig;
			packageProductDependencies = (
				755D0F502482D4920074AB5C /* HotKey */,
				75CFDBE124EDE31800F00CAE /* Sentry */,
				7512A48A263252EF00CDE824 /* Sparkle */,
				75290AC526719157000F4255 /* SwiftProtobuf */,
				756967FE2718E0300029F063 /* WebArchiver */,
				75915DFD27210A4C005A9909 /* FigAPIBindings */,
				755950D3275EC6CC00B9FB5C /* Socket */,
				759113C02783A47900340B25 /* AXSwift */,
				7545657E2773F275002A59EA /* ZIPFoundation */,
			);
			productName = fig;
			productReference = 75675951244634AD006AA988 /* fig.app */;
			productType = "com.apple.product-type.application";
		};
		75675965244634B2006AA988 /* figTests */ = {
			isa = PBXNativeTarget;
			buildConfigurationList = 7567597D244634B2006AA988 /* Build configuration list for PBXNativeTarget "figTests" */;
			buildPhases = (
				75675962244634B2006AA988 /* Sources */,
				75675963244634B2006AA988 /* Frameworks */,
				75675964244634B2006AA988 /* Resources */,
			);
			buildRules = (
			);
			dependencies = (
				75675968244634B2006AA988 /* PBXTargetDependency */,
			);
			name = figTests;
			productName = figTests;
			productReference = 75675966244634B2006AA988 /* figTests.xctest */;
			productType = "com.apple.product-type.bundle.unit-test";
		};
		75675970244634B2006AA988 /* figUITests */ = {
			isa = PBXNativeTarget;
			buildConfigurationList = 75675980244634B2006AA988 /* Build configuration list for PBXNativeTarget "figUITests" */;
			buildPhases = (
				7567596D244634B2006AA988 /* Sources */,
				7567596E244634B2006AA988 /* Frameworks */,
				7567596F244634B2006AA988 /* Resources */,
			);
			buildRules = (
			);
			dependencies = (
				75675973244634B2006AA988 /* PBXTargetDependency */,
			);
			name = figUITests;
			productName = figUITests;
			productReference = 75675971244634B2006AA988 /* figUITests.xctest */;
			productType = "com.apple.product-type.bundle.ui-testing";
		};
/* End PBXNativeTarget section */

/* Begin PBXProject section */
		75675949244634AD006AA988 /* Project object */ = {
			isa = PBXProject;
			attributes = {
				LastSwiftUpdateCheck = 1250;
				LastUpgradeCheck = 1250;
				ORGANIZATIONNAME = "Matt Schrage";
				TargetAttributes = {
					754316F326E08F5C00188887 = {
						CreatedOnToolsVersion = 12.5.1;
					};
					754569F52729FF2600C7588F = {
						CreatedOnToolsVersion = 12.5.1;
					};
					75675950244634AD006AA988 = {
						CreatedOnToolsVersion = 11.3.1;
						LastSwiftMigration = 1130;
					};
					75675965244634B2006AA988 = {
						CreatedOnToolsVersion = 11.3.1;
						TestTargetID = 75675950244634AD006AA988;
					};
					75675970244634B2006AA988 = {
						CreatedOnToolsVersion = 11.3.1;
						TestTargetID = 75675950244634AD006AA988;
					};
					757A85BA270E31160017996A = {
						CreatedOnToolsVersion = 12.5.1;
					};
				};
			};
			buildConfigurationList = 7567594C244634AD006AA988 /* Build configuration list for PBXProject "fig" */;
			compatibilityVersion = "Xcode 9.3";
			developmentRegion = en;
			hasScannedForEncodings = 0;
			knownRegions = (
				en,
				Base,
			);
			mainGroup = 75675948244634AD006AA988;
			packageReferences = (
				755D0F4F2482D4910074AB5C /* XCRemoteSwiftPackageReference "HotKey" */,
				75CFDBE024EDE31800F00CAE /* XCRemoteSwiftPackageReference "sentry-cocoa" */,
				7512A489263252EF00CDE824 /* XCRemoteSwiftPackageReference "Sparkle" */,
				75290AC426719156000F4255 /* XCRemoteSwiftPackageReference "swift-protobuf" */,
				756967FD2718E0300029F063 /* XCRemoteSwiftPackageReference "WebArchiver" */,
				755950D2275EC6CC00B9FB5C /* XCRemoteSwiftPackageReference "BlueSocket" */,
				759113BF2783A47900340B25 /* XCRemoteSwiftPackageReference "AXSwift" */,
				7545657D2773F275002A59EA /* XCRemoteSwiftPackageReference "ZIPFoundation" */,
			);
			productRefGroup = 75675952244634AD006AA988 /* Products */;
			projectDirPath = "";
			projectRoot = "";
			targets = (
				75675950244634AD006AA988 /* fig */,
				75675965244634B2006AA988 /* figTests */,
				75675970244634B2006AA988 /* figUITests */,
				754316F326E08F5C00188887 /* FigInputMethod */,
				757A85BA270E31160017996A /* figterm */,
				754569F52729FF2600C7588F /* cli */,
			);
		};
/* End PBXProject section */

/* Begin PBXResourcesBuildPhase section */
		754316F226E08F5C00188887 /* Resources */ = {
			isa = PBXResourcesBuildPhase;
			buildActionMask = 2147483647;
			files = (
				7543170126E08F5D00188887 /* Main.storyboard in Resources */,
				754316FE26E08F5D00188887 /* Preview Assets.xcassets in Resources */,
				754316FB26E08F5D00188887 /* Assets.xcassets in Resources */,
			);
			runOnlyForDeploymentPostprocessing = 0;
		};
		7567594F244634AD006AA988 /* Resources */ = {
			isa = PBXResourcesBuildPhase;
			buildActionMask = 2147483647;
			files = (
				75DF864A26F31756003F32A5 /* cpu@2x.png in Resources */,
				75290A7D266B09CB000F4255 /* gear@2x.png in Resources */,
				752E68DF2620F868009E9A7E /* yarn@2x.png in Resources */,
				75D9225627697A4600208A0C /* accessibility.html in Resources */,
				75A4521025A83E5600107D2C /* remote_cwd.sh in Resources */,
				754565812773F3C9002A59EA /* jetbrains-extension-2.0.0.zip in Resources */,
				75543FD0268AC6E5003221DF /* fig-0.0.4.vsix in Resources */,
				759F988225BFF0FF00EC3407 /* commandkey@2x.png in Resources */,
				752E68F12620F885009E9A7E /* firebase@2x.png in Resources */,
				75A4A29825C8D855002EFD6B /* node@2x.png in Resources */,
				752E68F82620F885009E9A7E /* github@2x.png in Resources */,
				75EDDC5125D24755003AECC6 /* hyper-integration.js in Resources */,
				759F988325BFF0FF00EC3407 /* database@2x.png in Resources */,
				7520D7F1267D98790034FE2B /* fig-0.0.3.vsix in Resources */,
				755EC8CF266997A700CBEF57 /* settings in Resources */,
				75B0A08025BB74C700FCD89A /* fig-context-indicator.png in Resources */,
				752E68F02620F885009E9A7E /* template@2x.png in Resources */,
				752E68EF2620F885009E9A7E /* gitlab@2x.png in Resources */,
				7571775926F3E4CA0071AE10 /* settings.html in Resources */,
				759F988925BFF8B000EC3407 /* npm@2x.png in Resources */,
				752E68F32620F885009E9A7E /* aws@2x.png in Resources */,
				759F988A25BFF8B000EC3407 /* kubernetes@2x.png in Resources */,
				752E68DE2620F868009E9A7E /* slack@2x.png in Resources */,
				759F988B25BFF8B000EC3407 /* twitter@2x.png in Resources */,
				75186073255B2A0A0000A7C7 /* string@2x.png in Resources */,
				757CA88624876043002A64A8 /* error.html in Resources */,
				752E68DD2620F868009E9A7E /* gradle@2x.png in Resources */,
				75A0A71B26F1A7CE008FAD70 /* kitty-integration.py in Resources */,
				75A4A29E25C91471002EFD6B /* debugger-2-trimmed.mp4 in Resources */,
				75290ABF26719090000F4255 /* README in Resources */,
				757CA88F248B0D31002A64A8 /* cli.png in Resources */,
				752C0BE4247B44C60077E415 /* finder.html in Resources */,
				752E68F22620F885009E9A7E /* android@2x.png in Resources */,
				75B0A08C25BBC7A300FCD89A /* autoc.mp4 in Resources */,
				759F988425BFF0FF00EC3407 /* package@2x.png in Resources */,
				755D27C2272772280080B4B8 /* fig-0.0.5.vsix in Resources */,
				75A4A29925C8D855002EFD6B /* git@2x.png in Resources */,
				757CA897248C108E002A64A8 /* css in Resources */,
				75C0711D244AC3B2002DF69F /* index.html in Resources */,
				757CA895248B291E002A64A8 /* permissions.html in Resources */,
				754D31B525759D900020CED4 /* tutorial.html in Resources */,
				752D71C725AECB4B00263527 /* ssh.mp4 in Resources */,
				7573F15C2602B4E000C833FA /* invite@2x.png in Resources */,
				75EB570B267AAE5B00F10C64 /* fig-iterm-integration.scpt in Resources */,
				7564AE6F265C9DCE0040BD4C /* discord@2x.png in Resources */,
				757CA88A248AD58C002A64A8 /* onboarding.html in Resources */,
				752E68F72620F885009E9A7E /* vercel@2x.png in Resources */,
				757CA89B248C18F1002A64A8 /* done.html in Resources */,
				752E68EE2620F885009E9A7E /* box@2x.png in Resources */,
				75DAA5F2276D2BAD00F6CE37 /* permissions.mp4 in Resources */,
				757CA899248C10AD002A64A8 /* fonts in Resources */,
				757CA893248B28E3002A64A8 /* landing.html in Resources */,
				752E68F42620F885009E9A7E /* characters@2x.png in Resources */,
				75B0A08625BB94DF00FCD89A /* debugger-only.mp4 in Resources */,
				752E68F62620F885009E9A7E /* netlify@2x.png in Resources */,
				7573F15B2602B4E000C833FA /* alert@2x.png in Resources */,
				755D0DE4247F038B0074AB5C /* logs.html in Resources */,
				752E68F52620F885009E9A7E /* gcloud@2x.png in Resources */,
				752E68F92620F885009E9A7E /* apple@2x.png in Resources */,
				75A4A29A25C8D855002EFD6B /* commit@2x.png in Resources */,
				752D71C525AE9B7200263527 /* ssh.html in Resources */,
				757CA89D248C1F50002A64A8 /* demo4onboarding.mp4 in Resources */,
				75C8A1602649E712001B69DA /* fig-0.0.2.vsix in Resources */,
				7567595F244634B2006AA988 /* Main.storyboard in Resources */,
				7584EFC927A4D69400E17EC9 /* tabby-integration.js in Resources */,
				752A398625CD0FE800B1AC40 /* fig-0.0.1.vsix in Resources */,
				75B0A07E25BB746600FCD89A /* debugger.html in Resources */,
				75186070255B2A0A0000A7C7 /* asterisk@2x.png in Resources */,
				75B1993625042B2C00F38EA8 /* autocomplete.html in Resources */,
				7518606F255B2A0A0000A7C7 /* flag@2x.png in Resources */,
				75E993F22515A6DD000BE6BE /* statusbar@2x.png in Resources */,
				7AA36CD227DFEA020095C03C /* okteto@2x.png in Resources */,
				752C0BE2247A33F20077E415 /* viewer.html in Resources */,
				75915E002722044D005A9909 /* API.js in Resources */,
				752C0BE6247C25290077E415 /* display.html in Resources */,
				75B0A08E25BBC9B800FCD89A /* privacy.html in Resources */,
				75B0A08425BB759E00FCD89A /* trimmed-debugger.mp4 in Resources */,
				75186072255B2A0A0000A7C7 /* carrot@2x.png in Resources */,
				752E68ED2620F885009E9A7E /* azure@2x.png in Resources */,
				75186074255B2A0A0000A7C7 /* command@2x.png in Resources */,
				75D53AA4276D2095006A52C1 /* fig-0.0.6.vsix in Resources */,
				75186071255B2A0A0000A7C7 /* option@2x.png in Resources */,
				752C0BE0247A27790077E415 /* editor.html in Resources */,
				759F988C25BFF8B000EC3407 /* docker@2x.png in Resources */,
				757CA891248B2799002A64A8 /* cli.html in Resources */,
				7567595C244634B2006AA988 /* Preview Assets.xcassets in Resources */,
				75675959244634B2006AA988 /* Assets.xcassets in Resources */,
				757CA89F248D628F002A64A8 /* sidebar.html in Resources */,
				759F988E25BFFAE500EC3407 /* heroku@2x.png in Resources */,
			);
			runOnlyForDeploymentPostprocessing = 0;
		};
		75675964244634B2006AA988 /* Resources */ = {
			isa = PBXResourcesBuildPhase;
			buildActionMask = 2147483647;
			files = (
				7A2C8636273949BE00AE5EB6 /* testable-file-to-read.txt in Resources */,
				7A2C8640273951FE00AE5EB6 /* contents-of-this-folder in Resources */,
			);
			runOnlyForDeploymentPostprocessing = 0;
		};
		7567596F244634B2006AA988 /* Resources */ = {
			isa = PBXResourcesBuildPhase;
			buildActionMask = 2147483647;
			files = (
			);
			runOnlyForDeploymentPostprocessing = 0;
		};
/* End PBXResourcesBuildPhase section */

/* Begin PBXShellScriptBuildPhase section */
		7543170926E0904C00188887 /* Install Input Method */ = {
			isa = PBXShellScriptBuildPhase;
			buildActionMask = 2147483647;
			files = (
			);
			inputFileListPaths = (
			);
			inputPaths = (
			);
			name = "Install Input Method";
			outputFileListPaths = (
			);
			outputPaths = (
			);
			runOnlyForDeploymentPostprocessing = 0;
			shellPath = /bin/sh;
			shellScript = "echo \"Moving Input Method Kit app to Input Methods directory.\"\n# killall $EXECUTABLE_NAME\n# cp -R \"$BUILT_PRODUCTS_DIR/$FULL_PRODUCT_NAME\" \"$HOME/Library/Input Methods\"\n";
		};
		7581E6082769C4AE00CFD39A /* Lint Swift files */ = {
			isa = PBXShellScriptBuildPhase;
			buildActionMask = 2147483647;
			files = (
			);
			inputFileListPaths = (
			);
			inputPaths = (
			);
			name = "Lint Swift files";
			outputFileListPaths = (
			);
			outputPaths = (
			);
			runOnlyForDeploymentPostprocessing = 0;
			shellPath = /bin/sh;
			shellScript = "export PATH=/opt/homebrew/bin:$PATH\nif which swiftlint >/dev/null; then\n  # only lint swift files that are staged (excluding generated protobufs)\n  git diff --cached --name-only | grep \"\\.swift\" | grep -v \".pb\" | while read filename; do\n      swiftlint lint --config .swiftlint.yml --path \"$filename\";\n  done\nelse\n  echo \"warning: SwiftLint not installed, download from https://github.com/realm/SwiftLint\"\nfi\n";
		};
		759E4BFD268F9BCC00CC1565 /* Change permissions to make Applescript read-only */ = {
			isa = PBXShellScriptBuildPhase;
			alwaysOutOfDate = 1;
			buildActionMask = 2147483647;
			files = (
			);
			inputFileListPaths = (
			);
			inputPaths = (
			);
			name = "Change permissions to make Applescript read-only";
			outputFileListPaths = (
			);
			outputPaths = (
			);
			runOnlyForDeploymentPostprocessing = 0;
			shellPath = /bin/sh;
			shellScript = "# prevent AppleScript from self-modifying after codesigning\nchmod a-w \"${BUILT_PRODUCTS_DIR}/${PRODUCT_NAME}.app/Contents/Resources/fig-iterm-integration.scpt\"\n";
		};
		75AA9FAA256D9D6C00CEFAC8 /* Upload dsym files to Sentry */ = {
			isa = PBXShellScriptBuildPhase;
			buildActionMask = 2147483647;
			files = (
			);
			inputFileListPaths = (
			);
			inputPaths = (
				"${DWARF_DSYM_FOLDER_PATH}/${DWARF_DSYM_FILE_NAME}/Contents/Resources/DWARF/${TARGET_NAME}",
			);
			name = "Upload dsym files to Sentry";
			outputFileListPaths = (
			);
			outputPaths = (
			);
			runOnlyForDeploymentPostprocessing = 0;
			shellPath = /bin/sh;
			shellScript = "if which sentry-cli >/dev/null; then\nexport SENTRY_ORG=withfig\nexport SENTRY_PROJECT=macos-app\nexport SENTRY_AUTH_TOKEN=39d2f0e340074f82aaa662967bef1de1b17ae67f7b204bfdb61d9005f4f6bf4b\nERROR=$(sentry-cli upload-dif \"$DWARF_DSYM_FOLDER_PATH\" 2>&1 >/dev/null)\nif [ ! $? -eq 0 ]; then\necho \"warning: sentry-cli - $ERROR\"\nfi\nelse\necho \"warning: sentry-cli not installed, download from https://github.com/getsentry/sentry-cli/releases\"\nfi\n";
		};
		75BD7EA427DFB49500FA5233 /* Symlink figcli */ = {
			isa = PBXShellScriptBuildPhase;
			buildActionMask = 2147483647;
			files = (
			);
			inputFileListPaths = (
			);
			inputPaths = (
			);
			name = "Symlink figcli";
			outputFileListPaths = (
			);
			outputPaths = (
			);
			runOnlyForDeploymentPostprocessing = 0;
			shellPath = /bin/sh;
			shellScript = "cd $BUILT_PRODUCTS_DIR/$EXECUTABLE_FOLDER_PATH\nln -sf fig-darwin-universal figcli\ncd - \n";
		};
		75FD16E727150DC400056A39 /* Package config folder */ = {
			isa = PBXShellScriptBuildPhase;
			alwaysOutOfDate = 1;
			buildActionMask = 12;
			files = (
			);
			inputFileListPaths = (
			);
			inputPaths = (
			);
			name = "Package config folder";
			outputFileListPaths = (
			);
			outputPaths = (
			);
			runOnlyForDeploymentPostprocessing = 0;
			shellPath = /bin/sh;
			shellScript = "rm -rf ${CONFIGURATION_BUILD_DIR}/${UNLOCALIZED_RESOURCES_FOLDER_PATH}/config\ncp -R ./config ${CONFIGURATION_BUILD_DIR}/${UNLOCALIZED_RESOURCES_FOLDER_PATH}/\n";
		};
/* End PBXShellScriptBuildPhase section */

/* Begin PBXSourcesBuildPhase section */
		754316F026E08F5C00188887 /* Sources */ = {
			isa = PBXSourcesBuildPhase;
			buildActionMask = 2147483647;
			files = (
				754316F726E08F5C00188887 /* AppDelegate.swift in Sources */,
				7543170826E0901B00188887 /* FigIMKInputController.swift in Sources */,
			);
			runOnlyForDeploymentPostprocessing = 0;
		};
		7567594D244634AD006AA988 /* Sources */ = {
			isa = PBXSourcesBuildPhase;
			buildActionMask = 2147483647;
			files = (
				AB3FB17C27636C64009EFD9E /* Keystroke.swift in Sources */,
				757B6A0427CD761400A8811E /* LocalState.swift in Sources */,
				AB3FB17B27636BF3009EFD9E /* KeypressProvider.swift in Sources */,
				75288EF924CCE72F002DF12A /* WebViewWindow.swift in Sources */,
				75BF28A8270E9B9200E7C914 /* API+Constants.swift in Sources */,
				75ACFE862755BEBE003C22EE /* WindowMetadataService.swift in Sources */,
				75C0EBD3253E336E001964DE /* TerminalUsageTelemetry.swift in Sources */,
				75B199322501A3DA00F38EA8 /* KeyboardLayout.swift in Sources */,
				756759972446C44C006AA988 /* String+Shell.swift in Sources */,
				75F7F952261FBDC30005E215 /* UnixSocketServer.swift in Sources */,
				75B7931A24BB897F0073AAC6 /* PseudoTerminalService.swift in Sources */,
				75CFDBDF24EDB2E900F00CAE /* Onboarding.swift in Sources */,
				75738F1E26DDAB760086D972 /* InputMethod.swift in Sources */,
				752A398325CD024C00B1AC40 /* VSCodeIntegration.swift in Sources */,
				7583A12E273CF261001DF86B /* PathHelper.swift in Sources */,
				7571778326F91BF50071AE10 /* AppleTerminalIntegration.swift in Sources */,
				751E4FD627E2F2BC0065E7E5 /* Credentials.swift in Sources */,
				756968012718FF600029F063 /* WebArchive.swift in Sources */,
				755D0DE2247EFAE10074AB5C /* Logging.swift in Sources */,
				75ACFE842755B958003C22EE /* IPC+Notifications.swift in Sources */,
				756968032719450A0029F063 /* API+App.swift in Sources */,
				75C07120244BB441002DF69F /* CompanionViewController.swift in Sources */,
				75F7F954262007170005E215 /* IPC.swift in Sources */,
				75DA86A325EDB05100722F1D /* Integrations.swift in Sources */,
				7568203126003BDF0006FE78 /* Settings.swift in Sources */,
				75E993F52517E226000BE6BE /* AXWindowServer.swift in Sources */,
				7545657C2773EB0B002A59EA /* PropertyList.swift in Sources */,
				75C07124244BE45A002DF69F /* CompanionWindow.swift in Sources */,
				75C07122244BB65D002DF69F /* ShellBridge.swift in Sources */,
				7510F8C124A9B32D00E86F7C /* WindowManager.swift in Sources */,
				7575D44F26D5D35000D0C8D7 /* API.swift in Sources */,
				755FC554268D09DE00966027 /* UpdateService.swift in Sources */,
				75DA86A525EEBD7500722F1D /* Alert.swift in Sources */,
				7546F5B3271660BA0077359F /* Constants.swift in Sources */,
				75D1ECBE26F15F4500BC8A04 /* TerminalIntegrationProvider.swift in Sources */,
				7545657A2773CB9F002A59EA /* JetBrainsIntegration.swift in Sources */,
				75809B0E24BFA64D00BFFB3E /* TelemetryService.swift in Sources */,
				75AA24DA25A7E8B000A51E9D /* lsof.m in Sources */,
				75EB592B258D98A7002915E7 /* BiMap.swift in Sources */,
				751F7589246D090100E083C8 /* WebBridge.swift in Sources */,
				75EDDC5B25D4BC54003AECC6 /* UnixSocketClient.swift in Sources */,
				75AEF2E625C3DEAF00D78431 /* DockerIntegration.swift in Sources */,
				75AEF2EE25C5062E00D78431 /* WindowObserver.swift in Sources */,
				75675955244634AD006AA988 /* AppDelegate.swift in Sources */,
				7573F160260BC71000C833FA /* LoginItems.swift in Sources */,
				756FE62E278E0B9A0017EC99 /* LaunchAgent.swift in Sources */,
				75AEF2E425C3C34A00D78431 /* Diagnostic.swift in Sources */,
				75A4A2A025CA0D46002EFD6B /* Autocomplete.swift in Sources */,
				75290ACC2671AD1E000F4255 /* WebSocketFramer.swift in Sources */,
				75C16D4826FD1EB400C83296 /* API+NotificationCenter.swift in Sources */,
				750BA10C2733590A00705E63 /* API+IPC.swift in Sources */,
				759F987C25BF903900EC3407 /* Accessibility.swift in Sources */,
				751C3BEE24B6915000B5C7FD /* Defaults.swift in Sources */,
				755D27BA272242690080B4B8 /* FigTerm.swift in Sources */,
				757712492564D94A0011FF48 /* ProcessStatus.swift in Sources */,
				75B850E52703D8FF00891A78 /* API+Extensions.swift in Sources */,
				75A4521425AD367E00107D2C /* Feedback.swift in Sources */,
				752D71CD25B8A6B300263527 /* Restarter.swift in Sources */,
				756127C3274380BF007F26EA /* pty.c in Sources */,
				75ACFE7C274C3424003C22EE /* Utilities.swift in Sources */,
				7520D8122682AEB00034FE2B /* Throttler.swift in Sources */,
				75DA86A925EF145E00722F1D /* TmuxIntegration.swift in Sources */,
				7577124725648DFB0011FF48 /* ps.c in Sources */,
				757AF4C826BC73FA00349764 /* WindowPositioning.swift in Sources */,
				75290ABD26719090000F4255 /* iterm.pb.swift in Sources */,
				75C57C142581C0700065741E /* ioreg.c in Sources */,
				75290AB4267126EB000F4255 /* iTermIntegration.swift in Sources */,
				75FE40002626A4BD00AC8414 /* Github.swift in Sources */,
				751C3BEC24B6910800B5C7FD /* Remote.swift in Sources */,
				75EDDC4E25D23773003AECC6 /* HyperIntegration.swift in Sources */,
				75EB32FE272C89D100A544DB /* API+Icon.swift in Sources */,
				75A0A71D26F27E3D008FAD70 /* SemanticVersion.swift in Sources */,
				750CF21826A1055F0094D76A /* Config.swift in Sources */,
				75AEF2EA25C4C34D00D78431 /* SecureKeyboardInput.swift in Sources */,
				75B199342504190900F38EA8 /* Keycode.swift in Sources */,
				75D1ECC026F1658300BC8A04 /* InstallationStatus.swift in Sources */,
				75A0A71926F1A79A008FAD70 /* KittyIntegration.swift in Sources */,
				75EB592D258DD771002915E7 /* TTY.swift in Sources */,
				7545657527715785002A59EA /* TabbyIntegration.swift in Sources */,
				75ACFE8027556D7A003C22EE /* TerminalSessionLinkingService.swift in Sources */,
				7510F8BF24A99A4B00E86F7C /* WindowService.swift in Sources */,
				75A4521A25AE2E6B00107D2C /* CommandIntegration.swift in Sources */,
				754569FC272A05C200C7588F /* CommandHandlers.swift in Sources */,
				75ACFE7A274442C7003C22EE /* PTYProcess.swift in Sources */,
				756FE631278F59070017EC99 /* MissionControl.swift in Sources */,
				7587B4D824F97F9E00E355E4 /* ShellHooksManager.swift in Sources */,
				75D1ECB426EFE55A00BC8A04 /* AlacrittyIntegration.swift in Sources */,
				7510F8BD24A9861E00E86F7C /* PrivateWindow.m in Sources */,
				75B4283626FABAAC003C9DE5 /* FileSystem.swift in Sources */,
				756759D424498CA0006AA988 /* WebViewController.swift in Sources */,
			);
			runOnlyForDeploymentPostprocessing = 0;
		};
		75675962244634B2006AA988 /* Sources */ = {
			isa = PBXSourcesBuildPhase;
			buildActionMask = 2147483647;
			files = (
				75ACFE7E27556BC1003C22EE /* TerminalSessionLinkingTests.swift in Sources */,
				7AB6B6872740301500428F47 /* NSWorkspaceExtensionTests.swift in Sources */,
				7A0A41DF2738731900080BCE /* FileSystemTests.swift in Sources */,
				7AF96D3F273DB3E30006A41B /* ConfigTests.swift in Sources */,
				7567596B244634B2006AA988 /* figTests.swift in Sources */,
				7A9DB5662741A3E6008BD2AA /* DefaultsTest.swift in Sources */,
				7AC30EF8274573F700A4F7AB /* TelemetryTests.swift in Sources */,
			);
			runOnlyForDeploymentPostprocessing = 0;
		};
		7567596D244634B2006AA988 /* Sources */ = {
			isa = PBXSourcesBuildPhase;
			buildActionMask = 2147483647;
			files = (
				75675976244634B2006AA988 /* figUITests.swift in Sources */,
			);
			runOnlyForDeploymentPostprocessing = 0;
		};
/* End PBXSourcesBuildPhase section */

/* Begin PBXTargetDependency section */
		754569FA2729FFE300C7588F /* PBXTargetDependency */ = {
			isa = PBXTargetDependency;
			target = 754569F52729FF2600C7588F /* cli */;
			targetProxy = 754569F92729FFE300C7588F /* PBXContainerItemProxy */;
		};
		7546F5B127164A1B0077359F /* PBXTargetDependency */ = {
			isa = PBXTargetDependency;
			target = 754316F326E08F5C00188887 /* FigInputMethod */;
			targetProxy = 7546F5B027164A1B0077359F /* PBXContainerItemProxy */;
		};
		75675968244634B2006AA988 /* PBXTargetDependency */ = {
			isa = PBXTargetDependency;
			target = 75675950244634AD006AA988 /* fig */;
			targetProxy = 75675967244634B2006AA988 /* PBXContainerItemProxy */;
		};
		75675973244634B2006AA988 /* PBXTargetDependency */ = {
			isa = PBXTargetDependency;
			target = 75675950244634AD006AA988 /* fig */;
			targetProxy = 75675972244634B2006AA988 /* PBXContainerItemProxy */;
		};
		757A85BF270E37380017996A /* PBXTargetDependency */ = {
			isa = PBXTargetDependency;
			target = 757A85BA270E31160017996A /* figterm */;
			targetProxy = 757A85BE270E37380017996A /* PBXContainerItemProxy */;
		};
/* End PBXTargetDependency section */

/* Begin PBXVariantGroup section */
		754316FF26E08F5D00188887 /* Main.storyboard */ = {
			isa = PBXVariantGroup;
			children = (
				7543170026E08F5D00188887 /* Base */,
			);
			name = Main.storyboard;
			sourceTree = "<group>";
		};
		7567595D244634B2006AA988 /* Main.storyboard */ = {
			isa = PBXVariantGroup;
			children = (
				7567595E244634B2006AA988 /* Base */,
			);
			name = Main.storyboard;
			sourceTree = "<group>";
		};
/* End PBXVariantGroup section */

/* Begin XCBuildConfiguration section */
		7543170426E08F5D00188887 /* Debug */ = {
			isa = XCBuildConfiguration;
			buildSettings = {
				ASSETCATALOG_COMPILER_APPICON_NAME = AppIcon;
				ASSETCATALOG_COMPILER_GLOBAL_ACCENT_COLOR_NAME = AccentColor;
				CLANG_WARN_QUOTED_INCLUDE_IN_FRAMEWORK_HEADER = YES;
				CODE_SIGN_ENTITLEMENTS = InputMethod/InputMethod.entitlements;
				CODE_SIGN_IDENTITY = "Apple Development";
				CODE_SIGN_STYLE = Manual;
				COMBINE_HIDPI_IMAGES = YES;
				DEVELOPMENT_ASSET_PATHS = "\"InputMethod/Preview Content\"";
				DEVELOPMENT_TEAM = B8PC799ZGU;
				ENABLE_HARDENED_RUNTIME = YES;
				ENABLE_PREVIEWS = YES;
				INFOPLIST_FILE = InputMethod/Info.plist;
				LD_RUNPATH_SEARCH_PATHS = (
					"$(inherited)",
					"@executable_path/../Frameworks",
				);
				MACOSX_DEPLOYMENT_TARGET = 10.13;
				PRODUCT_BUNDLE_IDENTIFIER = io.fig.cursor;
				PRODUCT_NAME = "$(TARGET_NAME)";
				PROVISIONING_PROFILE_SPECIFIER = "";
				SKIP_INSTALL = YES;
				SWIFT_VERSION = 5.0;
			};
			name = Debug;
		};
		7543170526E08F5D00188887 /* Release */ = {
			isa = XCBuildConfiguration;
			buildSettings = {
				ASSETCATALOG_COMPILER_APPICON_NAME = AppIcon;
				ASSETCATALOG_COMPILER_GLOBAL_ACCENT_COLOR_NAME = AccentColor;
				CLANG_WARN_QUOTED_INCLUDE_IN_FRAMEWORK_HEADER = YES;
				CODE_SIGN_ENTITLEMENTS = InputMethod/InputMethod.entitlements;
				CODE_SIGN_IDENTITY = "Developer ID Application";
				CODE_SIGN_STYLE = Manual;
				COMBINE_HIDPI_IMAGES = YES;
				DEVELOPMENT_ASSET_PATHS = "\"InputMethod/Preview Content\"";
				DEVELOPMENT_TEAM = B8PC799ZGU;
				ENABLE_HARDENED_RUNTIME = YES;
				ENABLE_PREVIEWS = YES;
				INFOPLIST_FILE = InputMethod/Info.plist;
				LD_RUNPATH_SEARCH_PATHS = (
					"$(inherited)",
					"@executable_path/../Frameworks",
				);
				MACOSX_DEPLOYMENT_TARGET = 10.13;
				PRODUCT_BUNDLE_IDENTIFIER = io.fig.cursor;
				PRODUCT_NAME = "$(TARGET_NAME)";
				PROVISIONING_PROFILE_SPECIFIER = "";
				SKIP_INSTALL = YES;
				SWIFT_VERSION = 5.0;
			};
			name = Release;
		};
		754569F62729FF2600C7588F /* Debug */ = {
			isa = XCBuildConfiguration;
			buildSettings = {
				CODE_SIGN_STYLE = Automatic;
				DEBUGGING_SYMBOLS = YES;
				DEBUG_INFORMATION_FORMAT = dwarf;
				DEVELOPMENT_TEAM = B8PC799ZGU;
				GCC_GENERATE_DEBUGGING_SYMBOLS = YES;
				GCC_OPTIMIZATION_LEVEL = 0;
				OTHER_CFLAGS = "";
				OTHER_LDFLAGS = "";
				PRODUCT_NAME = "$(TARGET_NAME)";
			};
			name = Debug;
		};
		754569F72729FF2600C7588F /* Release */ = {
			isa = XCBuildConfiguration;
			buildSettings = {
				CODE_SIGN_STYLE = Automatic;
				DEBUG_INFORMATION_FORMAT = "dwarf-with-dsym";
				DEVELOPMENT_TEAM = B8PC799ZGU;
				OTHER_CFLAGS = "";
				OTHER_LDFLAGS = "";
				PRODUCT_NAME = "$(TARGET_NAME)";
			};
			name = Release;
		};
		75675978244634B2006AA988 /* Debug */ = {
			isa = XCBuildConfiguration;
			buildSettings = {
				ALWAYS_SEARCH_USER_PATHS = NO;
				CLANG_ANALYZER_NONNULL = YES;
				CLANG_ANALYZER_NUMBER_OBJECT_CONVERSION = YES_AGGRESSIVE;
				CLANG_CXX_LANGUAGE_STANDARD = "gnu++14";
				CLANG_CXX_LIBRARY = "libc++";
				CLANG_ENABLE_MODULES = YES;
				CLANG_ENABLE_OBJC_ARC = YES;
				CLANG_ENABLE_OBJC_WEAK = YES;
				CLANG_WARN_BLOCK_CAPTURE_AUTORELEASING = YES;
				CLANG_WARN_BOOL_CONVERSION = YES;
				CLANG_WARN_COMMA = YES;
				CLANG_WARN_CONSTANT_CONVERSION = YES;
				CLANG_WARN_DEPRECATED_OBJC_IMPLEMENTATIONS = YES;
				CLANG_WARN_DIRECT_OBJC_ISA_USAGE = YES_ERROR;
				CLANG_WARN_DOCUMENTATION_COMMENTS = YES;
				CLANG_WARN_EMPTY_BODY = YES;
				CLANG_WARN_ENUM_CONVERSION = YES;
				CLANG_WARN_INFINITE_RECURSION = YES;
				CLANG_WARN_INT_CONVERSION = YES;
				CLANG_WARN_NON_LITERAL_NULL_CONVERSION = YES;
				CLANG_WARN_OBJC_IMPLICIT_RETAIN_SELF = YES;
				CLANG_WARN_OBJC_LITERAL_CONVERSION = YES;
				CLANG_WARN_OBJC_ROOT_CLASS = YES_ERROR;
				CLANG_WARN_QUOTED_INCLUDE_IN_FRAMEWORK_HEADER = YES;
				CLANG_WARN_RANGE_LOOP_ANALYSIS = YES;
				CLANG_WARN_STRICT_PROTOTYPES = YES;
				CLANG_WARN_SUSPICIOUS_MOVE = YES;
				CLANG_WARN_UNGUARDED_AVAILABILITY = YES_AGGRESSIVE;
				CLANG_WARN_UNREACHABLE_CODE = YES;
				CLANG_WARN__DUPLICATE_METHOD_MATCH = YES;
				COPY_PHASE_STRIP = NO;
				DEBUG_INFORMATION_FORMAT = dwarf;
				ENABLE_STRICT_OBJC_MSGSEND = YES;
				ENABLE_TESTABILITY = YES;
				GCC_C_LANGUAGE_STANDARD = gnu11;
				GCC_DYNAMIC_NO_PIC = NO;
				GCC_NO_COMMON_BLOCKS = YES;
				GCC_OPTIMIZATION_LEVEL = 0;
				GCC_PREPROCESSOR_DEFINITIONS = (
					"DEBUG=1",
					"$(inherited)",
				);
				GCC_WARN_64_TO_32_BIT_CONVERSION = YES;
				GCC_WARN_ABOUT_RETURN_TYPE = YES_ERROR;
				GCC_WARN_UNDECLARED_SELECTOR = YES;
				GCC_WARN_UNINITIALIZED_AUTOS = YES_AGGRESSIVE;
				GCC_WARN_UNUSED_FUNCTION = YES;
				GCC_WARN_UNUSED_VARIABLE = YES;
				MACOSX_DEPLOYMENT_TARGET = 10.14;
				MTL_ENABLE_DEBUG_INFO = INCLUDE_SOURCE;
				MTL_FAST_MATH = YES;
				ONLY_ACTIVE_ARCH = YES;
				SDKROOT = macosx;
				SWIFT_ACTIVE_COMPILATION_CONDITIONS = DEBUG;
				SWIFT_OPTIMIZATION_LEVEL = "-Onone";
			};
			name = Debug;
		};
		75675979244634B2006AA988 /* Release */ = {
			isa = XCBuildConfiguration;
			buildSettings = {
				ALWAYS_SEARCH_USER_PATHS = NO;
				CLANG_ANALYZER_NONNULL = YES;
				CLANG_ANALYZER_NUMBER_OBJECT_CONVERSION = YES_AGGRESSIVE;
				CLANG_CXX_LANGUAGE_STANDARD = "gnu++14";
				CLANG_CXX_LIBRARY = "libc++";
				CLANG_ENABLE_MODULES = YES;
				CLANG_ENABLE_OBJC_ARC = YES;
				CLANG_ENABLE_OBJC_WEAK = YES;
				CLANG_WARN_BLOCK_CAPTURE_AUTORELEASING = YES;
				CLANG_WARN_BOOL_CONVERSION = YES;
				CLANG_WARN_COMMA = YES;
				CLANG_WARN_CONSTANT_CONVERSION = YES;
				CLANG_WARN_DEPRECATED_OBJC_IMPLEMENTATIONS = YES;
				CLANG_WARN_DIRECT_OBJC_ISA_USAGE = YES_ERROR;
				CLANG_WARN_DOCUMENTATION_COMMENTS = YES;
				CLANG_WARN_EMPTY_BODY = YES;
				CLANG_WARN_ENUM_CONVERSION = YES;
				CLANG_WARN_INFINITE_RECURSION = YES;
				CLANG_WARN_INT_CONVERSION = YES;
				CLANG_WARN_NON_LITERAL_NULL_CONVERSION = YES;
				CLANG_WARN_OBJC_IMPLICIT_RETAIN_SELF = YES;
				CLANG_WARN_OBJC_LITERAL_CONVERSION = YES;
				CLANG_WARN_OBJC_ROOT_CLASS = YES_ERROR;
				CLANG_WARN_QUOTED_INCLUDE_IN_FRAMEWORK_HEADER = YES;
				CLANG_WARN_RANGE_LOOP_ANALYSIS = YES;
				CLANG_WARN_STRICT_PROTOTYPES = YES;
				CLANG_WARN_SUSPICIOUS_MOVE = YES;
				CLANG_WARN_UNGUARDED_AVAILABILITY = YES_AGGRESSIVE;
				CLANG_WARN_UNREACHABLE_CODE = YES;
				CLANG_WARN__DUPLICATE_METHOD_MATCH = YES;
				CODE_SIGN_INJECT_BASE_ENTITLEMENTS = NO;
				COPY_PHASE_STRIP = NO;
				DEBUG_INFORMATION_FORMAT = "dwarf-with-dsym";
				ENABLE_NS_ASSERTIONS = NO;
				ENABLE_STRICT_OBJC_MSGSEND = YES;
				GCC_C_LANGUAGE_STANDARD = gnu11;
				GCC_NO_COMMON_BLOCKS = YES;
				GCC_WARN_64_TO_32_BIT_CONVERSION = YES;
				GCC_WARN_ABOUT_RETURN_TYPE = YES_ERROR;
				GCC_WARN_UNDECLARED_SELECTOR = YES;
				GCC_WARN_UNINITIALIZED_AUTOS = YES_AGGRESSIVE;
				GCC_WARN_UNUSED_FUNCTION = YES;
				GCC_WARN_UNUSED_VARIABLE = YES;
				MACOSX_DEPLOYMENT_TARGET = 10.14;
				MTL_ENABLE_DEBUG_INFO = NO;
				MTL_FAST_MATH = YES;
				ONLY_ACTIVE_ARCH = NO;
				"OTHER_CODE_SIGN_FLAGS[sdk=macosx*]" = "--timestamp";
				SDKROOT = macosx;
				SWIFT_COMPILATION_MODE = wholemodule;
				SWIFT_OPTIMIZATION_LEVEL = "-O";
			};
			name = Release;
		};
		7567597B244634B2006AA988 /* Debug */ = {
			isa = XCBuildConfiguration;
			buildSettings = {
				ALWAYS_EMBED_SWIFT_STANDARD_LIBRARIES = YES;
				ASSETCATALOG_COMPILER_APPICON_NAME = AppIcon;
				CLANG_ENABLE_MODULES = YES;
				CODE_SIGN_ENTITLEMENTS = fig/fig.entitlements;
				CODE_SIGN_IDENTITY = "Apple Development";
				CODE_SIGN_INJECT_BASE_ENTITLEMENTS = YES;
				CODE_SIGN_STYLE = Manual;
				COMBINE_HIDPI_IMAGES = YES;
<<<<<<< HEAD
				CURRENT_PROJECT_VERSION = 410;
=======
				CURRENT_PROJECT_VERSION = 416;
>>>>>>> a79df773
				DEVELOPMENT_ASSET_PATHS = "\"fig/Preview Content\"";
				DEVELOPMENT_TEAM = B8PC799ZGU;
				ENABLE_HARDENED_RUNTIME = YES;
				ENABLE_PREVIEWS = YES;
				FRAMEWORK_SEARCH_PATHS = (
					"$(inherited)",
					"$(PROJECT_DIR)",
				);
				INFOPLIST_FILE = fig/Info.plist;
				LD_RUNPATH_SEARCH_PATHS = (
					"$(inherited)",
					"@executable_path/../Frameworks",
				);
				MACOSX_DEPLOYMENT_TARGET = 10.13;
				MARKETING_VERSION = 1.0.56;
				ONLY_ACTIVE_ARCH = YES;
				PRODUCT_BUNDLE_IDENTIFIER = com.mschrage.fig;
				PRODUCT_NAME = "$(TARGET_NAME)";
				PROVISIONING_PROFILE_SPECIFIER = "";
				SWIFT_OBJC_BRIDGING_HEADER = "fig/fig-Bridging-Header.h";
				SWIFT_OPTIMIZATION_LEVEL = "-Onone";
				SWIFT_VERSION = 5.0;
			};
			name = Debug;
		};
		7567597C244634B2006AA988 /* Release */ = {
			isa = XCBuildConfiguration;
			buildSettings = {
				ALWAYS_EMBED_SWIFT_STANDARD_LIBRARIES = YES;
				ASSETCATALOG_COMPILER_APPICON_NAME = AppIcon;
				CLANG_ENABLE_MODULES = YES;
				CODE_SIGN_ENTITLEMENTS = fig/figRelease.entitlements;
				CODE_SIGN_IDENTITY = "Developer ID Application";
				CODE_SIGN_STYLE = Manual;
				COMBINE_HIDPI_IMAGES = YES;
<<<<<<< HEAD
				CURRENT_PROJECT_VERSION = 410;
=======
				CURRENT_PROJECT_VERSION = 416;
>>>>>>> a79df773
				DEVELOPMENT_ASSET_PATHS = "\"fig/Preview Content\"";
				DEVELOPMENT_TEAM = B8PC799ZGU;
				ENABLE_HARDENED_RUNTIME = YES;
				ENABLE_PREVIEWS = YES;
				FRAMEWORK_SEARCH_PATHS = (
					"$(inherited)",
					"$(PROJECT_DIR)",
				);
				INFOPLIST_FILE = fig/Info.plist;
				LD_RUNPATH_SEARCH_PATHS = (
					"$(inherited)",
					"@executable_path/../Frameworks",
				);
				MACOSX_DEPLOYMENT_TARGET = 10.13;
				MARKETING_VERSION = 1.0.56;
				ONLY_ACTIVE_ARCH = NO;
				PRODUCT_BUNDLE_IDENTIFIER = com.mschrage.fig;
				PRODUCT_NAME = "$(TARGET_NAME)";
				PROVISIONING_PROFILE_SPECIFIER = "";
				SWIFT_OBJC_BRIDGING_HEADER = "fig/fig-Bridging-Header.h";
				SWIFT_VERSION = 5.0;
			};
			name = Release;
		};
		7567597E244634B2006AA988 /* Debug */ = {
			isa = XCBuildConfiguration;
			buildSettings = {
				ALWAYS_EMBED_SWIFT_STANDARD_LIBRARIES = YES;
				BUNDLE_LOADER = "$(TEST_HOST)";
				CODE_SIGN_STYLE = Automatic;
				COMBINE_HIDPI_IMAGES = YES;
				INFOPLIST_FILE = figTests/Info.plist;
				LD_RUNPATH_SEARCH_PATHS = (
					"$(inherited)",
					"@executable_path/../Frameworks",
					"@loader_path/../Frameworks",
				);
				MACOSX_DEPLOYMENT_TARGET = 10.15;
				PRODUCT_BUNDLE_IDENTIFIER = com.mschrage.figTests;
				PRODUCT_NAME = "$(TARGET_NAME)";
				SWIFT_VERSION = 5.0;
				TEST_HOST = "$(BUILT_PRODUCTS_DIR)/fig.app/Contents/MacOS/fig";
			};
			name = Debug;
		};
		7567597F244634B2006AA988 /* Release */ = {
			isa = XCBuildConfiguration;
			buildSettings = {
				ALWAYS_EMBED_SWIFT_STANDARD_LIBRARIES = YES;
				BUNDLE_LOADER = "$(TEST_HOST)";
				CODE_SIGN_STYLE = Automatic;
				COMBINE_HIDPI_IMAGES = YES;
				DEVELOPMENT_TEAM = B8PC799ZGU;
				INFOPLIST_FILE = figTests/Info.plist;
				LD_RUNPATH_SEARCH_PATHS = (
					"$(inherited)",
					"@executable_path/../Frameworks",
					"@loader_path/../Frameworks",
				);
				MACOSX_DEPLOYMENT_TARGET = 10.15;
				PRODUCT_BUNDLE_IDENTIFIER = com.mschrage.figTests;
				PRODUCT_NAME = "$(TARGET_NAME)";
				SWIFT_VERSION = 5.0;
				TEST_HOST = "$(BUILT_PRODUCTS_DIR)/fig.app/Contents/MacOS/fig";
			};
			name = Release;
		};
		75675981244634B2006AA988 /* Debug */ = {
			isa = XCBuildConfiguration;
			buildSettings = {
				ALWAYS_EMBED_SWIFT_STANDARD_LIBRARIES = YES;
				CODE_SIGN_STYLE = Automatic;
				COMBINE_HIDPI_IMAGES = YES;
				INFOPLIST_FILE = figUITests/Info.plist;
				LD_RUNPATH_SEARCH_PATHS = (
					"$(inherited)",
					"@executable_path/../Frameworks",
					"@loader_path/../Frameworks",
				);
				PRODUCT_BUNDLE_IDENTIFIER = com.mschrage.figUITests;
				PRODUCT_NAME = "$(TARGET_NAME)";
				SWIFT_VERSION = 5.0;
				TEST_TARGET_NAME = fig;
			};
			name = Debug;
		};
		75675982244634B2006AA988 /* Release */ = {
			isa = XCBuildConfiguration;
			buildSettings = {
				ALWAYS_EMBED_SWIFT_STANDARD_LIBRARIES = YES;
				CODE_SIGN_IDENTITY = "Apple Development";
				CODE_SIGN_STYLE = Automatic;
				COMBINE_HIDPI_IMAGES = YES;
				DEVELOPMENT_TEAM = B8PC799ZGU;
				INFOPLIST_FILE = figUITests/Info.plist;
				LD_RUNPATH_SEARCH_PATHS = (
					"$(inherited)",
					"@executable_path/../Frameworks",
					"@loader_path/../Frameworks",
				);
				PRODUCT_BUNDLE_IDENTIFIER = com.mschrage.figUITests;
				PRODUCT_NAME = "$(TARGET_NAME)";
				SWIFT_VERSION = 5.0;
				TEST_TARGET_NAME = fig;
			};
			name = Release;
		};
		757A85BC270E31160017996A /* Debug */ = {
			isa = XCBuildConfiguration;
			buildSettings = {
				CODE_SIGN_STYLE = Automatic;
				DEBUGGING_SYMBOLS = YES;
				DEBUG_INFORMATION_FORMAT = dwarf;
				DEVELOPMENT_TEAM = B8PC799ZGU;
				GCC_GENERATE_DEBUGGING_SYMBOLS = YES;
				GCC_OPTIMIZATION_LEVEL = 0;
				OTHER_CFLAGS = "";
				OTHER_LDFLAGS = "";
				PRODUCT_NAME = "$(TARGET_NAME)";
			};
			name = Debug;
		};
		757A85BD270E31160017996A /* Release */ = {
			isa = XCBuildConfiguration;
			buildSettings = {
				CODE_SIGN_STYLE = Automatic;
				DEBUG_INFORMATION_FORMAT = "dwarf-with-dsym";
				DEVELOPMENT_TEAM = B8PC799ZGU;
				OTHER_CFLAGS = "";
				OTHER_LDFLAGS = "";
				PRODUCT_NAME = "$(TARGET_NAME)";
			};
			name = Release;
		};
/* End XCBuildConfiguration section */

/* Begin XCConfigurationList section */
		7543170626E08F5D00188887 /* Build configuration list for PBXNativeTarget "FigInputMethod" */ = {
			isa = XCConfigurationList;
			buildConfigurations = (
				7543170426E08F5D00188887 /* Debug */,
				7543170526E08F5D00188887 /* Release */,
			);
			defaultConfigurationIsVisible = 0;
			defaultConfigurationName = Release;
		};
		754569F82729FF2600C7588F /* Build configuration list for PBXLegacyTarget "cli" */ = {
			isa = XCConfigurationList;
			buildConfigurations = (
				754569F62729FF2600C7588F /* Debug */,
				754569F72729FF2600C7588F /* Release */,
			);
			defaultConfigurationIsVisible = 0;
			defaultConfigurationName = Release;
		};
		7567594C244634AD006AA988 /* Build configuration list for PBXProject "fig" */ = {
			isa = XCConfigurationList;
			buildConfigurations = (
				75675978244634B2006AA988 /* Debug */,
				75675979244634B2006AA988 /* Release */,
			);
			defaultConfigurationIsVisible = 0;
			defaultConfigurationName = Release;
		};
		7567597A244634B2006AA988 /* Build configuration list for PBXNativeTarget "fig" */ = {
			isa = XCConfigurationList;
			buildConfigurations = (
				7567597B244634B2006AA988 /* Debug */,
				7567597C244634B2006AA988 /* Release */,
			);
			defaultConfigurationIsVisible = 0;
			defaultConfigurationName = Release;
		};
		7567597D244634B2006AA988 /* Build configuration list for PBXNativeTarget "figTests" */ = {
			isa = XCConfigurationList;
			buildConfigurations = (
				7567597E244634B2006AA988 /* Debug */,
				7567597F244634B2006AA988 /* Release */,
			);
			defaultConfigurationIsVisible = 0;
			defaultConfigurationName = Release;
		};
		75675980244634B2006AA988 /* Build configuration list for PBXNativeTarget "figUITests" */ = {
			isa = XCConfigurationList;
			buildConfigurations = (
				75675981244634B2006AA988 /* Debug */,
				75675982244634B2006AA988 /* Release */,
			);
			defaultConfigurationIsVisible = 0;
			defaultConfigurationName = Release;
		};
		757A85BB270E31160017996A /* Build configuration list for PBXLegacyTarget "figterm" */ = {
			isa = XCConfigurationList;
			buildConfigurations = (
				757A85BC270E31160017996A /* Debug */,
				757A85BD270E31160017996A /* Release */,
			);
			defaultConfigurationIsVisible = 0;
			defaultConfigurationName = Release;
		};
/* End XCConfigurationList section */

/* Begin XCRemoteSwiftPackageReference section */
		7512A489263252EF00CDE824 /* XCRemoteSwiftPackageReference "Sparkle" */ = {
			isa = XCRemoteSwiftPackageReference;
			repositoryURL = "https://github.com/sparkle-project/Sparkle";
			requirement = {
				kind = upToNextMajorVersion;
				minimumVersion = 1.26.0;
			};
		};
		75290AC426719156000F4255 /* XCRemoteSwiftPackageReference "swift-protobuf" */ = {
			isa = XCRemoteSwiftPackageReference;
			repositoryURL = "https://github.com/apple/swift-protobuf.git";
			requirement = {
				kind = upToNextMajorVersion;
				minimumVersion = 1.17.0;
			};
		};
		7545657D2773F275002A59EA /* XCRemoteSwiftPackageReference "ZIPFoundation" */ = {
			isa = XCRemoteSwiftPackageReference;
			repositoryURL = "https://github.com/weichsel/ZIPFoundation";
			requirement = {
				kind = upToNextMajorVersion;
				minimumVersion = 0.9.14;
			};
		};
		755950D2275EC6CC00B9FB5C /* XCRemoteSwiftPackageReference "BlueSocket" */ = {
			isa = XCRemoteSwiftPackageReference;
			repositoryURL = "https://github.com/Kitura/BlueSocket";
			requirement = {
				kind = upToNextMajorVersion;
				minimumVersion = 2.0.2;
			};
		};
		755D0F4F2482D4910074AB5C /* XCRemoteSwiftPackageReference "HotKey" */ = {
			isa = XCRemoteSwiftPackageReference;
			repositoryURL = "https://github.com/soffes/HotKey";
			requirement = {
				kind = upToNextMajorVersion;
				minimumVersion = 0.1.3;
			};
		};
		756967FD2718E0300029F063 /* XCRemoteSwiftPackageReference "WebArchiver" */ = {
			isa = XCRemoteSwiftPackageReference;
			repositoryURL = "https://github.com/ernesto-elsaesser/WebArchiver";
			requirement = {
				kind = upToNextMajorVersion;
				minimumVersion = 1.0.1;
			};
		};
		759113BF2783A47900340B25 /* XCRemoteSwiftPackageReference "AXSwift" */ = {
			isa = XCRemoteSwiftPackageReference;
			repositoryURL = "https://github.com/tmandry/AXSwift";
			requirement = {
				kind = upToNextMajorVersion;
				minimumVersion = 0.3.2;
			};
		};
		75CFDBE024EDE31800F00CAE /* XCRemoteSwiftPackageReference "sentry-cocoa" */ = {
			isa = XCRemoteSwiftPackageReference;
			repositoryURL = "https://github.com/getsentry/sentry-cocoa.git";
			requirement = {
				kind = upToNextMajorVersion;
				minimumVersion = 7.1.3;
			};
		};
/* End XCRemoteSwiftPackageReference section */

/* Begin XCSwiftPackageProductDependency section */
		7512A48A263252EF00CDE824 /* Sparkle */ = {
			isa = XCSwiftPackageProductDependency;
			package = 7512A489263252EF00CDE824 /* XCRemoteSwiftPackageReference "Sparkle" */;
			productName = Sparkle;
		};
		75290AC526719157000F4255 /* SwiftProtobuf */ = {
			isa = XCSwiftPackageProductDependency;
			package = 75290AC426719156000F4255 /* XCRemoteSwiftPackageReference "swift-protobuf" */;
			productName = SwiftProtobuf;
		};
		7545657E2773F275002A59EA /* ZIPFoundation */ = {
			isa = XCSwiftPackageProductDependency;
			package = 7545657D2773F275002A59EA /* XCRemoteSwiftPackageReference "ZIPFoundation" */;
			productName = ZIPFoundation;
		};
		755950D3275EC6CC00B9FB5C /* Socket */ = {
			isa = XCSwiftPackageProductDependency;
			package = 755950D2275EC6CC00B9FB5C /* XCRemoteSwiftPackageReference "BlueSocket" */;
			productName = Socket;
		};
		755D0F502482D4920074AB5C /* HotKey */ = {
			isa = XCSwiftPackageProductDependency;
			package = 755D0F4F2482D4910074AB5C /* XCRemoteSwiftPackageReference "HotKey" */;
			productName = HotKey;
		};
		756967FE2718E0300029F063 /* WebArchiver */ = {
			isa = XCSwiftPackageProductDependency;
			package = 756967FD2718E0300029F063 /* XCRemoteSwiftPackageReference "WebArchiver" */;
			productName = WebArchiver;
		};
		759113C02783A47900340B25 /* AXSwift */ = {
			isa = XCSwiftPackageProductDependency;
			package = 759113BF2783A47900340B25 /* XCRemoteSwiftPackageReference "AXSwift" */;
			productName = AXSwift;
		};
		75915DFD27210A4C005A9909 /* FigAPIBindings */ = {
			isa = XCSwiftPackageProductDependency;
			productName = FigAPIBindings;
		};
		75CFDBE124EDE31800F00CAE /* Sentry */ = {
			isa = XCSwiftPackageProductDependency;
			package = 75CFDBE024EDE31800F00CAE /* XCRemoteSwiftPackageReference "sentry-cocoa" */;
			productName = Sentry;
		};
/* End XCSwiftPackageProductDependency section */
	};
	rootObject = 75675949244634AD006AA988 /* Project object */;
}<|MERGE_RESOLUTION|>--- conflicted
+++ resolved
@@ -1911,11 +1911,7 @@
 				CODE_SIGN_INJECT_BASE_ENTITLEMENTS = YES;
 				CODE_SIGN_STYLE = Manual;
 				COMBINE_HIDPI_IMAGES = YES;
-<<<<<<< HEAD
-				CURRENT_PROJECT_VERSION = 410;
-=======
 				CURRENT_PROJECT_VERSION = 416;
->>>>>>> a79df773
 				DEVELOPMENT_ASSET_PATHS = "\"fig/Preview Content\"";
 				DEVELOPMENT_TEAM = B8PC799ZGU;
 				ENABLE_HARDENED_RUNTIME = YES;
@@ -1951,11 +1947,7 @@
 				CODE_SIGN_IDENTITY = "Developer ID Application";
 				CODE_SIGN_STYLE = Manual;
 				COMBINE_HIDPI_IMAGES = YES;
-<<<<<<< HEAD
-				CURRENT_PROJECT_VERSION = 410;
-=======
 				CURRENT_PROJECT_VERSION = 416;
->>>>>>> a79df773
 				DEVELOPMENT_ASSET_PATHS = "\"fig/Preview Content\"";
 				DEVELOPMENT_TEAM = B8PC799ZGU;
 				ENABLE_HARDENED_RUNTIME = YES;
