--- conflicted
+++ resolved
@@ -1146,11 +1146,7 @@
 				758AEB6324CE8B2F00A15EAF /* Embed Command Line Tool */,
 				75AA9FAA256D9D6C00CEFAC8 /* Upload dsym files to Sentry */,
 				759E4BFD268F9BCC00CC1565 /* Change permissions to make Applescript read-only */,
-<<<<<<< HEAD
 				7571775626F3B8910071AE10 /* Embed Input Method */,
-=======
-				75DF864626F2C2C5003F32A5 /* Bundle InputMethod */,
->>>>>>> 447868af
 			);
 			buildRules = (
 			);
@@ -1283,10 +1279,7 @@
 			isa = PBXResourcesBuildPhase;
 			buildActionMask = 2147483647;
 			files = (
-<<<<<<< HEAD
-=======
 				75DF864A26F31756003F32A5 /* cpu@2x.png in Resources */,
->>>>>>> 447868af
 				75290A7D266B09CB000F4255 /* gear@2x.png in Resources */,
 				759F989025C1172100EC3407 /* install_and_upgrade_fallback.sh in Resources */,
 				752E68DF2620F868009E9A7E /* yarn@2x.png in Resources */,
