--- conflicted
+++ resolved
@@ -556,22 +556,18 @@
 cat <<EOF
    ${BOLD}Final notes${NORMAL}
 
-   1. You should run ${MAGENTA}${BOLD}fig set:path${NORMAL} right now. This syncs your \$PATH variable with Fig. We can't do this automatically and it helps avoids several potential errors.
-
-   2. Fig won't work in any terminal sessions you currently have running, only new ones. 
-
-<<<<<<< HEAD
-   PS. We've saved a backup of your dotfiles to ~/.fig.dotfiles.bak
-=======
-   3. We've saved a backup of your dotfiles to ${HOME}/.fig.dotfiles.bak
->>>>>>> 56f3f2fa
-
-EOF
-
-
-
-
-
-
-
-
+   1. You should run ${MAGENTA}${BOLD}fig set:path${NORMAL} right now. This syncs your \$PATH variable with Fig. We can't do this automatically.
+
+   2. Fig won't work in any terminal sessions you currently have running, only new ones. (You might want to restart your terminal emulator)
+
+   3. We've saved a backup of your dotfiles to ~/.fig.dotfiles.bak
+
+EOF
+
+
+
+
+
+
+
+
