--- conflicted
+++ resolved
@@ -20,11 +20,7 @@
   },
   "properties": {
     "$schema": {
-<<<<<<< HEAD
-      "description": "JSON Schema reference",
-=======
       "description": "The schema to use for validating the agent",
->>>>>>> 2bdba015
       "type": "string"
     },
     "name": {
