use crate::cli::debug::get_app_info;

use anyhow::{Context, Result};
use clap::Subcommand;
use crossterm::style::Stylize;
use fig_ipc::{
    command::{quit_command, restart_command},
    hook::send_hook_to_socket,
};
use fig_proto::hooks;
use regex::Regex;
use serde_json::json;
use std::{process::Command, time::Duration};

#[derive(Debug, Subcommand)]
pub enum AppSubcommand {
    Install,
    Onboarding,
    Running,
    Launch,
    Restart,
    Quit,
    SetPath,
    Uninstall,
    Prompts,
}

fn is_app_running() -> bool {
    match get_app_info() {
        Ok(s) => !s.is_empty(),
        _ => false,
    }
}

pub fn launch_fig() -> Result<()> {
    if is_app_running() {
        println!("\n→ Fig is already running.\n");
        return Ok(());
    }

    println!("\n→ Launching Fig...\n");
    Command::new("open")
        .args(["-g", "-b", "com.mschrage.fig"])
        .spawn()
        .context("\n→ Fig could not be launched.\n")?;
    Ok(())
}

pub async fn quit_fig() -> Result<()> {
    if !is_app_running() {
        println!("\n→ Fig is not running\n");
        return Ok(());
    }

    println!("\n→ Quitting Fig...\n");
    if quit_command().await.is_err() {
        tokio::time::sleep(Duration::from_millis(500)).await;
        let second_try = quit_command().await;
        if second_try.is_err() {
            if let Ok(info) = get_app_info() {
                let pid = Regex::new(r"pid = (\S+)")
                    .unwrap()
                    .captures(&info)
                    .and_then(|c| c.get(1));
                if let Some(pid) = pid {
                    let success = Command::new("kill")
                        .arg("-KILL")
                        .arg(pid.as_str())
                        .status()
                        .map(|res| res.success());
                    if let Ok(true) = success {
                        return Ok(());
                    }
                }
            }
            println!("\nUnable to quit Fig\n");
            return second_try;
        }
    }
    Ok(())
}

pub async fn restart_fig() -> Result<()> {
    if restart_command().await.is_err() {
        launch_fig()
    } else {
        println!("\n→ Restarting Fig...\n");
        Ok(())
    }
}

impl AppSubcommand {
    pub async fn execute(&self) -> Result<()> {
        match self {
            AppSubcommand::Install => {
                fig_ipc::command::run_install_script_command().await?;
            }
            AppSubcommand::Onboarding => {
                Command::new("bash")
                    .args(["-c", include_str!("onboarding.sh")])
                    .spawn()?
                    .wait()?;
            }
            AppSubcommand::Prompts => {
                Command::new("bash")
                    .args(["-c", include_str!("prompts.sh")])
                    .spawn()?
                    .wait()?;
            }
            AppSubcommand::Uninstall => {
                Command::new("bash")
                    .args(["-c", include_str!("uninstall-script.sh")])
                    .spawn()?
                    .wait()?;
            }
            AppSubcommand::Restart => restart_fig().await?,
            AppSubcommand::Quit => quit_fig().await?,
            AppSubcommand::Launch => launch_fig()?,
            AppSubcommand::Running => {
                println!("{}", if is_app_running() { "1" } else { "0" });
            }
            AppSubcommand::SetPath => {
                println!("\nSetting $PATH variable in Fig pseudo-terminal...\n");
                let path = std::env::var("PATH")?;
<<<<<<< HEAD
                let result = fig_settings::settings::set_value("pty.path", json!(path));

                if result.is_err() {
                    println!("{} Unable to load settings file", "Error:".red());
                    return result;
                }
=======
                fig_settings::state::set_value("pty.path", json!(path))?;
>>>>>>> 38cc36a5
                println!(
                    "Fig will now use the following path to locate the fig executable:\n{}\n",
                    path.magenta()
                );
                let output = Command::new("tty").output().context(format!(
                    "{} Unable to reload. Restart terminal to apply changes.",
                    "Error:".red()
                ))?;

                let tty = String::from_utf8(output.stdout)?;
                let pid = nix::unistd::getppid();

                let hook = hooks::generate_shell_context(pid, tty, None, None)
                    .and_then(hooks::new_init_hook)
                    .context(format!(
                        "{} Unable to reload. Restart terminal to apply changes.",
                        "Error:".red()
                    ))?;

                send_hook_to_socket(hook).await.context(format!(
                    "\n{}\nFig might not be running to launch Fig run: {}\n",
                    "Unable to Connect to Fig:".bold(),
                    "fig launch".magenta()
                ))?;
            }
        }
        Ok(())
    }
}<|MERGE_RESOLUTION|>--- conflicted
+++ resolved
@@ -122,16 +122,7 @@
             AppSubcommand::SetPath => {
                 println!("\nSetting $PATH variable in Fig pseudo-terminal...\n");
                 let path = std::env::var("PATH")?;
-<<<<<<< HEAD
-                let result = fig_settings::settings::set_value("pty.path", json!(path));
-
-                if result.is_err() {
-                    println!("{} Unable to load settings file", "Error:".red());
-                    return result;
-                }
-=======
                 fig_settings::state::set_value("pty.path", json!(path))?;
->>>>>>> 38cc36a5
                 println!(
                     "Fig will now use the following path to locate the fig executable:\n{}\n",
                     path.magenta()
