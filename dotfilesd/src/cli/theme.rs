--- conflicted
+++ resolved
@@ -30,13 +30,9 @@
             match fs::read_to_string(path) {
                 Ok(theme_file) => {
                     let theme: Theme = serde_json::from_str(&theme_file)?;
-<<<<<<< HEAD
-                    fig_settings::settings::set_value("autocomplete.theme", json!(theme_str))?;
-=======
                     let remote_result =
                         fig_settings::settings::set_value("autocomplete.theme", json!(theme_str))
                             .await?;
->>>>>>> 38cc36a5
                     let author = theme.author;
 
                     println!();
@@ -78,15 +74,11 @@
                 }
                 Err(_) => {
                     if BUILT_IN_THEMES.contains(&theme_str.as_ref()) {
-<<<<<<< HEAD
-                        fig_settings::settings::set_value("autocomplete.theme", json!(theme_str))?;
-=======
                         let remote_result = fig_settings::settings::set_value(
                             "autocomplete.theme",
                             json!(theme_str),
                         )
                         .await?;
->>>>>>> 38cc36a5
                         println!("› Switching to theme '{}'", theme_str.bold());
                         if remote_result.is_err() {
                             println!("Failed to sync new settings.");
