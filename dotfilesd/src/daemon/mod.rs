pub mod launchd_plist;
pub mod systemd_unit;
pub mod websocket;

use std::{
    io::Write,
    ops::ControlFlow,
    path::{Path, PathBuf},
    process::Command,
    time::Duration,
};

use anyhow::{anyhow, Context, Result};
use futures::StreamExt;

use notify::{watcher, RecursiveMode, Watcher};
use serde::{Deserialize, Serialize};
use time::format_description::well_known::Rfc3339;
use tokio::{fs::remove_file, net::UnixListener, select};

<<<<<<< HEAD
use crate::{daemon::websocket::process_websocket, util::settings::Settings};
=======
use crate::{
    daemon::websocket::process_websocket, ipc::send_settings_changed, util::settings::Settings,
};
>>>>>>> 51414567

use self::{launchd_plist::LaunchdPlist, systemd_unit::SystemdUnit};

fn daemon_log(message: &str) {
    println!(
        "[dotfiles-daemon {}] {}",
        time::OffsetDateTime::now_utc()
            .format(&Rfc3339)
            .unwrap_or_else(|_| "xxxx-xx-xxTxx:xx:xx.xxxxxxZ".into()),
        message
    );
}

#[non_exhaustive]
#[derive(Debug, Clone, Copy, PartialEq, Eq)]
pub enum InitSystem {
    /// macOS init system
    ///
    /// https://launchd.info/
    Launchd,
    /// Most common Linux init system
    ///
    /// https://systemd.io/
    Systemd,
    /// Init system used by artix, void, etc
    ///
    /// http://smarden.org/runit/
    Runit,
    /// Init subsystem used by alpine, gentoo, etc
    ///
    /// https://wiki.gentoo.org/wiki/Project:OpenRC
    OpenRc,
}

impl InitSystem {
    pub fn get_init_system() -> Result<InitSystem> {
        let output = Command::new("ps 1").output().context("Could not run ps")?;

        let stdout = String::from_utf8_lossy(&output.stdout);

        if stdout.contains("launchd") {
            Ok(InitSystem::Launchd)
        } else if stdout.contains("systemd") {
            Ok(InitSystem::Systemd)
        } else if stdout.contains("runit") {
            Ok(InitSystem::Runit)
        } else if stdout.contains("openrc") {
            Ok(InitSystem::OpenRc)
        } else {
            Err(anyhow!("Could not determine init system"))
        }
    }

    fn start_daemon(&self, path: impl AsRef<Path>) -> Result<()> {
        match self {
            InitSystem::Launchd => {
                let output = Command::new("launchctl")
                    .arg("load")
                    .arg(path.as_ref())
                    .output()?;

                if !output.status.success() {
                    return Err(anyhow!(
                        "Could not start daemon: {}",
                        String::from_utf8_lossy(&output.stderr)
                    ));
                }

                let stderr = String::from_utf8_lossy(&output.stderr);

                if !stderr.is_empty() {
                    return Err(anyhow!(
                        "Could not start daemon: {}",
                        String::from_utf8_lossy(&output.stderr)
                    ));
                }

                Ok(())
            }
            InitSystem::Systemd => {
                Command::new("systemctl")
                    .arg("--now")
                    .arg("enable")
                    .arg(path.as_ref())
                    .output()
                    .with_context(|| format!("Could not enable {:?}", path.as_ref()))?;

                Ok(())
            }
            _ => Err(anyhow!("Could not start daemon: unsupported init system")),
        }
    }

    fn stop_daemon(&self, path: impl AsRef<Path>) -> Result<()> {
        match self {
            InitSystem::Launchd => {
                let output = Command::new("launchctl")
                    .arg("unload")
                    .arg(path.as_ref())
                    .output()?;

                if !output.status.success() {
                    return Err(anyhow!(
                        "Could not stop daemon: {}",
                        String::from_utf8_lossy(&output.stderr)
                    ));
                }

                let stderr = String::from_utf8_lossy(&output.stderr);

                if !stderr.is_empty() {
                    return Err(anyhow!(
                        "Could not stop daemon: {}",
                        String::from_utf8_lossy(&output.stderr)
                    ));
                }

                Ok(())
            }
            InitSystem::Systemd => {
                Command::new("systemctl")
                    .arg("--now")
                    .arg("disable")
                    .arg(path.as_ref())
                    .output()
                    .with_context(|| format!("Could not disable {:?}", path.as_ref()))?;

                Ok(())
            }
            _ => Err(anyhow!("Could not stop daemon: unsupported init system")),
        }
    }

    pub fn restart_daemon(&self, path: impl AsRef<Path>) -> Result<()> {
        self.stop_daemon(path.as_ref()).ok();
        self.start_daemon(path.as_ref())?;

        // TODO: use restart functionality of init system if possible

        Ok(())
    }

    pub fn daemon_status(&self, name: impl AsRef<str>) -> Result<Option<i32>> {
        match self {
            InitSystem::Launchd => {
                let output = Command::new("launchctl").arg("list").output()?;

                let stdout = String::from_utf8_lossy(&output.stdout);

                let status = stdout
                    .lines()
                    .map(|line| line.split_whitespace().collect::<Vec<_>>())
                    .find(|line| line[2] == name.as_ref())
                    .map(|data| data[1].parse::<i32>().ok())
                    .flatten();

                Ok(status)
            }
            InitSystem::Systemd => todo!(),
            _ => Err(anyhow!(
                "Could not get daemon status: unsupported init system"
            )),
        }
    }
}

/// A service that can be launched by the init system
pub struct LaunchService {
    /// Path to the service's definition file
    pub path: PathBuf,
    /// The service's definition
    pub data: String,
    /// The init system to use
    pub launch_system: InitSystem,
}

impl LaunchService {
    pub fn launchd() -> Result<LaunchService> {
        let basedirs = directories::BaseDirs::new().context("Could not get base directories")?;

        let plist_path = basedirs
            .home_dir()
            .join("Library/LaunchAgents/io.fig.dotfiles-daemon.plist");

        let executable_path = std::env::current_exe()?;
        let executable_path_str = executable_path.to_string_lossy();

        let log_path = basedirs.home_dir().join(".fig/logs/dotfiles-daemon.log");
        let log_path_str = log_path.to_string_lossy();

        let plist = LaunchdPlist::new("io.fig.dotfiles-daemon")
            .program(&*executable_path_str)
            .program_arguments([&*executable_path_str, "daemon"])
            .keep_alive(true)
            .run_at_load(true)
            .throttle_interval(5)
            .standard_out_path(&*log_path_str)
            .standard_error_path(&*log_path_str)
            .plist();

        Ok(LaunchService {
            path: plist_path,
            data: plist,
            launch_system: InitSystem::Launchd,
        })
    }

    pub fn systemd() -> Result<LaunchService> {
        let basedirs = directories::BaseDirs::new().context("Could not get base directories")?;

        let path = basedirs
            .home_dir()
            .join(".config/systemd/user/fig-dotfiles-daemon.service");

        let executable_path = std::env::current_exe()?;
        let executable_path_str = executable_path.to_string_lossy();

        let unit = SystemdUnit::new("Fig Dotfiles Daemon")
            .exec_start(executable_path_str)
            .restart("always")
            .restart_sec(5)
            .wanted_by("default.target")
            .unit();

        Ok(LaunchService {
            path,
            data: unit,
            launch_system: InitSystem::Systemd,
        })
    }

    pub fn install(&self) -> Result<()> {
        // Write to the definition file
        let mut file = std::fs::File::create(&self.path)?;
        file.write_all(self.data.as_bytes())?;

        // Restart the daemon
        self.launch_system.restart_daemon(self.path.as_path())?;

        Ok(())
    }

    pub fn uninstall(&self) -> Result<()> {
        // Stop the daemon
        self.launch_system.stop_daemon(self.path.as_path()).ok();

        // Remove the definition file
        std::fs::remove_file(&self.path)?;

        Ok(())
    }
}

#[derive(Debug, Clone, PartialEq, Eq, Serialize, Deserialize)]
#[serde(rename_all = "camelCase")]
struct WebsocketAwsToken {
    access_token: String,
    id_token: String,
}

async fn spawn_settings_watcher() -> Result<()> {
    let settings_path = Settings::path()?;

<<<<<<< HEAD
    let (tx, rx) = std::sync::mpsc::channel();
    let mut watcher = watcher(tx, Duration::from_secs(1))?;

    std::thread::spawn(move || {
        watcher
            .watch(&settings_path, RecursiveMode::NonRecursive)
            .unwrap();
        loop {
            match rx.recv() {
                Ok(_event) => {
                    // TODO: Something here!
                    tokio::runtime::Runtime::new()
                        .unwrap()
                        .block_on(async {
                            crate::ipc::send_settings_changed().await.unwrap();
                        });
                }
                Err(err) => {
                    eprintln!("{}", err);
                }
            }
        }
    });

=======
    let (settings_watcher_tx, settings_watcher_rx) = std::sync::mpsc::channel();
    let mut watcher = watcher(settings_watcher_tx, Duration::from_secs(1))?;

    let (forward_tx, forward_rx) = flume::unbounded();

    tokio::task::spawn(async move {
        loop {
            match forward_rx.recv_async().await {
                Ok(_) => match send_settings_changed().await {
                    Err(err) => daemon_log(&format!("Could not send settings changed: {}", err)),
                    Ok(_) => daemon_log("Settings changed"),
                },
                Err(e) => {
                    daemon_log(&format!("Error while receiving settings: {}", e));
                }
            }
        }
    });

    std::thread::spawn(
        move || match watcher.watch(&settings_path, RecursiveMode::NonRecursive) {
            Ok(()) => loop {
                match settings_watcher_rx.recv() {
                    Ok(event) => {
                        if let Err(e) = forward_tx.send(event) {
                            daemon_log(&format!("Error forwarding settings event: {}", e));
                        }
                    }
                    Err(err) => {
                        eprintln!("{}", err);
                    }
                }
            },
            Err(err) => {
                daemon_log(&format!("Error while watching settings: {}", err));
            }
        },
    );

>>>>>>> 51414567
    Ok(())
}

/// Spawn the daemon to listen for updates and dotfiles changes
pub async fn daemon() -> Result<()> {
    daemon_log("Starting daemon...");

    let mut update_interval = tokio::time::interval(Duration::from_secs(60 * 60));

    // Connect to websocket
    let mut websocket_stream = websocket::connect_to_fig_websocket()
        .await
        .context("Could not connect to websocket")?;

    // Connect to unix socket
    let unix_socket_path = Path::new("/tmp/dotfiles-daemon.sock");

    if unix_socket_path.exists() {
        remove_file(unix_socket_path).await?;
    }

    let unix_socket =
        UnixListener::bind(unix_socket_path).context("Could not connect to unix socket")?;

<<<<<<< HEAD
    spawn_settings_watcher().await?;
=======
    if let Err(err) = spawn_settings_watcher().await {
        daemon_log(&format!("Could not spawn settings watcher: {}", err));
    }
>>>>>>> 51414567

    daemon_log("Daemon is now running");

    // Select loop
    loop {
        select! {
            next = websocket_stream.next() => {
                match process_websocket(&next).await? {
                    ControlFlow::Continue(_) => {},
                    ControlFlow::Break(_) => break,
                }
            }
            _ = unix_socket.accept() => {

            }
            _ = update_interval.tick() => {
                #[cfg(feature = "auto-update")]
                {
                    // Check for updates
                    match update(UpdateType::NoProgress)? {
                        UpdateStatus::UpToDate => {}
                        UpdateStatus::Updated(release) => {
                            println!("Updated to {}", release.version);
                            println!("Quitting...");
                            return Ok(());
                        }
                    }
                }
            }
        }
    }

    Ok(())
}<|MERGE_RESOLUTION|>--- conflicted
+++ resolved
@@ -18,13 +18,9 @@
 use time::format_description::well_known::Rfc3339;
 use tokio::{fs::remove_file, net::UnixListener, select};
 
-<<<<<<< HEAD
-use crate::{daemon::websocket::process_websocket, util::settings::Settings};
-=======
 use crate::{
     daemon::websocket::process_websocket, ipc::send_settings_changed, util::settings::Settings,
 };
->>>>>>> 51414567
 
 use self::{launchd_plist::LaunchdPlist, systemd_unit::SystemdUnit};
 
@@ -288,32 +284,6 @@
 async fn spawn_settings_watcher() -> Result<()> {
     let settings_path = Settings::path()?;
 
-<<<<<<< HEAD
-    let (tx, rx) = std::sync::mpsc::channel();
-    let mut watcher = watcher(tx, Duration::from_secs(1))?;
-
-    std::thread::spawn(move || {
-        watcher
-            .watch(&settings_path, RecursiveMode::NonRecursive)
-            .unwrap();
-        loop {
-            match rx.recv() {
-                Ok(_event) => {
-                    // TODO: Something here!
-                    tokio::runtime::Runtime::new()
-                        .unwrap()
-                        .block_on(async {
-                            crate::ipc::send_settings_changed().await.unwrap();
-                        });
-                }
-                Err(err) => {
-                    eprintln!("{}", err);
-                }
-            }
-        }
-    });
-
-=======
     let (settings_watcher_tx, settings_watcher_rx) = std::sync::mpsc::channel();
     let mut watcher = watcher(settings_watcher_tx, Duration::from_secs(1))?;
 
@@ -353,7 +323,6 @@
         },
     );
 
->>>>>>> 51414567
     Ok(())
 }
 
@@ -378,13 +347,9 @@
     let unix_socket =
         UnixListener::bind(unix_socket_path).context("Could not connect to unix socket")?;
 
-<<<<<<< HEAD
-    spawn_settings_watcher().await?;
-=======
     if let Err(err) = spawn_settings_watcher().await {
         daemon_log(&format!("Could not spawn settings watcher: {}", err));
     }
->>>>>>> 51414567
 
     daemon_log("Daemon is now running");
 
