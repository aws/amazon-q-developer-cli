--- conflicted
+++ resolved
@@ -37,16 +37,6 @@
 toml = "0.5.8"
 url = { version = "2.2.2", features = ["serde"] }
 validator = "0.14.0"
-<<<<<<< HEAD
-dialoguer = "0.9.0"
-futures = "0.3.19"
-base64 = "0.13.0"
-git2 = { version = "0.13.25", default-features = false, features = ["https"] }
-sha2 = "0.10.1"
-tempfile = "3.3.0"
-globset = "0.4.8"
-=======
->>>>>>> 15fb3987
 walkdir = "2.3.2"
 
 # Used for auth 
