#!/usr/bin/env bash
set -eu

## <script src="https://get-fig-io.s3.us-west-1.amazonaws.com/readability.js"></script>
## <link href="https://cdnjs.cloudflare.com/ajax/libs/prism/1.16.0/themes/prism-okaidia.min.css" rel="stylesheet" />
## <script src="https://cdnjs.cloudflare.com/ajax/libs/prism/1.16.0/components/prism-core.min.js" data-manual></script>
## <script src="https://cdnjs.cloudflare.com/ajax/libs/prism/1.16.0/components/prism-bash.min.js"></script>
## <style>body {color: #272822; background-color: #272822; font-size: 0.8em;} </style>

<<<<<<< HEAD
abort() {
  printf "%s\n" "$@"
  exit 1
}

# Fail fast with a concise message when not using bash
# Single brackets are needed here for POSIX compatibility
if [ -z "${BASH_VERSION:-}" ]
then
  abort "Bash is required to interpret this script."
fi


FIG_DOWNLOAD_Darwin_aarch64="https://get.fig.io/bin/latest/darwin-aarch64"
# FIG_DOWNLOAD_Darwin_universal="https://get.fig.io/bin/latest/darwin-universal"
FIG_DOWNLOAD_Darwin_x86_64="https://get.fig.io/bin/latest/darwin-x86_64"
# FIG_DOWNLOAD_Linux_aarch64="https://get.fig.io/bin/latest/linux-aarch64"
# FIG_DOWNLOAD_Linux_armv7="https://get.fig.io/bin/latest/linux-armv7"
# FIG_DOWNLOAD_Linux_i686="https://get.fig.io/bin/latest/linux-i686"
FIG_DOWNLOAD_Linux_x86_64="https://get.fig.io/bin/latest/linux-x86_64"
# FIG_DOWNLOAD_Windows_i686="https://get.fig.io/bin/latest/windows-i686.exe"
# FIG_DOWNLOAD_Windows_x86_64="https://get.fig.io/bin/latest/windows-x86_64.exe"
=======
MAGENTA="\033[1;35m"
BOLD="\033[1;1m"
RESET="\033[0m"
>>>>>>> c42764fa

function abort() {
    echo $1
    echo "If you need help, please email us at ${BOLD}hello@fig.io${RESET}."
    exit 1
}

FIG_DOWNLOAD_DIR="https://get-fig-io.s3.us-west-1.amazonaws.com/bin/latest"

ARCH=`uname -m`
PLATFORM=`uname -s`

if [[ $ARCH == armv8* ]] || [[ $ARCH == arm64* ]] || [[ $ARCH == aarch64* ]]; then
    ARCH="aarch64"
fi

if [[ $ARCH == x86_64* ]] || [[ $ARCH == amd64* ]]; then
    ARCH="x86_64"
fi

if [[ $PLATFORM == Darwin* ]]; then
    PLATFORM="apple-darwin"
fi

if [[ $PLATFORM == Linux* ]]; then
    PLATFORM="unknown-linux-gnu"
fi

<<<<<<< HEAD
if [ x$DOWNLOAD_URL == x ]; then
  abort "error: your platform and architecture (${PLATFORM}-${ARCH}) is unsupported."
=======
if [[ $PLATFORM == CYGWIN* ]] || [[ $PLATFORM == MINGW* ]] || [[ $PLATFORM == MSYS* ]]; then
    PLATFORM="pc-windows-msvc"
>>>>>>> c42764fa
fi

# URL to download the latest version of the binary
DOWNLOAD_URL="$FIG_DOWNLOAD_DIR/$ARCH-$PLATFORM"

# Ensure the user has the nessisary tools to install dotfiles
function check_for_commands() {
    if ! command -v sudo >/dev/null; then
        abort "Please install sudo before running this script."
    fi
}

# Download url $1 to file $2
function download_file() {
    if command -v curl &> /dev/null; then
        curl -s -L -o "$2" "$1"
        if [ $? -ne 0 ]; then
            abort "Failed to download $1"
        fi
    elif command -v wget &> /dev/null; then
        wget -q -O "$2" "$1"
        if [ $? -ne 0 ]; then
            abort "Failed to download $1"
        fi
    else
<<<<<<< HEAD
        abort "Neither curl nor wget found. Please install one of them."
=======
        abort "Failed to download, neither curl nor wget is available"
>>>>>>> c42764fa
    fi
}

# The directory where the binary will be installed
function install_directory() {
    _ostype="$(uname -s)"

    case "$_ostype" in
        Linux*)
            _ostype="linux"
            ;;
        Darwin*)
            _ostype="darwin"
            ;;
        *)
            abort "Unknown OS type: $_ostype"
            ;;
    esac

    case "$_ostype" in
        linux)
            _install_dir="/usr/local/bin"
            ;;
        darwin)
            _install_dir="/usr/local/bin"
            ;;
    esac

    # Check that the directory is in the PATH
    if ! echo "$PATH" | grep -q "$_install_dir"; then
        abort "Please add $_install_dir to your PATH."
    fi

    # Return the install directory
    echo "$_install_dir"
}

# The directory where the binary is downloaded to
download_dir="$(mktemp -d)"

# Download the latest binary
download_file "${DOWNLOAD_URL}" "${download_dir}/dotfiles"

# Check the files is a valid binary
if file "${download_dir}/dotfiles" | grep -q "executable"; then
    # Make the binary executable
    chmod +x "${download_dir}/dotfiles"
else
    abort "Your platform and architecture (${PLATFORM}-${ARCH}) is unsupported."
fi

check_for_commands

INSTALL_DIR="$(install_directory)"

printf "${MAGENTA}➜${RESET} Installing dotfiles to ${BOLD}${INSTALL_DIR}/dotfiles${RESET}\n"
sudo -p "Please enter your password for user ${USER}: " mv "${download_dir}/dotfiles" "${INSTALL_DIR}"
printf "\n"

if command -v dotfiles &> /dev/null; then
    sudo -p "Please enter your password for user ${USER}: " sudo dotfiles install

    if [ $? -ne 0 ]; then
        abort "Failed to install dotfiles"
    fi

    printf "\n${MAGENTA}➜${RESET} ${BOLD}Next steps:${RESET}\n"
    printf "  Run ${MAGENTA}dotfiles login${RESET} to login to your dotfiles account\n"
    printf "  Run ${MAGENTA}dotfiles${RESET} start editing your dotfiles\n"
else
<<<<<<< HEAD
    abort "Failed to install dotfiles. Command 'dotfiles' not found"
=======
    abort "Failed to install dotfiles. Command 'dotfiles' not found."
>>>>>>> c42764fa
fi

# ------------------------------------------
#   Notes
# ------------------------------------------
#
# This script contains hidden JavaScript which is used to improve
# readability in the browser (via syntax highlighting, etc), right-click
# and "View source" of this page to see the entire bash script!
#
# You'll also notice that we use the ":" character in the Introduction
# which allows our copy/paste commands to be syntax highlighted, but not
# ran. In bash : is equal to `true` and true can take infinite arguments
# while still returning true. This turns these commands into no-ops so
# when ran as a script, they're totally ignored.
#
# Credit goes to firebase.tools for the inspiration & much of the implementation.
# Install scripts for Homebrew, Docker & Sentry were also used as reference.<|MERGE_RESOLUTION|>--- conflicted
+++ resolved
@@ -7,10 +7,14 @@
 ## <script src="https://cdnjs.cloudflare.com/ajax/libs/prism/1.16.0/components/prism-bash.min.js"></script>
 ## <style>body {color: #272822; background-color: #272822; font-size: 0.8em;} </style>
 
-<<<<<<< HEAD
-abort() {
-  printf "%s\n" "$@"
-  exit 1
+MAGENTA="\033[1;35m"
+BOLD="\033[1;1m"
+RESET="\033[0m"
+
+function abort() {
+    echo $1
+    echo "If you need help, please email us at ${BOLD}hello@fig.io${RESET}."
+    exit 1
 }
 
 # Fail fast with a concise message when not using bash
@@ -19,28 +23,6 @@
 then
   abort "Bash is required to interpret this script."
 fi
-
-
-FIG_DOWNLOAD_Darwin_aarch64="https://get.fig.io/bin/latest/darwin-aarch64"
-# FIG_DOWNLOAD_Darwin_universal="https://get.fig.io/bin/latest/darwin-universal"
-FIG_DOWNLOAD_Darwin_x86_64="https://get.fig.io/bin/latest/darwin-x86_64"
-# FIG_DOWNLOAD_Linux_aarch64="https://get.fig.io/bin/latest/linux-aarch64"
-# FIG_DOWNLOAD_Linux_armv7="https://get.fig.io/bin/latest/linux-armv7"
-# FIG_DOWNLOAD_Linux_i686="https://get.fig.io/bin/latest/linux-i686"
-FIG_DOWNLOAD_Linux_x86_64="https://get.fig.io/bin/latest/linux-x86_64"
-# FIG_DOWNLOAD_Windows_i686="https://get.fig.io/bin/latest/windows-i686.exe"
-# FIG_DOWNLOAD_Windows_x86_64="https://get.fig.io/bin/latest/windows-x86_64.exe"
-=======
-MAGENTA="\033[1;35m"
-BOLD="\033[1;1m"
-RESET="\033[0m"
->>>>>>> c42764fa
-
-function abort() {
-    echo $1
-    echo "If you need help, please email us at ${BOLD}hello@fig.io${RESET}."
-    exit 1
-}
 
 FIG_DOWNLOAD_DIR="https://get-fig-io.s3.us-west-1.amazonaws.com/bin/latest"
 
@@ -63,13 +45,8 @@
     PLATFORM="unknown-linux-gnu"
 fi
 
-<<<<<<< HEAD
-if [ x$DOWNLOAD_URL == x ]; then
-  abort "error: your platform and architecture (${PLATFORM}-${ARCH}) is unsupported."
-=======
 if [[ $PLATFORM == CYGWIN* ]] || [[ $PLATFORM == MINGW* ]] || [[ $PLATFORM == MSYS* ]]; then
     PLATFORM="pc-windows-msvc"
->>>>>>> c42764fa
 fi
 
 # URL to download the latest version of the binary
@@ -95,11 +72,7 @@
             abort "Failed to download $1"
         fi
     else
-<<<<<<< HEAD
         abort "Neither curl nor wget found. Please install one of them."
-=======
-        abort "Failed to download, neither curl nor wget is available"
->>>>>>> c42764fa
     fi
 }
 
@@ -170,11 +143,7 @@
     printf "  Run ${MAGENTA}dotfiles login${RESET} to login to your dotfiles account\n"
     printf "  Run ${MAGENTA}dotfiles${RESET} start editing your dotfiles\n"
 else
-<<<<<<< HEAD
-    abort "Failed to install dotfiles. Command 'dotfiles' not found"
-=======
     abort "Failed to install dotfiles. Command 'dotfiles' not found."
->>>>>>> c42764fa
 fi
 
 # ------------------------------------------
