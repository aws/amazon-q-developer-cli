--- conflicted
+++ resolved
@@ -1,29 +1,23 @@
 //! Sync of dotfiles
 
-<<<<<<< HEAD
-use crate::dotfiles::{
-    download_and_notify,
-    notify::{notify_terminal, TerminalNotification},
-=======
+use anyhow::{Context, Result};
+
 use crate::{
-    cli::init::DotfilesData,
-    util::{api::api_host, is_logged_in, shell::Shell},
->>>>>>> fcfa44f8
+    dotfiles::{
+        download_and_notify,
+        notify::{notify_terminal, TerminalNotification},
+    },
+    util::is_logged_in,
 };
-use anyhow::Result;
 
 /// Download the lastest dotfiles
 pub async fn source_cli() -> Result<()> {
-<<<<<<< HEAD
-    download_and_notify().await?;
-=======
     if !is_logged_in() {
         anyhow::bail!("Must be logged in to sync dotfiles");
     }
-    sync_all_shells()
+    download_and_notify()
         .await
         .context("Could not sync remote dotfiles")?;
->>>>>>> fcfa44f8
     if let Ok(session_id) = std::env::var("TERM_SESSION_ID") {
         notify_terminal(session_id, TerminalNotification::Source)?;
     }
