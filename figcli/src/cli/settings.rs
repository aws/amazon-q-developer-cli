use anyhow::{anyhow, Context, Result};
use clap::{ArgGroup, Args, Subcommand};
use fig_ipc::command::{open_ui_element, restart_settings_listener};
use fig_proto::local::UiElement;
use serde_json::json;
use std::process::Command;

use super::util::app_not_running_message;
use crate::util::{launch_fig, LaunchOptions};

#[derive(Debug, Subcommand)]
pub enum SettingsSubcommands {
    /// Reload the settings listener
    Init,
    /// Get the settings documentation
    Docs,
    /// Open the settings file
    Open,
}

#[derive(Debug, Args)]
#[clap(subcommand_negates_reqs = true)]
#[clap(args_conflicts_with_subcommands = true)]
#[clap(group(ArgGroup::new("vals").requires("key").args(&["value", "delete"])))]
pub struct SettingsArgs {
    #[clap(subcommand)]
    cmd: Option<SettingsSubcommands>,
    /// key
    key: Option<String>,
    /// value
    value: Option<String>,
    #[clap(long, short)]
    /// delete
    delete: bool,
}

impl SettingsArgs {
    pub async fn execute(&self) -> Result<()> {
        macro_rules! print_connection_error {
            () => {
                println!("{}", app_not_running_message());
            };
        }

        match self.cmd {
            Some(SettingsSubcommands::Init) => {
                let res = restart_settings_listener().await;

                match res {
                    Ok(()) => {
                        println!("\nSettings listener restarted.\n");
                        Ok(())
                    }
                    Err(err) => {
                        print_connection_error!();
                        Err(err)
                    }
                }
            }
            Some(SettingsSubcommands::Docs) => {
                println!("→ Opening Fig docs...\n");

                let success = Command::new("open")
                    .arg("https://fig.io/docs/support/settings/")
                    .status()?
                    .success();

                match success {
                    true => Ok(()),
                    false => Err(anyhow!("Could not open settings file.")),
                }
            }
            Some(SettingsSubcommands::Open) => {
                let path = fig_settings::settings::settings_path()
                    .context("Could not get settings path")?;
                match Command::new("open").arg(path).status()?.success() {
                    true => Ok(()),
                    false => Err(anyhow!("Could not open settings file.")),
                }
            }
            None => match &self.key {
                Some(key) => match (&self.value, self.delete) {
                    (None, false) => match fig_settings::settings::get_value(key)? {
                        Some(value) => {
                            println!("{}", serde_json::to_string_pretty(&value)?);
                            Ok(())
                        }
                        None => Err(anyhow::anyhow!("No value associated with {}.", key)),
                    },
                    (Some(value_str), false) => {
                        let value =
                            serde_json::from_str(value_str).unwrap_or_else(|_| json!(value_str));
                        let remote_result = fig_settings::settings::set_value(key, value).await?;
                        match remote_result {
                            Ok(()) => {
                                println!("Error syncing settings.");
                                Ok(())
                            }
                            Err(_) => Err(anyhow!("Successfully updated settings")),
                        }
                    }
                    (None, true) => {
                        let remote_result = fig_settings::settings::remove_value(key).await?;
                        match remote_result {
                            Ok(()) => {
                                println!("Successfully updated settings");
                                Ok(())
                            }
                            Err(_) => Err(anyhow!("Error syncing settings.")),
                        }
                    }
                    _ => Ok(()),
                },
                None => {
                    println!();
<<<<<<< HEAD
                    launch_fig()?;
                    println!();
=======

                    launch_fig(LaunchOptions {
                        wait_for_activation: true,
                        verbose: true,
                    })?;
>>>>>>> 5d0a821a

                    match open_ui_element(UiElement::Settings).await {
                        Ok(()) => Ok(()),
                        Err(err) => {
                            print_connection_error!();
                            Err(err.context("Could not open settings"))
                        }
                    }
                }
            },
        }
    }
}<|MERGE_RESOLUTION|>--- conflicted
+++ resolved
@@ -113,16 +113,11 @@
                 },
                 None => {
                     println!();
-<<<<<<< HEAD
-                    launch_fig()?;
-                    println!();
-=======
-
                     launch_fig(LaunchOptions {
                         wait_for_activation: true,
                         verbose: true,
                     })?;
->>>>>>> 5d0a821a
+                    println!();
 
                     match open_ui_element(UiElement::Settings).await {
                         Ok(()) => Ok(()),
