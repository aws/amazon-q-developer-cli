--- conflicted
+++ resolved
@@ -1,41 +1,14 @@
-<<<<<<< HEAD
-use crate::util::{
-    shell::{Shell, When},
-    terminal::Terminal,
+use crate::{
+    dotfiles::api::DotfileData,
+    util::{
+        shell::{Shell, When},
+        terminal::Terminal,
+    },
 };
 use anyhow::{Context, Result};
 use crossterm::tty::IsTty;
 use fig_auth::is_logged_in;
-use serde::{Deserialize, Serialize};
-use std::{collections::HashMap, env, io::stdin};
-
-/// The data for a single shell
-#[derive(Debug, Clone, Serialize, Deserialize)]
-#[serde(rename_all = "camelCase")]
-pub struct DotfileData {
-    pub dotfile: String,
-    #[serde(with = "time::serde::rfc3339::option")]
-    pub updated_at: Option<time::OffsetDateTime>,
-}
-
-/// The data for all the shells
-#[derive(Debug, Clone, Serialize, Deserialize)]
-#[serde(rename_all = "camelCase")]
-pub struct DotfilesData {
-    #[serde(with = "time::serde::rfc3339::option")]
-    pub updated_at: Option<time::OffsetDateTime>,
-    #[serde(flatten)]
-    pub dotfiles: HashMap<Shell, String>,
-}
-=======
-use crate::{
-    dotfiles::api::DotfileData,
-    util::shell::{Shell, When},
-};
-use anyhow::{Context, Result};
-use crossterm::tty::IsTty;
-use std::io::stdin;
->>>>>>> feac0b22
+use std::{env, io::stdin};
 
 fn guard_source<F: Fn() -> Option<String>>(
     shell: &Shell,
@@ -113,7 +86,7 @@
             } else {
                 // not showing onboarding
                 if let Some(source) = guard_source(shell, false, "FIG_CHECKED_PROMPTS", || {
-                    Some("fig app prompts &".to_string())
+                    Some("(fig app prompts &)".to_string())
                 }) {
                     to_source.push_str(&source);
                 }
