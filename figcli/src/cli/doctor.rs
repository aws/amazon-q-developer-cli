--- conflicted
+++ resolved
@@ -1334,18 +1334,8 @@
 
         let mut result = check.check(&context).await;
 
-<<<<<<< HEAD
-        if !config.strict && check_type == DoctorCheckType::SoftCheck {
-            if let Err(DoctorError::Error {
-                reason,
-                info: _,
-                fix: _,
-            }) = result
-            {
-=======
-        if !config.strict && matches!(check_type, DoctorCheckType::SoftCheck) {
+        if !config.strict && check_type == DoctorCheckType::SoftCheck{
             if let Err(DoctorError::Error { reason, .. }) = result {
->>>>>>> 0d0f8035
                 result = Err(DoctorError::Warning(reason))
             }
         }
