use anyhow::{Context, Result};
use globset::{Glob, GlobSet, GlobSetBuilder};
use std::{
    ffi::OsStr,
    path::{Path, PathBuf},
    process::Command,
};
use sysinfo::{get_current_pid, ProcessExt, System, SystemExt};

pub mod checksum;
pub mod shell;
pub mod sync;
pub mod terminal;

pub fn get_parent_process_exe() -> Result<PathBuf> {
    let mut system = System::new();
    let current_pid =
        get_current_pid().map_err(|_| anyhow::anyhow!("Could not get current pid"))?;
    if !system.refresh_process(current_pid) {
        anyhow::bail!("Could not find current process info")
    }
    let current_process = system
        .process(current_pid)
        .context("Could not find current process info")?;

    let parent_pid = current_process
        .parent()
        .context("Could not get parent pid")?;

    if !system.refresh_process(parent_pid) {
        anyhow::bail!("Could not find parent process info")
    }
    let parent_process = system
        .process(parent_pid)
        .context("Could not find parent process info")?;

    Ok(parent_process.exe().to_path_buf())
}

<<<<<<< HEAD
pub fn project_dir() -> Option<ProjectDirs> {
    directories::ProjectDirs::from("io", "fig", "fig")
}

pub fn home_dir() -> Result<PathBuf> {
    directories::BaseDirs::new()
        .map(|base| base.home_dir().into())
        .ok_or_else(|| anyhow::anyhow!("Could not get home dir"))
}

pub fn fig_dir() -> Option<PathBuf> {
    Some(directories::BaseDirs::new()?.home_dir().join(".fig"))
}

pub fn fig_bundle() -> Option<PathBuf> {
    #[cfg(target_os = "macos")]
    {
        Some(PathBuf::from("/Applications/Fig.app/"))
    }
    #[cfg(not(any(target_os = "macos")))]
    unimplemented!();
}

=======
>>>>>>> 067cf6f8
/// Glob patterns against full paths
pub fn glob_dir(glob: &GlobSet, directory: impl AsRef<Path>) -> Result<Vec<PathBuf>> {
    let mut files = Vec::new();

    // List files in the directory
    let dir = std::fs::read_dir(directory)?;

    for entry in dir {
        let entry = entry?;
        let path = entry.path();

        // Check if the file matches the glob pattern
        if glob.is_match(&path) {
            files.push(path);
        }
    }

    Ok(files)
}

/// Glob patterns agains the file name
pub fn glob_files(glob: &GlobSet, directory: impl AsRef<Path>) -> Result<Vec<PathBuf>> {
    let mut files = Vec::new();

    // List files in the directory
    let dir = std::fs::read_dir(directory)?;

    for entry in dir {
        let entry = entry?;
        let path = entry.path();
        let file_name = path.file_name();

        // Check if the file matches the glob pattern
        if let Some(file_name) = file_name {
            if glob.is_match(file_name) {
                files.push(path);
            }
        }
    }

    Ok(files)
}

pub fn glob<I, S>(patterns: I) -> Result<GlobSet>
where
    I: IntoIterator<Item = S>,
    S: AsRef<str>,
{
    let mut builder = GlobSetBuilder::new();
    for pattern in patterns {
        builder.add(Glob::new(pattern.as_ref())?);
    }
    Ok(builder.build()?)
}

#[cfg(target_os = "macos")]
pub fn app_path_from_bundle_id(bundle_id: impl AsRef<OsStr>) -> Option<String> {
    let installed_apps = Command::new("mdfind")
        .arg("kMDItemCFBundleIdentifier")
        .arg("=")
        .arg(bundle_id)
        .output()
        .ok()?;
    let path = String::from_utf8_lossy(&installed_apps.stdout);
    Some(path.trim().split('\n').next()?.into())
}

pub fn get_shell() -> Result<String> {
    let ppid = nix::unistd::getppid();

    let result = Command::new("ps")
        .arg("-p")
        .arg(format!("{}", ppid))
        .arg("-o")
        .arg("comm=")
        .output()
        .context("Could not read value")?;

    Ok(String::from_utf8_lossy(&result.stdout).trim().into())
}

#[cfg(not(any(target_os = "macos")))]
pub fn app_path_from_bundle_id(_bundle_id: impl AsRef<OsStr>) -> Option<String> {
    unimplemented!();
}

#[cfg(target_os = "macos")]
pub fn get_machine_id() -> Option<String> {
    let output = Command::new("ioreg")
        .args(&["-rd1", "-c", "IOPlatformExpertDevice"])
        .output()
        .ok()?;

    let output = String::from_utf8_lossy(&output.stdout);

    let machine_id = output
        .lines()
        .find(|line| line.contains("IOPlatformUUID"))?
        .split('=')
        .nth(1)?
        .trim()
        .trim_start_matches('"')
        .trim_end_matches('"')
        .into();

    Some(machine_id)
}

#[cfg(target_os = "linux")]
pub fn get_machine_id() -> Option<String> {
    // https://man7.org/linux/man-pages/man5/machine-id.5.html
    std::fs::read_to_string("/var/lib/dbus/machine-id").ok()
}

#[cfg(not(any(target_os = "macos", target_os = "linux")))]
pub fn get_machine_id() -> Option<String> {
    unimplemented!();
}

#[cfg(test)]
mod tests {
    use super::*;

    #[test]
    fn test_get_machine_id() {
        let machine_id = get_machine_id();
        assert!(machine_id.is_some());
    }
}<|MERGE_RESOLUTION|>--- conflicted
+++ resolved
@@ -37,7 +37,6 @@
     Ok(parent_process.exe().to_path_buf())
 }
 
-<<<<<<< HEAD
 pub fn project_dir() -> Option<ProjectDirs> {
     directories::ProjectDirs::from("io", "fig", "fig")
 }
@@ -61,8 +60,6 @@
     unimplemented!();
 }
 
-=======
->>>>>>> 067cf6f8
 /// Glob patterns against full paths
 pub fn glob_dir(glob: &GlobSet, directory: impl AsRef<Path>) -> Result<Vec<PathBuf>> {
     let mut files = Vec::new();
